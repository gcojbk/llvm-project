--- conflicted
+++ resolved
@@ -98,8 +98,6 @@
   }
 };
 
-<<<<<<< HEAD
-=======
 // Represents the 'if_present' clause.
 class OpenACCIfPresentClause : public OpenACCClause {
 protected:
@@ -154,7 +152,6 @@
     return C->getClauseKind() == OpenACCClauseKind::Seq;
   }
 
->>>>>>> ce7c17d5
   static OpenACCSeqClause *
   Create(const ASTContext &Ctx, SourceLocation BeginLoc, SourceLocation EndLoc);
 
@@ -455,12 +452,8 @@
 
 class OpenACCTileClause final
     : public OpenACCClauseWithExprs,
-<<<<<<< HEAD
-      public llvm::TrailingObjects<OpenACCTileClause, Expr *> {
-=======
       private llvm::TrailingObjects<OpenACCTileClause, Expr *> {
   friend TrailingObjects;
->>>>>>> ce7c17d5
   OpenACCTileClause(SourceLocation BeginLoc, SourceLocation LParenLoc,
                     ArrayRef<Expr *> SizeExprs, SourceLocation EndLoc)
       : OpenACCClauseWithExprs(OpenACCClauseKind::Tile, BeginLoc, LParenLoc,
@@ -514,12 +507,8 @@
 
 class OpenACCGangClause final
     : public OpenACCClauseWithExprs,
-<<<<<<< HEAD
-      public llvm::TrailingObjects<OpenACCGangClause, Expr *, OpenACCGangKind> {
-=======
       private llvm::TrailingObjects<OpenACCGangClause, Expr *, OpenACCGangKind> {
   friend TrailingObjects;
->>>>>>> ce7c17d5
 protected:
   OpenACCGangClause(SourceLocation BeginLoc, SourceLocation LParenLoc,
                     ArrayRef<OpenACCGangKind> GangKinds,
@@ -543,8 +532,6 @@
     return {getGangKind(I), getExprs()[I]};
   }
 
-<<<<<<< HEAD
-=======
   bool hasExprOfKind(OpenACCGangKind GK) const {
     for (unsigned I = 0; I < getNumExprs(); ++I) {
       if (getGangKind(I) == GK)
@@ -553,7 +540,6 @@
     return false;
   }
 
->>>>>>> ce7c17d5
   static OpenACCGangClause *
   Create(const ASTContext &Ctx, SourceLocation BeginLoc,
          SourceLocation LParenLoc, ArrayRef<OpenACCGangKind> GangKinds,
