--- conflicted
+++ resolved
@@ -104,9 +104,6 @@
 // RUN: %clang -target nvptx64-nvidia-cuda --cuda-feature=+ptx63 -march=sm_52 -### %s 2>&1 \
 // RUN:   | FileCheck -check-prefix=FEATURE %s
 
-<<<<<<< HEAD
-// FEATURE: clang-nvlink-wrapper{{.*}}"--plugin-opt=-mattr=+ptx63"
-=======
 // FEATURE: clang-nvlink-wrapper{{.*}}"--plugin-opt=-mattr=+ptx63"
 
 //
@@ -115,5 +112,4 @@
 // RUN: %clang -target nvptx64-nvidia-cuda -march=sm_61 -stdlib -startfiles \
 // RUN:   -nogpulib -nogpuinc -### %s 2>&1 | FileCheck -check-prefix=STARTUP %s
 
-// STARTUP: clang-nvlink-wrapper{{.*}}"-lc" "-lm" "{{.*}}crt1.o"
->>>>>>> ce7c17d5
+// STARTUP: clang-nvlink-wrapper{{.*}}"-lc" "-lm" "{{.*}}crt1.o"