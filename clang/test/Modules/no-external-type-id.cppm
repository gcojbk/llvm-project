// Testing that we won't record the type ID from external modules.
//
// RUN: rm -rf %t
// RUN: split-file %s %t
// RUN: cd %t
//
// RUN: %clang_cc1 -std=c++20 %t/a.cppm -emit-module-interface -o %t/a.pcm
// RUN: %clang_cc1 -std=c++20 %t/b.cppm -emit-module-interface -o %t/b.pcm \
// RUN:     -fmodule-file=a=%t/a.pcm
// RUN: llvm-bcanalyzer --dump --disable-histogram %t/b.pcm | FileCheck %t/b.cppm
//
// RUN: %clang_cc1 -std=c++20 %t/a.v1.cppm -emit-module-interface -o %t/a.v1.pcm
// RUN: %clang_cc1 -std=c++20 %t/b.cppm -emit-module-interface -o %t/b.v1.pcm \
// RUN:     -fmodule-file=a=%t/a.v1.pcm
// RUN: diff %t/b.pcm %t/b.v1.pcm &> /dev/null

//--- a.cppm
export module a;
export int a();

//--- b.cppm
export module b;
import a;
export int b();

<<<<<<< HEAD
// CHECK: <DECL_FUNCTION {{.*}} op8=4088
=======
// CHECK: <DECL_FUNCTION {{.*}} op8=4120
>>>>>>> ce7c17d5
// CHECK: <TYPE_FUNCTION_PROTO

//--- a.v1.cppm
// We remove the unused the function and testing if the format of the BMI of B will change.
export module a;
<|MERGE_RESOLUTION|>--- conflicted
+++ resolved
@@ -23,11 +23,7 @@
 import a;
 export int b();
 
-<<<<<<< HEAD
-// CHECK: <DECL_FUNCTION {{.*}} op8=4088
-=======
 // CHECK: <DECL_FUNCTION {{.*}} op8=4120
->>>>>>> ce7c17d5
 // CHECK: <TYPE_FUNCTION_PROTO
 
 //--- a.v1.cppm
