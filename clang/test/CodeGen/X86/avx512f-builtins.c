// RUN: %clang_cc1 -x c -flax-vector-conversions=none -ffreestanding %s -triple=x86_64-apple-darwin -target-feature +avx512f -emit-llvm -o - -Wall -Werror -Wsign-conversion | FileCheck %s
// RUN: %clang_cc1 -x c -flax-vector-conversions=none -fms-extensions -fms-compatibility -ffreestanding %s -triple=x86_64-windows-msvc -target-feature +avx512f -emit-llvm -o - -Wall -Werror -Wsign-conversion | FileCheck %s
// RUN: %clang_cc1 -x c++ -flax-vector-conversions=none -ffreestanding %s -triple=x86_64-apple-darwin -target-feature +avx512f -emit-llvm -o - -Wall -Werror -Wsign-conversion | FileCheck %s
// RUN: %clang_cc1 -x c++ -flax-vector-conversions=none -fms-extensions -fms-compatibility -ffreestanding %s -triple=x86_64-windows-msvc -target-feature +avx512f -emit-llvm -o - -Wall -Werror -Wsign-conversion | FileCheck %s

#include <immintrin.h>
#include "builtin_test_helpers.h"

__m512d test_mm512_sqrt_pd(__m512d a)
{
  // CHECK-LABEL: test_mm512_sqrt_pd
  // CHECK: call {{.*}}<8 x double> @llvm.sqrt.v8f64(<8 x double> %{{.*}})
  return _mm512_sqrt_pd(a);
}

__m512d test_mm512_mask_sqrt_pd (__m512d __W, __mmask8 __U, __m512d __A)
{
  // CHECK-LABEL: test_mm512_mask_sqrt_pd 
  // CHECK: call {{.*}}<8 x double> @llvm.sqrt.v8f64(<8 x double> %{{.*}})
  // CHECK: bitcast i8 %{{.*}} to <8 x i1>
  // CHECK: select <8 x i1> %{{.*}}, <8 x double> %{{.*}}, <8 x double> %{{.*}}
  return _mm512_mask_sqrt_pd (__W,__U,__A);
}

__m512d test_mm512_maskz_sqrt_pd (__mmask8 __U, __m512d __A)
{
  // CHECK-LABEL: test_mm512_maskz_sqrt_pd 
  // CHECK: call {{.*}}<8 x double> @llvm.sqrt.v8f64(<8 x double> %{{.*}})
  // CHECK: bitcast i8 %{{.*}} to <8 x i1>
  // CHECK: select <8 x i1> %{{.*}}, <8 x double> %{{.*}}, <8 x double> {{.*}}
  return _mm512_maskz_sqrt_pd (__U,__A);
}

__m512d test_mm512_mask_sqrt_round_pd(__m512d __W,__mmask8 __U,__m512d __A)
{
  // CHECK-LABEL: test_mm512_mask_sqrt_round_pd
  // CHECK: call {{.*}}<8 x double> @llvm.x86.avx512.sqrt.pd.512(<8 x double> %{{.*}}, i32 11)
  // CHECK: bitcast i8 %{{.*}} to <8 x i1>
  // CHECK: select <8 x i1> %{{.*}}, <8 x double> %{{.*}}, <8 x double> %{{.*}}
  return _mm512_mask_sqrt_round_pd(__W,__U,__A,_MM_FROUND_TO_ZERO | _MM_FROUND_NO_EXC);
}

__m512d test_mm512_maskz_sqrt_round_pd(__mmask8 __U,__m512d __A)
{
  // CHECK-LABEL: test_mm512_maskz_sqrt_round_pd
  // CHECK: call {{.*}}<8 x double> @llvm.x86.avx512.sqrt.pd.512(<8 x double> %{{.*}}, i32 11)
  // CHECK: bitcast i8 %{{.*}} to <8 x i1>
  // CHECK: select <8 x i1> %{{.*}}, <8 x double> %{{.*}}, <8 x double> {{.*}}
  return _mm512_maskz_sqrt_round_pd(__U,__A,_MM_FROUND_TO_ZERO | _MM_FROUND_NO_EXC);
}

__m512d test_mm512_sqrt_round_pd(__m512d __A)
{
  // CHECK-LABEL: test_mm512_sqrt_round_pd
  // CHECK: call {{.*}}<8 x double> @llvm.x86.avx512.sqrt.pd.512(<8 x double> %{{.*}}, i32 11)
  return _mm512_sqrt_round_pd(__A,_MM_FROUND_TO_ZERO | _MM_FROUND_NO_EXC);
}

__m512 test_mm512_sqrt_ps(__m512 a)
{
  // CHECK-LABEL: test_mm512_sqrt_ps
  // CHECK: call {{.*}}<16 x float> @llvm.sqrt.v16f32(<16 x float> %{{.*}})
  return _mm512_sqrt_ps(a);
}

__m512 test_mm512_mask_sqrt_ps(__m512 __W, __mmask16 __U, __m512 __A)
{
  // CHECK-LABEL: test_mm512_mask_sqrt_ps
  // CHECK: call {{.*}}<16 x float> @llvm.sqrt.v16f32(<16 x float> %{{.*}})
  // CHECK: bitcast i16 %{{.*}} to <16 x i1>
  // CHECK: select <16 x i1> %{{.*}}, <16 x float> %{{.*}}, <16 x float> %{{.*}}
  return _mm512_mask_sqrt_ps( __W, __U, __A);
}

__m512 test_mm512_maskz_sqrt_ps( __mmask16 __U, __m512 __A)
{
  // CHECK-LABEL: test_mm512_maskz_sqrt_ps
  // CHECK: call {{.*}}<16 x float> @llvm.sqrt.v16f32(<16 x float> %{{.*}})
  // CHECK: bitcast i16 %{{.*}} to <16 x i1>
  // CHECK: select <16 x i1> %{{.*}}, <16 x float> %{{.*}}, <16 x float> {{.*}}
  return _mm512_maskz_sqrt_ps(__U ,__A);
}

__m512 test_mm512_mask_sqrt_round_ps(__m512 __W,__mmask16 __U,__m512 __A)
{
  // CHECK-LABEL: test_mm512_mask_sqrt_round_ps
  // CHECK: call {{.*}}<16 x float> @llvm.x86.avx512.sqrt.ps.512(<16 x float> %{{.*}}, i32 11)
  // CHECK: bitcast i16 %{{.*}} to <16 x i1>
  // CHECK: select <16 x i1> %{{.*}}, <16 x float> %{{.*}}, <16 x float> %{{.*}}
  return _mm512_mask_sqrt_round_ps(__W,__U,__A,_MM_FROUND_TO_ZERO | _MM_FROUND_NO_EXC);
}

__m512 test_mm512_maskz_sqrt_round_ps(__mmask16 __U,__m512 __A)
{
  // CHECK-LABEL: test_mm512_maskz_sqrt_round_ps
  // CHECK: call {{.*}}<16 x float> @llvm.x86.avx512.sqrt.ps.512(<16 x float> %{{.*}}, i32 11)
  // CHECK: bitcast i16 %{{.*}} to <16 x i1>
  // CHECK: select <16 x i1> %{{.*}}, <16 x float> %{{.*}}, <16 x float> {{.*}}
  return _mm512_maskz_sqrt_round_ps(__U,__A,_MM_FROUND_TO_ZERO | _MM_FROUND_NO_EXC);
}

__m512 test_mm512_sqrt_round_ps(__m512 __A)
{
  // CHECK-LABEL: test_mm512_sqrt_round_ps
  // CHECK: call {{.*}}<16 x float> @llvm.x86.avx512.sqrt.ps.512(<16 x float> %{{.*}}, i32 11)
  return _mm512_sqrt_round_ps(__A,_MM_FROUND_TO_ZERO | _MM_FROUND_NO_EXC);
}

__m512d test_mm512_rsqrt14_pd(__m512d a)
{
  // CHECK-LABEL: test_mm512_rsqrt14_pd
  // CHECK: @llvm.x86.avx512.rsqrt14.pd.512
  return _mm512_rsqrt14_pd(a);
}

__m512d test_mm512_mask_rsqrt14_pd (__m512d __W, __mmask8 __U, __m512d __A)
{
  // CHECK-LABEL: test_mm512_mask_rsqrt14_pd 
  // CHECK: @llvm.x86.avx512.rsqrt14.pd.512
  return _mm512_mask_rsqrt14_pd (__W,__U,__A);
}

__m512d test_mm512_maskz_rsqrt14_pd (__mmask8 __U, __m512d __A)
{
  // CHECK-LABEL: test_mm512_maskz_rsqrt14_pd 
  // CHECK: @llvm.x86.avx512.rsqrt14.pd.512
  return _mm512_maskz_rsqrt14_pd (__U,__A);
}

__m512 test_mm512_rsqrt14_ps(__m512 a)
{
  // CHECK-LABEL: test_mm512_rsqrt14_ps
  // CHECK: @llvm.x86.avx512.rsqrt14.ps.512
  return _mm512_rsqrt14_ps(a);
}

__m512 test_mm512_mask_rsqrt14_ps (__m512 __W, __mmask16 __U, __m512 __A)
{
  // CHECK-LABEL: test_mm512_mask_rsqrt14_ps 
  // CHECK: @llvm.x86.avx512.rsqrt14.ps.512
  return _mm512_mask_rsqrt14_ps (__W,__U,__A);
}

__m512 test_mm512_maskz_rsqrt14_ps (__mmask16 __U, __m512 __A)
{
  // CHECK-LABEL: test_mm512_maskz_rsqrt14_ps 
  // CHECK: @llvm.x86.avx512.rsqrt14.ps.512
  return _mm512_maskz_rsqrt14_ps (__U,__A);
}

__m512 test_mm512_add_ps(__m512 a, __m512 b)
{
  // CHECK-LABEL: test_mm512_add_ps
  // CHECK: fadd <16 x float>
  return _mm512_add_ps(a, b);
}

__m512d test_mm512_add_pd(__m512d a, __m512d b)
{
  // CHECK-LABEL: test_mm512_add_pd
  // CHECK: fadd <8 x double>
  return _mm512_add_pd(a, b);
}

__m512 test_mm512_mul_ps(__m512 a, __m512 b)
{
  // CHECK-LABEL: test_mm512_mul_ps
  // CHECK: fmul <16 x float>
  return _mm512_mul_ps(a, b);
}

__m512d test_mm512_mul_pd(__m512d a, __m512d b)
{
  // CHECK-LABEL: test_mm512_mul_pd
  // CHECK: fmul <8 x double>
  return _mm512_mul_pd(a, b);
}

void test_mm512_storeu_si512 (void *__P, __m512i __A)
{
  // CHECK-LABEL: test_mm512_storeu_si512
  // CHECK: store <8 x i64> %{{.*}}, ptr %{{.*}}, align 1{{$}}
  // CHECK-NEXT: ret void
  _mm512_storeu_si512 ( __P,__A);
}

void test_mm512_storeu_ps(void *p, __m512 a)
{
  // CHECK-LABEL: test_mm512_storeu_ps
  // CHECK: store <16 x float> %{{.*}}, ptr %{{.*}}, align 1{{$}}
  // CHECK-NEXT: ret void
  _mm512_storeu_ps(p, a);
}

void test_mm512_storeu_pd(void *p, __m512d a)
{
  // CHECK-LABEL: test_mm512_storeu_pd
  // CHECK: store <8 x double> %{{.*}}, ptr %{{.*}}, align 1{{$}}
  // CHECK-NEXT: ret void
  _mm512_storeu_pd(p, a);
}

void test_mm512_mask_store_ps(void *p, __m512 a, __mmask16 m)
{
  // CHECK-LABEL: test_mm512_mask_store_ps
  // CHECK: @llvm.masked.store.v16f32.p0(<16 x float> %{{.*}}, ptr %{{.*}}, i32 64, <16 x i1> %{{.*}})
  _mm512_mask_store_ps(p, m, a);
}

void test_mm512_store_si512 (void *__P, __m512i __A)
{
  // CHECK-LABEL: test_mm512_store_si512 
  // CHECK: load <8 x i64>, ptr %__A.addr.i, align 64{{$}}
  // CHECK: [[SI512_3:%.+]] = load ptr, ptr %__P.addr.i, align 8{{$}}
  // CHECK: store <8 x i64>  
  _mm512_store_si512 ( __P,__A);
}

void test_mm512_store_epi32 (void *__P, __m512i __A)
{
  // CHECK-LABEL: test_mm512_store_epi32 
  // CHECK: load <8 x i64>, ptr %__A.addr.i, align 64{{$}}
  // CHECK: [[Si32_3:%.+]] = load ptr, ptr %__P.addr.i, align 8{{$}}
  // CHECK: store <8 x i64>  
  _mm512_store_epi32 ( __P,__A);
}

void test_mm512_store_epi64 (void *__P, __m512i __A)
{
  // CHECK-LABEL: test_mm512_store_epi64 
  // CHECK: load <8 x i64>, ptr %__A.addr.i, align 64{{$}}
  // CHECK: [[SI64_3:%.+]] = load ptr, ptr %__P.addr.i, align 8{{$}}
  // CHECK: store <8 x i64>  
  _mm512_store_epi64 ( __P,__A);
}

void test_mm512_store_ps(void *p, __m512 a)
{
  // CHECK-LABEL: test_mm512_store_ps
  // CHECK: store <16 x float>
  _mm512_store_ps(p, a);
}

void test_mm512_store_pd(void *p, __m512d a)
{
  // CHECK-LABEL: test_mm512_store_pd
  // CHECK: store <8 x double>
  _mm512_store_pd(p, a);
}

void test_mm512_mask_store_pd(void *p, __m512d a, __mmask8 m)
{
  // CHECK-LABEL: test_mm512_mask_store_pd
  // CHECK: @llvm.masked.store.v8f64.p0(<8 x double> %{{.*}}, ptr %{{.*}}, i32 64, <8 x i1> %{{.*}})
  _mm512_mask_store_pd(p, m, a);
}

void test_mm512_storeu_epi32(void *__P, __m512i __A) {
  // CHECK-LABEL: test_mm512_storeu_epi32
  // CHECK: store <8 x i64> %{{.*}}, ptr %{{.*}}, align 1{{$}}
  return _mm512_storeu_epi32(__P, __A); 
}

void test_mm512_mask_storeu_epi32(void *__P, __mmask16 __U, __m512i __A) {
  // CHECK-LABEL: test_mm512_mask_storeu_epi32
  // CHECK: @llvm.masked.store.v16i32.p0(<16 x i32> %{{.*}}, ptr %{{.*}}, i32 1, <16 x i1> %{{.*}})
  return _mm512_mask_storeu_epi32(__P, __U, __A); 
}

void test_mm512_storeu_epi64(void *__P, __m512i __A) {
  // CHECK-LABEL: test_mm512_storeu_epi64
  // CHECK: store <8 x i64> %{{.*}}, ptr %{{.*}}, align 1{{$}}
  return _mm512_storeu_epi64(__P, __A); 
}

void test_mm512_mask_storeu_epi64(void *__P, __mmask8 __U, __m512i __A) {
  // CHECK-LABEL: test_mm512_mask_storeu_epi64
  // CHECK: @llvm.masked.store.v8i64.p0(<8 x i64> %{{.*}}, ptr %{{.*}}, i32 1, <8 x i1> %{{.*}})
  return _mm512_mask_storeu_epi64(__P, __U, __A); 
}

__m512i test_mm512_loadu_si512 (void *__P)
{
  // CHECK-LABEL: test_mm512_loadu_si512 
  // CHECK: load <8 x i64>, ptr %{{.*}}, align 1{{$}}
  return _mm512_loadu_si512 ( __P);
}

__m512i test_mm512_loadu_epi32 (void *__P)
{
  // CHECK-LABEL: test_mm512_loadu_epi32 
  // CHECK: load <8 x i64>, ptr %{{.*}}, align 1{{$}}
  return _mm512_loadu_epi32 (__P);
}

__m512i test_mm512_mask_loadu_epi32 (__m512i __W, __mmask16 __U, void *__P)
{
  // CHECK-LABEL: test_mm512_mask_loadu_epi32 
  // CHECK: @llvm.masked.load.v16i32.p0(ptr %{{.*}}, i32 1, <16 x i1> %{{.*}}, <16 x i32> %{{.*}})
  return _mm512_mask_loadu_epi32 (__W,__U, __P);
}

__m512i test_mm512_maskz_loadu_epi32 (__mmask16 __U, void *__P)
{
  // CHECK-LABEL: test_mm512_maskz_loadu_epi32
  // CHECK: @llvm.masked.load.v16i32.p0(ptr %{{.*}}, i32 1, <16 x i1> %{{.*}}, <16 x i32> %{{.*}})
  return _mm512_maskz_loadu_epi32 (__U, __P);
}

__m512i test_mm512_loadu_epi64 (void *__P)
{
  // CHECK-LABEL: test_mm512_loadu_epi64 
  // CHECK: load <8 x i64>, ptr %{{.*}}, align 1{{$}}
  return _mm512_loadu_epi64 (__P);
}

__m512i test_mm512_mask_loadu_epi64 (__m512i __W, __mmask8 __U, void *__P)
{
  // CHECK-LABEL: test_mm512_mask_loadu_epi64 
  // CHECK: @llvm.masked.load.v8i64.p0(ptr %{{.*}}, i32 1, <8 x i1> %{{.*}}, <8 x i64> %{{.*}})
  return _mm512_mask_loadu_epi64 (__W,__U, __P);
}

__m512i test_mm512_maskz_loadu_epi64 (__mmask16 __U, void *__P)
{
  // CHECK-LABEL: test_mm512_maskz_loadu_epi64
  // CHECK: @llvm.masked.load.v8i64.p0(ptr %{{.*}}, i32 1, <8 x i1> %{{.*}}, <8 x i64> %{{.*}})
  return _mm512_maskz_loadu_epi64 (__U, __P);
}

__m512 test_mm512_loadu_ps(void *p)
{
  // CHECK-LABEL: test_mm512_loadu_ps
  // CHECK: load <16 x float>, ptr {{.*}}, align 1{{$}}
  return _mm512_loadu_ps(p);
}

__m512 test_mm512_mask_loadu_ps (__m512 __W, __mmask16 __U, void *__P)
{
  // CHECK-LABEL: test_mm512_mask_loadu_ps 
  // CHECK: @llvm.masked.load.v16f32.p0(ptr %{{.*}}, i32 1, <16 x i1> %{{.*}}, <16 x float> %{{.*}})
  return _mm512_mask_loadu_ps (__W,__U, __P);
}

__m512d test_mm512_loadu_pd(void *p)
{
  // CHECK-LABEL: test_mm512_loadu_pd
  // CHECK: load <8 x double>, ptr {{.*}}, align 1{{$}}
  return _mm512_loadu_pd(p);
}

__m512d test_mm512_mask_loadu_pd (__m512d __W, __mmask8 __U, void *__P)
{
  // CHECK-LABEL: test_mm512_mask_loadu_pd 
  // CHECK: @llvm.masked.load.v8f64.p0(ptr %{{.*}}, i32 1, <8 x i1> %{{.*}}, <8 x double> %{{.*}})
  return _mm512_mask_loadu_pd (__W,__U, __P);
}

__m512i test_mm512_load_si512 (void *__P)
{
  // CHECK-LABEL: test_mm512_load_si512 
  // CHECK: [[LI512_1:%.+]] = load ptr, ptr %__P.addr.i, align 8{{$}}
  // CHECK: load <8 x i64>, ptr [[LI512_1]], align 64{{$}}
  return _mm512_load_si512 ( __P);
}

__m512i test_mm512_load_epi32 (void *__P)
{
  // CHECK-LABEL: test_mm512_load_epi32 
  // CHECK: [[LI32_1:%.+]] = load ptr, ptr %__P.addr.i, align 8{{$}}
  // CHECK: load <8 x i64>, ptr [[LI32_1]], align 64{{$}}
  return _mm512_load_epi32 ( __P);
}

__m512i test_mm512_load_epi64 (void *__P)
{
  // CHECK-LABEL: test_mm512_load_epi64 
  // CHECK: [[LI64_1:%.+]] = load ptr, ptr %__P.addr.i, align 8{{$}}
  // CHECK: load <8 x i64>, ptr [[LI64_1]], align 64{{$}}
  return _mm512_load_epi64 ( __P);
}

__m512 test_mm512_load_ps(void *p)
{
  // CHECK-LABEL: test_mm512_load_ps
  // CHECK: load <16 x float>, ptr %{{.*}}, align 64{{$}}
  return _mm512_load_ps(p);
}

__m512 test_mm512_mask_load_ps (__m512 __W, __mmask16 __U, void *__P)
{
  // CHECK-LABEL: test_mm512_mask_load_ps 
  // CHECK: @llvm.masked.load.v16f32.p0(ptr %{{.*}}, i32 64, <16 x i1> %{{.*}}, <16 x float> %{{.*}})
  return _mm512_mask_load_ps (__W,__U, __P);
}

__m512 test_mm512_maskz_load_ps(__mmask16 __U, void *__P)
{
  // CHECK-LABEL: test_mm512_maskz_load_ps
  // CHECK: @llvm.masked.load.v16f32.p0(ptr %{{.*}}, i32 64, <16 x i1> %{{.*}}, <16 x float> %{{.*}})
  return _mm512_maskz_load_ps(__U, __P);
}

__m512d test_mm512_load_pd(void *p)
{
  // CHECK-LABEL: test_mm512_load_pd
  // CHECK: load <8 x double>, ptr %{{.*}}, align 64{{$}}
  return _mm512_load_pd(p);
}

__m512d test_mm512_mask_load_pd (__m512d __W, __mmask8 __U, void *__P)
{
  // CHECK-LABEL: test_mm512_mask_load_pd 
  // CHECK: @llvm.masked.load.v8f64.p0(ptr %{{.*}}, i32 64, <8 x i1> %{{.*}}, <8 x double> %{{.*}})
  return _mm512_mask_load_pd (__W,__U, __P);
}

__m512d test_mm512_maskz_load_pd(__mmask8 __U, void *__P)
{
  // CHECK-LABEL: test_mm512_maskz_load_pd
  // CHECK: @llvm.masked.load.v8f64.p0(ptr %{{.*}}, i32 64, <8 x i1> %{{.*}}, <8 x double> %{{.*}})
  return _mm512_maskz_load_pd(__U, __P);
}

__m512d test_mm512_set1_pd(double d)
{
  // CHECK-LABEL: test_mm512_set1_pd
  // CHECK: insertelement <8 x double> {{.*}}, i32 0
  // CHECK: insertelement <8 x double> {{.*}}, i32 1
  // CHECK: insertelement <8 x double> {{.*}}, i32 2
  // CHECK: insertelement <8 x double> {{.*}}, i32 3
  // CHECK: insertelement <8 x double> {{.*}}, i32 4
  // CHECK: insertelement <8 x double> {{.*}}, i32 5
  // CHECK: insertelement <8 x double> {{.*}}, i32 6
  // CHECK: insertelement <8 x double> {{.*}}, i32 7
  return _mm512_set1_pd(d);
}

__mmask16 test_mm512_knot(__mmask16 a)
{
  // CHECK-LABEL: test_mm512_knot
  // CHECK: [[IN:%.*]] = bitcast i16 %{{.*}} to <16 x i1>
  // CHECK: [[NOT:%.*]] = xor <16 x i1> [[IN]], splat (i1 true)
  // CHECK: bitcast <16 x i1> [[NOT]] to i16
  return _mm512_knot(a);
}

__m512i test_mm512_alignr_epi32(__m512i a, __m512i b)
{
  // CHECK-LABEL: test_mm512_alignr_epi32
  // CHECK: shufflevector <16 x i32> %{{.*}}, <16 x i32> %{{.*}}, <16 x i32> <i32 2, i32 3, i32 4, i32 5, i32 6, i32 7, i32 8, i32 9, i32 10, i32 11, i32 12, i32 13, i32 14, i32 15, i32 16, i32 17>
  return _mm512_alignr_epi32(a, b, 2);
}

__m512i test_mm512_mask_alignr_epi32(__m512i w, __mmask16 u, __m512i a, __m512i b)
{
  // CHECK-LABEL: test_mm512_mask_alignr_epi32
  // CHECK: shufflevector <16 x i32> %{{.*}}, <16 x i32> %{{.*}}, <16 x i32> <i32 2, i32 3, i32 4, i32 5, i32 6, i32 7, i32 8, i32 9, i32 10, i32 11, i32 12, i32 13, i32 14, i32 15, i32 16, i32 17>
  // CHECK: select <16 x i1> %{{.*}}, <16 x i32> %{{.*}}, <16 x i32> {{.*}}
  return _mm512_mask_alignr_epi32(w, u, a, b, 2);
}

__m512i test_mm512_maskz_alignr_epi32( __mmask16 u, __m512i a, __m512i b)
{
  // CHECK-LABEL: test_mm512_maskz_alignr_epi32
  // CHECK: shufflevector <16 x i32> %{{.*}}, <16 x i32> %{{.*}}, <16 x i32> <i32 2, i32 3, i32 4, i32 5, i32 6, i32 7, i32 8, i32 9, i32 10, i32 11, i32 12, i32 13, i32 14, i32 15, i32 16, i32 17>
  // CHECK: select <16 x i1> %{{.*}}, <16 x i32> %{{.*}}, <16 x i32> {{.*}}
  return _mm512_maskz_alignr_epi32(u, a, b, 2);
}

__m512i test_mm512_alignr_epi64(__m512i a, __m512i b)
{
  // CHECK-LABEL: test_mm512_alignr_epi64
  // CHECK: shufflevector <8 x i64> %{{.*}}, <8 x i64> %{{.*}}, <8 x i32> <i32 2, i32 3, i32 4, i32 5, i32 6, i32 7, i32 8, i32 9>
  return _mm512_alignr_epi64(a, b, 2);
}

__m512i test_mm512_mask_alignr_epi64(__m512i w, __mmask8 u, __m512i a, __m512i b)
{
  // CHECK-LABEL: test_mm512_mask_alignr_epi64
  // CHECK: shufflevector <8 x i64> %{{.*}}, <8 x i64> %{{.*}}, <8 x i32> <i32 2, i32 3, i32 4, i32 5, i32 6, i32 7, i32 8, i32 9>
  // CHECK: select <8 x i1> %{{.*}}, <8 x i64> %{{.*}}, <8 x i64> {{.*}}
  return _mm512_mask_alignr_epi64(w, u, a, b, 2);
}

__m512i test_mm512_maskz_alignr_epi64( __mmask8 u, __m512i a, __m512i b)
{
  // CHECK-LABEL: test_mm512_maskz_alignr_epi64
  // CHECK: shufflevector <8 x i64> %{{.*}}, <8 x i64> %{{.*}}, <8 x i32> <i32 2, i32 3, i32 4, i32 5, i32 6, i32 7, i32 8, i32 9>
  // CHECK: select <8 x i1> %{{.*}}, <8 x i64> %{{.*}}, <8 x i64> {{.*}}
  return _mm512_maskz_alignr_epi64(u, a, b, 2);
}

__m512d test_mm512_fmadd_round_pd(__m512d __A, __m512d __B, __m512d __C) {
  // CHECK-LABEL: test_mm512_fmadd_round_pd
  // CHECK: @llvm.x86.avx512.vfmadd.pd.512
  return _mm512_fmadd_round_pd(__A, __B, __C, _MM_FROUND_TO_ZERO | _MM_FROUND_NO_EXC);
}

__m512d test_mm512_mask_fmadd_round_pd(__m512d __A, __mmask8 __U, __m512d __B, __m512d __C) {
  // CHECK-LABEL: test_mm512_mask_fmadd_round_pd
  // CHECK: @llvm.x86.avx512.vfmadd.pd.512
  // CHECK: bitcast i8 %{{.*}} to <8 x i1>
  // CHECK: select <8 x i1> %{{.*}}, <8 x double> %{{.*}}, <8 x double> %{{.*}}
  return _mm512_mask_fmadd_round_pd(__A, __U, __B, __C, _MM_FROUND_TO_ZERO | _MM_FROUND_NO_EXC);
}
__m512d test_mm512_mask3_fmadd_round_pd(__m512d __A, __m512d __B, __m512d __C, __mmask8 __U) {
  // CHECK-LABEL: test_mm512_mask3_fmadd_round_pd
  // CHECK: @llvm.x86.avx512.vfmadd.pd.512
  // CHECK: bitcast i8 %{{.*}} to <8 x i1>
  // CHECK: select <8 x i1> %{{.*}}, <8 x double> %{{.*}}, <8 x double> %{{.*}}
  return _mm512_mask3_fmadd_round_pd(__A, __B, __C, __U, _MM_FROUND_TO_ZERO | _MM_FROUND_NO_EXC);
}
__m512d test_mm512_maskz_fmadd_round_pd(__mmask8 __U, __m512d __A, __m512d __B, __m512d __C) {
  // CHECK-LABEL: test_mm512_maskz_fmadd_round_pd
  // CHECK: @llvm.x86.avx512.vfmadd.pd.512
  // CHECK: bitcast i8 %{{.*}} to <8 x i1>
  // CHECK: select <8 x i1> %{{.*}}, <8 x double> %{{.*}}, <8 x double> zeroinitializer
  return _mm512_maskz_fmadd_round_pd(__U, __A, __B, __C, _MM_FROUND_TO_ZERO | _MM_FROUND_NO_EXC);
}
__m512d test_mm512_fmsub_round_pd(__m512d __A, __m512d __B, __m512d __C) {
  // CHECK-LABEL: test_mm512_fmsub_round_pd
  // CHECK: fneg <8 x double>
  // CHECK: @llvm.x86.avx512.vfmadd.pd.512
  return _mm512_fmsub_round_pd(__A, __B, __C, _MM_FROUND_TO_ZERO | _MM_FROUND_NO_EXC);
}
__m512d test_mm512_mask_fmsub_round_pd(__m512d __A, __mmask8 __U, __m512d __B, __m512d __C) {
  // CHECK-LABEL: test_mm512_mask_fmsub_round_pd
  // CHECK: fneg <8 x double>
  // CHECK: @llvm.x86.avx512.vfmadd.pd.512
  // CHECK: bitcast i8 %{{.*}} to <8 x i1>
  // CHECK: select <8 x i1> %{{.*}}, <8 x double> %{{.*}}, <8 x double> %{{.*}}
  return _mm512_mask_fmsub_round_pd(__A, __U, __B, __C, _MM_FROUND_TO_ZERO | _MM_FROUND_NO_EXC);
}
__m512d test_mm512_maskz_fmsub_round_pd(__mmask8 __U, __m512d __A, __m512d __B, __m512d __C) {
  // CHECK-LABEL: test_mm512_maskz_fmsub_round_pd
  // CHECK: fneg <8 x double>
  // CHECK: @llvm.x86.avx512.vfmadd.pd.512
  // CHECK: bitcast i8 %{{.*}} to <8 x i1>
  // CHECK: select <8 x i1> %{{.*}}, <8 x double> %{{.*}}, <8 x double> zeroinitializer
  return _mm512_maskz_fmsub_round_pd(__U, __A, __B, __C, _MM_FROUND_TO_ZERO | _MM_FROUND_NO_EXC);
}
__m512d test_mm512_fnmadd_round_pd(__m512d __A, __m512d __B, __m512d __C) {
  // CHECK-LABEL: test_mm512_fnmadd_round_pd
  // CHECK: fneg <8 x double>
  // CHECK: @llvm.x86.avx512.vfmadd.pd.512
  return _mm512_fnmadd_round_pd(__A, __B, __C, _MM_FROUND_TO_ZERO | _MM_FROUND_NO_EXC);
}
__m512d test_mm512_mask3_fnmadd_round_pd(__m512d __A, __m512d __B, __m512d __C, __mmask8 __U) {
  // CHECK-LABEL: test_mm512_mask3_fnmadd_round_pd
  // CHECK: fneg <8 x double>
  // CHECK: @llvm.x86.avx512.vfmadd.pd.512
  // CHECK: bitcast i8 %{{.*}} to <8 x i1>
  // CHECK: select <8 x i1> %{{.*}}, <8 x double> %{{.*}}, <8 x double> %{{.*}}
  return _mm512_mask3_fnmadd_round_pd(__A, __B, __C, __U, _MM_FROUND_TO_ZERO | _MM_FROUND_NO_EXC);
}
__m512d test_mm512_maskz_fnmadd_round_pd(__mmask8 __U, __m512d __A, __m512d __B, __m512d __C) {
  // CHECK-LABEL: test_mm512_maskz_fnmadd_round_pd
  // CHECK: fneg <8 x double>
  // CHECK: @llvm.x86.avx512.vfmadd.pd.512
  // CHECK: bitcast i8 %{{.*}} to <8 x i1>
  // CHECK: select <8 x i1> %{{.*}}, <8 x double> %{{.*}}, <8 x double> zeroinitializer
  return _mm512_maskz_fnmadd_round_pd(__U, __A, __B, __C, _MM_FROUND_TO_ZERO | _MM_FROUND_NO_EXC);
}
__m512d test_mm512_fnmsub_round_pd(__m512d __A, __m512d __B, __m512d __C) {
  // CHECK-LABEL: test_mm512_fnmsub_round_pd
  // CHECK: fneg <8 x double>
  // CHECK: fneg <8 x double>
  // CHECK: @llvm.x86.avx512.vfmadd.pd.512
  return _mm512_fnmsub_round_pd(__A, __B, __C, _MM_FROUND_TO_ZERO | _MM_FROUND_NO_EXC);
}
__m512d test_mm512_maskz_fnmsub_round_pd(__mmask8 __U, __m512d __A, __m512d __B, __m512d __C) {
  // CHECK-LABEL: test_mm512_maskz_fnmsub_round_pd
  // CHECK: fneg <8 x double>
  // CHECK: fneg <8 x double>
  // CHECK: @llvm.x86.avx512.vfmadd.pd.512
  // CHECK: bitcast i8 %{{.*}} to <8 x i1>
  // CHECK: select <8 x i1> %{{.*}}, <8 x double> %{{.*}}, <8 x double> zeroinitializer
  return _mm512_maskz_fnmsub_round_pd(__U, __A, __B, __C, _MM_FROUND_TO_ZERO | _MM_FROUND_NO_EXC);
}
__m512d test_mm512_fmadd_pd(__m512d __A, __m512d __B, __m512d __C) {
  // CHECK-LABEL: test_mm512_fmadd_pd
  // CHECK: call {{.*}}<8 x double> @llvm.fma.v8f64(<8 x double> %{{.*}}, <8 x double> %{{.*}}, <8 x double> %{{.*}})
  return _mm512_fmadd_pd(__A, __B, __C);
}
__m512d test_mm512_mask_fmadd_pd(__m512d __A, __mmask8 __U, __m512d __B, __m512d __C) {
  // CHECK-LABEL: test_mm512_mask_fmadd_pd
  // CHECK: call {{.*}}<8 x double> @llvm.fma.v8f64(<8 x double> %{{.*}}, <8 x double> %{{.*}}, <8 x double> %{{.*}})
  // CHECK: bitcast i8 %{{.*}} to <8 x i1>
  // CHECK: select <8 x i1> %{{.*}}, <8 x double> %{{.*}}, <8 x double> %{{.*}}
  return _mm512_mask_fmadd_pd(__A, __U, __B, __C);
}
__m512d test_mm512_mask3_fmadd_pd(__m512d __A, __m512d __B, __m512d __C, __mmask8 __U) {
  // CHECK-LABEL: test_mm512_mask3_fmadd_pd
  // CHECK: call {{.*}}<8 x double> @llvm.fma.v8f64(<8 x double> %{{.*}}, <8 x double> %{{.*}}, <8 x double> %{{.*}})
  // CHECK: bitcast i8 %{{.*}} to <8 x i1>
  // CHECK: select <8 x i1> %{{.*}}, <8 x double> %{{.*}}, <8 x double> %{{.*}}
  return _mm512_mask3_fmadd_pd(__A, __B, __C, __U);
}
__m512d test_mm512_maskz_fmadd_pd(__mmask8 __U, __m512d __A, __m512d __B, __m512d __C) {
  // CHECK-LABEL: test_mm512_maskz_fmadd_pd
  // CHECK: call {{.*}}<8 x double> @llvm.fma.v8f64(<8 x double> %{{.*}}, <8 x double> %{{.*}}, <8 x double> %{{.*}})
  // CHECK: bitcast i8 %{{.*}} to <8 x i1>
  // CHECK: select <8 x i1> %{{.*}}, <8 x double> %{{.*}}, <8 x double> zeroinitializer
  return _mm512_maskz_fmadd_pd(__U, __A, __B, __C);
}
__m512d test_mm512_fmsub_pd(__m512d __A, __m512d __B, __m512d __C) {
  // CHECK-LABEL: test_mm512_fmsub_pd
  // CHECK: fneg <8 x double> %{{.*}}
  // CHECK: call {{.*}}<8 x double> @llvm.fma.v8f64(<8 x double> %{{.*}}, <8 x double> %{{.*}}, <8 x double> %{{.*}})
  return _mm512_fmsub_pd(__A, __B, __C);
}
__m512d test_mm512_mask_fmsub_pd(__m512d __A, __mmask8 __U, __m512d __B, __m512d __C) {
  // CHECK-LABEL: test_mm512_mask_fmsub_pd
  // CHECK: fneg <8 x double> %{{.*}}
  // CHECK: call {{.*}}<8 x double> @llvm.fma.v8f64(<8 x double> %{{.*}}, <8 x double> %{{.*}}, <8 x double> %{{.*}})
  // CHECK: bitcast i8 %{{.*}} to <8 x i1>
  // CHECK: select <8 x i1> %{{.*}}, <8 x double> %{{.*}}, <8 x double> %{{.*}}
  return _mm512_mask_fmsub_pd(__A, __U, __B, __C);
}
__m512d test_mm512_maskz_fmsub_pd(__mmask8 __U, __m512d __A, __m512d __B, __m512d __C) {
  // CHECK-LABEL: test_mm512_maskz_fmsub_pd
  // CHECK: fneg <8 x double> %{{.*}}
  // CHECK: call {{.*}}<8 x double> @llvm.fma.v8f64(<8 x double> %{{.*}}, <8 x double> %{{.*}}, <8 x double> %{{.*}})
  // CHECK: bitcast i8 %{{.*}} to <8 x i1>
  // CHECK: select <8 x i1> %{{.*}}, <8 x double> %{{.*}}, <8 x double> zeroinitializer
  return _mm512_maskz_fmsub_pd(__U, __A, __B, __C);
}
__m512d test_mm512_fnmadd_pd(__m512d __A, __m512d __B, __m512d __C) {
  // CHECK-LABEL: test_mm512_fnmadd_pd
  // CHECK: fneg <8 x double> %{{.*}}
  // CHECK: call {{.*}}<8 x double> @llvm.fma.v8f64(<8 x double> %{{.*}}, <8 x double> %{{.*}}, <8 x double> %{{.*}})
  return _mm512_fnmadd_pd(__A, __B, __C);
}
__m512d test_mm512_mask3_fnmadd_pd(__m512d __A, __m512d __B, __m512d __C, __mmask8 __U) {
  // CHECK-LABEL: test_mm512_mask3_fnmadd_pd
  // CHECK: fneg <8 x double> %{{.*}}
  // CHECK: call {{.*}}<8 x double> @llvm.fma.v8f64(<8 x double> %{{.*}}, <8 x double> %{{.*}}, <8 x double> %{{.*}})
  // CHECK: bitcast i8 %{{.*}} to <8 x i1>
  // CHECK: select <8 x i1> %{{.*}}, <8 x double> %{{.*}}, <8 x double> %{{.*}}
  return _mm512_mask3_fnmadd_pd(__A, __B, __C, __U);
}
__m512d test_mm512_maskz_fnmadd_pd(__mmask8 __U, __m512d __A, __m512d __B, __m512d __C) {
  // CHECK-LABEL: test_mm512_maskz_fnmadd_pd
  // CHECK: fneg <8 x double> %{{.*}}
  // CHECK: call {{.*}}<8 x double> @llvm.fma.v8f64(<8 x double> %{{.*}}, <8 x double> %{{.*}}, <8 x double> %{{.*}})
  // CHECK: bitcast i8 %{{.*}} to <8 x i1>
  // CHECK: select <8 x i1> %{{.*}}, <8 x double> %{{.*}}, <8 x double> zeroinitializer
  return _mm512_maskz_fnmadd_pd(__U, __A, __B, __C);
}
__m512d test_mm512_fnmsub_pd(__m512d __A, __m512d __B, __m512d __C) {
  // CHECK-LABEL: test_mm512_fnmsub_pd
  // CHECK: fneg <8 x double> %{{.*}}
  // CHECK: fneg <8 x double> %{{.*}}
  // CHECK: call {{.*}}<8 x double> @llvm.fma.v8f64(<8 x double> %{{.*}}, <8 x double> %{{.*}}, <8 x double> %{{.*}})
  return _mm512_fnmsub_pd(__A, __B, __C);
}
__m512d test_mm512_maskz_fnmsub_pd(__mmask8 __U, __m512d __A, __m512d __B, __m512d __C) {
  // CHECK-LABEL: test_mm512_maskz_fnmsub_pd
  // CHECK: fneg <8 x double> %{{.*}}
  // CHECK: fneg <8 x double> %{{.*}}
  // CHECK: call {{.*}}<8 x double> @llvm.fma.v8f64(<8 x double> %{{.*}}, <8 x double> %{{.*}}, <8 x double> %{{.*}})
  // CHECK: bitcast i8 %{{.*}} to <8 x i1>
  // CHECK: select <8 x i1> %{{.*}}, <8 x double> %{{.*}}, <8 x double> zeroinitializer
  return _mm512_maskz_fnmsub_pd(__U, __A, __B, __C);
}
__m512 test_mm512_fmadd_round_ps(__m512 __A, __m512 __B, __m512 __C) {
  // CHECK-LABEL: test_mm512_fmadd_round_ps
  // CHECK: @llvm.x86.avx512.vfmadd.ps.512
  return _mm512_fmadd_round_ps(__A, __B, __C, _MM_FROUND_TO_ZERO | _MM_FROUND_NO_EXC);
}
__m512 test_mm512_mask_fmadd_round_ps(__m512 __A, __mmask16 __U, __m512 __B, __m512 __C) {
  // CHECK-LABEL: test_mm512_mask_fmadd_round_ps
  // CHECK: @llvm.x86.avx512.vfmadd.ps.512
  // CHECK: bitcast i16 %{{.*}} to <16 x i1>
  // CHECK: select <16 x i1> %{{.*}}, <16 x float> %{{.*}}, <16 x float> %{{.*}}
  return _mm512_mask_fmadd_round_ps(__A, __U, __B, __C, _MM_FROUND_TO_ZERO | _MM_FROUND_NO_EXC);
}
__m512 test_mm512_mask3_fmadd_round_ps(__m512 __A, __m512 __B, __m512 __C, __mmask16 __U) {
  // CHECK-LABEL: test_mm512_mask3_fmadd_round_ps
  // CHECK: @llvm.x86.avx512.vfmadd.ps.512
  // CHECK: bitcast i16 %{{.*}} to <16 x i1>
  // CHECK: select <16 x i1> %{{.*}}, <16 x float> %{{.*}}, <16 x float> %{{.*}}
  return _mm512_mask3_fmadd_round_ps(__A, __B, __C, __U, _MM_FROUND_TO_ZERO | _MM_FROUND_NO_EXC);
}
__m512 test_mm512_maskz_fmadd_round_ps(__mmask16 __U, __m512 __A, __m512 __B, __m512 __C) {
  // CHECK-LABEL: test_mm512_maskz_fmadd_round_ps
  // CHECK: @llvm.x86.avx512.vfmadd.ps.512
  // CHECK: bitcast i16 %{{.*}} to <16 x i1>
  // CHECK: select <16 x i1> %{{.*}}, <16 x float> %{{.*}}, <16 x float> zeroinitializer
  return _mm512_maskz_fmadd_round_ps(__U, __A, __B, __C, _MM_FROUND_TO_ZERO | _MM_FROUND_NO_EXC);
}
__m512 test_mm512_fmsub_round_ps(__m512 __A, __m512 __B, __m512 __C) {
  // CHECK-LABEL: test_mm512_fmsub_round_ps
  // CHECK: fneg <16 x float> %{{.*}}
  // CHECK: @llvm.x86.avx512.vfmadd.ps.512
  return _mm512_fmsub_round_ps(__A, __B, __C, _MM_FROUND_TO_ZERO | _MM_FROUND_NO_EXC);
}
__m512 test_mm512_mask_fmsub_round_ps(__m512 __A, __mmask16 __U, __m512 __B, __m512 __C) {
  // CHECK-LABEL: test_mm512_mask_fmsub_round_ps
  // CHECK: fneg <16 x float> %{{.*}}
  // CHECK: @llvm.x86.avx512.vfmadd.ps.512
  // CHECK: bitcast i16 %{{.*}} to <16 x i1>
  // CHECK: select <16 x i1> %{{.*}}, <16 x float> %{{.*}}, <16 x float> %{{.*}}
  return _mm512_mask_fmsub_round_ps(__A, __U, __B, __C, _MM_FROUND_TO_ZERO | _MM_FROUND_NO_EXC);
}
__m512 test_mm512_maskz_fmsub_round_ps(__mmask16 __U, __m512 __A, __m512 __B, __m512 __C) {
  // CHECK-LABEL: test_mm512_maskz_fmsub_round_ps
  // CHECK: fneg <16 x float> %{{.*}}
  // CHECK: @llvm.x86.avx512.vfmadd.ps.512
  // CHECK: bitcast i16 %{{.*}} to <16 x i1>
  // CHECK: select <16 x i1> %{{.*}}, <16 x float> %{{.*}}, <16 x float> zeroinitializer
  return _mm512_maskz_fmsub_round_ps(__U, __A, __B, __C, _MM_FROUND_TO_ZERO | _MM_FROUND_NO_EXC);
}
__m512 test_mm512_fnmadd_round_ps(__m512 __A, __m512 __B, __m512 __C) {
  // CHECK-LABEL: test_mm512_fnmadd_round_ps
  // CHECK: fneg <16 x float> %{{.*}}
  // CHECK: @llvm.x86.avx512.vfmadd.ps.512
  return _mm512_fnmadd_round_ps(__A, __B, __C, _MM_FROUND_TO_ZERO | _MM_FROUND_NO_EXC);
}
__m512 test_mm512_mask3_fnmadd_round_ps(__m512 __A, __m512 __B, __m512 __C, __mmask16 __U) {
  // CHECK-LABEL: test_mm512_mask3_fnmadd_round_ps
  // CHECK: fneg <16 x float> %{{.*}}
  // CHECK: @llvm.x86.avx512.vfmadd.ps.512
  // CHECK: bitcast i16 %{{.*}} to <16 x i1>
  // CHECK: select <16 x i1> %{{.*}}, <16 x float> %{{.*}}, <16 x float> %{{.*}}
  return _mm512_mask3_fnmadd_round_ps(__A, __B, __C, __U, _MM_FROUND_TO_ZERO | _MM_FROUND_NO_EXC);
}
__m512 test_mm512_maskz_fnmadd_round_ps(__mmask16 __U, __m512 __A, __m512 __B, __m512 __C) {
  // CHECK-LABEL: test_mm512_maskz_fnmadd_round_ps
  // CHECK: fneg <16 x float> %{{.*}}
  // CHECK: @llvm.x86.avx512.vfmadd.ps.512
  // CHECK: bitcast i16 %{{.*}} to <16 x i1>
  // CHECK: select <16 x i1> %{{.*}}, <16 x float> %{{.*}}, <16 x float> zeroinitializer
  return _mm512_maskz_fnmadd_round_ps(__U, __A, __B, __C, _MM_FROUND_TO_ZERO | _MM_FROUND_NO_EXC);
}
__m512 test_mm512_fnmsub_round_ps(__m512 __A, __m512 __B, __m512 __C) {
  // CHECK-LABEL: test_mm512_fnmsub_round_ps
  // CHECK: fneg <16 x float> %{{.*}}
  // CHECK: fneg <16 x float> %{{.*}}
  // CHECK: @llvm.x86.avx512.vfmadd.ps.512
  return _mm512_fnmsub_round_ps(__A, __B, __C, _MM_FROUND_TO_ZERO | _MM_FROUND_NO_EXC);
}
__m512 test_mm512_maskz_fnmsub_round_ps(__mmask16 __U, __m512 __A, __m512 __B, __m512 __C) {
  // CHECK-LABEL: test_mm512_maskz_fnmsub_round_ps
  // CHECK: fneg <16 x float> %{{.*}}
  // CHECK: fneg <16 x float> %{{.*}}
  // CHECK: @llvm.x86.avx512.vfmadd.ps.512
  // CHECK: bitcast i16 %{{.*}} to <16 x i1>
  // CHECK: select <16 x i1> %{{.*}}, <16 x float> %{{.*}}, <16 x float> zeroinitializer
  return _mm512_maskz_fnmsub_round_ps(__U, __A, __B, __C, _MM_FROUND_TO_ZERO | _MM_FROUND_NO_EXC);
}
__m512 test_mm512_fmadd_ps(__m512 __A, __m512 __B, __m512 __C) {
  // CHECK-LABEL: test_mm512_fmadd_ps
  // CHECK: call {{.*}}<16 x float> @llvm.fma.v16f32(<16 x float> %{{.*}}, <16 x float> %{{.*}}, <16 x float> %{{.*}})
  return _mm512_fmadd_ps(__A, __B, __C);
}
__m512 test_mm512_mask_fmadd_ps(__m512 __A, __mmask16 __U, __m512 __B, __m512 __C) {
  // CHECK-LABEL: test_mm512_mask_fmadd_ps
  // CHECK: call {{.*}}<16 x float> @llvm.fma.v16f32(<16 x float> %{{.*}}, <16 x float> %{{.*}}, <16 x float> %{{.*}})
  return _mm512_mask_fmadd_ps(__A, __U, __B, __C);
}
__m512 test_mm512_mask3_fmadd_ps(__m512 __A, __m512 __B, __m512 __C, __mmask16 __U) {
  // CHECK-LABEL: test_mm512_mask3_fmadd_ps
  // CHECK: call {{.*}}<16 x float> @llvm.fma.v16f32(<16 x float> %{{.*}}, <16 x float> %{{.*}}, <16 x float> %{{.*}})
  // CHECK: bitcast i16 %{{.*}} to <16 x i1>
  // CHECK: select <16 x i1> %{{.*}}, <16 x float> %{{.*}}, <16 x float> %{{.*}}
  return _mm512_mask3_fmadd_ps(__A, __B, __C, __U);
}
__m512 test_mm512_maskz_fmadd_ps(__mmask16 __U, __m512 __A, __m512 __B, __m512 __C) {
  // CHECK-LABEL: test_mm512_maskz_fmadd_ps
  // CHECK: call {{.*}}<16 x float> @llvm.fma.v16f32(<16 x float> %{{.*}}, <16 x float> %{{.*}}, <16 x float> %{{.*}})
  // CHECK: bitcast i16 %{{.*}} to <16 x i1>
  // CHECK: select <16 x i1> %{{.*}}, <16 x float> %{{.*}}, <16 x float> zeroinitializer
  return _mm512_maskz_fmadd_ps(__U, __A, __B, __C);
}
__m512 test_mm512_fmsub_ps(__m512 __A, __m512 __B, __m512 __C) {
  // CHECK-LABEL: test_mm512_fmsub_ps
  // CHECK: fneg <16 x float> %{{.*}}
  // CHECK: call {{.*}}<16 x float> @llvm.fma.v16f32(<16 x float> %{{.*}}, <16 x float> %{{.*}}, <16 x float> %{{.*}})
  return _mm512_fmsub_ps(__A, __B, __C);
}
__m512 test_mm512_mask_fmsub_ps(__m512 __A, __mmask16 __U, __m512 __B, __m512 __C) {
  // CHECK-LABEL: test_mm512_mask_fmsub_ps
  // CHECK: fneg <16 x float> %{{.*}}
  // CHECK: call {{.*}}<16 x float> @llvm.fma.v16f32(<16 x float> %{{.*}}, <16 x float> %{{.*}}, <16 x float> %{{.*}})
  // CHECK: bitcast i16 %{{.*}} to <16 x i1>
  // CHECK: select <16 x i1> %{{.*}}, <16 x float> %{{.*}}, <16 x float> %{{.*}}
  return _mm512_mask_fmsub_ps(__A, __U, __B, __C);
}
__m512 test_mm512_maskz_fmsub_ps(__mmask16 __U, __m512 __A, __m512 __B, __m512 __C) {
  // CHECK-LABEL: test_mm512_maskz_fmsub_ps
  // CHECK: fneg <16 x float> %{{.*}}
  // CHECK: call {{.*}}<16 x float> @llvm.fma.v16f32(<16 x float> %{{.*}}, <16 x float> %{{.*}}, <16 x float> %{{.*}})
  // CHECK: bitcast i16 %{{.*}} to <16 x i1>
  // CHECK: select <16 x i1> %{{.*}}, <16 x float> %{{.*}}, <16 x float> zeroinitializer
  return _mm512_maskz_fmsub_ps(__U, __A, __B, __C);
}
__m512 test_mm512_fnmadd_ps(__m512 __A, __m512 __B, __m512 __C) {
  // CHECK-LABEL: test_mm512_fnmadd_ps
  // CHECK: fneg <16 x float> %{{.*}}
  // CHECK: call {{.*}}<16 x float> @llvm.fma.v16f32(<16 x float> %{{.*}}, <16 x float> %{{.*}}, <16 x float> %{{.*}})
  return _mm512_fnmadd_ps(__A, __B, __C);
}
__m512 test_mm512_mask3_fnmadd_ps(__m512 __A, __m512 __B, __m512 __C, __mmask16 __U) {
  // CHECK-LABEL: test_mm512_mask3_fnmadd_ps
  // CHECK: fneg <16 x float> %{{.*}}
  // CHECK: call {{.*}}<16 x float> @llvm.fma.v16f32(<16 x float> %{{.*}}, <16 x float> %{{.*}}, <16 x float> %{{.*}})
  // CHECK: bitcast i16 %{{.*}} to <16 x i1>
  // CHECK: select <16 x i1> %{{.*}}, <16 x float> %{{.*}}, <16 x float> %{{.*}}
  return _mm512_mask3_fnmadd_ps(__A, __B, __C, __U);
}
__m512 test_mm512_maskz_fnmadd_ps(__mmask16 __U, __m512 __A, __m512 __B, __m512 __C) {
  // CHECK-LABEL: test_mm512_maskz_fnmadd_ps
  // CHECK: fneg <16 x float> %{{.*}}
  // CHECK: call {{.*}}<16 x float> @llvm.fma.v16f32(<16 x float> %{{.*}}, <16 x float> %{{.*}}, <16 x float> %{{.*}})
  // CHECK: bitcast i16 %{{.*}} to <16 x i1>
  // CHECK: select <16 x i1> %{{.*}}, <16 x float> %{{.*}}, <16 x float> zeroinitializer
  return _mm512_maskz_fnmadd_ps(__U, __A, __B, __C);
}
__m512 test_mm512_fnmsub_ps(__m512 __A, __m512 __B, __m512 __C) {
  // CHECK-LABEL: test_mm512_fnmsub_ps
  // CHECK: fneg <16 x float> %{{.*}}
  // CHECK: fneg <16 x float> %{{.*}}
  // CHECK: call {{.*}}<16 x float> @llvm.fma.v16f32(<16 x float> %{{.*}}, <16 x float> %{{.*}}, <16 x float> %{{.*}})
  return _mm512_fnmsub_ps(__A, __B, __C);
}
__m512 test_mm512_maskz_fnmsub_ps(__mmask16 __U, __m512 __A, __m512 __B, __m512 __C) {
  // CHECK-LABEL: test_mm512_maskz_fnmsub_ps
  // CHECK: fneg <16 x float> %{{.*}}
  // CHECK: fneg <16 x float> %{{.*}}
  // CHECK: call {{.*}}<16 x float> @llvm.fma.v16f32(<16 x float> %{{.*}}, <16 x float> %{{.*}}, <16 x float> %{{.*}})
  // CHECK: bitcast i16 %{{.*}} to <16 x i1>
  // CHECK: select <16 x i1> %{{.*}}, <16 x float> %{{.*}}, <16 x float> zeroinitializer
  return _mm512_maskz_fnmsub_ps(__U, __A, __B, __C);
}
__m512d test_mm512_fmaddsub_round_pd(__m512d __A, __m512d __B, __m512d __C) {
  // CHECK-LABEL: test_mm512_fmaddsub_round_pd
  // CHECK: @llvm.x86.avx512.vfmaddsub.pd.512
  return _mm512_fmaddsub_round_pd(__A, __B, __C, _MM_FROUND_TO_ZERO | _MM_FROUND_NO_EXC);
}
__m512d test_mm512_mask_fmaddsub_round_pd(__m512d __A, __mmask8 __U, __m512d __B, __m512d __C) {
  // CHECK-LABEL: test_mm512_mask_fmaddsub_round_pd
  // CHECK: @llvm.x86.avx512.vfmaddsub.pd.512
  // CHECK: bitcast i8 %{{.*}} to <8 x i1>
  // CHECK: select <8 x i1> %{{.*}}, <8 x double> %{{.*}}, <8 x double> %{{.*}}
  return _mm512_mask_fmaddsub_round_pd(__A, __U, __B, __C, _MM_FROUND_TO_ZERO | _MM_FROUND_NO_EXC);
}
__m512d test_mm512_mask3_fmaddsub_round_pd(__m512d __A, __m512d __B, __m512d __C, __mmask8 __U) {
  // CHECK-LABEL: test_mm512_mask3_fmaddsub_round_pd
  // CHECK: @llvm.x86.avx512.vfmaddsub.pd.512
  // CHECK: bitcast i8 %{{.*}} to <8 x i1>
  // CHECK: select <8 x i1> %{{.*}}, <8 x double> %{{.*}}, <8 x double> %{{.*}}
  return _mm512_mask3_fmaddsub_round_pd(__A, __B, __C, __U, _MM_FROUND_TO_ZERO | _MM_FROUND_NO_EXC);
}
__m512d test_mm512_maskz_fmaddsub_round_pd(__mmask8 __U, __m512d __A, __m512d __B, __m512d __C) {
  // CHECK-LABEL: test_mm512_maskz_fmaddsub_round_pd
  // CHECK: @llvm.x86.avx512.vfmaddsub.pd.512
  // CHECK: bitcast i8 %{{.*}} to <8 x i1>
  // CHECK: select <8 x i1> %{{.*}}, <8 x double> %{{.*}}, <8 x double> zeroinitializer
  return _mm512_maskz_fmaddsub_round_pd(__U, __A, __B, __C, _MM_FROUND_TO_ZERO | _MM_FROUND_NO_EXC);
}
__m512d test_mm512_fmsubadd_round_pd(__m512d __A, __m512d __B, __m512d __C) {
  // CHECK-LABEL: test_mm512_fmsubadd_round_pd
  // CHECK: fneg <8 x double> %{{.*}}
  // CHECK: @llvm.x86.avx512.vfmaddsub.pd.512
  return _mm512_fmsubadd_round_pd(__A, __B, __C, _MM_FROUND_TO_ZERO | _MM_FROUND_NO_EXC);
}
__m512d test_mm512_mask_fmsubadd_round_pd(__m512d __A, __mmask8 __U, __m512d __B, __m512d __C) {
  // CHECK-LABEL: test_mm512_mask_fmsubadd_round_pd
  // CHECK: fneg <8 x double> %{{.*}}
  // CHECK: @llvm.x86.avx512.vfmaddsub.pd.512
  // CHECK: bitcast i8 %{{.*}} to <8 x i1>
  // CHECK: select <8 x i1> %{{.*}}, <8 x double> %{{.*}}, <8 x double> %{{.*}}
  return _mm512_mask_fmsubadd_round_pd(__A, __U, __B, __C, _MM_FROUND_TO_ZERO | _MM_FROUND_NO_EXC);
}
__m512d test_mm512_maskz_fmsubadd_round_pd(__mmask8 __U, __m512d __A, __m512d __B, __m512d __C) {
  // CHECK-LABEL: test_mm512_maskz_fmsubadd_round_pd
  // CHECK: fneg <8 x double> %{{.*}}
  // CHECK: @llvm.x86.avx512.vfmaddsub.pd.512
  // CHECK: bitcast i8 %{{.*}} to <8 x i1>
  // CHECK: select <8 x i1> %{{.*}}, <8 x double> %{{.*}}, <8 x double> zeroinitializer
  return _mm512_maskz_fmsubadd_round_pd(__U, __A, __B, __C, _MM_FROUND_TO_ZERO | _MM_FROUND_NO_EXC);
}
__m512d test_mm512_fmaddsub_pd(__m512d __A, __m512d __B, __m512d __C) {
  // CHECK-LABEL: test_mm512_fmaddsub_pd
  // CHECK-NOT: fneg
  // CHECK: call {{.*}}<8 x double> @llvm.x86.avx512.vfmaddsub.pd.512(<8 x double> %{{.*}}, <8 x double> %{{.*}}, <8 x double> %{{.*}}, i32 4)
  return _mm512_fmaddsub_pd(__A, __B, __C);
}
__m512d test_mm512_mask_fmaddsub_pd(__m512d __A, __mmask8 __U, __m512d __B, __m512d __C) {
  // CHECK-LABEL: test_mm512_mask_fmaddsub_pd
  // CHECK-NOT: fneg
  // CHECK: call {{.*}}<8 x double> @llvm.x86.avx512.vfmaddsub.pd.512(<8 x double> %{{.*}}, <8 x double> %{{.*}}, <8 x double> %{{.*}}, i32 4)
  // CHECK: bitcast i8 %{{.*}} to <8 x i1>
  // CHECK: select <8 x i1> %{{.*}}, <8 x double> %{{.*}}, <8 x double> %{{.*}}
  return _mm512_mask_fmaddsub_pd(__A, __U, __B, __C);
}
__m512d test_mm512_mask3_fmaddsub_pd(__m512d __A, __m512d __B, __m512d __C, __mmask8 __U) {
  // CHECK-LABEL: test_mm512_mask3_fmaddsub_pd
  // CHECK-NOT: fneg
  // CHECK: call {{.*}}<8 x double> @llvm.x86.avx512.vfmaddsub.pd.512(<8 x double> %{{.*}}, <8 x double> %{{.*}}, <8 x double> %{{.*}}, i32 4)
  // CHECK: bitcast i8 %{{.*}} to <8 x i1>
  // CHECK: select <8 x i1> %{{.*}}, <8 x double> %{{.*}}, <8 x double> %{{.*}}
  return _mm512_mask3_fmaddsub_pd(__A, __B, __C, __U);
}
__m512d test_mm512_maskz_fmaddsub_pd(__mmask8 __U, __m512d __A, __m512d __B, __m512d __C) {
  // CHECK-LABEL: test_mm512_maskz_fmaddsub_pd
  // CHECK-NOT: fneg
  // CHECK: call {{.*}}<8 x double> @llvm.x86.avx512.vfmaddsub.pd.512(<8 x double> %{{.*}}, <8 x double> %{{.*}}, <8 x double> %{{.*}}, i32 4)
  // CHECK: bitcast i8 %{{.*}} to <8 x i1>
  // CHECK: select <8 x i1> %{{.*}}, <8 x double> %{{.*}}, <8 x double> zeroinitializer
  return _mm512_maskz_fmaddsub_pd(__U, __A, __B, __C);
}
__m512d test_mm512_fmsubadd_pd(__m512d __A, __m512d __B, __m512d __C) {
  // CHECK-LABEL: test_mm512_fmsubadd_pd
  // CHECK: [[NEG:%.+]] = fneg <8 x double> %{{.*}}
  // CHECK: call {{.*}}<8 x double> @llvm.x86.avx512.vfmaddsub.pd.512(<8 x double> %{{.*}}, <8 x double> %{{.*}}, <8 x double> [[NEG]], i32 4)
  return _mm512_fmsubadd_pd(__A, __B, __C);
}
__m512d test_mm512_mask_fmsubadd_pd(__m512d __A, __mmask8 __U, __m512d __B, __m512d __C) {
  // CHECK-LABEL: test_mm512_mask_fmsubadd_pd
  // CHECK: [[NEG:%.+]] = fneg <8 x double> %{{.*}}
  // CHECK: call {{.*}}<8 x double> @llvm.x86.avx512.vfmaddsub.pd.512(<8 x double> %{{.*}}, <8 x double> %{{.*}}, <8 x double> [[NEG]], i32 4)
  // CHECK: bitcast i8 %{{.*}} to <8 x i1>
  // CHECK: select <8 x i1> %{{.*}}, <8 x double> %{{.*}}, <8 x double> %{{.*}}
  return _mm512_mask_fmsubadd_pd(__A, __U, __B, __C);
}
__m512d test_mm512_maskz_fmsubadd_pd(__mmask8 __U, __m512d __A, __m512d __B, __m512d __C) {
  // CHECK-LABEL: test_mm512_maskz_fmsubadd_pd
  // CHECK: [[NEG:%.+]] = fneg <8 x double> %{{.*}}
  // CHECK: call {{.*}}<8 x double> @llvm.x86.avx512.vfmaddsub.pd.512(<8 x double> %{{.*}}, <8 x double> %{{.*}}, <8 x double> [[NEG]], i32 4)
  // CHECK: bitcast i8 %{{.*}} to <8 x i1>
  // CHECK: select <8 x i1> %{{.*}}, <8 x double> %{{.*}}, <8 x double> zeroinitializer
  return _mm512_maskz_fmsubadd_pd(__U, __A, __B, __C);
}
__m512 test_mm512_fmaddsub_round_ps(__m512 __A, __m512 __B, __m512 __C) {
  // CHECK-LABEL: test_mm512_fmaddsub_round_ps
  // CHECK: @llvm.x86.avx512.vfmaddsub.ps.512
  return _mm512_fmaddsub_round_ps(__A, __B, __C, _MM_FROUND_TO_ZERO | _MM_FROUND_NO_EXC);
}
__m512 test_mm512_mask_fmaddsub_round_ps(__m512 __A, __mmask16 __U, __m512 __B, __m512 __C) {
  // CHECK-LABEL: test_mm512_mask_fmaddsub_round_ps
  // CHECK: @llvm.x86.avx512.vfmaddsub.ps.512
  // CHECK: bitcast i16 %{{.*}} to <16 x i1>
  // CHECK: select <16 x i1> %{{.*}}, <16 x float> %{{.*}}, <16 x float> %{{.*}}
  return _mm512_mask_fmaddsub_round_ps(__A, __U, __B, __C, _MM_FROUND_TO_ZERO | _MM_FROUND_NO_EXC);
}
__m512 test_mm512_mask3_fmaddsub_round_ps(__m512 __A, __m512 __B, __m512 __C, __mmask16 __U) {
  // CHECK-LABEL: test_mm512_mask3_fmaddsub_round_ps
  // CHECK: @llvm.x86.avx512.vfmaddsub.ps.512
  // CHECK: bitcast i16 %{{.*}} to <16 x i1>
  // CHECK: select <16 x i1> %{{.*}}, <16 x float> %{{.*}}, <16 x float> %{{.*}}
  return _mm512_mask3_fmaddsub_round_ps(__A, __B, __C, __U, _MM_FROUND_TO_ZERO | _MM_FROUND_NO_EXC);
}
__m512 test_mm512_maskz_fmaddsub_round_ps(__mmask16 __U, __m512 __A, __m512 __B, __m512 __C) {
  // CHECK-LABEL: test_mm512_maskz_fmaddsub_round_ps
  // CHECK: @llvm.x86.avx512.vfmaddsub.ps.512
  // CHECK: bitcast i16 %{{.*}} to <16 x i1>
  // CHECK: select <16 x i1> %{{.*}}, <16 x float> %{{.*}}, <16 x float> zeroinitializer
  return _mm512_maskz_fmaddsub_round_ps(__U, __A, __B, __C, _MM_FROUND_TO_ZERO | _MM_FROUND_NO_EXC);
}
__m512 test_mm512_fmsubadd_round_ps(__m512 __A, __m512 __B, __m512 __C) {
  // CHECK-LABEL: test_mm512_fmsubadd_round_ps
  // CHECK: fneg <16 x float> %{{.*}}
  // CHECK: @llvm.x86.avx512.vfmaddsub.ps.512
  return _mm512_fmsubadd_round_ps(__A, __B, __C, _MM_FROUND_TO_ZERO | _MM_FROUND_NO_EXC);
}
__m512 test_mm512_mask_fmsubadd_round_ps(__m512 __A, __mmask16 __U, __m512 __B, __m512 __C) {
  // CHECK-LABEL: test_mm512_mask_fmsubadd_round_ps
  // CHECK: fneg <16 x float> %{{.*}}
  // CHECK: @llvm.x86.avx512.vfmaddsub.ps.512
  // CHECK: bitcast i16 %{{.*}} to <16 x i1>
  // CHECK: select <16 x i1> %{{.*}}, <16 x float> %{{.*}}, <16 x float> %{{.*}}
  return _mm512_mask_fmsubadd_round_ps(__A, __U, __B, __C, _MM_FROUND_TO_ZERO | _MM_FROUND_NO_EXC);
}
__m512 test_mm512_maskz_fmsubadd_round_ps(__mmask16 __U, __m512 __A, __m512 __B, __m512 __C) {
  // CHECK-LABEL: test_mm512_maskz_fmsubadd_round_ps
  // CHECK: fneg <16 x float> %{{.*}}
  // CHECK: @llvm.x86.avx512.vfmaddsub.ps.512
  // CHECK: bitcast i16 %{{.*}} to <16 x i1>
  // CHECK: select <16 x i1> %{{.*}}, <16 x float> %{{.*}}, <16 x float> zeroinitializer
  return _mm512_maskz_fmsubadd_round_ps(__U, __A, __B, __C, _MM_FROUND_TO_ZERO | _MM_FROUND_NO_EXC);
}
__m512 test_mm512_fmaddsub_ps(__m512 __A, __m512 __B, __m512 __C) {
  // CHECK-LABEL: test_mm512_fmaddsub_ps
  // CHECK-NOT: fneg
  // CHECK: call {{.*}}<16 x float> @llvm.x86.avx512.vfmaddsub.ps.512(<16 x float> %{{.*}}, <16 x float> %{{.*}}, <16 x float> %{{.*}}, i32 4)
  return _mm512_fmaddsub_ps(__A, __B, __C);
}
__m512 test_mm512_mask_fmaddsub_ps(__m512 __A, __mmask16 __U, __m512 __B, __m512 __C) {
  // CHECK-LABEL: test_mm512_mask_fmaddsub_ps
  // CHECK-NOT: fneg
  // CHECK: call {{.*}}<16 x float> @llvm.x86.avx512.vfmaddsub.ps.512(<16 x float> %{{.*}}, <16 x float> %{{.*}}, <16 x float> %{{.*}}, i32 4)
  // CHECK: bitcast i16 %{{.*}} to <16 x i1>
  // CHECK: select <16 x i1> %{{.*}}, <16 x float> %{{.*}}, <16 x float> %{{.*}}
  return _mm512_mask_fmaddsub_ps(__A, __U, __B, __C);
}
__m512 test_mm512_mask3_fmaddsub_ps(__m512 __A, __m512 __B, __m512 __C, __mmask16 __U) {
  // CHECK-LABEL: test_mm512_mask3_fmaddsub_ps
  // CHECK-NOT: fneg
  // CHECK: call {{.*}}<16 x float> @llvm.x86.avx512.vfmaddsub.ps.512(<16 x float> %{{.*}}, <16 x float> %{{.*}}, <16 x float> %{{.*}}, i32 4)
  // CHECK: bitcast i16 %{{.*}} to <16 x i1>
  // CHECK: select <16 x i1> %{{.*}}, <16 x float> %{{.*}}, <16 x float> %{{.*}}
  return _mm512_mask3_fmaddsub_ps(__A, __B, __C, __U);
}
__m512 test_mm512_maskz_fmaddsub_ps(__mmask16 __U, __m512 __A, __m512 __B, __m512 __C) {
  // CHECK-LABEL: test_mm512_maskz_fmaddsub_ps
  // CHECK-NOT: fneg
  // CHECK: call {{.*}}<16 x float> @llvm.x86.avx512.vfmaddsub.ps.512(<16 x float> %{{.*}}, <16 x float> %{{.*}}, <16 x float> %{{.*}}, i32 4)
  // CHECK: bitcast i16 %{{.*}} to <16 x i1>
  // CHECK: select <16 x i1> %{{.*}}, <16 x float> %{{.*}}, <16 x float> zeroinitializer
  return _mm512_maskz_fmaddsub_ps(__U, __A, __B, __C);
}
__m512 test_mm512_fmsubadd_ps(__m512 __A, __m512 __B, __m512 __C) {
  // CHECK-LABEL: test_mm512_fmsubadd_ps
  // CHECK: [[NEG:%.+]] = fneg <16 x float> %{{.*}}
  // CHECK: call {{.*}}<16 x float> @llvm.x86.avx512.vfmaddsub.ps.512(<16 x float> %{{.*}}, <16 x float> %{{.*}}, <16 x float> [[NEG]], i32 4)
  return _mm512_fmsubadd_ps(__A, __B, __C);
}
__m512 test_mm512_mask_fmsubadd_ps(__m512 __A, __mmask16 __U, __m512 __B, __m512 __C) {
  // CHECK-LABEL: test_mm512_mask_fmsubadd_ps
  // CHECK: [[NEG:%.+]] = fneg <16 x float> %{{.*}}
  // CHECK: call {{.*}}<16 x float> @llvm.x86.avx512.vfmaddsub.ps.512(<16 x float> %{{.*}}, <16 x float> %{{.*}}, <16 x float> [[NEG]], i32 4)
  // CHECK: bitcast i16 %{{.*}} to <16 x i1>
  // CHECK: select <16 x i1> %{{.*}}, <16 x float> %{{.*}}, <16 x float> %{{.*}}
  return _mm512_mask_fmsubadd_ps(__A, __U, __B, __C);
}
__m512 test_mm512_maskz_fmsubadd_ps(__mmask16 __U, __m512 __A, __m512 __B, __m512 __C) {
  // CHECK-LABEL: test_mm512_maskz_fmsubadd_ps
  // CHECK: [[NEG:%.+]] = fneg <16 x float> %{{.*}}
  // CHECK: call {{.*}}<16 x float> @llvm.x86.avx512.vfmaddsub.ps.512(<16 x float> %{{.*}}, <16 x float> %{{.*}}, <16 x float> [[NEG]], i32 4)
  // CHECK: bitcast i16 %{{.*}} to <16 x i1>
  // CHECK: select <16 x i1> %{{.*}}, <16 x float> %{{.*}}, <16 x float> zeroinitializer
  return _mm512_maskz_fmsubadd_ps(__U, __A, __B, __C);
}
__m512d test_mm512_mask3_fmsub_round_pd(__m512d __A, __m512d __B, __m512d __C, __mmask8 __U) {
  // CHECK-LABEL: test_mm512_mask3_fmsub_round_pd
  // CHECK: fneg <8 x double> %{{.*}}
  // CHECK: @llvm.x86.avx512.vfmadd.pd.512
  // CHECK: bitcast i8 %{{.*}} to <8 x i1>
  // CHECK: select <8 x i1> %{{.*}}, <8 x double> %{{.*}}, <8 x double> %{{.*}}
  return _mm512_mask3_fmsub_round_pd(__A, __B, __C, __U, _MM_FROUND_TO_ZERO | _MM_FROUND_NO_EXC);
}
__m512d test_mm512_mask3_fmsub_pd(__m512d __A, __m512d __B, __m512d __C, __mmask8 __U) {
  // CHECK-LABEL: test_mm512_mask3_fmsub_pd
  // CHECK: fneg <8 x double> %{{.*}}
  // CHECK: call {{.*}}<8 x double> @llvm.fma.v8f64(<8 x double> %{{.*}}, <8 x double> %{{.*}}, <8 x double> %{{.*}})
  // CHECK: bitcast i8 %{{.*}} to <8 x i1>
  // CHECK: select <8 x i1> %{{.*}}, <8 x double> %{{.*}}, <8 x double> %{{.*}}
  return _mm512_mask3_fmsub_pd(__A, __B, __C, __U);
}
__m512 test_mm512_mask3_fmsub_round_ps(__m512 __A, __m512 __B, __m512 __C, __mmask16 __U) {
  // CHECK-LABEL: test_mm512_mask3_fmsub_round_ps
  // CHECK: fneg <16 x float> %{{.*}}
  // CHECK: @llvm.x86.avx512.vfmadd.ps.512
  // CHECK: bitcast i16 %{{.*}} to <16 x i1>
  // CHECK: select <16 x i1> %{{.*}}, <16 x float> %{{.*}}, <16 x float> %{{.*}}
  return _mm512_mask3_fmsub_round_ps(__A, __B, __C, __U, _MM_FROUND_TO_ZERO | _MM_FROUND_NO_EXC);
}
__m512 test_mm512_mask3_fmsub_ps(__m512 __A, __m512 __B, __m512 __C, __mmask16 __U) {
  // CHECK-LABEL: test_mm512_mask3_fmsub_ps
  // CHECK: fneg <16 x float> %{{.*}}
  // CHECK: call {{.*}}<16 x float> @llvm.fma.v16f32(<16 x float> %{{.*}}, <16 x float> %{{.*}}, <16 x float> %{{.*}})
  // CHECK: bitcast i16 %{{.*}} to <16 x i1>
  // CHECK: select <16 x i1> %{{.*}}, <16 x float> %{{.*}}, <16 x float> %{{.*}}
  return _mm512_mask3_fmsub_ps(__A, __B, __C, __U);
}
__m512d test_mm512_mask3_fmsubadd_round_pd(__m512d __A, __m512d __B, __m512d __C, __mmask8 __U) {
  // CHECK-LABEL: test_mm512_mask3_fmsubadd_round_pd
  // CHECK: fneg <8 x double> %{{.*}}
  // CHECK: @llvm.x86.avx512.vfmaddsub.pd.512
  // CHECK: bitcast i8 %{{.*}} to <8 x i1>
  // CHECK: select <8 x i1> %{{.*}}, <8 x double> %{{.*}}, <8 x double> %{{.*}}
  return _mm512_mask3_fmsubadd_round_pd(__A, __B, __C, __U, _MM_FROUND_TO_ZERO | _MM_FROUND_NO_EXC);
}
__m512d test_mm512_mask3_fmsubadd_pd(__m512d __A, __m512d __B, __m512d __C, __mmask8 __U) {
  // CHECK-LABEL: test_mm512_mask3_fmsubadd_pd
  // CHECK: [[NEG:%.+]] = fneg <8 x double> %{{.*}}
  // CHECK: call {{.*}}<8 x double> @llvm.x86.avx512.vfmaddsub.pd.512(<8 x double> %{{.*}}, <8 x double> %{{.*}}, <8 x double> [[NEG]], i32 4)
  // CHECK: bitcast i8 %{{.*}} to <8 x i1>
  // CHECK: select <8 x i1> %{{.*}}, <8 x double> %{{.*}}, <8 x double> %{{.*}}
  return _mm512_mask3_fmsubadd_pd(__A, __B, __C, __U);
}
__m512 test_mm512_mask3_fmsubadd_round_ps(__m512 __A, __m512 __B, __m512 __C, __mmask16 __U) {
  // CHECK-LABEL: test_mm512_mask3_fmsubadd_round_ps
  // CHECK: fneg <16 x float> %{{.*}}
  // CHECK: @llvm.x86.avx512.vfmaddsub.ps.512
  // CHECK: bitcast i16 %{{.*}} to <16 x i1>
  // CHECK: select <16 x i1> %{{.*}}, <16 x float> %{{.*}}, <16 x float> %{{.*}}
  return _mm512_mask3_fmsubadd_round_ps(__A, __B, __C, __U, _MM_FROUND_TO_ZERO | _MM_FROUND_NO_EXC);
}
__m512 test_mm512_mask3_fmsubadd_ps(__m512 __A, __m512 __B, __m512 __C, __mmask16 __U) {
  // CHECK-LABEL: test_mm512_mask3_fmsubadd_ps
  // CHECK: [[NEG:%.+]] = fneg <16 x float> %{{.*}}
  // CHECK: call {{.*}}<16 x float> @llvm.x86.avx512.vfmaddsub.ps.512(<16 x float> %{{.*}}, <16 x float> %{{.*}}, <16 x float> [[NEG]], i32 4)
  // CHECK: bitcast i16 %{{.*}} to <16 x i1>
  // CHECK: select <16 x i1> %{{.*}}, <16 x float> %{{.*}}, <16 x float> %{{.*}}
  return _mm512_mask3_fmsubadd_ps(__A, __B, __C, __U);
}
__m512d test_mm512_mask_fnmadd_round_pd(__m512d __A, __mmask8 __U, __m512d __B, __m512d __C) {
  // CHECK-LABEL: test_mm512_mask_fnmadd_round_pd
  // CHECK: fneg <8 x double>
  // CHECK: @llvm.x86.avx512.vfmadd.pd.512
  // CHECK: bitcast i8 %{{.*}} to <8 x i1>
  // CHECK: select <8 x i1> %{{.*}}, <8 x double> %{{.*}}, <8 x double> %{{.*}}
  return _mm512_mask_fnmadd_round_pd(__A, __U, __B, __C, _MM_FROUND_TO_ZERO | _MM_FROUND_NO_EXC);
}
__m512d test_mm512_mask_fnmadd_pd(__m512d __A, __mmask8 __U, __m512d __B, __m512d __C) {
  // CHECK-LABEL: test_mm512_mask_fnmadd_pd
  // CHECK: fneg <8 x double> %{{.*}}
  // CHECK: call {{.*}}<8 x double> @llvm.fma.v8f64(<8 x double> %{{.*}}, <8 x double> %{{.*}}, <8 x double> %{{.*}})
  // CHECK: bitcast i8 %{{.*}} to <8 x i1>
  // CHECK: select <8 x i1> %{{.*}}, <8 x double> %{{.*}}, <8 x double> %{{.*}}
  return _mm512_mask_fnmadd_pd(__A, __U, __B, __C);
}
__m512 test_mm512_mask_fnmadd_round_ps(__m512 __A, __mmask16 __U, __m512 __B, __m512 __C) {
  // CHECK-LABEL: test_mm512_mask_fnmadd_round_ps
  // CHECK: fneg <16 x float> %{{.*}}
  // CHECK: @llvm.x86.avx512.vfmadd.ps.512
  // CHECK: bitcast i16 %{{.*}} to <16 x i1>
  // CHECK: select <16 x i1> %{{.*}}, <16 x float> %{{.*}}, <16 x float> %{{.*}}
  return _mm512_mask_fnmadd_round_ps(__A, __U, __B, __C, _MM_FROUND_TO_ZERO | _MM_FROUND_NO_EXC);
}
__m512 test_mm512_mask_fnmadd_ps(__m512 __A, __mmask16 __U, __m512 __B, __m512 __C) {
  // CHECK-LABEL: test_mm512_mask_fnmadd_ps
  // CHECK: fneg <16 x float> %{{.*}}
  // CHECK: call {{.*}}<16 x float> @llvm.fma.v16f32(<16 x float> %{{.*}}, <16 x float> %{{.*}}, <16 x float> %{{.*}})
  // CHECK: bitcast i16 %{{.*}} to <16 x i1>
  // CHECK: select <16 x i1> %{{.*}}, <16 x float> %{{.*}}, <16 x float> %{{.*}}
  return _mm512_mask_fnmadd_ps(__A, __U, __B, __C);
}
__m512d test_mm512_mask_fnmsub_round_pd(__m512d __A, __mmask8 __U, __m512d __B, __m512d __C) {
  // CHECK-LABEL: test_mm512_mask_fnmsub_round_pd
  // CHECK: fneg <8 x double>
  // CHECK: fneg <8 x double>
  // CHECK: @llvm.x86.avx512.vfmadd.pd.512
  // CHECK: bitcast i8 %{{.*}} to <8 x i1>
  // CHECK: select <8 x i1> %{{.*}}, <8 x double> %{{.*}}, <8 x double> %{{.*}}
  return _mm512_mask_fnmsub_round_pd(__A, __U, __B, __C, _MM_FROUND_TO_ZERO | _MM_FROUND_NO_EXC);
}
__m512d test_mm512_mask3_fnmsub_round_pd(__m512d __A, __m512d __B, __m512d __C, __mmask8 __U) {
  // CHECK-LABEL: test_mm512_mask3_fnmsub_round_pd
  // CHECK: fneg <8 x double>
  // CHECK: fneg <8 x double>
  // CHECK: @llvm.x86.avx512.vfmadd.pd.512
  // CHECK: bitcast i8 %{{.*}} to <8 x i1>
  // CHECK: select <8 x i1> %{{.*}}, <8 x double> %{{.*}}, <8 x double> %{{.*}}
  return _mm512_mask3_fnmsub_round_pd(__A, __B, __C, __U, _MM_FROUND_TO_ZERO | _MM_FROUND_NO_EXC);
}
__m512d test_mm512_mask_fnmsub_pd(__m512d __A, __mmask8 __U, __m512d __B, __m512d __C) {
  // CHECK-LABEL: test_mm512_mask_fnmsub_pd
  // CHECK: fneg <8 x double> %{{.*}}
  // CHECK: fneg <8 x double> %{{.*}}
  // CHECK: call {{.*}}<8 x double> @llvm.fma.v8f64(<8 x double> %{{.*}}, <8 x double> %{{.*}}, <8 x double> %{{.*}})
  // CHECK: bitcast i8 %{{.*}} to <8 x i1>
  // CHECK: select <8 x i1> %{{.*}}, <8 x double> %{{.*}}, <8 x double> %{{.*}}
  return _mm512_mask_fnmsub_pd(__A, __U, __B, __C);
}
__m512d test_mm512_mask3_fnmsub_pd(__m512d __A, __m512d __B, __m512d __C, __mmask8 __U) {
  // CHECK-LABEL: test_mm512_mask3_fnmsub_pd
  // CHECK: fneg <8 x double> %{{.*}}
  // CHECK: fneg <8 x double> %{{.*}}
  // CHECK: call {{.*}}<8 x double> @llvm.fma.v8f64(<8 x double> %{{.*}}, <8 x double> %{{.*}}, <8 x double> %{{.*}})
  // CHECK: bitcast i8 %{{.*}} to <8 x i1>
  // CHECK: select <8 x i1> %{{.*}}, <8 x double> %{{.*}}, <8 x double> %{{.*}}
  return _mm512_mask3_fnmsub_pd(__A, __B, __C, __U);
}
__m512 test_mm512_mask_fnmsub_round_ps(__m512 __A, __mmask16 __U, __m512 __B, __m512 __C) {
  // CHECK-LABEL: test_mm512_mask_fnmsub_round_ps
  // CHECK: fneg <16 x float> %{{.*}}
  // CHECK: fneg <16 x float> %{{.*}}
  // CHECK: @llvm.x86.avx512.vfmadd.ps.512
  // CHECK: bitcast i16 %{{.*}} to <16 x i1>
  // CHECK: select <16 x i1> %{{.*}}, <16 x float> %{{.*}}, <16 x float> %{{.*}}
  return _mm512_mask_fnmsub_round_ps(__A, __U, __B, __C, _MM_FROUND_TO_ZERO | _MM_FROUND_NO_EXC);
}
__m512 test_mm512_mask3_fnmsub_round_ps(__m512 __A, __m512 __B, __m512 __C, __mmask16 __U) {
  // CHECK-LABEL: test_mm512_mask3_fnmsub_round_ps
  // CHECK: fneg <16 x float> %{{.*}}
  // CHECK: fneg <16 x float> %{{.*}}
  // CHECK: @llvm.x86.avx512.vfmadd.ps.512
  // CHECK: bitcast i16 %{{.*}} to <16 x i1>
  // CHECK: select <16 x i1> %{{.*}}, <16 x float> %{{.*}}, <16 x float> %{{.*}}
  return _mm512_mask3_fnmsub_round_ps(__A, __B, __C, __U, _MM_FROUND_TO_ZERO | _MM_FROUND_NO_EXC);
}
__m512 test_mm512_mask_fnmsub_ps(__m512 __A, __mmask16 __U, __m512 __B, __m512 __C) {
  // CHECK-LABEL: test_mm512_mask_fnmsub_ps
  // CHECK: fneg <16 x float> %{{.*}}
  // CHECK: fneg <16 x float> %{{.*}}
  // CHECK: call {{.*}}<16 x float> @llvm.fma.v16f32(<16 x float> %{{.*}}, <16 x float> %{{.*}}, <16 x float> %{{.*}})
  // CHECK: bitcast i16 %{{.*}} to <16 x i1>
  // CHECK: select <16 x i1> %{{.*}}, <16 x float> %{{.*}}, <16 x float> %{{.*}}
  return _mm512_mask_fnmsub_ps(__A, __U, __B, __C);
}
__m512 test_mm512_mask3_fnmsub_ps(__m512 __A, __m512 __B, __m512 __C, __mmask16 __U) {
  // CHECK-LABEL: test_mm512_mask3_fnmsub_ps
  // CHECK: fneg <16 x float> %{{.*}}
  // CHECK: fneg <16 x float> %{{.*}}
  // CHECK: call {{.*}}<16 x float> @llvm.fma.v16f32(<16 x float> %{{.*}}, <16 x float> %{{.*}}, <16 x float> %{{.*}})
  // CHECK: bitcast i16 %{{.*}} to <16 x i1>
  // CHECK: select <16 x i1> %{{.*}}, <16 x float> %{{.*}}, <16 x float> %{{.*}}
  return _mm512_mask3_fnmsub_ps(__A, __B, __C, __U);
}

__mmask16 test_mm512_cmpeq_epi32_mask(__m512i __a, __m512i __b) {
  // CHECK-LABEL: test_mm512_cmpeq_epi32_mask
  // CHECK: icmp eq <16 x i32> %{{.*}}, %{{.*}}
  return (__mmask16)_mm512_cmpeq_epi32_mask(__a, __b);
}

__mmask16 test_mm512_mask_cmpeq_epi32_mask(__mmask16 __u, __m512i __a, __m512i __b) {
  // CHECK-LABEL: test_mm512_mask_cmpeq_epi32_mask
  // CHECK: icmp eq <16 x i32> %{{.*}}, %{{.*}}
  // CHECK: and <16 x i1> %{{.*}}, %{{.*}}
  return (__mmask16)_mm512_mask_cmpeq_epi32_mask(__u, __a, __b);
}

__mmask8 test_mm512_mask_cmpeq_epi64_mask(__mmask8 __u, __m512i __a, __m512i __b) {
  // CHECK-LABEL: test_mm512_mask_cmpeq_epi64_mask
  // CHECK: icmp eq <8 x i64> %{{.*}}, %{{.*}}
  // CHECK: and <8 x i1> %{{.*}}, %{{.*}}
  return (__mmask8)_mm512_mask_cmpeq_epi64_mask(__u, __a, __b);
}

__mmask8 test_mm512_cmpeq_epi64_mask(__m512i __a, __m512i __b) {
  // CHECK-LABEL: test_mm512_cmpeq_epi64_mask
  // CHECK: icmp eq <8 x i64> %{{.*}}, %{{.*}}
  return (__mmask8)_mm512_cmpeq_epi64_mask(__a, __b);
}

__mmask16 test_mm512_cmpgt_epi32_mask(__m512i __a, __m512i __b) {
  // CHECK-LABEL: test_mm512_cmpgt_epi32_mask
  // CHECK: icmp sgt <16 x i32> %{{.*}}, %{{.*}}
  return (__mmask16)_mm512_cmpgt_epi32_mask(__a, __b);
}

__mmask16 test_mm512_mask_cmpgt_epi32_mask(__mmask16 __u, __m512i __a, __m512i __b) {
  // CHECK-LABEL: test_mm512_mask_cmpgt_epi32_mask
  // CHECK: icmp sgt <16 x i32> %{{.*}}, %{{.*}}
  // CHECK: and <16 x i1> %{{.*}}, %{{.*}}
  return (__mmask16)_mm512_mask_cmpgt_epi32_mask(__u, __a, __b);
}

__mmask8 test_mm512_mask_cmpgt_epi64_mask(__mmask8 __u, __m512i __a, __m512i __b) {
  // CHECK-LABEL: test_mm512_mask_cmpgt_epi64_mask
  // CHECK: icmp sgt <8 x i64> %{{.*}}, %{{.*}}
  // CHECK: and <8 x i1> %{{.*}}, %{{.*}}
  return (__mmask8)_mm512_mask_cmpgt_epi64_mask(__u, __a, __b);
}

__mmask8 test_mm512_cmpgt_epi64_mask(__m512i __a, __m512i __b) {
  // CHECK-LABEL: test_mm512_cmpgt_epi64_mask
  // CHECK: icmp sgt <8 x i64> %{{.*}}, %{{.*}}
  return (__mmask8)_mm512_cmpgt_epi64_mask(__a, __b);
}

__m512d test_mm512_unpackhi_pd(__m512d a, __m512d b)
{
  // CHECK-LABEL: test_mm512_unpackhi_pd
  // CHECK: shufflevector <8 x double> {{.*}} <i32 1, i32 9, i32 3, i32 11, i32 5, i32 13, i32 7, i32 15>
  return _mm512_unpackhi_pd(a, b);
}

__m512d test_mm512_unpacklo_pd(__m512d a, __m512d b)
{
  // CHECK-LABEL: test_mm512_unpacklo_pd
  // CHECK: shufflevector <8 x double> {{.*}} <i32 0, i32 8, i32 2, i32 10, i32 4, i32 12, i32 6, i32 14>
  return _mm512_unpacklo_pd(a, b);
}

__m512 test_mm512_unpackhi_ps(__m512 a, __m512 b)
{
  // CHECK-LABEL: test_mm512_unpackhi_ps
  // CHECK: shufflevector <16 x float> {{.*}} <i32 2, i32 18, i32 3, i32 19, i32 6, i32 22, i32 7, i32 23, i32 10, i32 26, i32 11, i32 27, i32 14, i32 30, i32 15, i32 31>
  return _mm512_unpackhi_ps(a, b);
}

__m512 test_mm512_unpacklo_ps(__m512 a, __m512 b)
{
  // CHECK-LABEL: test_mm512_unpacklo_ps
  // CHECK: shufflevector <16 x float> {{.*}} <i32 0, i32 16, i32 1, i32 17, i32 4, i32 20, i32 5, i32 21, i32 8, i32 24, i32 9, i32 25, i32 12, i32 28, i32 13, i32 29>
  return _mm512_unpacklo_ps(a, b);
}

__mmask16 test_mm512_cmp_round_ps_mask(__m512 a, __m512 b) {
  // CHECK-LABEL: test_mm512_cmp_round_ps_mask
  // CHECK: fcmp oeq <16 x float> %{{.*}}, %{{.*}}
  return _mm512_cmp_round_ps_mask(a, b, _CMP_EQ_OQ, _MM_FROUND_NO_EXC);
}

__mmask16 test_mm512_mask_cmp_round_ps_mask(__mmask16 m, __m512 a, __m512 b) {
  // CHECK-LABEL: test_mm512_mask_cmp_round_ps_mask
  // CHECK: [[CMP:%.*]] = fcmp oeq <16 x float> %{{.*}}, %{{.*}}
  // CHECK: and <16 x i1> [[CMP]], {{.*}}
  return _mm512_mask_cmp_round_ps_mask(m, a, b, _CMP_EQ_OQ, _MM_FROUND_NO_EXC);
}

__mmask16 test_mm512_cmp_ps_mask_eq_oq(__m512 a, __m512 b) {
  // CHECK-LABEL: test_mm512_cmp_ps_mask_eq_oq
  // CHECK: fcmp oeq <16 x float> %{{.*}}, %{{.*}}
  return _mm512_cmp_ps_mask(a, b, _CMP_EQ_OQ);
}

__mmask16 test_mm512_cmp_ps_mask_lt_os(__m512 a, __m512 b) {
  // CHECK-LABEL: test_mm512_cmp_ps_mask_lt_os
  // CHECK: fcmp olt <16 x float> %{{.*}}, %{{.*}}
  return _mm512_cmp_ps_mask(a, b, _CMP_LT_OS);
}

__mmask16 test_mm512_cmp_ps_mask_le_os(__m512 a, __m512 b) {
  // CHECK-LABEL: test_mm512_cmp_ps_mask_le_os
  // CHECK: fcmp ole <16 x float> %{{.*}}, %{{.*}}
  return _mm512_cmp_ps_mask(a, b, _CMP_LE_OS);
}

__mmask16 test_mm512_cmp_ps_mask_unord_q(__m512 a, __m512 b) {
  // CHECK-LABEL: test_mm512_cmp_ps_mask_unord_q
  // CHECK: fcmp uno <16 x float> %{{.*}}, %{{.*}}
  return _mm512_cmp_ps_mask(a, b, _CMP_UNORD_Q);
}

__mmask16 test_mm512_cmp_ps_mask_neq_uq(__m512 a, __m512 b) {
  // CHECK-LABEL: test_mm512_cmp_ps_mask_neq_uq
  // CHECK: fcmp une <16 x float> %{{.*}}, %{{.*}}
  return _mm512_cmp_ps_mask(a, b, _CMP_NEQ_UQ);
}

__mmask16 test_mm512_cmp_ps_mask_nlt_us(__m512 a, __m512 b) {
  // CHECK-LABEL: test_mm512_cmp_ps_mask_nlt_us
  // CHECK: fcmp uge <16 x float> %{{.*}}, %{{.*}}
  return _mm512_cmp_ps_mask(a, b, _CMP_NLT_US);
}

__mmask16 test_mm512_cmp_ps_mask_nle_us(__m512 a, __m512 b) {
  // CHECK-LABEL: test_mm512_cmp_ps_mask_nle_us
  // CHECK: fcmp ugt <16 x float> %{{.*}}, %{{.*}}
  return _mm512_cmp_ps_mask(a, b, _CMP_NLE_US);
}

__mmask16 test_mm512_cmp_ps_mask_ord_q(__m512 a, __m512 b) {
  // CHECK-LABEL: test_mm512_cmp_ps_mask_ord_q
  // CHECK: fcmp ord <16 x float> %{{.*}}, %{{.*}}
  return _mm512_cmp_ps_mask(a, b, _CMP_ORD_Q);
}

__mmask16 test_mm512_cmp_ps_mask_eq_uq(__m512 a, __m512 b) {
  // CHECK-LABEL: test_mm512_cmp_ps_mask_eq_uq
  // CHECK: fcmp ueq <16 x float> %{{.*}}, %{{.*}}
  return _mm512_cmp_ps_mask(a, b, _CMP_EQ_UQ);
}

__mmask16 test_mm512_cmp_ps_mask_nge_us(__m512 a, __m512 b) {
  // CHECK-LABEL: test_mm512_cmp_ps_mask_nge_us
  // CHECK: fcmp ult <16 x float> %{{.*}}, %{{.*}}
  return _mm512_cmp_ps_mask(a, b, _CMP_NGE_US);
}

__mmask16 test_mm512_cmp_ps_mask_ngt_us(__m512 a, __m512 b) {
  // CHECK-LABEL: test_mm512_cmp_ps_mask_ngt_us
  // CHECK: fcmp ule <16 x float> %{{.*}}, %{{.*}}
  return _mm512_cmp_ps_mask(a, b, _CMP_NGT_US);
}

__mmask16 test_mm512_cmp_ps_mask_false_oq(__m512 a, __m512 b) {
  // CHECK-LABEL: test_mm512_cmp_ps_mask_false_oq
  // CHECK: fcmp false <16 x float> %{{.*}}, %{{.*}}
  return _mm512_cmp_ps_mask(a, b, _CMP_FALSE_OQ);
}

__mmask16 test_mm512_cmp_ps_mask_neq_oq(__m512 a, __m512 b) {
  // CHECK-LABEL: test_mm512_cmp_ps_mask_neq_oq
  // CHECK: fcmp one <16 x float> %{{.*}}, %{{.*}}
  return _mm512_cmp_ps_mask(a, b, _CMP_NEQ_OQ);
}

__mmask16 test_mm512_cmp_ps_mask_ge_os(__m512 a, __m512 b) {
  // CHECK-LABEL: test_mm512_cmp_ps_mask_ge_os
  // CHECK: fcmp oge <16 x float> %{{.*}}, %{{.*}}
  return _mm512_cmp_ps_mask(a, b, _CMP_GE_OS);
}

__mmask16 test_mm512_cmp_ps_mask_gt_os(__m512 a, __m512 b) {
  // CHECK-LABEL: test_mm512_cmp_ps_mask_gt_os
  // CHECK: fcmp ogt <16 x float> %{{.*}}, %{{.*}}
  return _mm512_cmp_ps_mask(a, b, _CMP_GT_OS);
}

__mmask16 test_mm512_cmp_ps_mask_true_uq(__m512 a, __m512 b) {
  // CHECK-LABEL: test_mm512_cmp_ps_mask_true_uq
  // CHECK: fcmp true <16 x float> %{{.*}}, %{{.*}}
  return _mm512_cmp_ps_mask(a, b, _CMP_TRUE_UQ);
}

__mmask16 test_mm512_cmp_ps_mask_eq_os(__m512 a, __m512 b) {
  // CHECK-LABEL: test_mm512_cmp_ps_mask_eq_os
  // CHECK: fcmp oeq <16 x float> %{{.*}}, %{{.*}}
  return _mm512_cmp_ps_mask(a, b, _CMP_EQ_OS);
}

__mmask16 test_mm512_cmp_ps_mask_lt_oq(__m512 a, __m512 b) {
  // CHECK-LABEL: test_mm512_cmp_ps_mask_lt_oq
  // CHECK: fcmp olt <16 x float> %{{.*}}, %{{.*}}
  return _mm512_cmp_ps_mask(a, b, _CMP_LT_OQ);
}

__mmask16 test_mm512_cmp_ps_mask_le_oq(__m512 a, __m512 b) {
  // CHECK-LABEL: test_mm512_cmp_ps_mask_le_oq
  // CHECK: fcmp ole <16 x float> %{{.*}}, %{{.*}}
  return _mm512_cmp_ps_mask(a, b, _CMP_LE_OQ);
}

__mmask16 test_mm512_cmp_ps_mask_unord_s(__m512 a, __m512 b) {
  // CHECK-LABEL: test_mm512_cmp_ps_mask_unord_s
  // CHECK: fcmp uno <16 x float> %{{.*}}, %{{.*}}
  return _mm512_cmp_ps_mask(a, b, _CMP_UNORD_S);
}

__mmask16 test_mm512_cmp_ps_mask_neq_us(__m512 a, __m512 b) {
  // CHECK-LABEL: test_mm512_cmp_ps_mask_neq_us
  // CHECK: fcmp une <16 x float> %{{.*}}, %{{.*}}
  return _mm512_cmp_ps_mask(a, b, _CMP_NEQ_US);
}

__mmask16 test_mm512_cmp_ps_mask_nlt_uq(__m512 a, __m512 b) {
  // CHECK-LABEL: test_mm512_cmp_ps_mask_nlt_uq
  // CHECK: fcmp uge <16 x float> %{{.*}}, %{{.*}}
  return _mm512_cmp_ps_mask(a, b, _CMP_NLT_UQ);
}

__mmask16 test_mm512_cmp_ps_mask_nle_uq(__m512 a, __m512 b) {
  // CHECK-LABEL: test_mm512_cmp_ps_mask_nle_uq
  // CHECK: fcmp ugt <16 x float> %{{.*}}, %{{.*}}
  return _mm512_cmp_ps_mask(a, b, _CMP_NLE_UQ);
}

__mmask16 test_mm512_cmp_ps_mask_ord_s(__m512 a, __m512 b) {
  // CHECK-LABEL: test_mm512_cmp_ps_mask_ord_s
  // CHECK: fcmp ord <16 x float> %{{.*}}, %{{.*}}
  return _mm512_cmp_ps_mask(a, b, _CMP_ORD_S);
}

__mmask16 test_mm512_cmp_ps_mask_eq_us(__m512 a, __m512 b) {
  // CHECK-LABEL: test_mm512_cmp_ps_mask_eq_us
  // CHECK: fcmp ueq <16 x float> %{{.*}}, %{{.*}}
  return _mm512_cmp_ps_mask(a, b, _CMP_EQ_US);
}

__mmask16 test_mm512_cmp_ps_mask_nge_uq(__m512 a, __m512 b) {
  // CHECK-LABEL: test_mm512_cmp_ps_mask_nge_uq
  // CHECK: fcmp ult <16 x float> %{{.*}}, %{{.*}}
  return _mm512_cmp_ps_mask(a, b, _CMP_NGE_UQ);
}

__mmask16 test_mm512_cmp_ps_mask_ngt_uq(__m512 a, __m512 b) {
  // CHECK-LABEL: test_mm512_cmp_ps_mask_ngt_uq
  // CHECK: fcmp ule <16 x float> %{{.*}}, %{{.*}}
  return _mm512_cmp_ps_mask(a, b, _CMP_NGT_UQ);
}

__mmask16 test_mm512_cmp_ps_mask_false_os(__m512 a, __m512 b) {
  // CHECK-LABEL: test_mm512_cmp_ps_mask_false_os
  // CHECK: fcmp false <16 x float> %{{.*}}, %{{.*}}
  return _mm512_cmp_ps_mask(a, b, _CMP_FALSE_OS);
}

__mmask16 test_mm512_cmp_ps_mask_neq_os(__m512 a, __m512 b) {
  // CHECK-LABEL: test_mm512_cmp_ps_mask_neq_os
  // CHECK: fcmp one <16 x float> %{{.*}}, %{{.*}}
  return _mm512_cmp_ps_mask(a, b, _CMP_NEQ_OS);
}

__mmask16 test_mm512_cmp_ps_mask_ge_oq(__m512 a, __m512 b) {
  // CHECK-LABEL: test_mm512_cmp_ps_mask_ge_oq
  // CHECK: fcmp oge <16 x float> %{{.*}}, %{{.*}}
  return _mm512_cmp_ps_mask(a, b, _CMP_GE_OQ);
}

__mmask16 test_mm512_cmp_ps_mask_gt_oq(__m512 a, __m512 b) {
  // CHECK-LABEL: test_mm512_cmp_ps_mask_gt_oq
  // CHECK: fcmp ogt <16 x float> %{{.*}}, %{{.*}}
  return _mm512_cmp_ps_mask(a, b, _CMP_GT_OQ);
}

__mmask16 test_mm512_cmp_ps_mask_true_us(__m512 a, __m512 b) {
  // CHECK-LABEL: test_mm512_cmp_ps_mask_true_us
  // CHECK: fcmp true <16 x float> %{{.*}}, %{{.*}}
  return _mm512_cmp_ps_mask(a, b, _CMP_TRUE_US);
}

__mmask16 test_mm512_mask_cmp_ps_mask_eq_oq(__mmask16 m, __m512 a, __m512 b) {
  // CHECK-LABEL: test_mm512_mask_cmp_ps_mask_eq_oq
  // CHECK: [[CMP:%.*]] = fcmp oeq <16 x float> %{{.*}}, %{{.*}}
  // CHECK: and <16 x i1> [[CMP]], {{.*}}
  return _mm512_mask_cmp_ps_mask(m, a, b, _CMP_EQ_OQ);
}

__mmask16 test_mm512_mask_cmp_ps_mask_lt_os(__mmask16 m, __m512 a, __m512 b) {
  // CHECK-LABEL: test_mm512_mask_cmp_ps_mask_lt_os
  // CHECK: [[CMP:%.*]] = fcmp olt <16 x float> %{{.*}}, %{{.*}}
  // CHECK: and <16 x i1> [[CMP]], {{.*}}
  return _mm512_mask_cmp_ps_mask(m, a, b, _CMP_LT_OS);
}

__mmask16 test_mm512_mask_cmp_ps_mask_le_os(__mmask16 m, __m512 a, __m512 b) {
  // CHECK-LABEL: test_mm512_mask_cmp_ps_mask_le_os
  // CHECK: [[CMP:%.*]] = fcmp ole <16 x float> %{{.*}}, %{{.*}}
  // CHECK: and <16 x i1> [[CMP]], {{.*}}
  return _mm512_mask_cmp_ps_mask(m, a, b, _CMP_LE_OS);
}

__mmask16 test_mm512_mask_cmp_ps_mask_unord_q(__mmask16 m, __m512 a, __m512 b) {
  // CHECK-LABEL: test_mm512_mask_cmp_ps_mask_unord_q
  // CHECK: [[CMP:%.*]] = fcmp uno <16 x float> %{{.*}}, %{{.*}}
  // CHECK: and <16 x i1> [[CMP]], {{.*}}
  return _mm512_mask_cmp_ps_mask(m, a, b, _CMP_UNORD_Q);
}

__mmask16 test_mm512_mask_cmp_ps_mask_neq_uq(__mmask16 m, __m512 a, __m512 b) {
  // CHECK-LABEL: test_mm512_mask_cmp_ps_mask_neq_uq
  // CHECK: [[CMP:%.*]] = fcmp une <16 x float> %{{.*}}, %{{.*}}
  // CHECK: and <16 x i1> [[CMP]], {{.*}}
  return _mm512_mask_cmp_ps_mask(m, a, b, _CMP_NEQ_UQ);
}

__mmask16 test_mm512_mask_cmp_ps_mask_nlt_us(__mmask16 m, __m512 a, __m512 b) {
  // CHECK-LABEL: test_mm512_mask_cmp_ps_mask_nlt_us
  // CHECK: [[CMP:%.*]] = fcmp uge <16 x float> %{{.*}}, %{{.*}}
  // CHECK: and <16 x i1> [[CMP]], {{.*}}
  return _mm512_mask_cmp_ps_mask(m, a, b, _CMP_NLT_US);
}

__mmask16 test_mm512_mask_cmp_ps_mask_nle_us(__mmask16 m, __m512 a, __m512 b) {
  // CHECK-LABEL: test_mm512_mask_cmp_ps_mask_nle_us
  // CHECK: [[CMP:%.*]] = fcmp ugt <16 x float> %{{.*}}, %{{.*}}
  // CHECK: and <16 x i1> [[CMP]], {{.*}}
  return _mm512_mask_cmp_ps_mask(m, a, b, _CMP_NLE_US);
}

__mmask16 test_mm512_mask_cmp_ps_mask_ord_q(__mmask16 m, __m512 a, __m512 b) {
  // CHECK-LABEL: test_mm512_mask_cmp_ps_mask_ord_q
  // CHECK: [[CMP:%.*]] = fcmp ord <16 x float> %{{.*}}, %{{.*}}
  // CHECK: and <16 x i1> [[CMP]], {{.*}}
  return _mm512_mask_cmp_ps_mask(m, a, b, _CMP_ORD_Q);
}

__mmask16 test_mm512_mask_cmp_ps_mask_eq_uq(__mmask16 m, __m512 a, __m512 b) {
  // CHECK-LABEL: test_mm512_mask_cmp_ps_mask_eq_uq
  // CHECK: [[CMP:%.*]] = fcmp ueq <16 x float> %{{.*}}, %{{.*}}
  // CHECK: and <16 x i1> [[CMP]], {{.*}}
  return _mm512_mask_cmp_ps_mask(m, a, b, _CMP_EQ_UQ);
}

__mmask16 test_mm512_mask_cmp_ps_mask_nge_us(__mmask16 m, __m512 a, __m512 b) {
  // CHECK-LABEL: test_mm512_mask_cmp_ps_mask_nge_us
  // CHECK: [[CMP:%.*]] = fcmp ult <16 x float> %{{.*}}, %{{.*}}
  // CHECK: and <16 x i1> [[CMP]], {{.*}}
  return _mm512_mask_cmp_ps_mask(m, a, b, _CMP_NGE_US);
}

__mmask16 test_mm512_mask_cmp_ps_mask_ngt_us(__mmask16 m, __m512 a, __m512 b) {
  // CHECK-LABEL: test_mm512_mask_cmp_ps_mask_ngt_us
  // CHECK: [[CMP:%.*]] = fcmp ule <16 x float> %{{.*}}, %{{.*}}
  // CHECK: and <16 x i1> [[CMP]], {{.*}}
  return _mm512_mask_cmp_ps_mask(m, a, b, _CMP_NGT_US);
}

__mmask16 test_mm512_mask_cmp_ps_mask_false_oq(__mmask16 m, __m512 a, __m512 b) {
  // CHECK-LABEL: test_mm512_mask_cmp_ps_mask_false_oq
  // CHECK: [[CMP:%.*]] = fcmp false <16 x float> %{{.*}}, %{{.*}}
  // CHECK: and <16 x i1> [[CMP]], {{.*}}
  return _mm512_mask_cmp_ps_mask(m, a, b, _CMP_FALSE_OQ);
}

__mmask16 test_mm512_mask_cmp_ps_mask_neq_oq(__mmask16 m, __m512 a, __m512 b) {
  // CHECK-LABEL: test_mm512_mask_cmp_ps_mask_neq_oq
  // CHECK: [[CMP:%.*]] = fcmp one <16 x float> %{{.*}}, %{{.*}}
  // CHECK: and <16 x i1> [[CMP]], {{.*}}
  return _mm512_mask_cmp_ps_mask(m, a, b, _CMP_NEQ_OQ);
}

__mmask16 test_mm512_mask_cmp_ps_mask_ge_os(__mmask16 m, __m512 a, __m512 b) {
  // CHECK-LABEL: test_mm512_mask_cmp_ps_mask_ge_os
  // CHECK: [[CMP:%.*]] = fcmp oge <16 x float> %{{.*}}, %{{.*}}
  // CHECK: and <16 x i1> [[CMP]], {{.*}}
  return _mm512_mask_cmp_ps_mask(m, a, b, _CMP_GE_OS);
}

__mmask16 test_mm512_mask_cmp_ps_mask_gt_os(__mmask16 m, __m512 a, __m512 b) {
  // CHECK-LABEL: test_mm512_mask_cmp_ps_mask_gt_os
  // CHECK: [[CMP:%.*]] = fcmp ogt <16 x float> %{{.*}}, %{{.*}}
  // CHECK: and <16 x i1> [[CMP]], {{.*}}
  return _mm512_mask_cmp_ps_mask(m, a, b, _CMP_GT_OS);
}

__mmask16 test_mm512_mask_cmp_ps_mask_true_uq(__mmask16 m, __m512 a, __m512 b) {
  // CHECK-LABEL: test_mm512_mask_cmp_ps_mask_true_uq
  // CHECK: [[CMP:%.*]] = fcmp true <16 x float> %{{.*}}, %{{.*}}
  // CHECK: and <16 x i1> [[CMP]], {{.*}}
  return _mm512_mask_cmp_ps_mask(m, a, b, _CMP_TRUE_UQ);
}

__mmask16 test_mm512_mask_cmp_ps_mask_eq_os(__mmask16 m, __m512 a, __m512 b) {
  // CHECK-LABEL: test_mm512_mask_cmp_ps_mask_eq_os
  // CHECK: [[CMP:%.*]] = fcmp oeq <16 x float> %{{.*}}, %{{.*}}
  // CHECK: and <16 x i1> [[CMP]], {{.*}}
  return _mm512_mask_cmp_ps_mask(m, a, b, _CMP_EQ_OS);
}

__mmask16 test_mm512_mask_cmp_ps_mask_lt_oq(__mmask16 m, __m512 a, __m512 b) {
  // CHECK-LABEL: test_mm512_mask_cmp_ps_mask_lt_oq
  // CHECK: [[CMP:%.*]] = fcmp olt <16 x float> %{{.*}}, %{{.*}}
  // CHECK: and <16 x i1> [[CMP]], {{.*}}
  return _mm512_mask_cmp_ps_mask(m, a, b, _CMP_LT_OQ);
}

__mmask16 test_mm512_mask_cmp_ps_mask_le_oq(__mmask16 m, __m512 a, __m512 b) {
  // CHECK-LABEL: test_mm512_mask_cmp_ps_mask_le_oq
  // CHECK: [[CMP:%.*]] = fcmp ole <16 x float> %{{.*}}, %{{.*}}
  // CHECK: and <16 x i1> [[CMP]], {{.*}}
  return _mm512_mask_cmp_ps_mask(m, a, b, _CMP_LE_OQ);
}

__mmask16 test_mm512_mask_cmp_ps_mask_unord_s(__mmask16 m, __m512 a, __m512 b) {
  // CHECK-LABEL: test_mm512_mask_cmp_ps_mask_unord_s
  // CHECK: [[CMP:%.*]] = fcmp uno <16 x float> %{{.*}}, %{{.*}}
  // CHECK: and <16 x i1> [[CMP]], {{.*}}
  return _mm512_mask_cmp_ps_mask(m, a, b, _CMP_UNORD_S);
}

__mmask16 test_mm512_mask_cmp_ps_mask_neq_us(__mmask16 m, __m512 a, __m512 b) {
  // CHECK-LABEL: test_mm512_mask_cmp_ps_mask_neq_us
  // CHECK: [[CMP:%.*]] = fcmp une <16 x float> %{{.*}}, %{{.*}}
  // CHECK: and <16 x i1> [[CMP]], {{.*}}
  return _mm512_mask_cmp_ps_mask(m, a, b, _CMP_NEQ_US);
}

__mmask16 test_mm512_mask_cmp_ps_mask_nlt_uq(__mmask16 m, __m512 a, __m512 b) {
  // CHECK-LABEL: test_mm512_mask_cmp_ps_mask_nlt_uq
  // CHECK: [[CMP:%.*]] = fcmp uge <16 x float> %{{.*}}, %{{.*}}
  // CHECK: and <16 x i1> [[CMP]], {{.*}}
  return _mm512_mask_cmp_ps_mask(m, a, b, _CMP_NLT_UQ);
}

__mmask16 test_mm512_mask_cmp_ps_mask_nle_uq(__mmask16 m, __m512 a, __m512 b) {
  // CHECK-LABEL: test_mm512_mask_cmp_ps_mask_nle_uq
  // CHECK: [[CMP:%.*]] = fcmp ugt <16 x float> %{{.*}}, %{{.*}}
  // CHECK: and <16 x i1> [[CMP]], {{.*}}
  return _mm512_mask_cmp_ps_mask(m, a, b, _CMP_NLE_UQ);
}

__mmask16 test_mm512_mask_cmp_ps_mask_ord_s(__mmask16 m, __m512 a, __m512 b) {
  // CHECK-LABEL: test_mm512_mask_cmp_ps_mask_ord_s
  // CHECK: [[CMP:%.*]] = fcmp ord <16 x float> %{{.*}}, %{{.*}}
  // CHECK: and <16 x i1> [[CMP]], {{.*}}
  return _mm512_mask_cmp_ps_mask(m, a, b, _CMP_ORD_S);
}

__mmask16 test_mm512_mask_cmp_ps_mask_eq_us(__mmask16 m, __m512 a, __m512 b) {
  // CHECK-LABEL: test_mm512_mask_cmp_ps_mask_eq_us
  // CHECK: [[CMP:%.*]] = fcmp ueq <16 x float> %{{.*}}, %{{.*}}
  // CHECK: and <16 x i1> [[CMP]], {{.*}}
  return _mm512_mask_cmp_ps_mask(m, a, b, _CMP_EQ_US);
}

__mmask16 test_mm512_mask_cmp_ps_mask_nge_uq(__mmask16 m, __m512 a, __m512 b) {
  // CHECK-LABEL: test_mm512_mask_cmp_ps_mask_nge_uq
  // CHECK: [[CMP:%.*]] = fcmp ult <16 x float> %{{.*}}, %{{.*}}
  // CHECK: and <16 x i1> [[CMP]], {{.*}}
  return _mm512_mask_cmp_ps_mask(m, a, b, _CMP_NGE_UQ);
}

__mmask16 test_mm512_mask_cmp_ps_mask_ngt_uq(__mmask16 m, __m512 a, __m512 b) {
  // CHECK-LABEL: test_mm512_mask_cmp_ps_mask_ngt_uq
  // CHECK: [[CMP:%.*]] = fcmp ule <16 x float> %{{.*}}, %{{.*}}
  // CHECK: and <16 x i1> [[CMP]], {{.*}}
  return _mm512_mask_cmp_ps_mask(m, a, b, _CMP_NGT_UQ);
}

__mmask16 test_mm512_mask_cmp_ps_mask_false_os(__mmask16 m, __m512 a, __m512 b) {
  // CHECK-LABEL: test_mm512_mask_cmp_ps_mask_false_os
  // CHECK: [[CMP:%.*]] = fcmp false <16 x float> %{{.*}}, %{{.*}}
  // CHECK: and <16 x i1> [[CMP]], {{.*}}
  return _mm512_mask_cmp_ps_mask(m, a, b, _CMP_FALSE_OS);
}

__mmask16 test_mm512_mask_cmp_ps_mask_neq_os(__mmask16 m, __m512 a, __m512 b) {
  // CHECK-LABEL: test_mm512_mask_cmp_ps_mask_neq_os
  // CHECK: [[CMP:%.*]] = fcmp one <16 x float> %{{.*}}, %{{.*}}
  // CHECK: and <16 x i1> [[CMP]], {{.*}}
  return _mm512_mask_cmp_ps_mask(m, a, b, _CMP_NEQ_OS);
}

__mmask16 test_mm512_mask_cmp_ps_mask_ge_oq(__mmask16 m, __m512 a, __m512 b) {
  // CHECK-LABEL: test_mm512_mask_cmp_ps_mask_ge_oq
  // CHECK: [[CMP:%.*]] = fcmp oge <16 x float> %{{.*}}, %{{.*}}
  // CHECK: and <16 x i1> [[CMP]], {{.*}}
  return _mm512_mask_cmp_ps_mask(m, a, b, _CMP_GE_OQ);
}

__mmask16 test_mm512_mask_cmp_ps_mask_gt_oq(__mmask16 m, __m512 a, __m512 b) {
  // CHECK-LABEL: test_mm512_mask_cmp_ps_mask_gt_oq
  // CHECK: [[CMP:%.*]] = fcmp ogt <16 x float> %{{.*}}, %{{.*}}
  // CHECK: and <16 x i1> [[CMP]], {{.*}}
  return _mm512_mask_cmp_ps_mask(m, a, b, _CMP_GT_OQ);
}

__mmask16 test_mm512_mask_cmp_ps_mask_true_us(__mmask16 m, __m512 a, __m512 b) {
  // CHECK-LABEL: test_mm512_mask_cmp_ps_mask_true_us
  // CHECK: [[CMP:%.*]] = fcmp true <16 x float> %{{.*}}, %{{.*}}
  // CHECK: and <16 x i1> [[CMP]], {{.*}}
  return _mm512_mask_cmp_ps_mask(m, a, b, _CMP_TRUE_US);
}

__mmask8 test_mm512_cmp_round_pd_mask(__m512d a, __m512d b) {
  // CHECK-LABEL: test_mm512_cmp_round_pd_mask
  // CHECK: [[CMP:%.*]] = fcmp oeq <8 x double> %{{.*}}, %{{.*}}
  return _mm512_cmp_round_pd_mask(a, b, _CMP_EQ_OQ, _MM_FROUND_NO_EXC);
}

__mmask8 test_mm512_mask_cmp_round_pd_mask(__mmask8 m, __m512d a, __m512d b) {
  // CHECK-LABEL: test_mm512_mask_cmp_round_pd_mask
  // CHECK: [[CMP:%.*]] = fcmp oeq <8 x double> %{{.*}}, %{{.*}}
  // CHECK: and <8 x i1> [[CMP]], {{.*}}
  return _mm512_mask_cmp_round_pd_mask(m, a, b, _CMP_EQ_OQ, _MM_FROUND_NO_EXC);
}

__mmask8 test_mm512_cmp_pd_mask_eq_oq(__m512d a, __m512d b) {
  // CHECK-LABEL: test_mm512_cmp_pd_mask_eq_oq
  // CHECK: fcmp oeq <8 x double> %{{.*}}, %{{.*}}
  return _mm512_cmp_pd_mask(a, b, _CMP_EQ_OQ);
}

__mmask8 test_mm512_cmp_pd_mask_lt_os(__m512d a, __m512d b) {
  // CHECK-LABEL: test_mm512_cmp_pd_mask_lt_os
  // CHECK: fcmp olt <8 x double> %{{.*}}, %{{.*}}
  return _mm512_cmp_pd_mask(a, b, _CMP_LT_OS);
}

__mmask8 test_mm512_cmp_pd_mask_le_os(__m512d a, __m512d b) {
  // CHECK-LABEL: test_mm512_cmp_pd_mask_le_os
  // CHECK: fcmp ole <8 x double> %{{.*}}, %{{.*}}
  return _mm512_cmp_pd_mask(a, b, _CMP_LE_OS);
}

__mmask8 test_mm512_cmp_pd_mask_unord_q(__m512d a, __m512d b) {
  // CHECK-LABEL: test_mm512_cmp_pd_mask_unord_q
  // CHECK: fcmp uno <8 x double> %{{.*}}, %{{.*}}
  return _mm512_cmp_pd_mask(a, b, _CMP_UNORD_Q);
}

__mmask8 test_mm512_cmp_pd_mask_neq_uq(__m512d a, __m512d b) {
  // CHECK-LABEL: test_mm512_cmp_pd_mask_neq_uq
  // CHECK: fcmp une <8 x double> %{{.*}}, %{{.*}}
  return _mm512_cmp_pd_mask(a, b, _CMP_NEQ_UQ);
}

__mmask8 test_mm512_cmp_pd_mask_nlt_us(__m512d a, __m512d b) {
  // CHECK-LABEL: test_mm512_cmp_pd_mask_nlt_us
  // CHECK: fcmp uge <8 x double> %{{.*}}, %{{.*}}
  return _mm512_cmp_pd_mask(a, b, _CMP_NLT_US);
}

__mmask8 test_mm512_cmp_pd_mask_nle_us(__m512d a, __m512d b) {
  // CHECK-LABEL: test_mm512_cmp_pd_mask_nle_us
  // CHECK: fcmp ugt <8 x double> %{{.*}}, %{{.*}}
  return _mm512_cmp_pd_mask(a, b, _CMP_NLE_US);
}

__mmask8 test_mm512_cmp_pd_mask_ord_q(__m512d a, __m512d b) {
  // CHECK-LABEL: test_mm512_cmp_pd_mask_ord_q
  // CHECK: fcmp ord <8 x double> %{{.*}}, %{{.*}}
  return _mm512_cmp_pd_mask(a, b, _CMP_ORD_Q);
}

__mmask8 test_mm512_cmp_pd_mask_eq_uq(__m512d a, __m512d b) {
  // CHECK-LABEL: test_mm512_cmp_pd_mask_eq_uq
  // CHECK: fcmp ueq <8 x double> %{{.*}}, %{{.*}}
  return _mm512_cmp_pd_mask(a, b, _CMP_EQ_UQ);
}

__mmask8 test_mm512_cmp_pd_mask_nge_us(__m512d a, __m512d b) {
  // CHECK-LABEL: test_mm512_cmp_pd_mask_nge_us
  // CHECK: fcmp ult <8 x double> %{{.*}}, %{{.*}}
  return _mm512_cmp_pd_mask(a, b, _CMP_NGE_US);
}

__mmask8 test_mm512_cmp_pd_mask_ngt_us(__m512d a, __m512d b) {
  // CHECK-LABEL: test_mm512_cmp_pd_mask_ngt_us
  // CHECK: fcmp ule <8 x double> %{{.*}}, %{{.*}}
  return _mm512_cmp_pd_mask(a, b, _CMP_NGT_US);
}

__mmask8 test_mm512_cmp_pd_mask_false_oq(__m512d a, __m512d b) {
  // CHECK-LABEL: test_mm512_cmp_pd_mask_false_oq
  // CHECK: fcmp false <8 x double> %{{.*}}, %{{.*}}
  return _mm512_cmp_pd_mask(a, b, _CMP_FALSE_OQ);
}

__mmask8 test_mm512_cmp_pd_mask_neq_oq(__m512d a, __m512d b) {
  // CHECK-LABEL: test_mm512_cmp_pd_mask_neq_oq
  // CHECK: fcmp one <8 x double> %{{.*}}, %{{.*}}
  return _mm512_cmp_pd_mask(a, b, _CMP_NEQ_OQ);
}

__mmask8 test_mm512_cmp_pd_mask_ge_os(__m512d a, __m512d b) {
  // CHECK-LABEL: test_mm512_cmp_pd_mask_ge_os
  // CHECK: fcmp oge <8 x double> %{{.*}}, %{{.*}}
  return _mm512_cmp_pd_mask(a, b, _CMP_GE_OS);
}

__mmask8 test_mm512_cmp_pd_mask_gt_os(__m512d a, __m512d b) {
  // CHECK-LABEL: test_mm512_cmp_pd_mask_gt_os
  // CHECK: fcmp ogt <8 x double> %{{.*}}, %{{.*}}
  return _mm512_cmp_pd_mask(a, b, _CMP_GT_OS);
}

__mmask8 test_mm512_cmp_pd_mask_true_uq(__m512d a, __m512d b) {
  // CHECK-LABEL: test_mm512_cmp_pd_mask_true_uq
  // CHECK: fcmp true <8 x double> %{{.*}}, %{{.*}}
  return _mm512_cmp_pd_mask(a, b, _CMP_TRUE_UQ);
}

__mmask8 test_mm512_cmp_pd_mask_eq_os(__m512d a, __m512d b) {
  // CHECK-LABEL: test_mm512_cmp_pd_mask_eq_os
  // CHECK: fcmp oeq <8 x double> %{{.*}}, %{{.*}}
  return _mm512_cmp_pd_mask(a, b, _CMP_EQ_OS);
}

__mmask8 test_mm512_cmp_pd_mask_lt_oq(__m512d a, __m512d b) {
  // CHECK-LABEL: test_mm512_cmp_pd_mask_lt_oq
  // CHECK: fcmp olt <8 x double> %{{.*}}, %{{.*}}
  return _mm512_cmp_pd_mask(a, b, _CMP_LT_OQ);
}

__mmask8 test_mm512_cmp_pd_mask_le_oq(__m512d a, __m512d b) {
  // CHECK-LABEL: test_mm512_cmp_pd_mask_le_oq
  // CHECK: fcmp ole <8 x double> %{{.*}}, %{{.*}}
  return _mm512_cmp_pd_mask(a, b, _CMP_LE_OQ);
}

__mmask8 test_mm512_cmp_pd_mask_unord_s(__m512d a, __m512d b) {
  // CHECK-LABEL: test_mm512_cmp_pd_mask_unord_s
  // CHECK: fcmp uno <8 x double> %{{.*}}, %{{.*}}
  return _mm512_cmp_pd_mask(a, b, _CMP_UNORD_S);
}

__mmask8 test_mm512_cmp_pd_mask_neq_us(__m512d a, __m512d b) {
  // CHECK-LABEL: test_mm512_cmp_pd_mask_neq_us
  // CHECK: fcmp une <8 x double> %{{.*}}, %{{.*}}
  return _mm512_cmp_pd_mask(a, b, _CMP_NEQ_US);
}

__mmask8 test_mm512_cmp_pd_mask_nlt_uq(__m512d a, __m512d b) {
  // CHECK-LABEL: test_mm512_cmp_pd_mask_nlt_uq
  // CHECK: fcmp uge <8 x double> %{{.*}}, %{{.*}}
  return _mm512_cmp_pd_mask(a, b, _CMP_NLT_UQ);
}

__mmask8 test_mm512_cmp_pd_mask_nle_uq(__m512d a, __m512d b) {
  // CHECK-LABEL: test_mm512_cmp_pd_mask_nle_uq
  // CHECK: fcmp ugt <8 x double> %{{.*}}, %{{.*}}
  return _mm512_cmp_pd_mask(a, b, _CMP_NLE_UQ);
}

__mmask8 test_mm512_cmp_pd_mask_ord_s(__m512d a, __m512d b) {
  // CHECK-LABEL: test_mm512_cmp_pd_mask_ord_s
  // CHECK: fcmp ord <8 x double> %{{.*}}, %{{.*}}
  return _mm512_cmp_pd_mask(a, b, _CMP_ORD_S);
}

__mmask8 test_mm512_cmp_pd_mask_eq_us(__m512d a, __m512d b) {
  // CHECK-LABEL: test_mm512_cmp_pd_mask_eq_us
  // CHECK: fcmp ueq <8 x double> %{{.*}}, %{{.*}}
  return _mm512_cmp_pd_mask(a, b, _CMP_EQ_US);
}

__mmask8 test_mm512_cmp_pd_mask_nge_uq(__m512d a, __m512d b) {
  // CHECK-LABEL: test_mm512_cmp_pd_mask_nge_uq
  // CHECK: fcmp ult <8 x double> %{{.*}}, %{{.*}}
  return _mm512_cmp_pd_mask(a, b, _CMP_NGE_UQ);
}

__mmask8 test_mm512_cmp_pd_mask_ngt_uq(__m512d a, __m512d b) {
  // CHECK-LABEL: test_mm512_cmp_pd_mask_ngt_uq
  // CHECK: fcmp ule <8 x double> %{{.*}}, %{{.*}}
  return _mm512_cmp_pd_mask(a, b, _CMP_NGT_UQ);
}

__mmask8 test_mm512_cmp_pd_mask_false_os(__m512d a, __m512d b) {
  // CHECK-LABEL: test_mm512_cmp_pd_mask_false_os
  // CHECK: fcmp false <8 x double> %{{.*}}, %{{.*}}
  return _mm512_cmp_pd_mask(a, b, _CMP_FALSE_OS);
}

__mmask8 test_mm512_cmp_pd_mask_neq_os(__m512d a, __m512d b) {
  // CHECK-LABEL: test_mm512_cmp_pd_mask_neq_os
  // CHECK: fcmp one <8 x double> %{{.*}}, %{{.*}}
  return _mm512_cmp_pd_mask(a, b, _CMP_NEQ_OS);
}

__mmask8 test_mm512_cmp_pd_mask_ge_oq(__m512d a, __m512d b) {
  // CHECK-LABEL: test_mm512_cmp_pd_mask_ge_oq
  // CHECK: fcmp oge <8 x double> %{{.*}}, %{{.*}}
  return _mm512_cmp_pd_mask(a, b, _CMP_GE_OQ);
}

__mmask8 test_mm512_cmp_pd_mask_gt_oq(__m512d a, __m512d b) {
  // CHECK-LABEL: test_mm512_cmp_pd_mask_gt_oq
  // CHECK: fcmp ogt <8 x double> %{{.*}}, %{{.*}}
  return _mm512_cmp_pd_mask(a, b, _CMP_GT_OQ);
}

__mmask8 test_mm512_cmp_pd_mask_true_us(__m512d a, __m512d b) {
  // CHECK-LABEL: test_mm512_cmp_pd_mask_true_us
  // CHECK: fcmp true <8 x double> %{{.*}}, %{{.*}}
  return _mm512_cmp_pd_mask(a, b, _CMP_TRUE_US);
}

__mmask8 test_mm512_mask_cmp_pd_mask_eq_oq(__mmask8 m, __m512d a, __m512d b) {
  // CHECK-LABEL: test_mm512_mask_cmp_pd_mask_eq_oq
  // CHECK: [[CMP:%.*]] = fcmp oeq <8 x double> %{{.*}}, %{{.*}}
  // CHECK: and <8 x i1> [[CMP]], {{.*}}
  return _mm512_mask_cmp_pd_mask(m, a, b, _CMP_EQ_OQ);
}

__mmask8 test_mm512_mask_cmp_pd_mask_lt_os(__mmask8 m, __m512d a, __m512d b) {
  // CHECK-LABEL: test_mm512_mask_cmp_pd_mask_lt_os
  // CHECK: [[CMP:%.*]] = fcmp olt <8 x double> %{{.*}}, %{{.*}}
  // CHECK: and <8 x i1> [[CMP]], {{.*}}
  return _mm512_mask_cmp_pd_mask(m, a, b, _CMP_LT_OS);
}

__mmask8 test_mm512_mask_cmp_pd_mask_le_os(__mmask8 m, __m512d a, __m512d b) {
  // CHECK-LABEL: test_mm512_mask_cmp_pd_mask_le_os
  // CHECK: [[CMP:%.*]] = fcmp ole <8 x double> %{{.*}}, %{{.*}}
  // CHECK: and <8 x i1> [[CMP]], {{.*}}
  return _mm512_mask_cmp_pd_mask(m, a, b, _CMP_LE_OS);
}

__mmask8 test_mm512_mask_cmp_pd_mask_unord_q(__mmask8 m, __m512d a, __m512d b) {
  // CHECK-LABEL: test_mm512_mask_cmp_pd_mask_unord_q
  // CHECK: [[CMP:%.*]] = fcmp uno <8 x double> %{{.*}}, %{{.*}}
  // CHECK: and <8 x i1> [[CMP]], {{.*}}
  return _mm512_mask_cmp_pd_mask(m, a, b, _CMP_UNORD_Q);
}

__mmask8 test_mm512_mask_cmp_pd_mask_neq_uq(__mmask8 m, __m512d a, __m512d b) {
  // CHECK-LABEL: test_mm512_mask_cmp_pd_mask_neq_uq
  // CHECK: [[CMP:%.*]] = fcmp une <8 x double> %{{.*}}, %{{.*}}
  // CHECK: and <8 x i1> [[CMP]], {{.*}}
  return _mm512_mask_cmp_pd_mask(m, a, b, _CMP_NEQ_UQ);
}

__mmask8 test_mm512_mask_cmp_pd_mask_nlt_us(__mmask8 m, __m512d a, __m512d b) {
  // CHECK-LABEL: test_mm512_mask_cmp_pd_mask_nlt_us
  // CHECK: [[CMP:%.*]] = fcmp uge <8 x double> %{{.*}}, %{{.*}}
  // CHECK: and <8 x i1> [[CMP]], {{.*}}
  return _mm512_mask_cmp_pd_mask(m, a, b, _CMP_NLT_US);
}

__mmask8 test_mm512_mask_cmp_pd_mask_nle_us(__mmask8 m, __m512d a, __m512d b) {
  // CHECK-LABEL: test_mm512_mask_cmp_pd_mask_nle_us
  // CHECK: [[CMP:%.*]] = fcmp ugt <8 x double> %{{.*}}, %{{.*}}
  // CHECK: and <8 x i1> [[CMP]], {{.*}}
  return _mm512_mask_cmp_pd_mask(m, a, b, _CMP_NLE_US);
}

__mmask8 test_mm512_mask_cmp_pd_mask_ord_q(__mmask8 m, __m512d a, __m512d b) {
  // CHECK-LABEL: test_mm512_mask_cmp_pd_mask_ord_q
  // CHECK: [[CMP:%.*]] = fcmp ord <8 x double> %{{.*}}, %{{.*}}
  // CHECK: and <8 x i1> [[CMP]], {{.*}}
  return _mm512_mask_cmp_pd_mask(m, a, b, _CMP_ORD_Q);
}

__mmask8 test_mm512_mask_cmp_pd_mask_eq_uq(__mmask8 m, __m512d a, __m512d b) {
  // CHECK-LABEL: test_mm512_mask_cmp_pd_mask_eq_uq
  // CHECK: [[CMP:%.*]] = fcmp ueq <8 x double> %{{.*}}, %{{.*}}
  // CHECK: and <8 x i1> [[CMP]], {{.*}}
  return _mm512_mask_cmp_pd_mask(m, a, b, _CMP_EQ_UQ);
}

__mmask8 test_mm512_mask_cmp_pd_mask_nge_us(__mmask8 m, __m512d a, __m512d b) {
  // CHECK-LABEL: test_mm512_mask_cmp_pd_mask_nge_us
  // CHECK: [[CMP:%.*]] = fcmp ult <8 x double> %{{.*}}, %{{.*}}
  // CHECK: and <8 x i1> [[CMP]], {{.*}}
  return _mm512_mask_cmp_pd_mask(m, a, b, _CMP_NGE_US);
}

__mmask8 test_mm512_mask_cmp_pd_mask_ngt_us(__mmask8 m, __m512d a, __m512d b) {
  // CHECK-LABEL: test_mm512_mask_cmp_pd_mask_ngt_us
  // CHECK: [[CMP:%.*]] = fcmp ule <8 x double> %{{.*}}, %{{.*}}
  // CHECK: and <8 x i1> [[CMP]], {{.*}}
  return _mm512_mask_cmp_pd_mask(m, a, b, _CMP_NGT_US);
}

__mmask8 test_mm512_mask_cmp_pd_mask_false_oq(__mmask8 m, __m512d a, __m512d b) {
  // CHECK-LABEL: test_mm512_mask_cmp_pd_mask_false_oq
  // CHECK: [[CMP:%.*]] = fcmp false <8 x double> %{{.*}}, %{{.*}}
  // CHECK: and <8 x i1> [[CMP]], {{.*}}
  return _mm512_mask_cmp_pd_mask(m, a, b, _CMP_FALSE_OQ);
}

__mmask8 test_mm512_mask_cmp_pd_mask_neq_oq(__mmask8 m, __m512d a, __m512d b) {
  // CHECK-LABEL: test_mm512_mask_cmp_pd_mask_neq_oq
  // CHECK: [[CMP:%.*]] = fcmp one <8 x double> %{{.*}}, %{{.*}}
  // CHECK: and <8 x i1> [[CMP]], {{.*}}
  return _mm512_mask_cmp_pd_mask(m, a, b, _CMP_NEQ_OQ);
}

__mmask8 test_mm512_mask_cmp_pd_mask_ge_os(__mmask8 m, __m512d a, __m512d b) {
  // CHECK-LABEL: test_mm512_mask_cmp_pd_mask_ge_os
  // CHECK: [[CMP:%.*]] = fcmp oge <8 x double> %{{.*}}, %{{.*}}
  // CHECK: and <8 x i1> [[CMP]], {{.*}}
  return _mm512_mask_cmp_pd_mask(m, a, b, _CMP_GE_OS);
}

__mmask8 test_mm512_mask_cmp_pd_mask_gt_os(__mmask8 m, __m512d a, __m512d b) {
  // CHECK-LABEL: test_mm512_mask_cmp_pd_mask_gt_os
  // CHECK: [[CMP:%.*]] = fcmp ogt <8 x double> %{{.*}}, %{{.*}}
  // CHECK: and <8 x i1> [[CMP]], {{.*}}
  return _mm512_mask_cmp_pd_mask(m, a, b, _CMP_GT_OS);
}

__mmask8 test_mm512_mask_cmp_pd_mask_true_uq(__mmask8 m, __m512d a, __m512d b) {
  // CHECK-LABEL: test_mm512_mask_cmp_pd_mask_true_uq
  // CHECK: [[CMP:%.*]] = fcmp true <8 x double> %{{.*}}, %{{.*}}
  // CHECK: and <8 x i1> [[CMP]], {{.*}}
  return _mm512_mask_cmp_pd_mask(m, a, b, _CMP_TRUE_UQ);
}

__mmask8 test_mm512_mask_cmp_pd_mask_eq_os(__mmask8 m, __m512d a, __m512d b) {
  // CHECK-LABEL: test_mm512_mask_cmp_pd_mask_eq_os
  // CHECK: [[CMP:%.*]] = fcmp oeq <8 x double> %{{.*}}, %{{.*}}
  // CHECK: and <8 x i1> [[CMP]], {{.*}}
  return _mm512_mask_cmp_pd_mask(m, a, b, _CMP_EQ_OS);
}

__mmask8 test_mm512_mask_cmp_pd_mask_lt_oq(__mmask8 m, __m512d a, __m512d b) {
  // CHECK-LABEL: test_mm512_mask_cmp_pd_mask_lt_oq
  // CHECK: [[CMP:%.*]] = fcmp olt <8 x double> %{{.*}}, %{{.*}}
  // CHECK: and <8 x i1> [[CMP]], {{.*}}
  return _mm512_mask_cmp_pd_mask(m, a, b, _CMP_LT_OQ);
}

__mmask8 test_mm512_mask_cmp_pd_mask_le_oq(__mmask8 m, __m512d a, __m512d b) {
  // CHECK-LABEL: test_mm512_mask_cmp_pd_mask_le_oq
  // CHECK: [[CMP:%.*]] = fcmp ole <8 x double> %{{.*}}, %{{.*}}
  // CHECK: and <8 x i1> [[CMP]], {{.*}}
  return _mm512_mask_cmp_pd_mask(m, a, b, _CMP_LE_OQ);
}

__mmask8 test_mm512_mask_cmp_pd_mask_unord_s(__mmask8 m, __m512d a, __m512d b) {
  // CHECK-LABEL: test_mm512_mask_cmp_pd_mask_unord_s
  // CHECK: [[CMP:%.*]] = fcmp uno <8 x double> %{{.*}}, %{{.*}}
  // CHECK: and <8 x i1> [[CMP]], {{.*}}
  return _mm512_mask_cmp_pd_mask(m, a, b, _CMP_UNORD_S);
}

__mmask8 test_mm512_mask_cmp_pd_mask_neq_us(__mmask8 m, __m512d a, __m512d b) {
  // CHECK-LABEL: test_mm512_mask_cmp_pd_mask_neq_us
  // CHECK: [[CMP:%.*]] = fcmp une <8 x double> %{{.*}}, %{{.*}}
  // CHECK: and <8 x i1> [[CMP]], {{.*}}
  return _mm512_mask_cmp_pd_mask(m, a, b, _CMP_NEQ_US);
}

__mmask8 test_mm512_mask_cmp_pd_mask_nlt_uq(__mmask8 m, __m512d a, __m512d b) {
  // CHECK-LABEL: test_mm512_mask_cmp_pd_mask_nlt_uq
  // CHECK: [[CMP:%.*]] = fcmp uge <8 x double> %{{.*}}, %{{.*}}
  // CHECK: and <8 x i1> [[CMP]], {{.*}}
  return _mm512_mask_cmp_pd_mask(m, a, b, _CMP_NLT_UQ);
}

__mmask8 test_mm512_mask_cmp_pd_mask_nle_uq(__mmask8 m, __m512d a, __m512d b) {
  // CHECK-LABEL: test_mm512_mask_cmp_pd_mask_nle_uq
  // CHECK: [[CMP:%.*]] = fcmp ugt <8 x double> %{{.*}}, %{{.*}}
  // CHECK: and <8 x i1> [[CMP]], {{.*}}
  return _mm512_mask_cmp_pd_mask(m, a, b, _CMP_NLE_UQ);
}

__mmask8 test_mm512_mask_cmp_pd_mask_ord_s(__mmask8 m, __m512d a, __m512d b) {
  // CHECK-LABEL: test_mm512_mask_cmp_pd_mask_ord_s
  // CHECK: [[CMP:%.*]] = fcmp ord <8 x double> %{{.*}}, %{{.*}}
  // CHECK: and <8 x i1> [[CMP]], {{.*}}
  return _mm512_mask_cmp_pd_mask(m, a, b, _CMP_ORD_S);
}

__mmask8 test_mm512_mask_cmp_pd_mask_eq_us(__mmask8 m, __m512d a, __m512d b) {
  // CHECK-LABEL: test_mm512_mask_cmp_pd_mask_eq_us
  // CHECK: [[CMP:%.*]] = fcmp ueq <8 x double> %{{.*}}, %{{.*}}
  // CHECK: and <8 x i1> [[CMP]], {{.*}}
  return _mm512_mask_cmp_pd_mask(m, a, b, _CMP_EQ_US);
}

__mmask8 test_mm512_mask_cmp_pd_mask_nge_uq(__mmask8 m, __m512d a, __m512d b) {
  // CHECK-LABEL: test_mm512_mask_cmp_pd_mask_nge_uq
  // CHECK: [[CMP:%.*]] = fcmp ult <8 x double> %{{.*}}, %{{.*}}
  // CHECK: and <8 x i1> [[CMP]], {{.*}}
  return _mm512_mask_cmp_pd_mask(m, a, b, _CMP_NGE_UQ);
}

__mmask8 test_mm512_mask_cmp_pd_mask_ngt_uq(__mmask8 m, __m512d a, __m512d b) {
  // CHECK-LABEL: test_mm512_mask_cmp_pd_mask_ngt_uq
  // CHECK: [[CMP:%.*]] = fcmp ule <8 x double> %{{.*}}, %{{.*}}
  // CHECK: and <8 x i1> [[CMP]], {{.*}}
  return _mm512_mask_cmp_pd_mask(m, a, b, _CMP_NGT_UQ);
}

__mmask8 test_mm512_mask_cmp_pd_mask_false_os(__mmask8 m, __m512d a, __m512d b) {
  // CHECK-LABEL: test_mm512_mask_cmp_pd_mask_false_os
  // CHECK: [[CMP:%.*]] = fcmp false <8 x double> %{{.*}}, %{{.*}}
  // CHECK: and <8 x i1> [[CMP]], {{.*}}
  return _mm512_mask_cmp_pd_mask(m, a, b, _CMP_FALSE_OS);
}

__mmask8 test_mm512_mask_cmp_pd_mask_neq_os(__mmask8 m, __m512d a, __m512d b) {
  // CHECK-LABEL: test_mm512_mask_cmp_pd_mask_neq_os
  // CHECK: [[CMP:%.*]] = fcmp one <8 x double> %{{.*}}, %{{.*}}
  // CHECK: and <8 x i1> [[CMP]], {{.*}}
  return _mm512_mask_cmp_pd_mask(m, a, b, _CMP_NEQ_OS);
}

__mmask8 test_mm512_mask_cmp_pd_mask_ge_oq(__mmask8 m, __m512d a, __m512d b) {
  // CHECK-LABEL: test_mm512_mask_cmp_pd_mask_ge_oq
  // CHECK: [[CMP:%.*]] = fcmp oge <8 x double> %{{.*}}, %{{.*}}
  // CHECK: and <8 x i1> [[CMP]], {{.*}}
  return _mm512_mask_cmp_pd_mask(m, a, b, _CMP_GE_OQ);
}

__mmask8 test_mm512_mask_cmp_pd_mask_gt_oq(__mmask8 m, __m512d a, __m512d b) {
  // CHECK-LABEL: test_mm512_mask_cmp_pd_mask_gt_oq
  // CHECK: [[CMP:%.*]] = fcmp ogt <8 x double> %{{.*}}, %{{.*}}
  // CHECK: and <8 x i1> [[CMP]], {{.*}}
  return _mm512_mask_cmp_pd_mask(m, a, b, _CMP_GT_OQ);
}

__mmask8 test_mm512_mask_cmp_pd_mask_true_us(__mmask8 m, __m512d a, __m512d b) {
  // CHECK-LABEL: test_mm512_mask_cmp_pd_mask_true_us
  // CHECK: [[CMP:%.*]] = fcmp true <8 x double> %{{.*}}, %{{.*}}
  // CHECK: and <8 x i1> [[CMP]], {{.*}}
  return _mm512_mask_cmp_pd_mask(m, a, b, _CMP_TRUE_US);
}

__mmask8 test_mm512_mask_cmp_pd_mask(__mmask8 m, __m512d a, __m512d b) {
  // CHECK-LABEL: test_mm512_mask_cmp_pd_mask
  // CHECK: [[CMP:%.*]] = fcmp oeq <8 x double> %{{.*}}, %{{.*}}
  // CHECK: and <8 x i1> [[CMP]], {{.*}}
  return _mm512_mask_cmp_pd_mask(m, a, b, 0);
}

__mmask8 test_mm512_cmpeq_pd_mask(__m512d a, __m512d b) {
  // CHECK-LABEL: test_mm512_cmpeq_pd_mask
  // CHECK: fcmp oeq <8 x double> %{{.*}}, %{{.*}}
  return _mm512_cmpeq_pd_mask(a, b);
}

__mmask16 test_mm512_cmpeq_ps_mask(__m512 a, __m512 b) {
  // CHECK-LABEL: test_mm512_cmpeq_ps_mask
  // CHECK: fcmp oeq <16 x float> %{{.*}}, %{{.*}}
  return _mm512_cmpeq_ps_mask(a, b);
}

__mmask8 test_mm512_mask_cmpeq_pd_mask(__mmask8 k, __m512d a, __m512d b) {
  // CHECK-LABEL: test_mm512_mask_cmpeq_pd_mask
  // CHECK: [[CMP:%.*]] = fcmp oeq <8 x double> %{{.*}}, %{{.*}}
  // CHECK: and <8 x i1> [[CMP]], {{.*}}
  return _mm512_mask_cmpeq_pd_mask(k, a, b);
}

__mmask16 test_mm512_mask_cmpeq_ps_mask(__mmask16 k, __m512 a, __m512 b) {
  // CHECK-LABEL: test_mm512_mask_cmpeq_ps_mask
  // CHECK: [[CMP:%.*]] = fcmp oeq <16 x float> %{{.*}}, %{{.*}}
  // CHECK: and <16 x i1> [[CMP]], {{.*}}
  return _mm512_mask_cmpeq_ps_mask(k, a, b);
}

__mmask8 test_mm512_cmple_pd_mask(__m512d a, __m512d b) {
  // CHECK-LABEL: test_mm512_cmple_pd_mask
  // CHECK: fcmp ole <8 x double> %{{.*}}, %{{.*}}
  return _mm512_cmple_pd_mask(a, b);
}

__mmask16 test_mm512_cmple_ps_mask(__m512 a, __m512 b) {
  // CHECK-LABEL: test_mm512_cmple_ps_mask
  // CHECK: fcmp ole <16 x float> %{{.*}}, %{{.*}}
  return _mm512_cmple_ps_mask(a, b);
}

__mmask8 test_mm512_mask_cmple_pd_mask(__mmask8 k, __m512d a, __m512d b) {
  // CHECK-LABEL: test_mm512_mask_cmple_pd_mask
  // CHECK: [[CMP:%.*]] = fcmp ole <8 x double> %{{.*}}, %{{.*}}
  // CHECK: and <8 x i1> [[CMP]], {{.*}}
  return _mm512_mask_cmple_pd_mask(k, a, b);
}

__mmask16 test_mm512_mask_cmple_ps_mask(__mmask16 k, __m512 a, __m512 b) {
  // CHECK-LABEL: test_mm512_mask_cmple_ps_mask
  // CHECK: [[CMP:%.*]] = fcmp ole <16 x float> %{{.*}}, %{{.*}}
  // CHECK: and <16 x i1> [[CMP]], {{.*}}
  return _mm512_mask_cmple_ps_mask(k, a, b);
}

__mmask8 test_mm512_cmplt_pd_mask(__m512d a, __m512d b) {
  // CHECK-LABEL: test_mm512_cmplt_pd_mask
  // CHECK: fcmp olt <8 x double> %{{.*}}, %{{.*}}
  return _mm512_cmplt_pd_mask(a, b);
}

__mmask16 test_mm512_cmplt_ps_mask(__m512 a, __m512 b) {
  // CHECK-LABEL: test_mm512_cmplt_ps_mask
  // CHECK: fcmp olt <16 x float> %{{.*}}, %{{.*}}
  return _mm512_cmplt_ps_mask(a, b);
}

__mmask8 test_mm512_mask_cmplt_pd_mask(__mmask8 k, __m512d a, __m512d b) {
  // CHECK-LABEL: test_mm512_mask_cmplt_pd_mask
  // CHECK: [[CMP:%.*]] = fcmp olt <8 x double> %{{.*}}, %{{.*}}
  // CHECK: and <8 x i1> [[CMP]], {{.*}}
  return _mm512_mask_cmplt_pd_mask(k, a, b);
}

__mmask16 test_mm512_mask_cmplt_ps_mask(__mmask16 k, __m512 a, __m512 b) {
  // CHECK-LABEL: test_mm512_mask_cmplt_ps_mask
  // CHECK: [[CMP:%.*]] = fcmp olt <16 x float> %{{.*}}, %{{.*}}
  // CHECK: and <16 x i1> [[CMP]], {{.*}}
  return _mm512_mask_cmplt_ps_mask(k, a, b);
}

__mmask8 test_mm512_cmpneq_pd_mask(__m512d a, __m512d b) {
  // CHECK-LABEL: test_mm512_cmpneq_pd_mask
  // CHECK: fcmp une <8 x double> %{{.*}}, %{{.*}}
  return _mm512_cmpneq_pd_mask(a, b);
}

__mmask16 test_mm512_cmpneq_ps_mask(__m512 a, __m512 b) {
  // CHECK-LABEL: test_mm512_cmpneq_ps_mask
  // CHECK: fcmp une <16 x float> %{{.*}}, %{{.*}}
  return _mm512_cmpneq_ps_mask(a, b);
}

__mmask8 test_mm512_mask_cmpneq_pd_mask(__mmask8 k, __m512d a, __m512d b) {
  // CHECK-LABEL: test_mm512_mask_cmpneq_pd_mask
  // CHECK: [[CMP:%.*]] = fcmp une <8 x double> %{{.*}}, %{{.*}}
  // CHECK: and <8 x i1> [[CMP]], {{.*}}
  return _mm512_mask_cmpneq_pd_mask(k, a, b);
}

__mmask16 test_mm512_mask_cmpneq_ps_mask(__mmask16 k, __m512 a, __m512 b) {
  // CHECK-LABEL: test_mm512_mask_cmpneq_ps_mask
  // CHECK: [[CMP:%.*]] = fcmp une <16 x float> %{{.*}}, %{{.*}}
  // CHECK: and <16 x i1> [[CMP]], {{.*}}
  return _mm512_mask_cmpneq_ps_mask(k, a, b);
}

__mmask8 test_mm512_cmpnle_pd_mask(__m512d a, __m512d b) {
  // CHECK-LABEL: test_mm512_cmpnle_pd_mask
  // CHECK: fcmp ugt <8 x double> %{{.*}}, %{{.*}}
  return _mm512_cmpnle_pd_mask(a, b);
}

__mmask16 test_mm512_cmpnle_ps_mask(__m512 a, __m512 b) {
  // CHECK-LABEL: test_mm512_cmpnle_ps_mask
  // CHECK: fcmp ugt <16 x float> %{{.*}}, %{{.*}}
  return _mm512_cmpnle_ps_mask(a, b);
}

__mmask8 test_mm512_mask_cmpnle_pd_mask(__mmask8 k, __m512d a, __m512d b) {
  // CHECK-LABEL: test_mm512_mask_cmpnle_pd_mask
  // CHECK: [[CMP:%.*]] = fcmp ugt <8 x double> %{{.*}}, %{{.*}}
  // CHECK: and <8 x i1> [[CMP]], {{.*}}
  return _mm512_mask_cmpnle_pd_mask(k, a, b);
}

__mmask16 test_mm512_mask_cmpnle_ps_mask(__mmask16 k, __m512 a, __m512 b) {
  // CHECK-LABEL: test_mm512_mask_cmpnle_ps_mask
  // CHECK: [[CMP:%.*]] = fcmp ugt <16 x float> %{{.*}}, %{{.*}}
  // CHECK: and <16 x i1> [[CMP]], {{.*}}
  return _mm512_mask_cmpnle_ps_mask(k, a, b);
}

__mmask8 test_mm512_cmpnlt_pd_mask(__m512d a, __m512d b) {
  // CHECK-LABEL: test_mm512_cmpnlt_pd_mask
  // CHECK: fcmp uge <8 x double> %{{.*}}, %{{.*}}
  return _mm512_cmpnlt_pd_mask(a, b);
}

__mmask16 test_mm512_cmpnlt_ps_mask(__m512 a, __m512 b) {
  // CHECK-LABEL: test_mm512_cmpnlt_ps_mask
  // CHECK: fcmp uge <16 x float> %{{.*}}, %{{.*}}
  return _mm512_cmpnlt_ps_mask(a, b);
}

__mmask8 test_mm512_mask_cmpnlt_pd_mask(__mmask8 k, __m512d a, __m512d b) {
  // CHECK-LABEL: test_mm512_mask_cmpnlt_pd_mask
  // CHECK: [[CMP:%.*]] = fcmp uge <8 x double> %{{.*}}, %{{.*}}
  // CHECK: and <8 x i1> [[CMP]], {{.*}}
  return _mm512_mask_cmpnlt_pd_mask(k, a, b);
}

__mmask16 test_mm512_mask_cmpnlt_ps_mask(__mmask16 k, __m512 a, __m512 b) {
  // CHECK-LABEL: test_mm512_mask_cmpnlt_ps_mask
  // CHECK: [[CMP:%.*]] = fcmp uge <16 x float> %{{.*}}, %{{.*}}
  // CHECK: and <16 x i1> [[CMP]], {{.*}}
  return _mm512_mask_cmpnlt_ps_mask(k, a, b);
}

__mmask8 test_mm512_cmpord_pd_mask(__m512d a, __m512d b) {
  // CHECK-LABEL: test_mm512_cmpord_pd_mask
  // CHECK: fcmp ord <8 x double> %{{.*}}, %{{.*}}
  return _mm512_cmpord_pd_mask(a, b);
}

__mmask16 test_mm512_cmpord_ps_mask(__m512 a, __m512 b) {
  // CHECK-LABEL: test_mm512_cmpord_ps_mask
  // CHECK: fcmp ord <16 x float> %{{.*}}, %{{.*}}
  return _mm512_cmpord_ps_mask(a, b);
}

__mmask8 test_mm512_mask_cmpord_pd_mask(__mmask8 k, __m512d a, __m512d b) {
  // CHECK-LABEL: test_mm512_mask_cmpord_pd_mask
  // CHECK: [[CMP:%.*]] = fcmp ord <8 x double> %{{.*}}, %{{.*}}
  // CHECK: and <8 x i1> [[CMP]], {{.*}}
  return _mm512_mask_cmpord_pd_mask(k, a, b);
}

__mmask16 test_mm512_mask_cmpord_ps_mask(__mmask16 k, __m512 a, __m512 b) {
  // CHECK-LABEL: test_mm512_mask_cmpord_ps_mask
  // CHECK: [[CMP:%.*]] = fcmp ord <16 x float> %{{.*}}, %{{.*}}
  // CHECK: and <16 x i1> [[CMP]], {{.*}}
  return _mm512_mask_cmpord_ps_mask(k, a, b);
}

__mmask8 test_mm512_cmpunord_pd_mask(__m512d a, __m512d b) {
  // CHECK-LABEL: test_mm512_cmpunord_pd_mask
  // CHECK: fcmp uno <8 x double> %{{.*}}, %{{.*}}
  return _mm512_cmpunord_pd_mask(a, b);
}

__mmask16 test_mm512_cmpunord_ps_mask(__m512 a, __m512 b) {
  // CHECK-LABEL: test_mm512_cmpunord_ps_mask
  // CHECK: fcmp uno <16 x float> %{{.*}}, %{{.*}}
  return _mm512_cmpunord_ps_mask(a, b);
}

__mmask8 test_mm512_mask_cmpunord_pd_mask(__mmask8 k, __m512d a, __m512d b) {
  // CHECK-LABEL: test_mm512_mask_cmpunord_pd_mask
  // CHECK: [[CMP:%.*]] = fcmp uno <8 x double> %{{.*}}, %{{.*}}
  // CHECK: and <8 x i1> [[CMP]], {{.*}}
  return _mm512_mask_cmpunord_pd_mask(k, a, b);
}

__mmask16 test_mm512_mask_cmpunord_ps_mask(__mmask16 k, __m512 a, __m512 b) {
  // CHECK-LABEL: test_mm512_mask_cmpunord_ps_mask
  // CHECK: [[CMP:%.*]] = fcmp uno <16 x float> %{{.*}}, %{{.*}}
  // CHECK: and <16 x i1> [[CMP]], {{.*}}
  return _mm512_mask_cmpunord_ps_mask(k, a, b);
}

__m256d test_mm512_extractf64x4_pd(__m512d a)
{
  // CHECK-LABEL: test_mm512_extractf64x4_pd
  // CHECK: shufflevector <8 x double> %{{.*}}, <8 x double> poison, <4 x i32> <i32 4, i32 5, i32 6, i32 7>
  return _mm512_extractf64x4_pd(a, 1);
}

__m256d test_mm512_mask_extractf64x4_pd(__m256d  __W,__mmask8  __U,__m512d __A){
  // CHECK-LABEL: test_mm512_mask_extractf64x4_pd
  // CHECK: shufflevector <8 x double> %{{.*}}, <8 x double> poison, <4 x i32> <i32 4, i32 5, i32 6, i32 7>
  // CHECK: select <4 x i1> %{{.*}}, <4 x double> %{{.*}}, <4 x double> %{{.*}}
  return _mm512_mask_extractf64x4_pd( __W, __U, __A, 1);
}

__m256d test_mm512_maskz_extractf64x4_pd(__mmask8  __U,__m512d __A){
  // CHECK-LABEL: test_mm512_maskz_extractf64x4_pd
  // CHECK: shufflevector <8 x double> %{{.*}}, <8 x double> poison, <4 x i32> <i32 4, i32 5, i32 6, i32 7>
  // CHECK: select <4 x i1> %{{.*}}, <4 x double> %{{.*}}, <4 x double> %{{.*}}
  return _mm512_maskz_extractf64x4_pd( __U, __A, 1);
}

__m128 test_mm512_extractf32x4_ps(__m512 a)
{
  // CHECK-LABEL: test_mm512_extractf32x4_ps
  // CHECK: shufflevector <16 x float> %{{.*}}, <16 x float> poison, <4 x i32> <i32 4, i32 5, i32 6, i32 7>
  return _mm512_extractf32x4_ps(a, 1);
}

__m128 test_mm512_mask_extractf32x4_ps(__m128 __W, __mmask8  __U,__m512 __A){
  // CHECK-LABEL: test_mm512_mask_extractf32x4_ps
  // CHECK: shufflevector <16 x float> %{{.*}}, <16 x float> poison, <4 x i32> <i32 4, i32 5, i32 6, i32 7>
  // CHECK: select <4 x i1> %{{.*}}, <4 x float> %{{.*}}, <4 x float> %{{.*}}
  return _mm512_mask_extractf32x4_ps( __W, __U, __A, 1);
}

__m128 test_mm512_maskz_extractf32x4_ps( __mmask8  __U,__m512 __A){
  // CHECK-LABEL: test_mm512_maskz_extractf32x4_ps
  // CHECK: shufflevector <16 x float> %{{.*}}, <16 x float> poison, <4 x i32> <i32 4, i32 5, i32 6, i32 7>
  // CHECK: select <4 x i1> %{{.*}}, <4 x float> %{{.*}}, <4 x float> %{{.*}}
  return _mm512_maskz_extractf32x4_ps(__U, __A, 1);
}

__mmask16 test_mm512_cmpeq_epu32_mask(__m512i __a, __m512i __b) {
  // CHECK-LABEL: test_mm512_cmpeq_epu32_mask
  // CHECK: icmp eq <16 x i32> %{{.*}}, %{{.*}}
  return (__mmask16)_mm512_cmpeq_epu32_mask(__a, __b);
}

__mmask16 test_mm512_mask_cmpeq_epu32_mask(__mmask16 __u, __m512i __a, __m512i __b) {
  // CHECK-LABEL: test_mm512_mask_cmpeq_epu32_mask
  // CHECK: icmp eq <16 x i32> %{{.*}}, %{{.*}}
  // CHECK: and <16 x i1> %{{.*}}, %{{.*}}
  return (__mmask16)_mm512_mask_cmpeq_epu32_mask(__u, __a, __b);
}

__mmask8 test_mm512_cmpeq_epu64_mask(__m512i __a, __m512i __b) {
  // CHECK-LABEL: test_mm512_cmpeq_epu64_mask
  // CHECK: icmp eq <8 x i64> %{{.*}}, %{{.*}}
  return (__mmask8)_mm512_cmpeq_epu64_mask(__a, __b);
}

__mmask8 test_mm512_mask_cmpeq_epu64_mask(__mmask8 __u, __m512i __a, __m512i __b) {
  // CHECK-LABEL: test_mm512_mask_cmpeq_epu64_mask
  // CHECK: icmp eq <8 x i64> %{{.*}}, %{{.*}}
  // CHECK: and <8 x i1> %{{.*}}, %{{.*}}
  return (__mmask8)_mm512_mask_cmpeq_epu64_mask(__u, __a, __b);
}

__mmask16 test_mm512_cmpge_epi32_mask(__m512i __a, __m512i __b) {
  // CHECK-LABEL: test_mm512_cmpge_epi32_mask
  // CHECK: icmp sge <16 x i32> %{{.*}}, %{{.*}}
  return (__mmask16)_mm512_cmpge_epi32_mask(__a, __b);
}

__mmask16 test_mm512_mask_cmpge_epi32_mask(__mmask16 __u, __m512i __a, __m512i __b) {
  // CHECK-LABEL: test_mm512_mask_cmpge_epi32_mask
  // CHECK: icmp sge <16 x i32> %{{.*}}, %{{.*}}
  // CHECK: and <16 x i1> %{{.*}}, %{{.*}}
  return (__mmask16)_mm512_mask_cmpge_epi32_mask(__u, __a, __b);
}

__mmask8 test_mm512_cmpge_epi64_mask(__m512i __a, __m512i __b) {
  // CHECK-LABEL: test_mm512_cmpge_epi64_mask
  // CHECK: icmp sge <8 x i64> %{{.*}}, %{{.*}}
  return (__mmask8)_mm512_cmpge_epi64_mask(__a, __b);
}

__mmask8 test_mm512_mask_cmpge_epi64_mask(__mmask8 __u, __m512i __a, __m512i __b) {
  // CHECK-LABEL: test_mm512_mask_cmpge_epi64_mask
  // CHECK: icmp sge <8 x i64> %{{.*}}, %{{.*}}
  // CHECK: and <8 x i1> %{{.*}}, %{{.*}}
  return (__mmask8)_mm512_mask_cmpge_epi64_mask(__u, __a, __b);
}

__mmask16 test_mm512_cmpge_epu32_mask(__m512i __a, __m512i __b) {
  // CHECK-LABEL: test_mm512_cmpge_epu32_mask
  // CHECK: icmp uge <16 x i32> %{{.*}}, %{{.*}}
  return (__mmask16)_mm512_cmpge_epu32_mask(__a, __b);
}

__mmask16 test_mm512_mask_cmpge_epu32_mask(__mmask16 __u, __m512i __a, __m512i __b) {
  // CHECK-LABEL: test_mm512_mask_cmpge_epu32_mask
  // CHECK: icmp uge <16 x i32> %{{.*}}, %{{.*}}
  // CHECK: and <16 x i1> %{{.*}}, %{{.*}}
  return (__mmask16)_mm512_mask_cmpge_epu32_mask(__u, __a, __b);
}

__mmask8 test_mm512_cmpge_epu64_mask(__m512i __a, __m512i __b) {
  // CHECK-LABEL: test_mm512_cmpge_epu64_mask
  // CHECK: icmp uge <8 x i64> %{{.*}}, %{{.*}}
  return (__mmask8)_mm512_cmpge_epu64_mask(__a, __b);
}

__mmask8 test_mm512_mask_cmpge_epu64_mask(__mmask8 __u, __m512i __a, __m512i __b) {
  // CHECK-LABEL: test_mm512_mask_cmpge_epu64_mask
  // CHECK: icmp uge <8 x i64> %{{.*}}, %{{.*}}
  // CHECK: and <8 x i1> %{{.*}}, %{{.*}}
  return (__mmask8)_mm512_mask_cmpge_epu64_mask(__u, __a, __b);
}

__mmask16 test_mm512_cmpgt_epu32_mask(__m512i __a, __m512i __b) {
  // CHECK-LABEL: test_mm512_cmpgt_epu32_mask
  // CHECK: icmp ugt <16 x i32> %{{.*}}, %{{.*}}
  return (__mmask16)_mm512_cmpgt_epu32_mask(__a, __b);
}

__mmask16 test_mm512_mask_cmpgt_epu32_mask(__mmask16 __u, __m512i __a, __m512i __b) {
  // CHECK-LABEL: test_mm512_mask_cmpgt_epu32_mask
  // CHECK: icmp ugt <16 x i32> %{{.*}}, %{{.*}}
  // CHECK: and <16 x i1> %{{.*}}, %{{.*}}
  return (__mmask16)_mm512_mask_cmpgt_epu32_mask(__u, __a, __b);
}

__mmask8 test_mm512_cmpgt_epu64_mask(__m512i __a, __m512i __b) {
  // CHECK-LABEL: test_mm512_cmpgt_epu64_mask
  // CHECK: icmp ugt <8 x i64> %{{.*}}, %{{.*}}
  return (__mmask8)_mm512_cmpgt_epu64_mask(__a, __b);
}

__mmask8 test_mm512_mask_cmpgt_epu64_mask(__mmask8 __u, __m512i __a, __m512i __b) {
  // CHECK-LABEL: test_mm512_mask_cmpgt_epu64_mask
  // CHECK: icmp ugt <8 x i64> %{{.*}}, %{{.*}}
  // CHECK: and <8 x i1> %{{.*}}, %{{.*}}
  return (__mmask8)_mm512_mask_cmpgt_epu64_mask(__u, __a, __b);
}

__mmask16 test_mm512_cmple_epi32_mask(__m512i __a, __m512i __b) {
  // CHECK-LABEL: test_mm512_cmple_epi32_mask
  // CHECK: icmp sle <16 x i32> %{{.*}}, %{{.*}}
  return (__mmask16)_mm512_cmple_epi32_mask(__a, __b);
}

__mmask16 test_mm512_mask_cmple_epi32_mask(__mmask16 __u, __m512i __a, __m512i __b) {
  // CHECK-LABEL: test_mm512_mask_cmple_epi32_mask
  // CHECK: icmp sle <16 x i32> %{{.*}}, %{{.*}}
  // CHECK: and <16 x i1> %{{.*}}, %{{.*}}
  return (__mmask16)_mm512_mask_cmple_epi32_mask(__u, __a, __b);
}

__mmask8 test_mm512_cmple_epi64_mask(__m512i __a, __m512i __b) {
  // CHECK-LABEL: test_mm512_cmple_epi64_mask
  // CHECK: icmp sle <8 x i64> %{{.*}}, %{{.*}}
  return (__mmask8)_mm512_cmple_epi64_mask(__a, __b);
}

__mmask8 test_mm512_mask_cmple_epi64_mask(__mmask8 __u, __m512i __a, __m512i __b) {
  // CHECK-LABEL: test_mm512_mask_cmple_epi64_mask
  // CHECK: icmp sle <8 x i64> %{{.*}}, %{{.*}}
  // CHECK: and <8 x i1> %{{.*}}, %{{.*}}
  return (__mmask8)_mm512_mask_cmple_epi64_mask(__u, __a, __b);
}

__mmask16 test_mm512_cmple_epu32_mask(__m512i __a, __m512i __b) {
  // CHECK-LABEL: test_mm512_cmple_epu32_mask
  // CHECK: icmp ule <16 x i32> %{{.*}}, %{{.*}}
  return (__mmask16)_mm512_cmple_epu32_mask(__a, __b);
}

__mmask16 test_mm512_mask_cmple_epu32_mask(__mmask16 __u, __m512i __a, __m512i __b) {
  // CHECK-LABEL: test_mm512_mask_cmple_epu32_mask
  // CHECK: icmp ule <16 x i32> %{{.*}}, %{{.*}}
  // CHECK: and <16 x i1> %{{.*}}, %{{.*}}
  return (__mmask16)_mm512_mask_cmple_epu32_mask(__u, __a, __b);
}

__mmask8 test_mm512_cmple_epu64_mask(__m512i __a, __m512i __b) {
  // CHECK-LABEL: test_mm512_cmple_epu64_mask
  // CHECK: icmp ule <8 x i64> %{{.*}}, %{{.*}}
  return (__mmask8)_mm512_cmple_epu64_mask(__a, __b);
}

__mmask8 test_mm512_mask_cmple_epu64_mask(__mmask8 __u, __m512i __a, __m512i __b) {
  // CHECK-LABEL: test_mm512_mask_cmple_epu64_mask
  // CHECK: icmp ule <8 x i64> %{{.*}}, %{{.*}}
  // CHECK: and <8 x i1> %{{.*}}, %{{.*}}
  return (__mmask8)_mm512_mask_cmple_epu64_mask(__u, __a, __b);
}

__mmask16 test_mm512_cmplt_epi32_mask(__m512i __a, __m512i __b) {
  // CHECK-LABEL: test_mm512_cmplt_epi32_mask
  // CHECK: icmp slt <16 x i32> %{{.*}}, %{{.*}}
  return (__mmask16)_mm512_cmplt_epi32_mask(__a, __b);
}

__mmask16 test_mm512_mask_cmplt_epi32_mask(__mmask16 __u, __m512i __a, __m512i __b) {
  // CHECK-LABEL: test_mm512_mask_cmplt_epi32_mask
  // CHECK: icmp slt <16 x i32> %{{.*}}, %{{.*}}
  // CHECK: and <16 x i1> %{{.*}}, %{{.*}}
  return (__mmask16)_mm512_mask_cmplt_epi32_mask(__u, __a, __b);
}

__mmask8 test_mm512_cmplt_epi64_mask(__m512i __a, __m512i __b) {
  // CHECK-LABEL: test_mm512_cmplt_epi64_mask
  // CHECK: icmp slt <8 x i64> %{{.*}}, %{{.*}}
  return (__mmask8)_mm512_cmplt_epi64_mask(__a, __b);
}

__mmask8 test_mm512_mask_cmplt_epi64_mask(__mmask8 __u, __m512i __a, __m512i __b) {
  // CHECK-LABEL: test_mm512_mask_cmplt_epi64_mask
  // CHECK: icmp slt <8 x i64> %{{.*}}, %{{.*}}
  // CHECK: and <8 x i1> %{{.*}}, %{{.*}}
  return (__mmask8)_mm512_mask_cmplt_epi64_mask(__u, __a, __b);
}

__mmask16 test_mm512_cmplt_epu32_mask(__m512i __a, __m512i __b) {
  // CHECK-LABEL: test_mm512_cmplt_epu32_mask
  // CHECK: icmp ult <16 x i32> %{{.*}}, %{{.*}}
  return (__mmask16)_mm512_cmplt_epu32_mask(__a, __b);
}

__mmask16 test_mm512_mask_cmplt_epu32_mask(__mmask16 __u, __m512i __a, __m512i __b) {
  // CHECK-LABEL: test_mm512_mask_cmplt_epu32_mask
  // CHECK: icmp ult <16 x i32> %{{.*}}, %{{.*}}
  // CHECK: and <16 x i1> %{{.*}}, %{{.*}}
  return (__mmask16)_mm512_mask_cmplt_epu32_mask(__u, __a, __b);
}

__mmask8 test_mm512_cmplt_epu64_mask(__m512i __a, __m512i __b) {
  // CHECK-LABEL: test_mm512_cmplt_epu64_mask
  // CHECK: icmp ult <8 x i64> %{{.*}}, %{{.*}}
  return (__mmask8)_mm512_cmplt_epu64_mask(__a, __b);
}

__mmask8 test_mm512_mask_cmplt_epu64_mask(__mmask8 __u, __m512i __a, __m512i __b) {
  // CHECK-LABEL: test_mm512_mask_cmplt_epu64_mask
  // CHECK: icmp ult <8 x i64> %{{.*}}, %{{.*}}
  // CHECK: and <8 x i1> %{{.*}}, %{{.*}}
  return (__mmask8)_mm512_mask_cmplt_epu64_mask(__u, __a, __b);
}

__mmask16 test_mm512_cmpneq_epi32_mask(__m512i __a, __m512i __b) {
  // CHECK-LABEL: test_mm512_cmpneq_epi32_mask
  // CHECK: icmp ne <16 x i32> %{{.*}}, %{{.*}}
  return (__mmask16)_mm512_cmpneq_epi32_mask(__a, __b);
}

__mmask16 test_mm512_mask_cmpneq_epi32_mask(__mmask16 __u, __m512i __a, __m512i __b) {
  // CHECK-LABEL: test_mm512_mask_cmpneq_epi32_mask
  // CHECK: icmp ne <16 x i32> %{{.*}}, %{{.*}}
  // CHECK: and <16 x i1> %{{.*}}, %{{.*}}
  return (__mmask16)_mm512_mask_cmpneq_epi32_mask(__u, __a, __b);
}

__mmask8 test_mm512_cmpneq_epi64_mask(__m512i __a, __m512i __b) {
  // CHECK-LABEL: test_mm512_cmpneq_epi64_mask
  // CHECK: icmp ne <8 x i64> %{{.*}}, %{{.*}}
  return (__mmask8)_mm512_cmpneq_epi64_mask(__a, __b);
}

__mmask8 test_mm512_mask_cmpneq_epi64_mask(__mmask8 __u, __m512i __a, __m512i __b) {
  // CHECK-LABEL: test_mm512_mask_cmpneq_epi64_mask
  // CHECK: icmp ne <8 x i64> %{{.*}}, %{{.*}}
  // CHECK: and <8 x i1> %{{.*}}, %{{.*}}
  return (__mmask8)_mm512_mask_cmpneq_epi64_mask(__u, __a, __b);
}

__mmask16 test_mm512_cmpneq_epu32_mask(__m512i __a, __m512i __b) {
  // CHECK-LABEL: test_mm512_cmpneq_epu32_mask
  // CHECK: icmp ne <16 x i32> %{{.*}}, %{{.*}}
  return (__mmask16)_mm512_cmpneq_epu32_mask(__a, __b);
}

__mmask16 test_mm512_mask_cmpneq_epu32_mask(__mmask16 __u, __m512i __a, __m512i __b) {
  // CHECK-LABEL: test_mm512_mask_cmpneq_epu32_mask
  // CHECK: icmp ne <16 x i32> %{{.*}}, %{{.*}}
  // CHECK: and <16 x i1> %{{.*}}, %{{.*}}
  return (__mmask16)_mm512_mask_cmpneq_epu32_mask(__u, __a, __b);
}

__mmask8 test_mm512_cmpneq_epu64_mask(__m512i __a, __m512i __b) {
  // CHECK-LABEL: test_mm512_cmpneq_epu64_mask
  // CHECK: icmp ne <8 x i64> %{{.*}}, %{{.*}}
  return (__mmask8)_mm512_cmpneq_epu64_mask(__a, __b);
}

__mmask8 test_mm512_mask_cmpneq_epu64_mask(__mmask8 __u, __m512i __a, __m512i __b) {
  // CHECK-LABEL: test_mm512_mask_cmpneq_epu64_mask
  // CHECK: icmp ne <8 x i64> %{{.*}}, %{{.*}}
  // CHECK: and <8 x i1> %{{.*}}, %{{.*}}
  return (__mmask8)_mm512_mask_cmpneq_epu64_mask(__u, __a, __b);
}

__mmask16 test_mm512_cmp_eq_epi32_mask(__m512i __a, __m512i __b) {
  // CHECK-LABEL: test_mm512_cmp_eq_epi32_mask
  // CHECK: icmp eq <16 x i32> %{{.*}}, %{{.*}}
  return (__mmask16)_mm512_cmp_epi32_mask(__a, __b, _MM_CMPINT_EQ);
}

__mmask16 test_mm512_mask_cmp_eq_epi32_mask(__mmask16 __u, __m512i __a, __m512i __b) {
  // CHECK-LABEL: test_mm512_mask_cmp_eq_epi32_mask
  // CHECK: icmp eq <16 x i32> %{{.*}}, %{{.*}}
  // CHECK: and <16 x i1> %{{.*}}, %{{.*}}
  return (__mmask16)_mm512_mask_cmp_epi32_mask(__u, __a, __b, _MM_CMPINT_EQ);
}

__mmask8 test_mm512_cmp_eq_epi64_mask(__m512i __a, __m512i __b) {
  // CHECK-LABEL: test_mm512_cmp_eq_epi64_mask
  // CHECK: icmp eq <8 x i64> %{{.*}}, %{{.*}}
  return (__mmask8)_mm512_cmp_epi64_mask(__a, __b, _MM_CMPINT_EQ);
}

__mmask8 test_mm512_mask_cmp_eq_epi64_mask(__mmask8 __u, __m512i __a, __m512i __b) {
  // CHECK-LABEL: test_mm512_mask_cmp_eq_epi64_mask
  // CHECK: icmp eq <8 x i64> %{{.*}}, %{{.*}}
  // CHECK: and <8 x i1> %{{.*}}, %{{.*}}
  return (__mmask8)_mm512_mask_cmp_epi64_mask(__u, __a, __b, _MM_CMPINT_EQ);
}

__mmask16 test_mm512_cmp_epu32_mask(__m512i __a, __m512i __b) {
  // CHECK-LABEL: test_mm512_cmp_epu32_mask
  // CHECK: icmp eq <16 x i32> %{{.*}}, %{{.*}}
  return (__mmask16)_mm512_cmp_epu32_mask(__a, __b, 0);
}

__mmask16 test_mm512_mask_cmp_epu32_mask(__mmask16 __u, __m512i __a, __m512i __b) {
  // CHECK-LABEL: test_mm512_mask_cmp_epu32_mask
  // CHECK: icmp eq <16 x i32> %{{.*}}, %{{.*}}
  // CHECK: and <16 x i1> %{{.*}}, %{{.*}}
  return (__mmask16)_mm512_mask_cmp_epu32_mask(__u, __a, __b, 0);
}

__mmask8 test_mm512_cmp_epu64_mask(__m512i __a, __m512i __b) {
  // CHECK-LABEL: test_mm512_cmp_epu64_mask
  // CHECK: icmp eq <8 x i64> %{{.*}}, %{{.*}}
  return (__mmask8)_mm512_cmp_epu64_mask(__a, __b, 0);
}

__mmask8 test_mm512_mask_cmp_epu64_mask(__mmask8 __u, __m512i __a, __m512i __b) {
  // CHECK-LABEL: test_mm512_mask_cmp_epu64_mask
  // CHECK: icmp eq <8 x i64> %{{.*}}, %{{.*}}
  // CHECK: and <8 x i1> %{{.*}}, %{{.*}}
  return (__mmask8)_mm512_mask_cmp_epu64_mask(__u, __a, __b, 0);
}

__m512i test_mm512_mask_and_epi32(__m512i __src,__mmask16 __k, __m512i __a, __m512i __b) {
  // CHECK-LABEL: test_mm512_mask_and_epi32
  // CHECK: and <16 x i32> 
  // CHECK: %[[MASK:.*]] = bitcast i16 %{{.*}} to <16 x i1>
  // CHECK: select <16 x i1> %[[MASK]], <16 x i32> %{{.*}}, <16 x i32> %{{.*}}
  return _mm512_mask_and_epi32(__src, __k,__a, __b);
}

__m512i test_mm512_maskz_and_epi32(__mmask16 __k, __m512i __a, __m512i __b) {
  // CHECK-LABEL: test_mm512_maskz_and_epi32
  // CHECK: and <16 x i32> 
  // CHECK: %[[MASK:.*]] = bitcast i16 %{{.*}} to <16 x i1>
  // CHECK: select <16 x i1> %[[MASK]], <16 x i32> %{{.*}}, <16 x i32> %{{.*}}
  return _mm512_maskz_and_epi32(__k,__a, __b);
}

__m512i test_mm512_mask_and_epi64(__m512i __src,__mmask8 __k, __m512i __a, __m512i __b) {
  // CHECK-LABEL: test_mm512_mask_and_epi64
  // CHECK: %[[AND_RES:.*]] = and <8 x i64>
  // CHECK: %[[MASK:.*]] = bitcast i8 %{{.*}} to <8 x i1>
  // CHECK: select <8 x i1> %[[MASK]], <8 x i64> %[[AND_RES]], <8 x i64> %{{.*}}
  return _mm512_mask_and_epi64(__src, __k,__a, __b);
}

__m512i test_mm512_maskz_and_epi64(__mmask8 __k, __m512i __a, __m512i __b) {
  // CHECK-LABEL: test_mm512_maskz_and_epi64
  // CHECK: %[[AND_RES:.*]] = and <8 x i64>
  // CHECK: %[[MASK:.*]] = bitcast i8 %{{.*}} to <8 x i1>
  // CHECK: select <8 x i1> %[[MASK]], <8 x i64> %[[AND_RES]], <8 x i64> %{{.*}}
  return _mm512_maskz_and_epi64(__k,__a, __b);
}

__m512i test_mm512_mask_or_epi32(__m512i __src,__mmask16 __k, __m512i __a, __m512i __b) {
  // CHECK-LABEL: test_mm512_mask_or_epi32
  // CHECK: or <16 x i32> 
  // CHECK: %[[MASK:.*]] = bitcast i16 %{{.*}} to <16 x i1>
  // CHECK: select <16 x i1> %[[MASK]], <16 x i32> %{{.*}}, <16 x i32> %{{.*}}
  return _mm512_mask_or_epi32(__src, __k,__a, __b);
}

__m512i test_mm512_maskz_or_epi32(__mmask16 __k, __m512i __a, __m512i __b) {
  // CHECK-LABEL: test_mm512_maskz_or_epi32
  // CHECK: or <16 x i32> 
  // CHECK: %[[MASK:.*]] = bitcast i16 %{{.*}} to <16 x i1>
  // CHECK: select <16 x i1> %[[MASK]], <16 x i32> %{{.*}}, <16 x i32> %{{.*}}
  return _mm512_maskz_or_epi32(__k,__a, __b);
}

__m512i test_mm512_mask_or_epi64(__m512i __src,__mmask8 __k, __m512i __a, __m512i __b) {
  // CHECK-LABEL: test_mm512_mask_or_epi64
  // CHECK: %[[OR_RES:.*]] = or <8 x i64>
  // CHECK: %[[MASK:.*]] = bitcast i8 %{{.*}} to <8 x i1>
  // CHECK: select <8 x i1> %[[MASK]], <8 x i64> %[[OR_RES]], <8 x i64> %{{.*}}
  return _mm512_mask_or_epi64(__src, __k,__a, __b);
}

__m512i test_mm512_maskz_or_epi64(__mmask8 __k, __m512i __a, __m512i __b) {
  // CHECK-LABEL: test_mm512_maskz_or_epi64
  // CHECK: %[[OR_RES:.*]] = or <8 x i64>
  // CHECK: %[[MASK:.*]] = bitcast i8 %{{.*}} to <8 x i1>
  // CHECK: select <8 x i1> %[[MASK]], <8 x i64> %[[OR_RES]], <8 x i64> %{{.*}}
  return _mm512_maskz_or_epi64(__k,__a, __b);
}

__m512i test_mm512_mask_xor_epi32(__m512i __src,__mmask16 __k, __m512i __a, __m512i __b) {
  // CHECK-LABEL: test_mm512_mask_xor_epi32
  // CHECK: xor <16 x i32> 
  // CHECK: %[[MASK:.*]] = bitcast i16 %{{.*}} to <16 x i1>
  // CHECK: select <16 x i1> %[[MASK]], <16 x i32> %{{.*}}, <16 x i32> %{{.*}}
  return _mm512_mask_xor_epi32(__src, __k,__a, __b);
}

__m512i test_mm512_maskz_xor_epi32(__mmask16 __k, __m512i __a, __m512i __b) {
  // CHECK-LABEL: test_mm512_maskz_xor_epi32
  // CHECK: xor <16 x i32> 
  // CHECK: %[[MASK:.*]] = bitcast i16 %{{.*}} to <16 x i1>
  // CHECK: select <16 x i1> %[[MASK]], <16 x i32> %{{.*}}, <16 x i32> %{{.*}}
  return _mm512_maskz_xor_epi32(__k,__a, __b);
}

__m512i test_mm512_mask_xor_epi64(__m512i __src,__mmask8 __k, __m512i __a, __m512i __b) {
  // CHECK-LABEL: test_mm512_mask_xor_epi64
  // CHECK: %[[XOR_RES:.*]] = xor <8 x i64>
  // CHECK: %[[MASK:.*]] = bitcast i8 %{{.*}} to <8 x i1>
  // CHECK: select <8 x i1> %[[MASK]], <8 x i64> %[[XOR_RES]], <8 x i64> %{{.*}}
  return _mm512_mask_xor_epi64(__src, __k,__a, __b);
}

__m512i test_mm512_maskz_xor_epi64(__mmask8 __k, __m512i __a, __m512i __b) {
  // CHECK-LABEL: test_mm512_maskz_xor_epi64
  // CHECK: %[[XOR_RES:.*]] = xor <8 x i64>
  // CHECK: %[[MASK:.*]] = bitcast i8 %{{.*}} to <8 x i1>
  // CHECK: select <8 x i1> %[[MASK]], <8 x i64> %[[XOR_RES]], <8 x i64> %{{.*}}
  return _mm512_maskz_xor_epi64(__k,__a, __b);
}

__m512i test_mm512_and_epi32(__m512i __src,__mmask16 __k, __m512i __a, __m512i __b) {
  // CHECK-LABEL: test_mm512_and_epi32
  // CHECK: and <16 x i32>
  return _mm512_and_epi32(__a, __b);
}

__m512i test_mm512_and_epi64(__m512i __src,__mmask8 __k, __m512i __a, __m512i __b) {
  // CHECK-LABEL: test_mm512_and_epi64
  // CHECK: and <8 x i64>
  return _mm512_and_epi64(__a, __b);
}

__m512i test_mm512_or_epi32(__m512i __src,__mmask16 __k, __m512i __a, __m512i __b) {
  // CHECK-LABEL: test_mm512_or_epi32
  // CHECK: or <16 x i32>
  return _mm512_or_epi32(__a, __b);
}

__m512i test_mm512_or_epi64(__m512i __src,__mmask8 __k, __m512i __a, __m512i __b) {
  // CHECK-LABEL: test_mm512_or_epi64
  // CHECK: or <8 x i64>
  return _mm512_or_epi64(__a, __b);
}

__m512i test_mm512_xor_epi32(__m512i __src,__mmask16 __k, __m512i __a, __m512i __b) {
  // CHECK-LABEL: test_mm512_xor_epi32
  // CHECK: xor <16 x i32>
  return _mm512_xor_epi32(__a, __b);
}

__m512i test_mm512_xor_epi64(__m512i __src,__mmask8 __k, __m512i __a, __m512i __b) {
  // CHECK-LABEL: test_mm512_xor_epi64
  // CHECK: xor <8 x i64>
  return _mm512_xor_epi64(__a, __b);
}

__m512i test_mm512_maskz_andnot_epi32 (__mmask16 __k,__m512i __A, __m512i __B){
  // CHECK-LABEL: test_mm512_maskz_andnot_epi32
<<<<<<< HEAD
  // CHECK: xor <16 x i32> %{{.*}}, <i32 -1, i32 -1, i32 -1, i32 -1, i32 -1, i32 -1, i32 -1, i32 -1, i32 -1, i32 -1, i32 -1, i32 -1, i32 -1, i32 -1, i32 -1, i32 -1>
=======
  // CHECK: xor <16 x i32> %{{.*}}, splat (i32 -1)
>>>>>>> ce7c17d5
  // CHECK: and <16 x i32> %{{.*}}, %{{.*}}
  // CHECK: select <16 x i1> %{{.*}}, <16 x i32> %{{.*}}, <16 x i32> %{{.*}}
  return _mm512_maskz_andnot_epi32(__k,__A,__B);
}

__m512i test_mm512_mask_andnot_epi32 (__mmask16 __k,__m512i __A, __m512i __B,
                                      __m512i __src) {
  // CHECK-LABEL: test_mm512_mask_andnot_epi32
<<<<<<< HEAD
  // CHECK: xor <16 x i32> %{{.*}}, <i32 -1, i32 -1, i32 -1, i32 -1, i32 -1, i32 -1, i32 -1, i32 -1, i32 -1, i32 -1, i32 -1, i32 -1, i32 -1, i32 -1, i32 -1, i32 -1>
=======
  // CHECK: xor <16 x i32> %{{.*}}, splat (i32 -1)
>>>>>>> ce7c17d5
  // CHECK: and <16 x i32> %{{.*}}, %{{.*}}
  // CHECK: select <16 x i1> %{{.*}}, <16 x i32> %{{.*}}, <16 x i32> %{{.*}}
  return _mm512_mask_andnot_epi32(__src,__k,__A,__B);
}

__m512i test_mm512_andnot_si512(__m512i __A, __m512i __B)
{
  //CHECK-LABEL: test_mm512_andnot_si512
  //CHECK: load {{.*}}%__A.addr.i, align 64
  //CHECK: %not.i = xor{{.*}}, splat (i64 -1)
  //CHECK: load {{.*}}%__B.addr.i, align 64
  //CHECK: and <8 x i64> %not.i,{{.*}}

  return _mm512_andnot_si512(__A, __B);
}

__m512i test_mm512_andnot_epi32(__m512i __A, __m512i __B) {
  // CHECK-LABEL: test_mm512_andnot_epi32
<<<<<<< HEAD
  // CHECK: xor <16 x i32> %{{.*}}, <i32 -1, i32 -1, i32 -1, i32 -1, i32 -1, i32 -1, i32 -1, i32 -1, i32 -1, i32 -1, i32 -1, i32 -1, i32 -1, i32 -1, i32 -1, i32 -1>
=======
  // CHECK: xor <16 x i32> %{{.*}}, splat (i32 -1)
>>>>>>> ce7c17d5
  // CHECK: and <16 x i32> %{{.*}}, %{{.*}}
  return _mm512_andnot_epi32(__A,__B);
}

__m512i test_mm512_maskz_andnot_epi64 (__mmask8 __k,__m512i __A, __m512i __B) {
  // CHECK-LABEL: test_mm512_maskz_andnot_epi64
<<<<<<< HEAD
  // CHECK: xor <8 x i64> %{{.*}}, <i64 -1, i64 -1, i64 -1, i64 -1, i64 -1, i64 -1, i64 -1, i64 -1>
=======
  // CHECK: xor <8 x i64> %{{.*}}, splat (i64 -1)
>>>>>>> ce7c17d5
  // CHECK: and <8 x i64> %{{.*}}, %{{.*}}
  // CHECK: select <8 x i1> %{{.*}}, <8 x i64> %{{.*}}, <8 x i64> %{{.*}}
  return _mm512_maskz_andnot_epi64(__k,__A,__B);
}

__m512i test_mm512_mask_andnot_epi64 (__mmask8 __k,__m512i __A, __m512i __B, 
                                      __m512i __src) {
  //CHECK-LABEL: test_mm512_mask_andnot_epi64
<<<<<<< HEAD
  // CHECK: xor <8 x i64> %{{.*}}, <i64 -1, i64 -1, i64 -1, i64 -1, i64 -1, i64 -1, i64 -1, i64 -1>
=======
  // CHECK: xor <8 x i64> %{{.*}}, splat (i64 -1)
>>>>>>> ce7c17d5
  // CHECK: and <8 x i64> %{{.*}}, %{{.*}}
  // CHECK: select <8 x i1> %{{.*}}, <8 x i64> %{{.*}}, <8 x i64> %{{.*}}
  return _mm512_mask_andnot_epi64(__src,__k,__A,__B);
}

__m512i test_mm512_andnot_epi64(__m512i __A, __m512i __B) {
  //CHECK-LABEL: test_mm512_andnot_epi64
<<<<<<< HEAD
  // CHECK: xor <8 x i64> %{{.*}}, <i64 -1, i64 -1, i64 -1, i64 -1, i64 -1, i64 -1, i64 -1, i64 -1>
=======
  // CHECK: xor <8 x i64> %{{.*}}, splat (i64 -1)
>>>>>>> ce7c17d5
  // CHECK: and <8 x i64> %{{.*}}, %{{.*}}
  return _mm512_andnot_epi64(__A,__B);
}

__m512i test_mm512_maskz_sub_epi32 (__mmask16 __k,__m512i __A, __m512i __B) {
  //CHECK-LABEL: test_mm512_maskz_sub_epi32
  //CHECK: sub <16 x i32> %{{.*}}, %{{.*}}
  //CHECK: select <16 x i1> %{{.*}}, <16 x i32> %{{.*}}, <16 x i32> %{{.*}}
  return _mm512_maskz_sub_epi32(__k,__A,__B);
}

__m512i test_mm512_mask_sub_epi32 (__mmask16 __k,__m512i __A, __m512i __B, 
                                   __m512i __src) {
  //CHECK-LABEL: test_mm512_mask_sub_epi32
  //CHECK: sub <16 x i32> %{{.*}}, %{{.*}}
  //CHECK: select <16 x i1> %{{.*}}, <16 x i32> %{{.*}}, <16 x i32> %{{.*}}
  return _mm512_mask_sub_epi32(__src,__k,__A,__B);
}

__m512i test_mm512_sub_epi32(__m512i __A, __m512i __B) {
  //CHECK-LABEL: test_mm512_sub_epi32
  //CHECK: sub <16 x i32>
  return _mm512_sub_epi32(__A,__B);
}

__m512i test_mm512_maskz_sub_epi64 (__mmask8 __k,__m512i __A, __m512i __B) {
  //CHECK-LABEL: test_mm512_maskz_sub_epi64
  //CHECK: sub <8 x i64> %{{.*}}, %{{.*}}
  //CHECK: select <8 x i1> %{{.*}}, <8 x i64> %{{.*}}, <8 x i64> %{{.*}}
  return _mm512_maskz_sub_epi64(__k,__A,__B);
}

__m512i test_mm512_mask_sub_epi64 (__mmask8 __k,__m512i __A, __m512i __B, 
                                   __m512i __src) {
  //CHECK-LABEL: test_mm512_mask_sub_epi64
  //CHECK: sub <8 x i64> %{{.*}}, %{{.*}}
  //CHECK: select <8 x i1> %{{.*}}, <8 x i64> %{{.*}}, <8 x i64> %{{.*}}
  return _mm512_mask_sub_epi64(__src,__k,__A,__B);
}

__m512i test_mm512_sub_epi64(__m512i __A, __m512i __B) {
  //CHECK-LABEL: test_mm512_sub_epi64
  //CHECK: sub <8 x i64>
  return _mm512_sub_epi64(__A,__B);
}

__m512i test_mm512_maskz_add_epi32 (__mmask16 __k,__m512i __A, __m512i __B) {
  //CHECK-LABEL: test_mm512_maskz_add_epi32
  //CHECK: add <16 x i32> %{{.*}}, %{{.*}}
  //CHECK: select <16 x i1> %{{.*}}, <16 x i32> %{{.*}}, <16 x i32> %{{.*}}
  return _mm512_maskz_add_epi32(__k,__A,__B);
}

__m512i test_mm512_mask_add_epi32 (__mmask16 __k,__m512i __A, __m512i __B, 
                                   __m512i __src) {
  //CHECK-LABEL: test_mm512_mask_add_epi32
  //CHECK: add <16 x i32> %{{.*}}, %{{.*}}
  //CHECK: select <16 x i1> %{{.*}}, <16 x i32> %{{.*}}, <16 x i32> %{{.*}}
  return _mm512_mask_add_epi32(__src,__k,__A,__B);
}

__m512i test_mm512_add_epi32(__m512i __A, __m512i __B) {
  //CHECK-LABEL: test_mm512_add_epi32
  //CHECK: add <16 x i32>
  return _mm512_add_epi32(__A,__B);
}

__m512i test_mm512_maskz_add_epi64 (__mmask8 __k,__m512i __A, __m512i __B) {
  //CHECK-LABEL: test_mm512_maskz_add_epi64
  //CHECK: add <8 x i64> %{{.*}}, %{{.*}}
  //CHECK: select <8 x i1> %{{.*}}, <8 x i64> %{{.*}}, <8 x i64> %{{.*}}
  return _mm512_maskz_add_epi64(__k,__A,__B);
}

__m512i test_mm512_mask_add_epi64 (__mmask8 __k,__m512i __A, __m512i __B, 
                                   __m512i __src) {
  //CHECK-LABEL: test_mm512_mask_add_epi64
  //CHECK: add <8 x i64> %{{.*}}, %{{.*}}
  //CHECK: select <8 x i1> %{{.*}}, <8 x i64> %{{.*}}, <8 x i64> %{{.*}}
  return _mm512_mask_add_epi64(__src,__k,__A,__B);
}

__m512i test_mm512_add_epi64(__m512i __A, __m512i __B) {
  //CHECK-LABEL: test_mm512_add_epi64
  //CHECK: add <8 x i64>
  return _mm512_add_epi64(__A,__B);
}

__m512i test_mm512_mul_epi32(__m512i __A, __m512i __B) {
  //CHECK-LABEL: test_mm512_mul_epi32
<<<<<<< HEAD
  //CHECK: shl <8 x i64> %{{.*}}, <i64 32, i64 32, i64 32, i64 32, i64 32, i64 32, i64 32, i64 32>
  //CHECK: ashr <8 x i64> %{{.*}}, <i64 32, i64 32, i64 32, i64 32, i64 32, i64 32, i64 32, i64 32>
  //CHECK: shl <8 x i64> %{{.*}}, <i64 32, i64 32, i64 32, i64 32, i64 32, i64 32, i64 32, i64 32>
  //CHECK: ashr <8 x i64> %{{.*}}, <i64 32, i64 32, i64 32, i64 32, i64 32, i64 32, i64 32, i64 32>
=======
  //CHECK: shl <8 x i64> %{{.*}}, splat (i64 32)
  //CHECK: ashr <8 x i64> %{{.*}}, splat (i64 32)
  //CHECK: shl <8 x i64> %{{.*}}, splat (i64 32)
  //CHECK: ashr <8 x i64> %{{.*}}, splat (i64 32)
>>>>>>> ce7c17d5
  //CHECK: mul <8 x i64> %{{.*}}, %{{.*}}
  return _mm512_mul_epi32(__A,__B);
}

__m512i test_mm512_maskz_mul_epi32 (__mmask8 __k,__m512i __A, __m512i __B) {
  //CHECK-LABEL: test_mm512_maskz_mul_epi32
<<<<<<< HEAD
  //CHECK: shl <8 x i64> %{{.*}}, <i64 32, i64 32, i64 32, i64 32, i64 32, i64 32, i64 32, i64 32>
  //CHECK: ashr <8 x i64> %{{.*}}, <i64 32, i64 32, i64 32, i64 32, i64 32, i64 32, i64 32, i64 32>
  //CHECK: shl <8 x i64> %{{.*}}, <i64 32, i64 32, i64 32, i64 32, i64 32, i64 32, i64 32, i64 32>
  //CHECK: ashr <8 x i64> %{{.*}}, <i64 32, i64 32, i64 32, i64 32, i64 32, i64 32, i64 32, i64 32>
=======
  //CHECK: shl <8 x i64> %{{.*}}, splat (i64 32)
  //CHECK: ashr <8 x i64> %{{.*}}, splat (i64 32)
  //CHECK: shl <8 x i64> %{{.*}}, splat (i64 32)
  //CHECK: ashr <8 x i64> %{{.*}}, splat (i64 32)
>>>>>>> ce7c17d5
  //CHECK: mul <8 x i64> %{{.*}}, %{{.*}}
  //CHECK: select <8 x i1> %{{.*}}, <8 x i64> %{{.*}}, <8 x i64> %{{.*}}
  return _mm512_maskz_mul_epi32(__k,__A,__B);
}

__m512i test_mm512_mask_mul_epi32 (__mmask8 __k,__m512i __A, __m512i __B, __m512i __src) {
  //CHECK-LABEL: test_mm512_mask_mul_epi32
<<<<<<< HEAD
  //CHECK: shl <8 x i64> %{{.*}}, <i64 32, i64 32, i64 32, i64 32, i64 32, i64 32, i64 32, i64 32>
  //CHECK: ashr <8 x i64> %{{.*}}, <i64 32, i64 32, i64 32, i64 32, i64 32, i64 32, i64 32, i64 32>
  //CHECK: shl <8 x i64> %{{.*}}, <i64 32, i64 32, i64 32, i64 32, i64 32, i64 32, i64 32, i64 32>
  //CHECK: ashr <8 x i64> %{{.*}}, <i64 32, i64 32, i64 32, i64 32, i64 32, i64 32, i64 32, i64 32>
=======
  //CHECK: shl <8 x i64> %{{.*}}, splat (i64 32)
  //CHECK: ashr <8 x i64> %{{.*}}, splat (i64 32)
  //CHECK: shl <8 x i64> %{{.*}}, splat (i64 32)
  //CHECK: ashr <8 x i64> %{{.*}}, splat (i64 32)
>>>>>>> ce7c17d5
  //CHECK: mul <8 x i64> %{{.*}}, %{{.*}}
  //CHECK: select <8 x i1> %{{.*}}, <8 x i64> %{{.*}}, <8 x i64> %{{.*}}
  return _mm512_mask_mul_epi32(__src,__k,__A,__B);
}

__m512i test_mm512_mul_epu32 (__m512i __A, __m512i __B) {
  //CHECK-LABEL: test_mm512_mul_epu32
<<<<<<< HEAD
  //CHECK: and <8 x i64> %{{.*}}, <i64 4294967295, i64 4294967295, i64 4294967295, i64 4294967295, i64 4294967295, i64 4294967295, i64 4294967295, i64 4294967295>
  //CHECK: and <8 x i64> %{{.*}}, <i64 4294967295, i64 4294967295, i64 4294967295, i64 4294967295, i64 4294967295, i64 4294967295, i64 4294967295, i64 4294967295>
=======
  //CHECK: and <8 x i64> %{{.*}}, splat (i64 4294967295)
  //CHECK: and <8 x i64> %{{.*}}, splat (i64 4294967295)
>>>>>>> ce7c17d5
  //CHECK: mul <8 x i64> %{{.*}}, %{{.*}}
  return _mm512_mul_epu32(__A,__B);
}

__m512i test_mm512_maskz_mul_epu32 (__mmask8 __k,__m512i __A, __m512i __B) {
  //CHECK-LABEL: test_mm512_maskz_mul_epu32
<<<<<<< HEAD
  //CHECK: and <8 x i64> %{{.*}}, <i64 4294967295, i64 4294967295, i64 4294967295, i64 4294967295, i64 4294967295, i64 4294967295, i64 4294967295, i64 4294967295>
  //CHECK: and <8 x i64> %{{.*}}, <i64 4294967295, i64 4294967295, i64 4294967295, i64 4294967295, i64 4294967295, i64 4294967295, i64 4294967295, i64 4294967295>
=======
  //CHECK: and <8 x i64> %{{.*}}, splat (i64 4294967295)
  //CHECK: and <8 x i64> %{{.*}}, splat (i64 4294967295)
>>>>>>> ce7c17d5
  //CHECK: mul <8 x i64> %{{.*}}, %{{.*}}
  //CHECK: select <8 x i1> %{{.*}}, <8 x i64> %{{.*}}, <8 x i64> %{{.*}}
  return _mm512_maskz_mul_epu32(__k,__A,__B);
}

__m512i test_mm512_mask_mul_epu32 (__mmask8 __k,__m512i __A, __m512i __B, __m512i __src) {
  //CHECK-LABEL: test_mm512_mask_mul_epu32
<<<<<<< HEAD
  //CHECK: and <8 x i64> %{{.*}}, <i64 4294967295, i64 4294967295, i64 4294967295, i64 4294967295, i64 4294967295, i64 4294967295, i64 4294967295, i64 4294967295>
  //CHECK: and <8 x i64> %{{.*}}, <i64 4294967295, i64 4294967295, i64 4294967295, i64 4294967295, i64 4294967295, i64 4294967295, i64 4294967295, i64 4294967295>
=======
  //CHECK: and <8 x i64> %{{.*}}, splat (i64 4294967295)
  //CHECK: and <8 x i64> %{{.*}}, splat (i64 4294967295)
>>>>>>> ce7c17d5
  //CHECK: mul <8 x i64> %{{.*}}, %{{.*}}
  //CHECK: select <8 x i1> %{{.*}}, <8 x i64> %{{.*}}, <8 x i64> %{{.*}}
  return _mm512_mask_mul_epu32(__src,__k,__A,__B);
}

__m512i test_mm512_maskz_mullo_epi32 (__mmask16 __k,__m512i __A, __m512i __B) {
  //CHECK-LABEL: test_mm512_maskz_mullo_epi32
  //CHECK: mul <16 x i32> %{{.*}}, %{{.*}}
  //CHECK: select <16 x i1> %{{.*}}, <16 x i32> %{{.*}}, <16 x i32> %{{.*}}
  return _mm512_maskz_mullo_epi32(__k,__A,__B);
}

__m512i test_mm512_mask_mullo_epi32 (__mmask16 __k,__m512i __A, __m512i __B, __m512i __src) {
  //CHECK-LABEL: test_mm512_mask_mullo_epi32
  //CHECK: mul <16 x i32> %{{.*}}, %{{.*}}
  //CHECK: select <16 x i1> %{{.*}}, <16 x i32> %{{.*}}, <16 x i32> %{{.*}}
  return _mm512_mask_mullo_epi32(__src,__k,__A,__B);
}

__m512i test_mm512_mullo_epi32(__m512i __A, __m512i __B) {
  //CHECK-LABEL: test_mm512_mullo_epi32
  //CHECK: mul <16 x i32>
  return _mm512_mullo_epi32(__A,__B);
}

__m512i test_mm512_mullox_epi64 (__m512i __A, __m512i __B) {
  // CHECK-LABEL: test_mm512_mullox_epi64
  // CHECK: mul <8 x i64>
  return (__m512i) _mm512_mullox_epi64(__A, __B);
}

__m512i test_mm512_mask_mullox_epi64 (__m512i __W, __mmask8 __U, __m512i __A, __m512i __B) {
  // CHECK-LABEL: test_mm512_mask_mullox_epi64
  // CHECK: mul <8 x i64> %{{.*}}, %{{.*}}
  // CHECK: select <8 x i1> %{{.*}}, <8 x i64> %{{.*}}, <8 x i64> %{{.*}}
  return (__m512i) _mm512_mask_mullox_epi64(__W, __U, __A, __B);
}

__m512d test_mm512_add_round_pd(__m512d __A, __m512d __B) {
  // CHECK-LABEL: test_mm512_add_round_pd
  // CHECK: @llvm.x86.avx512.add.pd.512
  return _mm512_add_round_pd(__A,__B,_MM_FROUND_TO_ZERO | _MM_FROUND_NO_EXC);
}
__m512d test_mm512_mask_add_round_pd(__m512d __W, __mmask8 __U, __m512d __A, __m512d __B) {
  // CHECK-LABEL: test_mm512_mask_add_round_pd
  // CHECK: @llvm.x86.avx512.add.pd.512
  // CHECK: select <8 x i1> %{{.*}}, <8 x double> %{{.*}}, <8 x double> %{{.*}}
  return _mm512_mask_add_round_pd(__W,__U,__A,__B,_MM_FROUND_TO_ZERO | _MM_FROUND_NO_EXC);
}
__m512d test_mm512_maskz_add_round_pd(__mmask8 __U, __m512d __A, __m512d __B) {
  // CHECK-LABEL: test_mm512_maskz_add_round_pd
  // CHECK: @llvm.x86.avx512.add.pd.512
  // CHECK: select <8 x i1> %{{.*}}, <8 x double> %{{.*}}, <8 x double> %{{.*}}
  return _mm512_maskz_add_round_pd(__U,__A,__B,_MM_FROUND_TO_ZERO | _MM_FROUND_NO_EXC);
}
__m512d test_mm512_mask_add_pd(__m512d __W, __mmask8 __U, __m512d __A, __m512d __B) {
  // CHECK-LABEL: test_mm512_mask_add_pd
  // CHECK: fadd <8 x double> %{{.*}}, %{{.*}}
  // CHECK: select <8 x i1> %{{.*}}, <8 x double> %{{.*}}, <8 x double> %{{.*}}
  return _mm512_mask_add_pd(__W,__U,__A,__B); 
}
__m512d test_mm512_maskz_add_pd(__mmask8 __U, __m512d __A, __m512d __B) {
  // CHECK-LABEL: test_mm512_maskz_add_pd
  // CHECK: fadd <8 x double> %{{.*}}, %{{.*}}
  // CHECK: select <8 x i1> %{{.*}}, <8 x double> %{{.*}}, <8 x double> %{{.*}}
  return _mm512_maskz_add_pd(__U,__A,__B); 
}
__m512 test_mm512_add_round_ps(__m512 __A, __m512 __B) {
  // CHECK-LABEL: test_mm512_add_round_ps
  // CHECK: @llvm.x86.avx512.add.ps.512
  return _mm512_add_round_ps(__A,__B,_MM_FROUND_TO_ZERO | _MM_FROUND_NO_EXC);
}
__m512 test_mm512_mask_add_round_ps(__m512 __W, __mmask16 __U, __m512 __A, __m512 __B) {
  // CHECK-LABEL: test_mm512_mask_add_round_ps
  // CHECK: @llvm.x86.avx512.add.ps.512
  // CHECK: select <16 x i1> %{{.*}}, <16 x float> %{{.*}}, <16 x float> %{{.*}}
  return _mm512_mask_add_round_ps(__W,__U,__A,__B,_MM_FROUND_TO_ZERO | _MM_FROUND_NO_EXC);
}
__m512 test_mm512_maskz_add_round_ps(__mmask16 __U, __m512 __A, __m512 __B) {
  // CHECK-LABEL: test_mm512_maskz_add_round_ps
  // CHECK: @llvm.x86.avx512.add.ps.512
  // CHECK: select <16 x i1> %{{.*}}, <16 x float> %{{.*}}, <16 x float> %{{.*}}
  return _mm512_maskz_add_round_ps(__U,__A,__B,_MM_FROUND_TO_ZERO | _MM_FROUND_NO_EXC);
}
__m512 test_mm512_mask_add_ps(__m512 __W, __mmask16 __U, __m512 __A, __m512 __B) {
  // CHECK-LABEL: test_mm512_mask_add_ps
  // CHECK: fadd <16 x float> %{{.*}}, %{{.*}}
  // CHECK: select <16 x i1> %{{.*}}, <16 x float> %{{.*}}, <16 x float> %{{.*}}
  return _mm512_mask_add_ps(__W,__U,__A,__B); 
}
__m512 test_mm512_maskz_add_ps(__mmask16 __U, __m512 __A, __m512 __B) {
  // CHECK-LABEL: test_mm512_maskz_add_ps
  // CHECK: fadd <16 x float> %{{.*}}, %{{.*}}
  // CHECK: select <16 x i1> %{{.*}}, <16 x float> %{{.*}}, <16 x float> %{{.*}}
  return _mm512_maskz_add_ps(__U,__A,__B); 
}
__m128 test_mm_add_round_ss(__m128 __A, __m128 __B) {
  // CHECK-LABEL: test_mm_add_round_ss
  // CHECK: @llvm.x86.avx512.mask.add.ss.round
  return _mm_add_round_ss(__A,__B,_MM_FROUND_TO_ZERO | _MM_FROUND_NO_EXC);
}
__m128 test_mm_mask_add_round_ss(__m128 __W, __mmask8 __U, __m128 __A, __m128 __B) {
  // CHECK-LABEL: test_mm_mask_add_round_ss
  // CHECK: @llvm.x86.avx512.mask.add.ss.round
  return _mm_mask_add_round_ss(__W,__U,__A,__B,_MM_FROUND_TO_ZERO | _MM_FROUND_NO_EXC);
}
__m128 test_mm_maskz_add_round_ss(__mmask8 __U, __m128 __A, __m128 __B) {
  // CHECK-LABEL: test_mm_maskz_add_round_ss
  // CHECK: @llvm.x86.avx512.mask.add.ss.round
  return _mm_maskz_add_round_ss(__U,__A,__B,_MM_FROUND_TO_ZERO | _MM_FROUND_NO_EXC);
}
__m128 test_mm_mask_add_ss(__m128 __W, __mmask8 __U, __m128 __A, __m128 __B) {
  // CHECK-LABEL: test_mm_mask_add_ss
  // CHECK-NOT: @llvm.x86.avx512.mask.add.ss.round
  // CHECK: extractelement <4 x float> %{{.*}}, i32 0
  // CHECK: extractelement <4 x float> %{{.*}}, i32 0
  // CHECK: fadd float %{{.*}}, %{{.*}}
  // CHECK: insertelement <4 x float> %{{.*}}, i32 0
  // CHECK: extractelement <4 x float> %{{.*}}, i64 0
  // CHECK-NEXT: extractelement <4 x float> %{{.*}}, i64 0
  // CHECK-NEXT: bitcast i8 %{{.*}} to <8 x i1>
  // CHECK-NEXT: extractelement <8 x i1> %{{.*}}, i64 0
  // CHECK-NEXT: select i1 %{{.*}}, float %{{.*}}, float %{{.*}}
  // CHECK-NEXT: insertelement <4 x float> %{{.*}}, float %{{.*}}, i64 0
  return _mm_mask_add_ss(__W,__U,__A,__B); 
}
__m128 test_mm_maskz_add_ss(__mmask8 __U, __m128 __A, __m128 __B) {
  // CHECK-LABEL: test_mm_maskz_add_ss
  // CHECK-NOT: @llvm.x86.avx512.mask.add.ss.round
  // CHECK: extractelement <4 x float> %{{.*}}, i32 0
  // CHECK: extractelement <4 x float> %{{.*}}, i32 0
  // CHECK: fadd float %{{.*}}, %{{.*}}
  // CHECK: insertelement <4 x float> %{{.*}}, i32 0
  // CHECK: extractelement <4 x float> %{{.*}}, i64 0
  // CHECK-NEXT: extractelement <4 x float> %{{.*}}, i64 0
  // CHECK-NEXT: bitcast i8 %{{.*}} to <8 x i1>
  // CHECK-NEXT: extractelement <8 x i1> %{{.*}}, i64 0
  // CHECK-NEXT: select i1 %{{.*}}, float %{{.*}}, float %{{.*}}
  // CHECK-NEXT: insertelement <4 x float> %{{.*}}, float %{{.*}}, i64 0
  return _mm_maskz_add_ss(__U,__A,__B); 
}
__m128d test_mm_add_round_sd(__m128d __A, __m128d __B) {
  // CHECK-LABEL: test_mm_add_round_sd
  // CHECK: @llvm.x86.avx512.mask.add.sd.round
  return _mm_add_round_sd(__A,__B,_MM_FROUND_TO_ZERO | _MM_FROUND_NO_EXC);
}
__m128d test_mm_mask_add_round_sd(__m128d __W, __mmask8 __U, __m128d __A, __m128d __B) {
  // CHECK-LABEL: test_mm_mask_add_round_sd
  // CHECK: @llvm.x86.avx512.mask.add.sd.round
  return _mm_mask_add_round_sd(__W,__U,__A,__B,_MM_FROUND_TO_ZERO | _MM_FROUND_NO_EXC);
}
__m128d test_mm_maskz_add_round_sd(__mmask8 __U, __m128d __A, __m128d __B) {
  // CHECK-LABEL: test_mm_maskz_add_round_sd
  // CHECK: @llvm.x86.avx512.mask.add.sd.round
  return _mm_maskz_add_round_sd(__U,__A,__B,_MM_FROUND_TO_ZERO | _MM_FROUND_NO_EXC);
}
__m128d test_mm_mask_add_sd(__m128d __W, __mmask8 __U, __m128d __A, __m128d __B) {
  // CHECK-LABEL: test_mm_mask_add_sd
  // CHECK-NOT: @llvm.x86.avx512.mask.add.sd.round
  // CHECK: extractelement <2 x double> %{{.*}}, i32 0
  // CHECK: extractelement <2 x double> %{{.*}}, i32 0
  // CHECK: fadd double %{{.*}}, %{{.*}}
  // CHECK: insertelement <2 x double> {{.*}}, i32 0
  // CHECK: extractelement <2 x double> %{{.*}}, i64 0
  // CHECK-NEXT: extractelement <2 x double> %{{.*}}, i64 0
  // CHECK-NEXT: bitcast i8 %{{.*}} to <8 x i1>
  // CHECK-NEXT: extractelement <8 x i1> %{{.*}}, i64 0
  // CHECK-NEXT: select i1 %{{.*}}, double %{{.*}}, double %{{.*}}
  // CHECK-NEXT: insertelement <2 x double> %{{.*}}, double %{{.*}}, i64 0
  return _mm_mask_add_sd(__W,__U,__A,__B); 
}
__m128d test_mm_maskz_add_sd(__mmask8 __U, __m128d __A, __m128d __B) {
  // CHECK-LABEL: test_mm_maskz_add_sd
  // CHECK-NOT: @llvm.x86.avx512.mask.add.sd.round
  // CHECK: extractelement <2 x double> %{{.*}}, i32 0
  // CHECK: extractelement <2 x double> %{{.*}}, i32 0
  // CHECK: fadd double %{{.*}}, %{{.*}}
  // CHECK: insertelement <2 x double> {{.*}}, i32 0
  // CHECK: extractelement <2 x double> %{{.*}}, i64 0
  // CHECK-NEXT: extractelement <2 x double> %{{.*}}, i64 0
  // CHECK-NEXT: bitcast i8 %{{.*}} to <8 x i1>
  // CHECK-NEXT: extractelement <8 x i1> %{{.*}}, i64 0
  // CHECK-NEXT: select i1 %{{.*}}, double %{{.*}}, double %{{.*}}
  // CHECK-NEXT: insertelement <2 x double> %{{.*}}, double %{{.*}}, i64 0
  return _mm_maskz_add_sd(__U,__A,__B); 
}
__m512d test_mm512_sub_round_pd(__m512d __A, __m512d __B) {
  // CHECK-LABEL: test_mm512_sub_round_pd
  // CHECK: @llvm.x86.avx512.sub.pd.512
  return _mm512_sub_round_pd(__A,__B,_MM_FROUND_TO_ZERO | _MM_FROUND_NO_EXC);
}
__m512d test_mm512_mask_sub_round_pd(__m512d __W, __mmask8 __U, __m512d __A, __m512d __B) {
  // CHECK-LABEL: test_mm512_mask_sub_round_pd
  // CHECK: @llvm.x86.avx512.sub.pd.512
  // CHECK: select <8 x i1> %{{.*}}, <8 x double> %{{.*}}, <8 x double> %{{.*}}
  return _mm512_mask_sub_round_pd(__W,__U,__A,__B,_MM_FROUND_TO_ZERO | _MM_FROUND_NO_EXC);
}
__m512d test_mm512_maskz_sub_round_pd(__mmask8 __U, __m512d __A, __m512d __B) {
  // CHECK-LABEL: test_mm512_maskz_sub_round_pd
  // CHECK: @llvm.x86.avx512.sub.pd.512
  // CHECK: select <8 x i1> %{{.*}}, <8 x double> %{{.*}}, <8 x double> %{{.*}}
  return _mm512_maskz_sub_round_pd(__U,__A,__B,_MM_FROUND_TO_ZERO | _MM_FROUND_NO_EXC);
}
__m512d test_mm512_mask_sub_pd(__m512d __W, __mmask8 __U, __m512d __A, __m512d __B) {
  // CHECK-LABEL: test_mm512_mask_sub_pd
  // CHECK: fsub <8 x double> %{{.*}}, %{{.*}}
  // CHECK: select <8 x i1> %{{.*}}, <8 x double> %{{.*}}, <8 x double> %{{.*}}
  return _mm512_mask_sub_pd(__W,__U,__A,__B); 
}
__m512d test_mm512_maskz_sub_pd(__mmask8 __U, __m512d __A, __m512d __B) {
  // CHECK-LABEL: test_mm512_maskz_sub_pd
  // CHECK: fsub <8 x double> %{{.*}}, %{{.*}}
  // CHECK: select <8 x i1> %{{.*}}, <8 x double> %{{.*}}, <8 x double> %{{.*}}
  return _mm512_maskz_sub_pd(__U,__A,__B); 
}
__m512 test_mm512_sub_round_ps(__m512 __A, __m512 __B) {
  // CHECK-LABEL: test_mm512_sub_round_ps
  // CHECK: @llvm.x86.avx512.sub.ps.512
  return _mm512_sub_round_ps(__A,__B,_MM_FROUND_TO_ZERO | _MM_FROUND_NO_EXC);
}
__m512 test_mm512_mask_sub_round_ps(__m512 __W, __mmask16 __U, __m512 __A, __m512 __B) {
  // CHECK-LABEL: test_mm512_mask_sub_round_ps
  // CHECK: @llvm.x86.avx512.sub.ps.512
  // CHECK: select <16 x i1> %{{.*}}, <16 x float> %{{.*}}, <16 x float> %{{.*}}
  return _mm512_mask_sub_round_ps(__W,__U,__A,__B,_MM_FROUND_TO_ZERO | _MM_FROUND_NO_EXC);
}
__m512 test_mm512_maskz_sub_round_ps(__mmask16 __U, __m512 __A, __m512 __B) {
  // CHECK-LABEL: test_mm512_maskz_sub_round_ps
  // CHECK: @llvm.x86.avx512.sub.ps.512
  // CHECK: select <16 x i1> %{{.*}}, <16 x float> %{{.*}}, <16 x float> %{{.*}}
  return _mm512_maskz_sub_round_ps(__U,__A,__B,_MM_FROUND_TO_ZERO | _MM_FROUND_NO_EXC);
}
__m512 test_mm512_mask_sub_ps(__m512 __W, __mmask16 __U, __m512 __A, __m512 __B) {
  // CHECK-LABEL: test_mm512_mask_sub_ps
  // CHECK: fsub <16 x float> %{{.*}}, %{{.*}}
  // CHECK: select <16 x i1> %{{.*}}, <16 x float> %{{.*}}, <16 x float> %{{.*}}
  return _mm512_mask_sub_ps(__W,__U,__A,__B); 
}
__m512 test_mm512_maskz_sub_ps(__mmask16 __U, __m512 __A, __m512 __B) {
  // CHECK-LABEL: test_mm512_maskz_sub_ps
  // CHECK: fsub <16 x float> %{{.*}}, %{{.*}}
  // CHECK: select <16 x i1> %{{.*}}, <16 x float> %{{.*}}, <16 x float> %{{.*}}
  return _mm512_maskz_sub_ps(__U,__A,__B); 
}
__m128 test_mm_sub_round_ss(__m128 __A, __m128 __B) {
  // CHECK-LABEL: test_mm_sub_round_ss
  // CHECK: @llvm.x86.avx512.mask.sub.ss.round
  return _mm_sub_round_ss(__A,__B,_MM_FROUND_TO_ZERO | _MM_FROUND_NO_EXC);
}
__m128 test_mm_mask_sub_round_ss(__m128 __W, __mmask8 __U, __m128 __A, __m128 __B) {
  // CHECK-LABEL: test_mm_mask_sub_round_ss
  // CHECK: @llvm.x86.avx512.mask.sub.ss.round
  return _mm_mask_sub_round_ss(__W,__U,__A,__B,_MM_FROUND_TO_ZERO | _MM_FROUND_NO_EXC);
}
__m128 test_mm_maskz_sub_round_ss(__mmask8 __U, __m128 __A, __m128 __B) {
  // CHECK-LABEL: test_mm_maskz_sub_round_ss
  // CHECK: @llvm.x86.avx512.mask.sub.ss.round
  return _mm_maskz_sub_round_ss(__U,__A,__B,_MM_FROUND_TO_ZERO | _MM_FROUND_NO_EXC);
}
__m128 test_mm_mask_sub_ss(__m128 __W, __mmask8 __U, __m128 __A, __m128 __B) {
  // CHECK-LABEL: test_mm_mask_sub_ss
  // CHECK-NOT: @llvm.x86.avx512.mask.sub.ss.round
  // CHECK: extractelement <4 x float> %{{.*}}, i32 0
  // CHECK: extractelement <4 x float> %{{.*}}, i32 0
  // CHECK: fsub float %{{.*}}, %{{.*}}
  // CHECK: insertelement <4 x float> {{.*}}, i32 0
  // CHECK: extractelement <4 x float> %{{.*}}, i64 0
  // CHECK-NEXT: extractelement <4 x float> %{{.*}}, i64 0
  // CHECK-NEXT: bitcast i8 %{{.*}} to <8 x i1>
  // CHECK-NEXT: extractelement <8 x i1> %{{.*}}, i64 0
  // CHECK-NEXT: select i1 %{{.*}}, float %{{.*}}, float %{{.*}}
  // CHECK-NEXT: insertelement <4 x float> %{{.*}}, float %{{.*}}, i64 0
  return _mm_mask_sub_ss(__W,__U,__A,__B); 
}
__m128 test_mm_maskz_sub_ss(__mmask8 __U, __m128 __A, __m128 __B) {
  // CHECK-LABEL: test_mm_maskz_sub_ss
  // CHECK-NOT: @llvm.x86.avx512.mask.sub.ss.round
  // CHECK: extractelement <4 x float> %{{.*}}, i32 0
  // CHECK: extractelement <4 x float> %{{.*}}, i32 0
  // CHECK: fsub float %{{.*}}, %{{.*}}
  // CHECK: insertelement <4 x float> {{.*}}, i32 0
  // CHECK: extractelement <4 x float> %{{.*}}, i64 0
  // CHECK-NEXT: extractelement <4 x float> %{{.*}}, i64 0
  // CHECK-NEXT: bitcast i8 %{{.*}} to <8 x i1>
  // CHECK-NEXT: extractelement <8 x i1> %{{.*}}, i64 0
  // CHECK-NEXT: select i1 %{{.*}}, float %{{.*}}, float %{{.*}}
  // CHECK-NEXT: insertelement <4 x float> %{{.*}}, float %{{.*}}, i64 0
  return _mm_maskz_sub_ss(__U,__A,__B); 
}
__m128d test_mm_sub_round_sd(__m128d __A, __m128d __B) {
  // CHECK-LABEL: test_mm_sub_round_sd
  // CHECK: @llvm.x86.avx512.mask.sub.sd.round
  return _mm_sub_round_sd(__A,__B,_MM_FROUND_TO_ZERO | _MM_FROUND_NO_EXC);
}
__m128d test_mm_mask_sub_round_sd(__m128d __W, __mmask8 __U, __m128d __A, __m128d __B) {
  // CHECK-LABEL: test_mm_mask_sub_round_sd
  // CHECK: @llvm.x86.avx512.mask.sub.sd.round
  return _mm_mask_sub_round_sd(__W,__U,__A,__B,_MM_FROUND_TO_ZERO | _MM_FROUND_NO_EXC);
}
__m128d test_mm_maskz_sub_round_sd(__mmask8 __U, __m128d __A, __m128d __B) {
  // CHECK-LABEL: test_mm_maskz_sub_round_sd
  // CHECK: @llvm.x86.avx512.mask.sub.sd.round
  return _mm_maskz_sub_round_sd(__U,__A,__B,_MM_FROUND_TO_ZERO | _MM_FROUND_NO_EXC);
}
__m128d test_mm_mask_sub_sd(__m128d __W, __mmask8 __U, __m128d __A, __m128d __B) {
  // CHECK-LABEL: test_mm_mask_sub_sd
  // CHECK-NOT: @llvm.x86.avx512.mask.sub.sd.round
  // CHECK: extractelement <2 x double> %{{.*}}, i32 0
  // CHECK: extractelement <2 x double> %{{.*}}, i32 0
  // CHECK: fsub double %{{.*}}, %{{.*}}
  // CHECK: insertelement <2 x double> {{.*}}, i32 0
  // CHECK: extractelement <2 x double> %{{.*}}, i64 0
  // CHECK-NEXT: extractelement <2 x double> %{{.*}}, i64 0
  // CHECK-NEXT: bitcast i8 %{{.*}} to <8 x i1>
  // CHECK-NEXT: extractelement <8 x i1> %{{.*}}, i64 0
  // CHECK-NEXT: select i1 %{{.*}}, double %{{.*}}, double %{{.*}}
  // CHECK-NEXT: insertelement <2 x double> %{{.*}}, double %{{.*}}, i64 0
  return _mm_mask_sub_sd(__W,__U,__A,__B); 
}
__m128d test_mm_maskz_sub_sd(__mmask8 __U, __m128d __A, __m128d __B) {
  // CHECK-LABEL: test_mm_maskz_sub_sd
  // CHECK-NOT: @llvm.x86.avx512.mask.sub.sd.round
  // CHECK: extractelement <2 x double> %{{.*}}, i32 0
  // CHECK: extractelement <2 x double> %{{.*}}, i32 0
  // CHECK: fsub double %{{.*}}, %{{.*}}
  // CHECK: insertelement <2 x double> {{.*}}, i32 0
  // CHECK: extractelement <2 x double> %{{.*}}, i64 0
  // CHECK-NEXT: extractelement <2 x double> %{{.*}}, i64 0
  // CHECK-NEXT: bitcast i8 %{{.*}} to <8 x i1>
  // CHECK-NEXT: extractelement <8 x i1> %{{.*}}, i64 0
  // CHECK-NEXT: select i1 %{{.*}}, double %{{.*}}, double %{{.*}}
  // CHECK-NEXT: insertelement <2 x double> %{{.*}}, double %{{.*}}, i64 0
  return _mm_maskz_sub_sd(__U,__A,__B); 
}
__m512d test_mm512_mul_round_pd(__m512d __A, __m512d __B) {
  // CHECK-LABEL: test_mm512_mul_round_pd
  // CHECK: @llvm.x86.avx512.mul.pd.512
  return _mm512_mul_round_pd(__A,__B,_MM_FROUND_TO_ZERO | _MM_FROUND_NO_EXC);
}
__m512d test_mm512_mask_mul_round_pd(__m512d __W, __mmask8 __U, __m512d __A, __m512d __B) {
  // CHECK-LABEL: test_mm512_mask_mul_round_pd
  // CHECK: @llvm.x86.avx512.mul.pd.512
  // CHECK: select <8 x i1> %{{.*}}, <8 x double> %{{.*}}, <8 x double> %{{.*}}
  return _mm512_mask_mul_round_pd(__W,__U,__A,__B,_MM_FROUND_TO_ZERO | _MM_FROUND_NO_EXC);
}
__m512d test_mm512_maskz_mul_round_pd(__mmask8 __U, __m512d __A, __m512d __B) {
  // CHECK-LABEL: test_mm512_maskz_mul_round_pd
  // CHECK: @llvm.x86.avx512.mul.pd.512
  // CHECK: select <8 x i1> %{{.*}}, <8 x double> %{{.*}}, <8 x double> %{{.*}}
  return _mm512_maskz_mul_round_pd(__U,__A,__B,_MM_FROUND_TO_ZERO | _MM_FROUND_NO_EXC);
}
__m512d test_mm512_mask_mul_pd(__m512d __W, __mmask8 __U, __m512d __A, __m512d __B) {
  // CHECK-LABEL: test_mm512_mask_mul_pd
  // CHECK: fmul <8 x double> %{{.*}}, %{{.*}}
  // CHECK: select <8 x i1> %{{.*}}, <8 x double> %{{.*}}, <8 x double> %{{.*}}
  return _mm512_mask_mul_pd(__W,__U,__A,__B); 
}
__m512d test_mm512_maskz_mul_pd(__mmask8 __U, __m512d __A, __m512d __B) {
  // CHECK-LABEL: test_mm512_maskz_mul_pd
  // CHECK: fmul <8 x double> %{{.*}}, %{{.*}}
  // CHECK: select <8 x i1> %{{.*}}, <8 x double> %{{.*}}, <8 x double> %{{.*}}
  return _mm512_maskz_mul_pd(__U,__A,__B); 
}
__m512 test_mm512_mul_round_ps(__m512 __A, __m512 __B) {
  // CHECK-LABEL: test_mm512_mul_round_ps
  // CHECK: @llvm.x86.avx512.mul.ps.512
  return _mm512_mul_round_ps(__A,__B,_MM_FROUND_TO_ZERO | _MM_FROUND_NO_EXC);
}
__m512 test_mm512_mask_mul_round_ps(__m512 __W, __mmask16 __U, __m512 __A, __m512 __B) {
  // CHECK-LABEL: test_mm512_mask_mul_round_ps
  // CHECK: @llvm.x86.avx512.mul.ps.512
  // CHECK: select <16 x i1> %{{.*}}, <16 x float> %{{.*}}, <16 x float> %{{.*}}
  return _mm512_mask_mul_round_ps(__W,__U,__A,__B,_MM_FROUND_TO_ZERO | _MM_FROUND_NO_EXC);
}
__m512 test_mm512_maskz_mul_round_ps(__mmask16 __U, __m512 __A, __m512 __B) {
  // CHECK-LABEL: test_mm512_maskz_mul_round_ps
  // CHECK: @llvm.x86.avx512.mul.ps.512
  // CHECK: select <16 x i1> %{{.*}}, <16 x float> %{{.*}}, <16 x float> %{{.*}}
  return _mm512_maskz_mul_round_ps(__U,__A,__B,_MM_FROUND_TO_ZERO | _MM_FROUND_NO_EXC);
}
__m512 test_mm512_mask_mul_ps(__m512 __W, __mmask16 __U, __m512 __A, __m512 __B) {
  // CHECK-LABEL: test_mm512_mask_mul_ps
  // CHECK: fmul <16 x float> %{{.*}}, %{{.*}}
  // CHECK: select <16 x i1> %{{.*}}, <16 x float> %{{.*}}, <16 x float> %{{.*}}
  return _mm512_mask_mul_ps(__W,__U,__A,__B); 
}
__m512 test_mm512_maskz_mul_ps(__mmask16 __U, __m512 __A, __m512 __B) {
  // CHECK-LABEL: test_mm512_maskz_mul_ps
  // CHECK: fmul <16 x float> %{{.*}}, %{{.*}}
  // CHECK: select <16 x i1> %{{.*}}, <16 x float> %{{.*}}, <16 x float> %{{.*}}
  return _mm512_maskz_mul_ps(__U,__A,__B); 
}
__m128 test_mm_mul_round_ss(__m128 __A, __m128 __B) {
  // CHECK-LABEL: test_mm_mul_round_ss
  // CHECK: @llvm.x86.avx512.mask.mul.ss.round
  return _mm_mul_round_ss(__A,__B,_MM_FROUND_TO_ZERO | _MM_FROUND_NO_EXC);
}
__m128 test_mm_mask_mul_round_ss(__m128 __W, __mmask8 __U, __m128 __A, __m128 __B) {
  // CHECK-LABEL: test_mm_mask_mul_round_ss
  // CHECK: @llvm.x86.avx512.mask.mul.ss.round
  return _mm_mask_mul_round_ss(__W,__U,__A,__B,_MM_FROUND_TO_ZERO | _MM_FROUND_NO_EXC);
}
__m128 test_mm_maskz_mul_round_ss(__mmask8 __U, __m128 __A, __m128 __B) {
  // CHECK-LABEL: test_mm_maskz_mul_round_ss
  // CHECK: @llvm.x86.avx512.mask.mul.ss.round
  return _mm_maskz_mul_round_ss(__U,__A,__B,_MM_FROUND_TO_ZERO | _MM_FROUND_NO_EXC);
}
__m128 test_mm_mask_mul_ss(__m128 __W, __mmask8 __U, __m128 __A, __m128 __B) {
  // CHECK-LABEL: test_mm_mask_mul_ss
  // CHECK-NOT: @llvm.x86.avx512.mask.mul.ss.round
  // CHECK: extractelement <4 x float> %{{.*}}, i32 0
  // CHECK: extractelement <4 x float> %{{.*}}, i32 0
  // CHECK: fmul float %{{.*}}, %{{.*}}
  // CHECK: insertelement <4 x float> {{.*}}, i32 0
  // CHECK: extractelement <4 x float> %{{.*}}, i64 0
  // CHECK-NEXT: extractelement <4 x float> %{{.*}}, i64 0
  // CHECK-NEXT: bitcast i8 %{{.*}} to <8 x i1>
  // CHECK-NEXT: extractelement <8 x i1> %{{.*}}, i64 0
  // CHECK-NEXT: select i1 %{{.*}}, float %{{.*}}, float %{{.*}}
  // CHECK-NEXT: insertelement <4 x float> %{{.*}}, float %{{.*}}, i64 0
  return _mm_mask_mul_ss(__W,__U,__A,__B); 
}
__m128 test_mm_maskz_mul_ss(__mmask8 __U, __m128 __A, __m128 __B) {
  // CHECK-LABEL: test_mm_maskz_mul_ss
  // CHECK-NOT: @llvm.x86.avx512.mask.mul.ss.round
  // CHECK: extractelement <4 x float> %{{.*}}, i32 0
  // CHECK: extractelement <4 x float> %{{.*}}, i32 0
  // CHECK: fmul float %{{.*}}, %{{.*}}
  // CHECK: insertelement <4 x float> {{.*}}, i32 0
  // CHECK: extractelement <4 x float> %{{.*}}, i64 0
  // CHECK-NEXT: extractelement <4 x float> %{{.*}}, i64 0
  // CHECK-NEXT: bitcast i8 %{{.*}} to <8 x i1>
  // CHECK-NEXT: extractelement <8 x i1> %{{.*}}, i64 0
  // CHECK-NEXT: select i1 %{{.*}}, float %{{.*}}, float %{{.*}}
  // CHECK-NEXT: insertelement <4 x float> %{{.*}}, float %{{.*}}, i64 0
  return _mm_maskz_mul_ss(__U,__A,__B); 
}
__m128d test_mm_mul_round_sd(__m128d __A, __m128d __B) {
  // CHECK-LABEL: test_mm_mul_round_sd
  // CHECK: @llvm.x86.avx512.mask.mul.sd.round
  return _mm_mul_round_sd(__A,__B,_MM_FROUND_TO_ZERO | _MM_FROUND_NO_EXC);
}
__m128d test_mm_mask_mul_round_sd(__m128d __W, __mmask8 __U, __m128d __A, __m128d __B) {
  // CHECK-LABEL: test_mm_mask_mul_round_sd
  // CHECK: @llvm.x86.avx512.mask.mul.sd.round
  return _mm_mask_mul_round_sd(__W,__U,__A,__B,_MM_FROUND_TO_ZERO | _MM_FROUND_NO_EXC);
}
__m128d test_mm_maskz_mul_round_sd(__mmask8 __U, __m128d __A, __m128d __B) {
  // CHECK-LABEL: test_mm_maskz_mul_round_sd
  // CHECK: @llvm.x86.avx512.mask.mul.sd.round
  return _mm_maskz_mul_round_sd(__U,__A,__B,_MM_FROUND_TO_ZERO | _MM_FROUND_NO_EXC);
}
__m128d test_mm_mask_mul_sd(__m128d __W, __mmask8 __U, __m128d __A, __m128d __B) {
  // CHECK-LABEL: test_mm_mask_mul_sd
  // CHECK-NOT: @llvm.x86.avx512.mask.mul.sd.round
  // CHECK: extractelement <2 x double> %{{.*}}, i32 0
  // CHECK: extractelement <2 x double> %{{.*}}, i32 0
  // CHECK: fmul double %{{.*}}, %{{.*}}
  // CHECK: insertelement <2 x double> {{.*}}, i32 0
  // CHECK: extractelement <2 x double> %{{.*}}, i64 0
  // CHECK-NEXT: extractelement <2 x double> %{{.*}}, i64 0
  // CHECK-NEXT: bitcast i8 %{{.*}} to <8 x i1>
  // CHECK-NEXT: extractelement <8 x i1> %{{.*}}, i64 0
  // CHECK-NEXT: select i1 %{{.*}}, double %{{.*}}, double %{{.*}}
  // CHECK-NEXT: insertelement <2 x double> %{{.*}}, double %{{.*}}, i64 0
  return _mm_mask_mul_sd(__W,__U,__A,__B); 
}
__m128d test_mm_maskz_mul_sd(__mmask8 __U, __m128d __A, __m128d __B) {
  // CHECK-LABEL: test_mm_maskz_mul_sd
  // CHECK-NOT: @llvm.x86.avx512.mask.mul.sd.round
  // CHECK: extractelement <2 x double> %{{.*}}, i32 0
  // CHECK: extractelement <2 x double> %{{.*}}, i32 0
  // CHECK: fmul double %{{.*}}, %{{.*}}
  // CHECK: insertelement <2 x double> {{.*}}, i32 0
  // CHECK: extractelement <2 x double> %{{.*}}, i64 0
  // CHECK-NEXT: extractelement <2 x double> %{{.*}}, i64 0
  // CHECK-NEXT: bitcast i8 %{{.*}} to <8 x i1>
  // CHECK-NEXT: extractelement <8 x i1> %{{.*}}, i64 0
  // CHECK-NEXT: select i1 %{{.*}}, double %{{.*}}, double %{{.*}}
  // CHECK-NEXT: insertelement <2 x double> %{{.*}}, double %{{.*}}, i64 0
  return _mm_maskz_mul_sd(__U,__A,__B); 
}
__m512d test_mm512_div_round_pd(__m512d __A, __m512d __B) {
  // CHECK-LABEL: test_mm512_div_round_pd
  // CHECK: @llvm.x86.avx512.div.pd.512
  return _mm512_div_round_pd(__A,__B,_MM_FROUND_TO_ZERO | _MM_FROUND_NO_EXC);
}
__m512d test_mm512_mask_div_round_pd(__m512d __W, __mmask8 __U, __m512d __A, __m512d __B) {
  // CHECK-LABEL: test_mm512_mask_div_round_pd
  // CHECK: @llvm.x86.avx512.div.pd.512
  // CHECK: select <8 x i1> %{{.*}}, <8 x double> %{{.*}}, <8 x double> %{{.*}}
  return _mm512_mask_div_round_pd(__W,__U,__A,__B,_MM_FROUND_TO_ZERO | _MM_FROUND_NO_EXC);
}
__m512d test_mm512_maskz_div_round_pd(__mmask8 __U, __m512d __A, __m512d __B) {
  // CHECK-LABEL: test_mm512_maskz_div_round_pd
  // CHECK: @llvm.x86.avx512.div.pd.512
  // CHECK: select <8 x i1> %{{.*}}, <8 x double> %{{.*}}, <8 x double> %{{.*}}
  return _mm512_maskz_div_round_pd(__U,__A,__B,_MM_FROUND_TO_ZERO | _MM_FROUND_NO_EXC);
}
__m512d test_mm512_div_pd(__m512d __a, __m512d __b) {
  // CHECK-LABEL: test_mm512_div_pd
  // CHECK: fdiv <8 x double>
  return _mm512_div_pd(__a,__b); 
}
__m512d test_mm512_mask_div_pd(__m512d __w, __mmask8 __u, __m512d __a, __m512d __b) {
  // CHECK-LABEL: test_mm512_mask_div_pd
  // CHECK: fdiv <8 x double> %{{.*}}, %{{.*}}
  // CHECK: select <8 x i1> %{{.*}}, <8 x double> %{{.*}}, <8 x double> %{{.*}}
  return _mm512_mask_div_pd(__w,__u,__a,__b); 
}
__m512d test_mm512_maskz_div_pd(__mmask8 __U, __m512d __A, __m512d __B) {
  // CHECK-LABEL: test_mm512_maskz_div_pd
  // CHECK: fdiv <8 x double> %{{.*}}, %{{.*}}
  // CHECK: select <8 x i1> %{{.*}}, <8 x double> %{{.*}}, <8 x double> %{{.*}}
  return _mm512_maskz_div_pd(__U,__A,__B); 
}
__m512 test_mm512_div_round_ps(__m512 __A, __m512 __B) {
  // CHECK-LABEL: test_mm512_div_round_ps
  // CHECK: @llvm.x86.avx512.div.ps.512
  return _mm512_div_round_ps(__A,__B,_MM_FROUND_TO_ZERO | _MM_FROUND_NO_EXC);
}
__m512 test_mm512_mask_div_round_ps(__m512 __W, __mmask16 __U, __m512 __A, __m512 __B) {
  // CHECK-LABEL: test_mm512_mask_div_round_ps
  // CHECK: @llvm.x86.avx512.div.ps.512
  // CHECK: select <16 x i1> %{{.*}}, <16 x float> %{{.*}}, <16 x float> %{{.*}}
  return _mm512_mask_div_round_ps(__W,__U,__A,__B,_MM_FROUND_TO_ZERO | _MM_FROUND_NO_EXC);
}
__m512 test_mm512_maskz_div_round_ps(__mmask16 __U, __m512 __A, __m512 __B) {
  // CHECK-LABEL: test_mm512_maskz_div_round_ps
  // CHECK: @llvm.x86.avx512.div.ps.512
  // CHECK: select <16 x i1> %{{.*}}, <16 x float> %{{.*}}, <16 x float> %{{.*}}
  return _mm512_maskz_div_round_ps(__U,__A,__B,_MM_FROUND_TO_ZERO | _MM_FROUND_NO_EXC);
}
__m512 test_mm512_div_ps(__m512 __A, __m512 __B) {
  // CHECK-LABEL: test_mm512_div_ps
  // CHECK: fdiv <16 x float>
  return _mm512_div_ps(__A,__B); 
}
__m512 test_mm512_mask_div_ps(__m512 __W, __mmask16 __U, __m512 __A, __m512 __B) {
  // CHECK-LABEL: test_mm512_mask_div_ps
  // CHECK: fdiv <16 x float> %{{.*}}, %{{.*}}
  // CHECK: select <16 x i1> %{{.*}}, <16 x float> %{{.*}}, <16 x float> %{{.*}}
  return _mm512_mask_div_ps(__W,__U,__A,__B); 
}
__m512 test_mm512_maskz_div_ps(__mmask16 __U, __m512 __A, __m512 __B) {
  // CHECK-LABEL: test_mm512_maskz_div_ps
  // CHECK: fdiv <16 x float> %{{.*}}, %{{.*}}
  // CHECK: select <16 x i1> %{{.*}}, <16 x float> %{{.*}}, <16 x float> %{{.*}}
  return _mm512_maskz_div_ps(__U,__A,__B); 
}
__m128 test_mm_div_round_ss(__m128 __A, __m128 __B) {
  // CHECK-LABEL: test_mm_div_round_ss
  // CHECK: @llvm.x86.avx512.mask.div.ss.round
  return _mm_div_round_ss(__A,__B,_MM_FROUND_TO_ZERO | _MM_FROUND_NO_EXC);
}
__m128 test_mm_mask_div_round_ss(__m128 __W, __mmask8 __U, __m128 __A, __m128 __B) {
  // CHECK-LABEL: test_mm_mask_div_round_ss
  // CHECK: @llvm.x86.avx512.mask.div.ss.round
  return _mm_mask_div_round_ss(__W,__U,__A,__B,_MM_FROUND_TO_ZERO | _MM_FROUND_NO_EXC);
}
__m128 test_mm_maskz_div_round_ss(__mmask8 __U, __m128 __A, __m128 __B) {
  // CHECK-LABEL: test_mm_maskz_div_round_ss
  // CHECK: @llvm.x86.avx512.mask.div.ss.round
  return _mm_maskz_div_round_ss(__U,__A,__B,_MM_FROUND_TO_ZERO | _MM_FROUND_NO_EXC);
}
__m128 test_mm_mask_div_ss(__m128 __W, __mmask8 __U, __m128 __A, __m128 __B) {
  // CHECK-LABEL: test_mm_mask_div_ss
  // CHECK: extractelement <4 x float> %{{.*}}, i32 0
  // CHECK: extractelement <4 x float> %{{.*}}, i32 0
  // CHECK: fdiv float %{{.*}}, %{{.*}}
  // CHECK: insertelement <4 x float> %{{.*}}, float %{{.*}}, i32 0
  // CHECK: extractelement <4 x float> %{{.*}}, i64 0
  // CHECK-NEXT: extractelement <4 x float> %{{.*}}, i64 0
  // CHECK-NEXT: bitcast i8 %{{.*}} to <8 x i1>
  // CHECK-NEXT: extractelement <8 x i1> %{{.*}}, i64 0
  // CHECK-NEXT: select i1 %{{.*}}, float %{{.*}}, float %{{.*}}
  // CHECK-NEXT: insertelement <4 x float> %{{.*}}, float %{{.*}}, i64 0
  return _mm_mask_div_ss(__W,__U,__A,__B); 
}
__m128 test_mm_maskz_div_ss(__mmask8 __U, __m128 __A, __m128 __B) {
  // CHECK-LABEL: test_mm_maskz_div_ss
  // CHECK: extractelement <4 x float> %{{.*}}, i32 0
  // CHECK: extractelement <4 x float> %{{.*}}, i32 0
  // CHECK: fdiv float %{{.*}}, %{{.*}}
  // CHECK: insertelement <4 x float> %{{.*}}, float %{{.*}}, i32 0
  // CHECK: extractelement <4 x float> %{{.*}}, i64 0
  // CHECK-NEXT: extractelement <4 x float> %{{.*}}, i64 0
  // CHECK-NEXT: bitcast i8 %{{.*}} to <8 x i1>
  // CHECK-NEXT: extractelement <8 x i1> %{{.*}}, i64 0
  // CHECK-NEXT: select i1 %{{.*}}, float %{{.*}}, float %{{.*}}
  // CHECK-NEXT: insertelement <4 x float> %{{.*}}, float %{{.*}}, i64 0
  return _mm_maskz_div_ss(__U,__A,__B); 
}
__m128d test_mm_div_round_sd(__m128d __A, __m128d __B) {
  // CHECK-LABEL: test_mm_div_round_sd
  // CHECK: @llvm.x86.avx512.mask.div.sd.round
  return _mm_div_round_sd(__A,__B,_MM_FROUND_TO_ZERO | _MM_FROUND_NO_EXC);
}
__m128d test_mm_mask_div_round_sd(__m128d __W, __mmask8 __U, __m128d __A, __m128d __B) {
  // CHECK-LABEL: test_mm_mask_div_round_sd
  // CHECK: @llvm.x86.avx512.mask.div.sd.round
  return _mm_mask_div_round_sd(__W,__U,__A,__B,_MM_FROUND_TO_ZERO | _MM_FROUND_NO_EXC);
}
__m128d test_mm_maskz_div_round_sd(__mmask8 __U, __m128d __A, __m128d __B) {
  // CHECK-LABEL: test_mm_maskz_div_round_sd
  // CHECK: @llvm.x86.avx512.mask.div.sd.round
  return _mm_maskz_div_round_sd(__U,__A,__B,_MM_FROUND_TO_ZERO | _MM_FROUND_NO_EXC);
}
__m128d test_mm_mask_div_sd(__m128d __W, __mmask8 __U, __m128d __A, __m128d __B) {
  // CHECK-LABEL: test_mm_mask_div_sd
  // CHECK: extractelement <2 x double> %{{.*}}, i32 0
  // CHECK: extractelement <2 x double> %{{.*}}, i32 0
  // CHECK: fdiv double %{{.*}}, %{{.*}}
  // CHECK: insertelement <2 x double> %{{.*}}, double %{{.*}}, i32 0
  // CHECK: extractelement <2 x double> %{{.*}}, i64 0
  // CHECK-NEXT: extractelement <2 x double> %{{.*}}, i64 0
  // CHECK-NEXT: bitcast i8 %{{.*}} to <8 x i1>
  // CHECK-NEXT: extractelement <8 x i1> %{{.*}}, i64 0
  // CHECK-NEXT: select i1 %{{.*}}, double %{{.*}}, double %{{.*}}
  // CHECK-NEXT: insertelement <2 x double> %{{.*}}, double %{{.*}}, i64 0
  return _mm_mask_div_sd(__W,__U,__A,__B); 
}
__m128d test_mm_maskz_div_sd(__mmask8 __U, __m128d __A, __m128d __B) {
  // CHECK-LABEL: test_mm_maskz_div_sd
  // CHECK: extractelement <2 x double> %{{.*}}, i32 0
  // CHECK: extractelement <2 x double> %{{.*}}, i32 0
  // CHECK: fdiv double %{{.*}}, %{{.*}}
  // CHECK: insertelement <2 x double> %{{.*}}, double %{{.*}}, i32 0
  // CHECK: extractelement <2 x double> %{{.*}}, i64 0
  // CHECK-NEXT: extractelement <2 x double> %{{.*}}, i64 0
  // CHECK-NEXT: bitcast i8 %{{.*}} to <8 x i1>
  // CHECK-NEXT: extractelement <8 x i1> %{{.*}}, i64 0
  // CHECK-NEXT: select i1 %{{.*}}, double %{{.*}}, double %{{.*}}
  // CHECK-NEXT: insertelement <2 x double> %{{.*}}, double %{{.*}}, i64 0
  return _mm_maskz_div_sd(__U,__A,__B); 
}
__m128 test_mm_max_round_ss(__m128 __A, __m128 __B) {
  // CHECK-LABEL: test_mm_max_round_ss
  // CHECK: @llvm.x86.avx512.mask.max.ss.round
  return _mm_max_round_ss(__A,__B,0x08); 
}
__m128 test_mm_mask_max_round_ss(__m128 __W, __mmask8 __U, __m128 __A, __m128 __B) {
  // CHECK-LABEL: test_mm_mask_max_round_ss
  // CHECK: @llvm.x86.avx512.mask.max.ss.round
  return _mm_mask_max_round_ss(__W,__U,__A,__B,0x08); 
}
__m128 test_mm_maskz_max_round_ss(__mmask8 __U, __m128 __A, __m128 __B) {
  // CHECK-LABEL: test_mm_maskz_max_round_ss
  // CHECK: @llvm.x86.avx512.mask.max.ss.round
  return _mm_maskz_max_round_ss(__U,__A,__B,0x08); 
}
__m128 test_mm_mask_max_ss(__m128 __W, __mmask8 __U, __m128 __A, __m128 __B) {
  // CHECK-LABEL: test_mm_mask_max_ss
  // CHECK: @llvm.x86.avx512.mask.max.ss.round
  return _mm_mask_max_ss(__W,__U,__A,__B); 
}
__m128 test_mm_maskz_max_ss(__mmask8 __U, __m128 __A, __m128 __B) {
  // CHECK-LABEL: test_mm_maskz_max_ss
  // CHECK: @llvm.x86.avx512.mask.max.ss.round
  return _mm_maskz_max_ss(__U,__A,__B); 
}
__m128d test_mm_max_round_sd(__m128d __A, __m128d __B) {
  // CHECK-LABEL: test_mm_max_round_sd
  // CHECK: @llvm.x86.avx512.mask.max.sd.round
  return _mm_max_round_sd(__A,__B,0x08); 
}
__m128d test_mm_mask_max_round_sd(__m128d __W, __mmask8 __U, __m128d __A, __m128d __B) {
  // CHECK-LABEL: test_mm_mask_max_round_sd
  // CHECK: @llvm.x86.avx512.mask.max.sd.round
  return _mm_mask_max_round_sd(__W,__U,__A,__B,0x08); 
}
__m128d test_mm_maskz_max_round_sd(__mmask8 __U, __m128d __A, __m128d __B) {
  // CHECK-LABEL: test_mm_maskz_max_round_sd
  // CHECK: @llvm.x86.avx512.mask.max.sd.round
  return _mm_maskz_max_round_sd(__U,__A,__B,0x08); 
}
__m128d test_mm_mask_max_sd(__m128d __W, __mmask8 __U, __m128d __A, __m128d __B) {
  // CHECK-LABEL: test_mm_mask_max_sd
  // CHECK: @llvm.x86.avx512.mask.max.sd.round
  return _mm_mask_max_sd(__W,__U,__A,__B); 
}
__m128d test_mm_maskz_max_sd(__mmask8 __U, __m128d __A, __m128d __B) {
  // CHECK-LABEL: test_mm_maskz_max_sd
  // CHECK: @llvm.x86.avx512.mask.max.sd.round
  return _mm_maskz_max_sd(__U,__A,__B); 
}
__m128 test_mm_min_round_ss(__m128 __A, __m128 __B) {
  // CHECK-LABEL: test_mm_min_round_ss
  // CHECK: @llvm.x86.avx512.mask.min.ss.round
  return _mm_min_round_ss(__A,__B,0x08); 
}
__m128 test_mm_mask_min_round_ss(__m128 __W, __mmask8 __U, __m128 __A, __m128 __B) {
  // CHECK-LABEL: test_mm_mask_min_round_ss
  // CHECK: @llvm.x86.avx512.mask.min.ss.round
  return _mm_mask_min_round_ss(__W,__U,__A,__B,0x08); 
}
__m128 test_mm_maskz_min_round_ss(__mmask8 __U, __m128 __A, __m128 __B) {
  // CHECK-LABEL: test_mm_maskz_min_round_ss
  // CHECK: @llvm.x86.avx512.mask.min.ss.round
  return _mm_maskz_min_round_ss(__U,__A,__B,0x08); 
}
__m128 test_mm_mask_min_ss(__m128 __W, __mmask8 __U, __m128 __A, __m128 __B) {
  // CHECK-LABEL: test_mm_mask_min_ss
  // CHECK: @llvm.x86.avx512.mask.min.ss.round
  return _mm_mask_min_ss(__W,__U,__A,__B); 
}
__m128 test_mm_maskz_min_ss(__mmask8 __U, __m128 __A, __m128 __B) {
  // CHECK-LABEL: test_mm_maskz_min_ss
  // CHECK: @llvm.x86.avx512.mask.min.ss.round
  return _mm_maskz_min_ss(__U,__A,__B); 
}
__m128d test_mm_min_round_sd(__m128d __A, __m128d __B) {
  // CHECK-LABEL: test_mm_min_round_sd
  // CHECK: @llvm.x86.avx512.mask.min.sd.round
  return _mm_min_round_sd(__A,__B,0x08); 
}
__m128d test_mm_mask_min_round_sd(__m128d __W, __mmask8 __U, __m128d __A, __m128d __B) {
  // CHECK-LABEL: test_mm_mask_min_round_sd
  // CHECK: @llvm.x86.avx512.mask.min.sd.round
  return _mm_mask_min_round_sd(__W,__U,__A,__B,0x08); 
}
__m128d test_mm_maskz_min_round_sd(__mmask8 __U, __m128d __A, __m128d __B) {
  // CHECK-LABEL: test_mm_maskz_min_round_sd
  // CHECK: @llvm.x86.avx512.mask.min.sd.round
  return _mm_maskz_min_round_sd(__U,__A,__B,0x08); 
}
__m128d test_mm_mask_min_sd(__m128d __W, __mmask8 __U, __m128d __A, __m128d __B) {
  // CHECK-LABEL: test_mm_mask_min_sd
  // CHECK: @llvm.x86.avx512.mask.min.sd.round
  return _mm_mask_min_sd(__W,__U,__A,__B); 
}
__m128d test_mm_maskz_min_sd(__mmask8 __U, __m128d __A, __m128d __B) {
  // CHECK-LABEL: test_mm_maskz_min_sd
  // CHECK: @llvm.x86.avx512.mask.min.sd.round
  return _mm_maskz_min_sd(__U,__A,__B); 
}

__m512 test_mm512_undefined(void) {
  // CHECK-LABEL: test_mm512_undefined
  // CHECK: ret <16 x float> zeroinitializer
  return _mm512_undefined();
}

__m512 test_mm512_undefined_ps(void) {
  // CHECK-LABEL: test_mm512_undefined_ps
  // CHECK: ret <16 x float> zeroinitializer
  return _mm512_undefined_ps();
}

__m512d test_mm512_undefined_pd(void) {
  // CHECK-LABEL: test_mm512_undefined_pd
  // CHECK: ret <8 x double> zeroinitializer
  return _mm512_undefined_pd();
}

__m512i test_mm512_undefined_epi32(void) {
  // CHECK-LABEL: test_mm512_undefined_epi32
  // CHECK: ret <8 x i64> zeroinitializer
  return _mm512_undefined_epi32();
}

__m512i test_mm512_cvtepi8_epi32(__m128i __A) {
  // CHECK-LABEL: test_mm512_cvtepi8_epi32
  // CHECK: sext <16 x i8> %{{.*}} to <16 x i32>
  return _mm512_cvtepi8_epi32(__A); 
}

__m512i test_mm512_mask_cvtepi8_epi32(__m512i __W, __mmask16 __U, __m128i __A) {
  // CHECK-LABEL: test_mm512_mask_cvtepi8_epi32
  // CHECK: sext <16 x i8> %{{.*}} to <16 x i32>
  // CHECK: select <16 x i1> %{{.*}}, <16 x i32> %{{.*}}, <16 x i32> %{{.*}}
  return _mm512_mask_cvtepi8_epi32(__W, __U, __A); 
}

__m512i test_mm512_maskz_cvtepi8_epi32(__mmask16 __U, __m128i __A) {
  // CHECK-LABEL: test_mm512_maskz_cvtepi8_epi32
  // CHECK: sext <16 x i8> %{{.*}} to <16 x i32>
  // CHECK: select <16 x i1> %{{.*}}, <16 x i32> %{{.*}}, <16 x i32> %{{.*}}
  return _mm512_maskz_cvtepi8_epi32(__U, __A); 
}

__m512i test_mm512_cvtepi8_epi64(__m128i __A) {
  // CHECK-LABEL: test_mm512_cvtepi8_epi64
  // CHECK: sext <8 x i8> %{{.*}} to <8 x i64>
  return _mm512_cvtepi8_epi64(__A); 
}

__m512i test_mm512_mask_cvtepi8_epi64(__m512i __W, __mmask8 __U, __m128i __A) {
  // CHECK-LABEL: test_mm512_mask_cvtepi8_epi64
  // CHECK: sext <8 x i8> %{{.*}} to <8 x i64>
  // CHECK: select <8 x i1> %{{.*}}, <8 x i64> %{{.*}}, <8 x i64> %{{.*}}
  return _mm512_mask_cvtepi8_epi64(__W, __U, __A); 
}

__m512i test_mm512_maskz_cvtepi8_epi64(__mmask8 __U, __m128i __A) {
  // CHECK-LABEL: test_mm512_maskz_cvtepi8_epi64
  // CHECK: sext <8 x i8> %{{.*}} to <8 x i64>
  // CHECK: select <8 x i1> %{{.*}}, <8 x i64> %{{.*}}, <8 x i64> %{{.*}}
  return _mm512_maskz_cvtepi8_epi64(__U, __A); 
}

__m512i test_mm512_cvtepi32_epi64(__m256i __X) {
  // CHECK-LABEL: test_mm512_cvtepi32_epi64
  // CHECK: sext <8 x i32> %{{.*}} to <8 x i64>
  return _mm512_cvtepi32_epi64(__X); 
}

__m512i test_mm512_mask_cvtepi32_epi64(__m512i __W, __mmask8 __U, __m256i __X) {
  // CHECK-LABEL: test_mm512_mask_cvtepi32_epi64
  // CHECK: sext <8 x i32> %{{.*}} to <8 x i64>
  // CHECK: select <8 x i1> %{{.*}}, <8 x i64> %{{.*}}, <8 x i64> %{{.*}}
  return _mm512_mask_cvtepi32_epi64(__W, __U, __X); 
}

__m512i test_mm512_maskz_cvtepi32_epi64(__mmask8 __U, __m256i __X) {
  // CHECK-LABEL: test_mm512_maskz_cvtepi32_epi64
  // CHECK: sext <8 x i32> %{{.*}} to <8 x i64>
  // CHECK: select <8 x i1> %{{.*}}, <8 x i64> %{{.*}}, <8 x i64> %{{.*}}
  return _mm512_maskz_cvtepi32_epi64(__U, __X); 
}

__m512i test_mm512_cvtepi16_epi32(__m256i __A) {
  // CHECK-LABEL: test_mm512_cvtepi16_epi32
  // CHECK: sext <16 x i16> %{{.*}} to <16 x i32>
  return _mm512_cvtepi16_epi32(__A); 
}

__m512i test_mm512_mask_cvtepi16_epi32(__m512i __W, __mmask16 __U, __m256i __A) {
  // CHECK-LABEL: test_mm512_mask_cvtepi16_epi32
  // CHECK: sext <16 x i16> %{{.*}} to <16 x i32>
  // CHECK: select <16 x i1> %{{.*}}, <16 x i32> %{{.*}}, <16 x i32> %{{.*}}
  return _mm512_mask_cvtepi16_epi32(__W, __U, __A); 
}

__m512i test_mm512_maskz_cvtepi16_epi32(__mmask16 __U, __m256i __A) {
  // CHECK-LABEL: test_mm512_maskz_cvtepi16_epi32
  // CHECK: sext <16 x i16> %{{.*}} to <16 x i32>
  // CHECK: select <16 x i1> %{{.*}}, <16 x i32> %{{.*}}, <16 x i32> %{{.*}}
  return _mm512_maskz_cvtepi16_epi32(__U, __A); 
}

__m512i test_mm512_cvtepi16_epi64(__m128i __A) {
  // CHECK-LABEL: test_mm512_cvtepi16_epi64
  // CHECK: sext <8 x i16> %{{.*}} to <8 x i64>
  return _mm512_cvtepi16_epi64(__A); 
}

__m512i test_mm512_mask_cvtepi16_epi64(__m512i __W, __mmask8 __U, __m128i __A) {
  // CHECK-LABEL: test_mm512_mask_cvtepi16_epi64
  // CHECK: sext <8 x i16> %{{.*}} to <8 x i64>
  // CHECK: select <8 x i1> %{{.*}}, <8 x i64> %{{.*}}, <8 x i64> %{{.*}}
  return _mm512_mask_cvtepi16_epi64(__W, __U, __A); 
}

__m512i test_mm512_maskz_cvtepi16_epi64(__mmask8 __U, __m128i __A) {
  // CHECK-LABEL: test_mm512_maskz_cvtepi16_epi64
  // CHECK: sext <8 x i16> %{{.*}} to <8 x i64>
  // CHECK: select <8 x i1> %{{.*}}, <8 x i64> %{{.*}}, <8 x i64> %{{.*}}
  return _mm512_maskz_cvtepi16_epi64(__U, __A); 
}

__m512i test_mm512_cvtepu8_epi32(__m128i __A) {
  // CHECK-LABEL: test_mm512_cvtepu8_epi32
  // CHECK: zext <16 x i8> %{{.*}} to <16 x i32>
  return _mm512_cvtepu8_epi32(__A); 
}

__m512i test_mm512_mask_cvtepu8_epi32(__m512i __W, __mmask16 __U, __m128i __A) {
  // CHECK-LABEL: test_mm512_mask_cvtepu8_epi32
  // CHECK: zext <16 x i8> %{{.*}} to <16 x i32>
  // CHECK: select <16 x i1> %{{.*}}, <16 x i32> %{{.*}}, <16 x i32> %{{.*}}
  return _mm512_mask_cvtepu8_epi32(__W, __U, __A); 
}

__m512i test_mm512_maskz_cvtepu8_epi32(__mmask16 __U, __m128i __A) {
  // CHECK-LABEL: test_mm512_maskz_cvtepu8_epi32
  // CHECK: zext <16 x i8> %{{.*}} to <16 x i32>
  // CHECK: select <16 x i1> %{{.*}}, <16 x i32> %{{.*}}, <16 x i32> %{{.*}}
  return _mm512_maskz_cvtepu8_epi32(__U, __A); 
}

__m512i test_mm512_cvtepu8_epi64(__m128i __A) {
  // CHECK-LABEL: test_mm512_cvtepu8_epi64
  // CHECK: zext <8 x i8> %{{.*}} to <8 x i64>
  return _mm512_cvtepu8_epi64(__A); 
}

__m512i test_mm512_mask_cvtepu8_epi64(__m512i __W, __mmask8 __U, __m128i __A) {
  // CHECK-LABEL: test_mm512_mask_cvtepu8_epi64
  // CHECK: zext <8 x i8> %{{.*}} to <8 x i64>
  // CHECK: select <8 x i1> %{{.*}}, <8 x i64> %{{.*}}, <8 x i64> %{{.*}}
  return _mm512_mask_cvtepu8_epi64(__W, __U, __A); 
}

__m512i test_mm512_maskz_cvtepu8_epi64(__mmask8 __U, __m128i __A) {
  // CHECK-LABEL: test_mm512_maskz_cvtepu8_epi64
  // CHECK: zext <8 x i8> %{{.*}} to <8 x i64>
  // CHECK: select <8 x i1> %{{.*}}, <8 x i64> %{{.*}}, <8 x i64> %{{.*}}
  return _mm512_maskz_cvtepu8_epi64(__U, __A); 
}

__m512i test_mm512_cvtepu32_epi64(__m256i __X) {
  // CHECK-LABEL: test_mm512_cvtepu32_epi64
  // CHECK: zext <8 x i32> %{{.*}} to <8 x i64>
  return _mm512_cvtepu32_epi64(__X); 
}

__m512i test_mm512_mask_cvtepu32_epi64(__m512i __W, __mmask8 __U, __m256i __X) {
  // CHECK-LABEL: test_mm512_mask_cvtepu32_epi64
  // CHECK: zext <8 x i32> %{{.*}} to <8 x i64>
  // CHECK: select <8 x i1> %{{.*}}, <8 x i64> %{{.*}}, <8 x i64> %{{.*}}
  return _mm512_mask_cvtepu32_epi64(__W, __U, __X); 
}

__m512i test_mm512_maskz_cvtepu32_epi64(__mmask8 __U, __m256i __X) {
  // CHECK-LABEL: test_mm512_maskz_cvtepu32_epi64
  // CHECK: zext <8 x i32> %{{.*}} to <8 x i64>
  // CHECK: select <8 x i1> %{{.*}}, <8 x i64> %{{.*}}, <8 x i64> %{{.*}}
  return _mm512_maskz_cvtepu32_epi64(__U, __X); 
}

__m512i test_mm512_cvtepu16_epi32(__m256i __A) {
  // CHECK-LABEL: test_mm512_cvtepu16_epi32
  // CHECK: zext <16 x i16> %{{.*}} to <16 x i32>
  return _mm512_cvtepu16_epi32(__A); 
}

__m512i test_mm512_mask_cvtepu16_epi32(__m512i __W, __mmask16 __U, __m256i __A) {
  // CHECK-LABEL: test_mm512_mask_cvtepu16_epi32
  // CHECK: zext <16 x i16> %{{.*}} to <16 x i32>
  // CHECK: select <16 x i1> %{{.*}}, <16 x i32> %{{.*}}, <16 x i32> %{{.*}}
  return _mm512_mask_cvtepu16_epi32(__W, __U, __A); 
}

__m512i test_mm512_maskz_cvtepu16_epi32(__mmask16 __U, __m256i __A) {
  // CHECK-LABEL: test_mm512_maskz_cvtepu16_epi32
  // CHECK: zext <16 x i16> %{{.*}} to <16 x i32>
  // CHECK: select <16 x i1> %{{.*}}, <16 x i32> %{{.*}}, <16 x i32> %{{.*}}
  return _mm512_maskz_cvtepu16_epi32(__U, __A); 
}

__m512i test_mm512_cvtepu16_epi64(__m128i __A) {
  // CHECK-LABEL: test_mm512_cvtepu16_epi64
  // CHECK: zext <8 x i16> %{{.*}} to <8 x i64>
  return _mm512_cvtepu16_epi64(__A); 
}

__m512i test_mm512_mask_cvtepu16_epi64(__m512i __W, __mmask8 __U, __m128i __A) {
  // CHECK-LABEL: test_mm512_mask_cvtepu16_epi64
  // CHECK: zext <8 x i16> %{{.*}} to <8 x i64>
  // CHECK: select <8 x i1> %{{.*}}, <8 x i64> %{{.*}}, <8 x i64> %{{.*}}
  return _mm512_mask_cvtepu16_epi64(__W, __U, __A); 
}

__m512i test_mm512_maskz_cvtepu16_epi64(__mmask8 __U, __m128i __A) {
  // CHECK-LABEL: test_mm512_maskz_cvtepu16_epi64
  // CHECK: zext <8 x i16> %{{.*}} to <8 x i64>
  // CHECK: select <8 x i1> %{{.*}}, <8 x i64> %{{.*}}, <8 x i64> %{{.*}}
  return _mm512_maskz_cvtepu16_epi64(__U, __A); 
}


__m512i test_mm512_rol_epi32(__m512i __A) {
  // CHECK-LABEL: test_mm512_rol_epi32
  // CHECK: @llvm.fshl.v16i32
  return _mm512_rol_epi32(__A, 5); 
}

__m512i test_mm512_mask_rol_epi32(__m512i __W, __mmask16 __U, __m512i __A) {
  // CHECK-LABEL: test_mm512_mask_rol_epi32
  // CHECK: @llvm.fshl.v16i32
  // CHECK: select <16 x i1> %{{.*}}, <16 x i32> %{{.*}}, <16 x i32> %{{.*}}
  return _mm512_mask_rol_epi32(__W, __U, __A, 5); 
}

__m512i test_mm512_maskz_rol_epi32(__mmask16 __U, __m512i __A) {
  // CHECK-LABEL: test_mm512_maskz_rol_epi32
  // CHECK: @llvm.fshl.v16i32
  // CHECK: select <16 x i1> %{{.*}}, <16 x i32> %{{.*}}, <16 x i32> %{{.*}}
  return _mm512_maskz_rol_epi32(__U, __A, 5); 
}

__m512i test_mm512_rol_epi64(__m512i __A) {
  // CHECK-LABEL: test_mm512_rol_epi64
  // CHECK: @llvm.fshl.v8i64
  return _mm512_rol_epi64(__A, 5); 
}

__m512i test_mm512_mask_rol_epi64(__m512i __W, __mmask8 __U, __m512i __A) {
  // CHECK-LABEL: test_mm512_mask_rol_epi64
  // CHECK: @llvm.fshl.v8i64
  // CHECK: select <8 x i1> %{{.*}}, <8 x i64> %{{.*}}, <8 x i64> %{{.*}}
  return _mm512_mask_rol_epi64(__W, __U, __A, 5); 
}

__m512i test_mm512_maskz_rol_epi64(__mmask8 __U, __m512i __A) {
  // CHECK-LABEL: test_mm512_maskz_rol_epi64
  // CHECK: @llvm.fshl.v8i64
  // CHECK: select <8 x i1> %{{.*}}, <8 x i64> %{{.*}}, <8 x i64> %{{.*}}
  return _mm512_maskz_rol_epi64(__U, __A, 5); 
}

__m512i test_mm512_rolv_epi32(__m512i __A, __m512i __B) {
  // CHECK-LABEL: test_mm512_rolv_epi32
  // CHECK: @llvm.fshl.v16i32
  return _mm512_rolv_epi32(__A, __B); 
}

__m512i test_mm512_mask_rolv_epi32(__m512i __W, __mmask16 __U, __m512i __A, __m512i __B) {
  // CHECK-LABEL: test_mm512_mask_rolv_epi32
  // CHECK: @llvm.fshl.v16i32
  // CHECK: select <16 x i1> %{{.*}}, <16 x i32> %{{.*}}, <16 x i32> %{{.*}}
  return _mm512_mask_rolv_epi32(__W, __U, __A, __B); 
}

__m512i test_mm512_maskz_rolv_epi32(__mmask16 __U, __m512i __A, __m512i __B) {
  // CHECK-LABEL: test_mm512_maskz_rolv_epi32
  // CHECK: @llvm.fshl.v16i32
  // CHECK: select <16 x i1> %{{.*}}, <16 x i32> %{{.*}}, <16 x i32> %{{.*}}
  return _mm512_maskz_rolv_epi32(__U, __A, __B); 
}

__m512i test_mm512_rolv_epi64(__m512i __A, __m512i __B) {
  // CHECK-LABEL: test_mm512_rolv_epi64
  // CHECK: @llvm.fshl.v8i64
  return _mm512_rolv_epi64(__A, __B); 
}

__m512i test_mm512_mask_rolv_epi64(__m512i __W, __mmask8 __U, __m512i __A, __m512i __B) {
  // CHECK-LABEL: test_mm512_mask_rolv_epi64
  // CHECK: @llvm.fshl.v8i64
  // CHECK: select <8 x i1> %{{.*}}, <8 x i64> %{{.*}}, <8 x i64> %{{.*}}
  return _mm512_mask_rolv_epi64(__W, __U, __A, __B); 
}

__m512i test_mm512_maskz_rolv_epi64(__mmask8 __U, __m512i __A, __m512i __B) {
  // CHECK-LABEL: test_mm512_maskz_rolv_epi64
  // CHECK: @llvm.fshl.v8i64
  // CHECK: select <8 x i1> %{{.*}}, <8 x i64> %{{.*}}, <8 x i64> %{{.*}}
  return _mm512_maskz_rolv_epi64(__U, __A, __B); 
}

__m512i test_mm512_ror_epi32(__m512i __A) {
  // CHECK-LABEL: test_mm512_ror_epi32
  // CHECK: @llvm.fshr.v16i32
  return _mm512_ror_epi32(__A, 5); 
}

__m512i test_mm512_mask_ror_epi32(__m512i __W, __mmask16 __U, __m512i __A) {
  // CHECK-LABEL: test_mm512_mask_ror_epi32
  // CHECK: @llvm.fshr.v16i32
  // CHECK: select <16 x i1> %{{.*}}, <16 x i32> %{{.*}}, <16 x i32> %{{.*}}
  return _mm512_mask_ror_epi32(__W, __U, __A, 5); 
}

__m512i test_mm512_maskz_ror_epi32(__mmask16 __U, __m512i __A) {
  // CHECK-LABEL: test_mm512_maskz_ror_epi32
  // CHECK: @llvm.fshr.v16i32
  // CHECK: select <16 x i1> %{{.*}}, <16 x i32> %{{.*}}, <16 x i32> %{{.*}}
  return _mm512_maskz_ror_epi32(__U, __A, 5); 
}

__m512i test_mm512_ror_epi64(__m512i __A) {
  // CHECK-LABEL: test_mm512_ror_epi64
  // CHECK: @llvm.fshr.v8i64
  return _mm512_ror_epi64(__A, 5); 
}

__m512i test_mm512_mask_ror_epi64(__m512i __W, __mmask8 __U, __m512i __A) {
  // CHECK-LABEL: test_mm512_mask_ror_epi64
  // CHECK: @llvm.fshr.v8i64
  // CHECK: select <8 x i1> %{{.*}}, <8 x i64> %{{.*}}, <8 x i64> %{{.*}}
  return _mm512_mask_ror_epi64(__W, __U, __A, 5); 
}

__m512i test_mm512_maskz_ror_epi64(__mmask8 __U, __m512i __A) {
  // CHECK-LABEL: test_mm512_maskz_ror_epi64
  // CHECK: @llvm.fshr.v8i64
  // CHECK: select <8 x i1> %{{.*}}, <8 x i64> %{{.*}}, <8 x i64> %{{.*}}
  return _mm512_maskz_ror_epi64(__U, __A, 5); 
}


__m512i test_mm512_rorv_epi32(__m512i __A, __m512i __B) {
  // CHECK-LABEL: test_mm512_rorv_epi32
  // CHECK: @llvm.fshr.v16i32
  return _mm512_rorv_epi32(__A, __B); 
}

__m512i test_mm512_mask_rorv_epi32(__m512i __W, __mmask16 __U, __m512i __A, __m512i __B) {
  // CHECK-LABEL: test_mm512_mask_rorv_epi32
  // CHECK: @llvm.fshr.v16i32
  // CHECK: select <16 x i1> %{{.*}}, <16 x i32> %{{.*}}, <16 x i32> %{{.*}}
  return _mm512_mask_rorv_epi32(__W, __U, __A, __B); 
}

__m512i test_mm512_maskz_rorv_epi32(__mmask16 __U, __m512i __A, __m512i __B) {
  // CHECK-LABEL: test_mm512_maskz_rorv_epi32
  // CHECK: @llvm.fshr.v16i32
  // CHECK: select <16 x i1> %{{.*}}, <16 x i32> %{{.*}}, <16 x i32> %{{.*}}
  return _mm512_maskz_rorv_epi32(__U, __A, __B); 
}

__m512i test_mm512_rorv_epi64(__m512i __A, __m512i __B) {
  // CHECK-LABEL: test_mm512_rorv_epi64
  // CHECK: @llvm.fshr.v8i64
  return _mm512_rorv_epi64(__A, __B); 
}

__m512i test_mm512_mask_rorv_epi64(__m512i __W, __mmask8 __U, __m512i __A, __m512i __B) {
  // CHECK-LABEL: test_mm512_mask_rorv_epi64
  // CHECK: @llvm.fshr.v8i64
  // CHECK: select <8 x i1> %{{.*}}, <8 x i64> %{{.*}}, <8 x i64> %{{.*}}
  return _mm512_mask_rorv_epi64(__W, __U, __A, __B); 
}

__m512i test_mm512_maskz_rorv_epi64(__mmask8 __U, __m512i __A, __m512i __B) {
  // CHECK-LABEL: test_mm512_maskz_rorv_epi64
  // CHECK: @llvm.fshr.v8i64
  // CHECK: select <8 x i1> %{{.*}}, <8 x i64> %{{.*}}, <8 x i64> %{{.*}}
  return _mm512_maskz_rorv_epi64(__U, __A, __B); 
}

__m512i test_mm512_slli_epi32(__m512i __A) {
  // CHECK-LABEL: test_mm512_slli_epi32
  // CHECK: @llvm.x86.avx512.pslli.d.512
  return _mm512_slli_epi32(__A, 5); 
}

__m512i test_mm512_slli_epi32_2(__m512i __A, unsigned int __B) {
  // CHECK-LABEL: test_mm512_slli_epi32_2
  // CHECK: @llvm.x86.avx512.pslli.d.512
  return _mm512_slli_epi32(__A, __B); 
}

__m512i test_mm512_mask_slli_epi32(__m512i __W, __mmask16 __U, __m512i __A) {
  // CHECK-LABEL: test_mm512_mask_slli_epi32
  // CHECK: @llvm.x86.avx512.pslli.d.512
  // CHECK: select <16 x i1> %{{.*}}, <16 x i32> %{{.*}}, <16 x i32> %{{.*}}
  return _mm512_mask_slli_epi32(__W, __U, __A, 5); 
}

__m512i test_mm512_mask_slli_epi32_2(__m512i __W, __mmask16 __U, __m512i __A, unsigned int __B) {
  // CHECK-LABEL: test_mm512_mask_slli_epi32_2
  // CHECK: @llvm.x86.avx512.pslli.d.512
  // CHECK: select <16 x i1> %{{.*}}, <16 x i32> %{{.*}}, <16 x i32> %{{.*}}
  return _mm512_mask_slli_epi32(__W, __U, __A, __B); 
}

__m512i test_mm512_maskz_slli_epi32(__mmask16 __U, __m512i __A) {
  // CHECK-LABEL: test_mm512_maskz_slli_epi32
  // CHECK: @llvm.x86.avx512.pslli.d.512
  // CHECK: select <16 x i1> %{{.*}}, <16 x i32> %{{.*}}, <16 x i32> %{{.*}}
  return _mm512_maskz_slli_epi32(__U, __A, 5); 
}

__m512i test_mm512_maskz_slli_epi32_2(__mmask16 __U, __m512i __A, unsigned int __B) {
  // CHECK-LABEL: test_mm512_maskz_slli_epi32_2
  // CHECK: @llvm.x86.avx512.pslli.d.512
  // CHECK: select <16 x i1> %{{.*}}, <16 x i32> %{{.*}}, <16 x i32> %{{.*}}
  return _mm512_maskz_slli_epi32(__U, __A, __B); 
}

__m512i test_mm512_slli_epi64(__m512i __A) {
  // CHECK-LABEL: test_mm512_slli_epi64
  // CHECK: @llvm.x86.avx512.pslli.q.512
  return _mm512_slli_epi64(__A, 5); 
}

__m512i test_mm512_slli_epi64_2(__m512i __A, unsigned int __B) {
  // CHECK-LABEL: test_mm512_slli_epi64_2
  // CHECK: @llvm.x86.avx512.pslli.q.512
  return _mm512_slli_epi64(__A, __B); 
}

__m512i test_mm512_mask_slli_epi64(__m512i __W, __mmask8 __U, __m512i __A) {
  // CHECK-LABEL: test_mm512_mask_slli_epi64
  // CHECK: @llvm.x86.avx512.pslli.q.512
  // CHECK: select <8 x i1> %{{.*}}, <8 x i64> %{{.*}}, <8 x i64> %{{.*}}
  return _mm512_mask_slli_epi64(__W, __U, __A, 5); 
}

__m512i test_mm512_mask_slli_epi64_2(__m512i __W, __mmask8 __U, __m512i __A, unsigned int __B) {
  // CHECK-LABEL: test_mm512_mask_slli_epi64_2
  // CHECK: @llvm.x86.avx512.pslli.q.512
  // CHECK: select <8 x i1> %{{.*}}, <8 x i64> %{{.*}}, <8 x i64> %{{.*}}
  return _mm512_mask_slli_epi64(__W, __U, __A, __B); 
}

__m512i test_mm512_maskz_slli_epi64(__mmask8 __U, __m512i __A) {
  // CHECK-LABEL: test_mm512_maskz_slli_epi64
  // CHECK: @llvm.x86.avx512.pslli.q.512
  // CHECK: select <8 x i1> %{{.*}}, <8 x i64> %{{.*}}, <8 x i64> %{{.*}}
  return _mm512_maskz_slli_epi64(__U, __A, 5); 
}

__m512i test_mm512_maskz_slli_epi64_2(__mmask8 __U, __m512i __A, unsigned int __B) {
  // CHECK-LABEL: test_mm512_maskz_slli_epi64_2
  // CHECK: @llvm.x86.avx512.pslli.q.512
  // CHECK: select <8 x i1> %{{.*}}, <8 x i64> %{{.*}}, <8 x i64> %{{.*}}
  return _mm512_maskz_slli_epi64(__U, __A, __B); 
}

__m512i test_mm512_srli_epi32(__m512i __A) {
  // CHECK-LABEL: test_mm512_srli_epi32
  // CHECK: @llvm.x86.avx512.psrli.d.512
  return _mm512_srli_epi32(__A, 5); 
}

__m512i test_mm512_srli_epi32_2(__m512i __A, unsigned int __B) {
  // CHECK-LABEL: test_mm512_srli_epi32_2
  // CHECK: @llvm.x86.avx512.psrli.d.512
  return _mm512_srli_epi32(__A, __B); 
}

__m512i test_mm512_mask_srli_epi32(__m512i __W, __mmask16 __U, __m512i __A) {
  // CHECK-LABEL: test_mm512_mask_srli_epi32
  // CHECK: @llvm.x86.avx512.psrli.d.512
  // CHECK: select <16 x i1> %{{.*}}, <16 x i32> %{{.*}}, <16 x i32> %{{.*}}
  return _mm512_mask_srli_epi32(__W, __U, __A, 5); 
}

__m512i test_mm512_mask_srli_epi32_2(__m512i __W, __mmask16 __U, __m512i __A, unsigned int __B) {
  // CHECK-LABEL: test_mm512_mask_srli_epi32_2
  // CHECK: @llvm.x86.avx512.psrli.d.512
  // CHECK: select <16 x i1> %{{.*}}, <16 x i32> %{{.*}}, <16 x i32> %{{.*}}
  return _mm512_mask_srli_epi32(__W, __U, __A, __B); 
}

__m512i test_mm512_maskz_srli_epi32(__mmask16 __U, __m512i __A) {
  // CHECK-LABEL: test_mm512_maskz_srli_epi32
  // CHECK: @llvm.x86.avx512.psrli.d.512
  // CHECK: select <16 x i1> %{{.*}}, <16 x i32> %{{.*}}, <16 x i32> %{{.*}}
  return _mm512_maskz_srli_epi32(__U, __A, 5); 
}

__m512i test_mm512_maskz_srli_epi32_2(__mmask16 __U, __m512i __A, unsigned int __B) {
  // CHECK-LABEL: test_mm512_maskz_srli_epi32_2
  // CHECK: @llvm.x86.avx512.psrli.d.512
  // CHECK: select <16 x i1> %{{.*}}, <16 x i32> %{{.*}}, <16 x i32> %{{.*}}
  return _mm512_maskz_srli_epi32(__U, __A, __B); 
}

__m512i test_mm512_srli_epi64(__m512i __A) {
  // CHECK-LABEL: test_mm512_srli_epi64
  // CHECK: @llvm.x86.avx512.psrli.q.512
  return _mm512_srli_epi64(__A, 5); 
}

__m512i test_mm512_srli_epi64_2(__m512i __A, unsigned int __B) {
  // CHECK-LABEL: test_mm512_srli_epi64_2
  // CHECK: @llvm.x86.avx512.psrli.q.512
  return _mm512_srli_epi64(__A, __B); 
}

__m512i test_mm512_mask_srli_epi64(__m512i __W, __mmask8 __U, __m512i __A) {
  // CHECK-LABEL: test_mm512_mask_srli_epi64
  // CHECK: @llvm.x86.avx512.psrli.q.512
  // CHECK: select <8 x i1> %{{.*}}, <8 x i64> %{{.*}}, <8 x i64> %{{.*}}
  return _mm512_mask_srli_epi64(__W, __U, __A, 5); 
}

__m512i test_mm512_mask_srli_epi64_2(__m512i __W, __mmask8 __U, __m512i __A, unsigned int __B) {
  // CHECK-LABEL: test_mm512_mask_srli_epi64_2
  // CHECK: @llvm.x86.avx512.psrli.q.512
  // CHECK: select <8 x i1> %{{.*}}, <8 x i64> %{{.*}}, <8 x i64> %{{.*}}
  return _mm512_mask_srli_epi64(__W, __U, __A, __B); 
}

__m512i test_mm512_maskz_srli_epi64(__mmask8 __U, __m512i __A) {
  // CHECK-LABEL: test_mm512_maskz_srli_epi64
  // CHECK: @llvm.x86.avx512.psrli.q.512
  // CHECK: select <8 x i1> %{{.*}}, <8 x i64> %{{.*}}, <8 x i64> %{{.*}}
  return _mm512_maskz_srli_epi64(__U, __A, 5); 
}

__m512i test_mm512_maskz_srli_epi64_2(__mmask8 __U, __m512i __A, unsigned int __B) {
  // CHECK-LABEL: test_mm512_maskz_srli_epi64_2
  // CHECK: @llvm.x86.avx512.psrli.q.512
  // CHECK: select <8 x i1> %{{.*}}, <8 x i64> %{{.*}}, <8 x i64> %{{.*}}
  return _mm512_maskz_srli_epi64(__U, __A, __B); 
}

__m512i test_mm512_mask_load_epi32(__m512i __W, __mmask16 __U, void const *__P) {
  // CHECK-LABEL: test_mm512_mask_load_epi32
  // CHECK: @llvm.masked.load.v16i32.p0(ptr %{{.*}}, i32 64, <16 x i1> %{{.*}}, <16 x i32> %{{.*}})
  return _mm512_mask_load_epi32(__W, __U, __P); 
}

__m512i test_mm512_maskz_load_epi32(__mmask16 __U, void const *__P) {
  // CHECK-LABEL: test_mm512_maskz_load_epi32
  // CHECK: @llvm.masked.load.v16i32.p0(ptr %{{.*}}, i32 64, <16 x i1> %{{.*}}, <16 x i32> %{{.*}})
  return _mm512_maskz_load_epi32(__U, __P); 
}

__m512i test_mm512_mask_mov_epi32(__m512i __W, __mmask16 __U, __m512i __A) {
  // CHECK-LABEL: test_mm512_mask_mov_epi32
  // CHECK: select <16 x i1> %{{.*}}, <16 x i32> %{{.*}}, <16 x i32> %{{.*}}
  return _mm512_mask_mov_epi32(__W, __U, __A); 
}

__m512i test_mm512_maskz_mov_epi32(__mmask16 __U, __m512i __A) {
  // CHECK-LABEL: test_mm512_maskz_mov_epi32
  // CHECK: select <16 x i1> %{{.*}}, <16 x i32> %{{.*}}, <16 x i32> %{{.*}}
  return _mm512_maskz_mov_epi32(__U, __A); 
}

__m512i test_mm512_mask_mov_epi64(__m512i __W, __mmask8 __U, __m512i __A) {
  // CHECK-LABEL: test_mm512_mask_mov_epi64
  // CHECK: select <8 x i1> %{{.*}}, <8 x i64> %{{.*}}, <8 x i64> %{{.*}}
  return _mm512_mask_mov_epi64(__W, __U, __A); 
}

__m512i test_mm512_maskz_mov_epi64(__mmask8 __U, __m512i __A) {
  // CHECK-LABEL: test_mm512_maskz_mov_epi64
  // CHECK: select <8 x i1> %{{.*}}, <8 x i64> %{{.*}}, <8 x i64> %{{.*}}
  return _mm512_maskz_mov_epi64(__U, __A); 
}

__m512i test_mm512_mask_load_epi64(__m512i __W, __mmask8 __U, void const *__P) {
  // CHECK-LABEL: test_mm512_mask_load_epi64
  // CHECK: @llvm.masked.load.v8i64.p0(ptr %{{.*}}, i32 64, <8 x i1> %{{.*}}, <8 x i64> %{{.*}})
  return _mm512_mask_load_epi64(__W, __U, __P); 
}

__m512i test_mm512_maskz_load_epi64(__mmask8 __U, void const *__P) {
  // CHECK-LABEL: test_mm512_maskz_load_epi64
  // CHECK: @llvm.masked.load.v8i64.p0(ptr %{{.*}}, i32 64, <8 x i1> %{{.*}}, <8 x i64> %{{.*}})
  return _mm512_maskz_load_epi64(__U, __P); 
}

void test_mm512_mask_store_epi32(void *__P, __mmask16 __U, __m512i __A) {
  // CHECK-LABEL: test_mm512_mask_store_epi32
  // CHECK: @llvm.masked.store.v16i32.p0(<16 x i32> %{{.*}}, ptr %{{.*}}, i32 64, <16 x i1> %{{.*}})
  return _mm512_mask_store_epi32(__P, __U, __A); 
}

void test_mm512_mask_store_epi64(void *__P, __mmask8 __U, __m512i __A) {
  // CHECK-LABEL: test_mm512_mask_store_epi64
  // CHECK: @llvm.masked.store.v8i64.p0(<8 x i64> %{{.*}}, ptr %{{.*}}, i32 64, <8 x i1> %{{.*}})
  return _mm512_mask_store_epi64(__P, __U, __A); 
}

__m512d test_mm512_movedup_pd(__m512d __A) {
  // CHECK-LABEL: test_mm512_movedup_pd
  // CHECK: shufflevector <8 x double> %{{.*}}, <8 x double> %{{.*}}, <8 x i32> <i32 0, i32 0, i32 2, i32 2, i32 4, i32 4, i32 6, i32 6>
  return _mm512_movedup_pd(__A);
}

__m512d test_mm512_mask_movedup_pd(__m512d __W, __mmask8 __U, __m512d __A) {
  // CHECK-LABEL: test_mm512_mask_movedup_pd
  // CHECK: shufflevector <8 x double> %{{.*}}, <8 x double> %{{.*}}, <8 x i32> <i32 0, i32 0, i32 2, i32 2, i32 4, i32 4, i32 6, i32 6>
  // CHECK: select <8 x i1> %{{.*}}, <8 x double> %{{.*}}, <8 x double> %{{.*}}
  return _mm512_mask_movedup_pd(__W, __U, __A);
}

__m512d test_mm512_maskz_movedup_pd(__mmask8 __U, __m512d __A) {
  // CHECK-LABEL: test_mm512_maskz_movedup_pd
  // CHECK: shufflevector <8 x double> %{{.*}}, <8 x double> %{{.*}}, <8 x i32> <i32 0, i32 0, i32 2, i32 2, i32 4, i32 4, i32 6, i32 6>
  // CHECK: select <8 x i1> %{{.*}}, <8 x double> %{{.*}}, <8 x double> %{{.*}}
  return _mm512_maskz_movedup_pd(__U, __A);
}

int test_mm_comi_round_sd(__m128d __A, __m128d __B) {
  // CHECK-LABEL: test_mm_comi_round_sd
  // CHECK: @llvm.x86.avx512.vcomi.sd
  return _mm_comi_round_sd(__A, __B, 5, _MM_FROUND_NO_EXC); 
}

int test_mm_comi_round_ss(__m128 __A, __m128 __B) {
  // CHECK-LABEL: test_mm_comi_round_ss
  // CHECK: @llvm.x86.avx512.vcomi.ss
  return _mm_comi_round_ss(__A, __B, 5, _MM_FROUND_NO_EXC); 
}

__m512d test_mm512_fixupimm_round_pd(__m512d __A, __m512d __B, __m512i __C) {
  // CHECK-LABEL: test_mm512_fixupimm_round_pd
  // CHECK: @llvm.x86.avx512.mask.fixupimm.pd.512
  return _mm512_fixupimm_round_pd(__A, __B, __C, 5, 8); 
}

__m512d test_mm512_mask_fixupimm_round_pd(__m512d __A, __mmask8 __U, __m512d __B, __m512i __C) {
  // CHECK-LABEL: test_mm512_mask_fixupimm_round_pd
  // CHECK: @llvm.x86.avx512.mask.fixupimm.pd.512
  return _mm512_mask_fixupimm_round_pd(__A, __U, __B, __C, 5, 8); 
}

__m512d test_mm512_fixupimm_pd(__m512d __A, __m512d __B, __m512i __C) {
  // CHECK-LABEL: test_mm512_fixupimm_pd
  // CHECK: @llvm.x86.avx512.mask.fixupimm.pd.512
  return _mm512_fixupimm_pd(__A, __B, __C, 5); 
}

__m512d test_mm512_mask_fixupimm_pd(__m512d __A, __mmask8 __U, __m512d __B, __m512i __C) {
  // CHECK-LABEL: test_mm512_mask_fixupimm_pd
  // CHECK: @llvm.x86.avx512.mask.fixupimm.pd.512
  return _mm512_mask_fixupimm_pd(__A, __U, __B, __C, 5); 
}

__m512d test_mm512_maskz_fixupimm_round_pd(__mmask8 __U, __m512d __A, __m512d __B, __m512i __C) {
  // CHECK-LABEL: test_mm512_maskz_fixupimm_round_pd
  // CHECK: @llvm.x86.avx512.maskz.fixupimm.pd.512
  return _mm512_maskz_fixupimm_round_pd(__U, __A, __B, __C, 5, 8); 
}

__m512d test_mm512_maskz_fixupimm_pd(__mmask8 __U, __m512d __A, __m512d __B, __m512i __C) {
  // CHECK-LABEL: test_mm512_maskz_fixupimm_pd
  // CHECK: @llvm.x86.avx512.maskz.fixupimm.pd.512
  return _mm512_maskz_fixupimm_pd(__U, __A, __B, __C, 5); 
}

__m512 test_mm512_fixupimm_round_ps(__m512 __A, __m512 __B, __m512i __C) {
  // CHECK-LABEL: test_mm512_fixupimm_round_ps
  // CHECK: @llvm.x86.avx512.mask.fixupimm.ps.512
  return _mm512_fixupimm_round_ps(__A, __B, __C, 5, 8); 
}

__m512 test_mm512_mask_fixupimm_round_ps(__m512 __A, __mmask16 __U, __m512 __B, __m512i __C) {
  // CHECK-LABEL: test_mm512_mask_fixupimm_round_ps
  // CHECK: @llvm.x86.avx512.mask.fixupimm.ps.512
  return _mm512_mask_fixupimm_round_ps(__A, __U, __B, __C, 5, 8); 
}

__m512 test_mm512_fixupimm_ps(__m512 __A, __m512 __B, __m512i __C) {
  // CHECK-LABEL: test_mm512_fixupimm_ps
  // CHECK: @llvm.x86.avx512.mask.fixupimm.ps.512
  return _mm512_fixupimm_ps(__A, __B, __C, 5); 
}

__m512 test_mm512_mask_fixupimm_ps(__m512 __A, __mmask16 __U, __m512 __B, __m512i __C) {
  // CHECK-LABEL: test_mm512_mask_fixupimm_ps
  // CHECK: @llvm.x86.avx512.mask.fixupimm.ps.512
  return _mm512_mask_fixupimm_ps(__A, __U, __B, __C, 5); 
}

__m512 test_mm512_maskz_fixupimm_round_ps(__mmask16 __U, __m512 __A, __m512 __B, __m512i __C) {
  // CHECK-LABEL: test_mm512_maskz_fixupimm_round_ps
  // CHECK: @llvm.x86.avx512.maskz.fixupimm.ps.512
  return _mm512_maskz_fixupimm_round_ps(__U, __A, __B, __C, 5, 8); 
}

__m512 test_mm512_maskz_fixupimm_ps(__mmask16 __U, __m512 __A, __m512 __B, __m512i __C) {
  // CHECK-LABEL: test_mm512_maskz_fixupimm_ps
  // CHECK: @llvm.x86.avx512.maskz.fixupimm.ps.512
  return _mm512_maskz_fixupimm_ps(__U, __A, __B, __C, 5); 
}

__m128d test_mm_fixupimm_round_sd(__m128d __A, __m128d __B, __m128i __C) {
  // CHECK-LABEL: test_mm_fixupimm_round_sd
  // CHECK: @llvm.x86.avx512.mask.fixupimm
  return _mm_fixupimm_round_sd(__A, __B, __C, 5, 8); 
}

__m128d test_mm_mask_fixupimm_round_sd(__m128d __A, __mmask8 __U, __m128d __B, __m128i __C) {
  // CHECK-LABEL: test_mm_mask_fixupimm_round_sd
  // CHECK: @llvm.x86.avx512.mask.fixupimm
  return _mm_mask_fixupimm_round_sd(__A, __U, __B, __C, 5, 8); 
}

__m128d test_mm_fixupimm_sd(__m128d __A, __m128d __B, __m128i __C) {
  // CHECK-LABEL: test_mm_fixupimm_sd
  // CHECK: @llvm.x86.avx512.mask.fixupimm
  return _mm_fixupimm_sd(__A, __B, __C, 5); 
}

__m128d test_mm_mask_fixupimm_sd(__m128d __A, __mmask8 __U, __m128d __B, __m128i __C) {
  // CHECK-LABEL: test_mm_mask_fixupimm_sd
  // CHECK: @llvm.x86.avx512.mask.fixupimm
  return _mm_mask_fixupimm_sd(__A, __U, __B, __C, 5); 
}

__m128d test_mm_maskz_fixupimm_round_sd(__mmask8 __U, __m128d __A, __m128d __B, __m128i __C) {
  // CHECK-LABEL: test_mm_maskz_fixupimm_round_sd
  // CHECK: @llvm.x86.avx512.maskz.fixupimm
  return _mm_maskz_fixupimm_round_sd(__U, __A, __B, __C, 5, 8); 
}

__m128d test_mm_maskz_fixupimm_sd(__mmask8 __U, __m128d __A, __m128d __B, __m128i __C) {
  // CHECK-LABEL: test_mm_maskz_fixupimm_sd
  // CHECK: @llvm.x86.avx512.maskz.fixupimm
  return _mm_maskz_fixupimm_sd(__U, __A, __B, __C, 5); 
}

__m128 test_mm_fixupimm_round_ss(__m128 __A, __m128 __B, __m128i __C) {
  // CHECK-LABEL: test_mm_fixupimm_round_ss
  // CHECK: @llvm.x86.avx512.mask.fixupimm
  return _mm_fixupimm_round_ss(__A, __B, __C, 5, 8); 
}

__m128 test_mm_mask_fixupimm_round_ss(__m128 __A, __mmask8 __U, __m128 __B, __m128i __C) {
  // CHECK-LABEL: test_mm_mask_fixupimm_round_ss
  // CHECK: @llvm.x86.avx512.mask.fixupimm
  return _mm_mask_fixupimm_round_ss(__A, __U, __B, __C, 5, 8); 
}

__m128 test_mm_fixupimm_ss(__m128 __A, __m128 __B, __m128i __C) {
  // CHECK-LABEL: test_mm_fixupimm_ss
  // CHECK: @llvm.x86.avx512.mask.fixupimm
  return _mm_fixupimm_ss(__A, __B, __C, 5); 
}

__m128 test_mm_mask_fixupimm_ss(__m128 __A, __mmask8 __U, __m128 __B, __m128i __C) {
  // CHECK-LABEL: test_mm_mask_fixupimm_ss
  // CHECK: @llvm.x86.avx512.mask.fixupimm
  return _mm_mask_fixupimm_ss(__A, __U, __B, __C, 5); 
}

__m128 test_mm_maskz_fixupimm_round_ss(__mmask8 __U, __m128 __A, __m128 __B, __m128i __C) {
  // CHECK-LABEL: test_mm_maskz_fixupimm_round_ss
  // CHECK: @llvm.x86.avx512.maskz.fixupimm
  return _mm_maskz_fixupimm_round_ss(__U, __A, __B, __C, 5, 8); 
}

__m128 test_mm_maskz_fixupimm_ss(__mmask8 __U, __m128 __A, __m128 __B, __m128i __C) {
  // CHECK-LABEL: test_mm_maskz_fixupimm_ss
  // CHECK: @llvm.x86.avx512.maskz.fixupimm
  return _mm_maskz_fixupimm_ss(__U, __A, __B, __C, 5); 
}

__m128d test_mm_getexp_round_sd(__m128d __A, __m128d __B) {
  // CHECK-LABEL: test_mm_getexp_round_sd
  // CHECK: @llvm.x86.avx512.mask.getexp.sd
  return _mm_getexp_round_sd(__A, __B, 8); 
}

__m128d test_mm_getexp_sd(__m128d __A, __m128d __B) {
  // CHECK-LABEL: test_mm_getexp_sd
  // CHECK: @llvm.x86.avx512.mask.getexp.sd
  return _mm_getexp_sd(__A, __B); 
}

__m128 test_mm_getexp_round_ss(__m128 __A, __m128 __B) {
  // CHECK-LABEL: test_mm_getexp_round_ss
  // CHECK: @llvm.x86.avx512.mask.getexp.ss
  return _mm_getexp_round_ss(__A, __B, 8); 
}

__m128 test_mm_getexp_ss(__m128 __A, __m128 __B) {
  // CHECK-LABEL: test_mm_getexp_ss
  // CHECK: @llvm.x86.avx512.mask.getexp.ss
  return _mm_getexp_ss(__A, __B); 
}

__m128d test_mm_getmant_round_sd(__m128d __A, __m128d __B) {
  // CHECK-LABEL: test_mm_getmant_round_sd
  // CHECK: @llvm.x86.avx512.mask.getmant.sd
  return _mm_getmant_round_sd(__A, __B, _MM_MANT_NORM_1_2, _MM_MANT_SIGN_src, 8); 
}

__m128d test_mm_getmant_sd(__m128d __A, __m128d __B) {
  // CHECK-LABEL: test_mm_getmant_sd
  // CHECK: @llvm.x86.avx512.mask.getmant.sd
  return _mm_getmant_sd(__A, __B, _MM_MANT_NORM_1_2, _MM_MANT_SIGN_src); 
}

__m128 test_mm_getmant_round_ss(__m128 __A, __m128 __B) {
  // CHECK-LABEL: test_mm_getmant_round_ss
  // CHECK: @llvm.x86.avx512.mask.getmant.ss
  return _mm_getmant_round_ss(__A, __B, _MM_MANT_NORM_1_2, _MM_MANT_SIGN_src, 8); 
}

__m128 test_mm_getmant_ss(__m128 __A, __m128 __B) {
  // CHECK-LABEL: test_mm_getmant_ss
  // CHECK: @llvm.x86.avx512.mask.getmant.ss
  return _mm_getmant_ss(__A, __B, _MM_MANT_NORM_1_2, _MM_MANT_SIGN_src); 
}

__mmask16 test_mm512_kmov(__mmask16 __A) {
  // CHECK-LABEL: test_mm512_kmov
  // CHECK: load i16, ptr %__A.addr.i, align 2{{$}}
  return _mm512_kmov(__A); 
}

__m512d test_mm512_mask_unpackhi_pd(__m512d __W, __mmask8 __U, __m512d __A, __m512d __B) {
  // CHECK-LABEL: test_mm512_mask_unpackhi_pd
  // CHECK: shufflevector <8 x double> %{{.*}}, <8 x double> %{{.*}}, <8 x i32> <i32 1, i32 9, i32 3, i32 11, i32 5, i32 13, i32 7, i32 15>
  // CHECK: select <8 x i1> %{{.*}}, <8 x double> %{{.*}}, <8 x double> %{{.*}}
  return _mm512_mask_unpackhi_pd(__W, __U, __A, __B); 
}
#if __x86_64__
long long test_mm_cvt_roundsd_si64(__m128d __A) {
  // CHECK-LABEL: test_mm_cvt_roundsd_si64
  // CHECK: @llvm.x86.avx512.vcvtsd2si64
  return _mm_cvt_roundsd_si64(__A, _MM_FROUND_TO_ZERO | _MM_FROUND_NO_EXC);
}
#endif
__m512i test_mm512_mask2_permutex2var_epi32(__m512i __A, __m512i __I, __mmask16 __U, __m512i __B) {
  // CHECK-LABEL: test_mm512_mask2_permutex2var_epi32
  // CHECK: @llvm.x86.avx512.vpermi2var.d.512
  // CHECK: select <16 x i1> %{{.*}}, <16 x i32> %{{.*}}, <16 x i32> %{{.*}}
  return _mm512_mask2_permutex2var_epi32(__A, __I, __U, __B); 
}
__m512i test_mm512_unpackhi_epi32(__m512i __A, __m512i __B) {
  // CHECK-LABEL: test_mm512_unpackhi_epi32
  // CHECK: shufflevector <16 x i32> %{{.*}}, <16 x i32> %{{.*}}, <16 x i32> <i32 2, i32 18, i32 3, i32 19, i32 6, i32 22, i32 7, i32 23, i32 10, i32 26, i32 11, i32 27, i32 14, i32 30, i32 15, i32 31>
  return _mm512_unpackhi_epi32(__A, __B); 
}

__m512d test_mm512_maskz_unpackhi_pd(__mmask8 __U, __m512d __A, __m512d __B) {
  // CHECK-LABEL: test_mm512_maskz_unpackhi_pd
  // CHECK: shufflevector <8 x double> %{{.*}}, <8 x double> %{{.*}}, <8 x i32> <i32 1, i32 9, i32 3, i32 11, i32 5, i32 13, i32 7, i32 15>
  // CHECK: select <8 x i1> %{{.*}}, <8 x double> %{{.*}}, <8 x double> %{{.*}}
  return _mm512_maskz_unpackhi_pd(__U, __A, __B); 
}
#if __x86_64__
long long test_mm_cvt_roundsd_i64(__m128d __A) {
  // CHECK-LABEL: test_mm_cvt_roundsd_i64
  // CHECK: @llvm.x86.avx512.vcvtsd2si64
  return _mm_cvt_roundsd_i64(__A, _MM_FROUND_TO_ZERO | _MM_FROUND_NO_EXC);
}
#endif
__m512d test_mm512_mask2_permutex2var_pd(__m512d __A, __m512i __I, __mmask8 __U, __m512d __B) {
  // CHECK-LABEL: test_mm512_mask2_permutex2var_pd
  // CHECK: @llvm.x86.avx512.vpermi2var.pd.512
  // CHECK: select <8 x i1> %{{.*}}, <8 x double> %{{.*}}, <8 x double> %{{.*}}
  return _mm512_mask2_permutex2var_pd(__A, __I, __U, __B); 
}
__m512i test_mm512_mask_unpackhi_epi32(__m512i __W, __mmask16 __U, __m512i __A, __m512i __B) {
  // CHECK-LABEL: test_mm512_mask_unpackhi_epi32
  // CHECK: shufflevector <16 x i32> %{{.*}}, <16 x i32> %{{.*}}, <16 x i32> <i32 2, i32 18, i32 3, i32 19, i32 6, i32 22, i32 7, i32 23, i32 10, i32 26, i32 11, i32 27, i32 14, i32 30, i32 15, i32 31>
  // CHECK: select <16 x i1> %{{.*}}, <16 x i32> %{{.*}}, <16 x i32> %{{.*}}
  return _mm512_mask_unpackhi_epi32(__W, __U, __A, __B); 
}

__m512 test_mm512_mask_unpackhi_ps(__m512 __W, __mmask16 __U, __m512 __A, __m512 __B) {
  // CHECK-LABEL: test_mm512_mask_unpackhi_ps
  // CHECK: shufflevector <16 x float> %{{.*}}, <16 x float> %{{.*}}, <16 x i32> <i32 2, i32 18, i32 3, i32 19, i32 6, i32 22, i32 7, i32 23, i32 10, i32 26, i32 11, i32 27, i32 14, i32 30, i32 15, i32 31>
  // CHECK: select <16 x i1> %{{.*}}, <16 x float> %{{.*}}, <16 x float> %{{.*}}
  return _mm512_mask_unpackhi_ps(__W, __U, __A, __B); 
}

__m512 test_mm512_maskz_unpackhi_ps(__mmask16 __U, __m512 __A, __m512 __B) {
  // CHECK-LABEL: test_mm512_maskz_unpackhi_ps
  // CHECK: shufflevector <16 x float> %{{.*}}, <16 x float> %{{.*}}, <16 x i32> <i32 2, i32 18, i32 3, i32 19, i32 6, i32 22, i32 7, i32 23, i32 10, i32 26, i32 11, i32 27, i32 14, i32 30, i32 15, i32 31>
  // CHECK: select <16 x i1> %{{.*}}, <16 x float> %{{.*}}, <16 x float> %{{.*}}
  return _mm512_maskz_unpackhi_ps(__U, __A, __B); 
}

__m512d test_mm512_mask_unpacklo_pd(__m512d __W, __mmask8 __U, __m512d __A, __m512d __B) {
  // CHECK-LABEL: test_mm512_mask_unpacklo_pd
  // CHECK: shufflevector <8 x double> %{{.*}}, <8 x double> %{{.*}}, <8 x i32> <i32 0, i32 8, i32 2, i32 10, i32 4, i32 12, i32 6, i32 14>
  // CHECK: select <8 x i1> %{{.*}}, <8 x double> %{{.*}}, <8 x double> %{{.*}}
  return _mm512_mask_unpacklo_pd(__W, __U, __A, __B); 
}

__m512d test_mm512_maskz_unpacklo_pd(__mmask8 __U, __m512d __A, __m512d __B) {
  // CHECK-LABEL: test_mm512_maskz_unpacklo_pd
  // CHECK: shufflevector <8 x double> %{{.*}}, <8 x double> %{{.*}}, <8 x i32> <i32 0, i32 8, i32 2, i32 10, i32 4, i32 12, i32 6, i32 14>
  // CHECK: select <8 x i1> %{{.*}}, <8 x double> %{{.*}}, <8 x double> %{{.*}}
  return _mm512_maskz_unpacklo_pd(__U, __A, __B); 
}

__m512 test_mm512_mask_unpacklo_ps(__m512 __W, __mmask16 __U, __m512 __A, __m512 __B) {
  // CHECK-LABEL: test_mm512_mask_unpacklo_ps
  // CHECK: shufflevector <16 x float> %{{.*}}, <16 x float> %{{.*}}, <16 x i32> <i32 0, i32 16, i32 1, i32 17, i32 4, i32 20, i32 5, i32 21, i32 8, i32 24, i32 9, i32 25, i32 12, i32 28, i32 13, i32 29>
  // CHECK: select <16 x i1> %{{.*}}, <16 x float> %{{.*}}, <16 x float> %{{.*}}
  return _mm512_mask_unpacklo_ps(__W, __U, __A, __B); 
}

__m512 test_mm512_maskz_unpacklo_ps(__mmask16 __U, __m512 __A, __m512 __B) {
  // CHECK-LABEL: test_mm512_maskz_unpacklo_ps
  // CHECK: shufflevector <16 x float> %{{.*}}, <16 x float> %{{.*}}, <16 x i32> <i32 0, i32 16, i32 1, i32 17, i32 4, i32 20, i32 5, i32 21, i32 8, i32 24, i32 9, i32 25, i32 12, i32 28, i32 13, i32 29>
  // CHECK: select <16 x i1> %{{.*}}, <16 x float> %{{.*}}, <16 x float> %{{.*}}
  return _mm512_maskz_unpacklo_ps(__U, __A, __B); 
}
int test_mm_cvt_roundsd_si32(__m128d __A) {
  // CHECK-LABEL: test_mm_cvt_roundsd_si32
  // CHECK: @llvm.x86.avx512.vcvtsd2si32
  return _mm_cvt_roundsd_si32(__A, _MM_FROUND_TO_ZERO | _MM_FROUND_NO_EXC);
}

int test_mm_cvt_roundsd_i32(__m128d __A) {
  // CHECK-LABEL: test_mm_cvt_roundsd_i32
  // CHECK: @llvm.x86.avx512.vcvtsd2si32
  return _mm_cvt_roundsd_i32(__A, _MM_FROUND_TO_ZERO | _MM_FROUND_NO_EXC);
}

unsigned test_mm_cvt_roundsd_u32(__m128d __A) {
  // CHECK-LABEL: test_mm_cvt_roundsd_u32
  // CHECK: @llvm.x86.avx512.vcvtsd2usi32
  return _mm_cvt_roundsd_u32(__A, _MM_FROUND_TO_ZERO | _MM_FROUND_NO_EXC);
}

unsigned test_mm_cvtsd_u32(__m128d __A) {
  // CHECK-LABEL: test_mm_cvtsd_u32
  // CHECK: @llvm.x86.avx512.vcvtsd2usi32
  return _mm_cvtsd_u32(__A); 
}

int test_mm512_cvtsi512_si32(__m512i a) {
  // CHECK-LABEL: test_mm512_cvtsi512_si32
  // CHECK: %{{.*}} = extractelement <16 x i32> %{{.*}}, i32 0
  return _mm512_cvtsi512_si32(a);
}

#ifdef __x86_64__
unsigned long long test_mm_cvt_roundsd_u64(__m128d __A) {
  // CHECK-LABEL: test_mm_cvt_roundsd_u64
  // CHECK: @llvm.x86.avx512.vcvtsd2usi64
  return _mm_cvt_roundsd_u64(__A, _MM_FROUND_TO_ZERO | _MM_FROUND_NO_EXC);
}

unsigned long long test_mm_cvtsd_u64(__m128d __A) {
  // CHECK-LABEL: test_mm_cvtsd_u64
  // CHECK: @llvm.x86.avx512.vcvtsd2usi64
  return _mm_cvtsd_u64(__A); 
}
#endif

int test_mm_cvt_roundss_si32(__m128 __A) {
  // CHECK-LABEL: test_mm_cvt_roundss_si32
  // CHECK: @llvm.x86.avx512.vcvtss2si32
  return _mm_cvt_roundss_si32(__A, _MM_FROUND_TO_ZERO | _MM_FROUND_NO_EXC);
}

int test_mm_cvt_roundss_i32(__m128 __A) {
  // CHECK-LABEL: test_mm_cvt_roundss_i32
  // CHECK: @llvm.x86.avx512.vcvtss2si32
  return _mm_cvt_roundss_i32(__A, _MM_FROUND_TO_ZERO | _MM_FROUND_NO_EXC);
}

#ifdef __x86_64__
long long test_mm_cvt_roundss_si64(__m128 __A) {
  // CHECK-LABEL: test_mm_cvt_roundss_si64
  // CHECK: @llvm.x86.avx512.vcvtss2si64
  return _mm_cvt_roundss_si64(__A, _MM_FROUND_TO_ZERO | _MM_FROUND_NO_EXC);
}

long long test_mm_cvt_roundss_i64(__m128 __A) {
  // CHECK-LABEL: test_mm_cvt_roundss_i64
  // CHECK: @llvm.x86.avx512.vcvtss2si64
  return _mm_cvt_roundss_i64(__A, _MM_FROUND_TO_ZERO | _MM_FROUND_NO_EXC);
}
#endif

unsigned test_mm_cvt_roundss_u32(__m128 __A) {
  // CHECK-LABEL: test_mm_cvt_roundss_u32
  // CHECK: @llvm.x86.avx512.vcvtss2usi32
  return _mm_cvt_roundss_u32(__A, _MM_FROUND_TO_ZERO | _MM_FROUND_NO_EXC);
}

unsigned test_mm_cvtss_u32(__m128 __A) {
  // CHECK-LABEL: test_mm_cvtss_u32
  // CHECK: @llvm.x86.avx512.vcvtss2usi32
  return _mm_cvtss_u32(__A); 
}

#ifdef __x86_64__
unsigned long long test_mm_cvt_roundss_u64(__m128 __A) {
  // CHECK-LABEL: test_mm_cvt_roundss_u64
  // CHECK: @llvm.x86.avx512.vcvtss2usi64
  return _mm_cvt_roundss_u64(__A, _MM_FROUND_TO_ZERO | _MM_FROUND_NO_EXC);
}

unsigned long long test_mm_cvtss_u64(__m128 __A) {
  // CHECK-LABEL: test_mm_cvtss_u64
  // CHECK: @llvm.x86.avx512.vcvtss2usi64
  return _mm_cvtss_u64(__A); 
}
#endif

int test_mm_cvtt_roundsd_i32(__m128d __A) {
  // CHECK-LABEL: test_mm_cvtt_roundsd_i32
  // CHECK: @llvm.x86.avx512.cvttsd2si
  return _mm_cvtt_roundsd_i32(__A, _MM_FROUND_NO_EXC);
}

int test_mm_cvtt_roundsd_si32(__m128d __A) {
  // CHECK-LABEL: test_mm_cvtt_roundsd_si32
  // CHECK: @llvm.x86.avx512.cvttsd2si
  return _mm_cvtt_roundsd_si32(__A, _MM_FROUND_NO_EXC);
}

int test_mm_cvttsd_i32(__m128d __A) {
  // CHECK-LABEL: test_mm_cvttsd_i32
  // CHECK: @llvm.x86.avx512.cvttsd2si
  return _mm_cvttsd_i32(__A); 
}

#ifdef __x86_64__
long long test_mm_cvtt_roundsd_si64(__m128d __A) {
  // CHECK-LABEL: test_mm_cvtt_roundsd_si64
  // CHECK: @llvm.x86.avx512.cvttsd2si64
  return _mm_cvtt_roundsd_si64(__A, _MM_FROUND_NO_EXC);
}

long long test_mm_cvtt_roundsd_i64(__m128d __A) {
  // CHECK-LABEL: test_mm_cvtt_roundsd_i64
  // CHECK: @llvm.x86.avx512.cvttsd2si64
  return _mm_cvtt_roundsd_i64(__A, _MM_FROUND_NO_EXC);
}

long long test_mm_cvttsd_i64(__m128d __A) {
  // CHECK-LABEL: test_mm_cvttsd_i64
  // CHECK: @llvm.x86.avx512.cvttsd2si64
  return _mm_cvttsd_i64(__A); 
}
#endif

unsigned test_mm_cvtt_roundsd_u32(__m128d __A) {
  // CHECK-LABEL: test_mm_cvtt_roundsd_u32
  // CHECK: @llvm.x86.avx512.cvttsd2usi
  return _mm_cvtt_roundsd_u32(__A, _MM_FROUND_NO_EXC);
}

unsigned test_mm_cvttsd_u32(__m128d __A) {
  // CHECK-LABEL: test_mm_cvttsd_u32
  // CHECK: @llvm.x86.avx512.cvttsd2usi
  return _mm_cvttsd_u32(__A); 
}

#ifdef __x86_64__
unsigned long long test_mm_cvtt_roundsd_u64(__m128d __A) {
  // CHECK-LABEL: test_mm_cvtt_roundsd_u64
  // CHECK: @llvm.x86.avx512.cvttsd2usi64
  return _mm_cvtt_roundsd_u64(__A, _MM_FROUND_NO_EXC);
}

unsigned long long test_mm_cvttsd_u64(__m128d __A) {
  // CHECK-LABEL: test_mm_cvttsd_u64
  // CHECK: @llvm.x86.avx512.cvttsd2usi64
  return _mm_cvttsd_u64(__A); 
}
#endif

int test_mm_cvtt_roundss_i32(__m128 __A) {
  // CHECK-LABEL: test_mm_cvtt_roundss_i32
  // CHECK: @llvm.x86.avx512.cvttss2si
  return _mm_cvtt_roundss_i32(__A, _MM_FROUND_NO_EXC);
}

int test_mm_cvtt_roundss_si32(__m128 __A) {
  // CHECK-LABEL: test_mm_cvtt_roundss_si32
  // CHECK: @llvm.x86.avx512.cvttss2si
  return _mm_cvtt_roundss_si32(__A, _MM_FROUND_NO_EXC);
}

int test_mm_cvttss_i32(__m128 __A) {
  // CHECK-LABEL: test_mm_cvttss_i32
  // CHECK: @llvm.x86.avx512.cvttss2si
  return _mm_cvttss_i32(__A); 
}

#ifdef __x86_64__
float test_mm_cvtt_roundss_i64(__m128 __A) {
  // CHECK-LABEL: test_mm_cvtt_roundss_i64
  // CHECK: @llvm.x86.avx512.cvttss2si64
  return _mm_cvtt_roundss_i64(__A, _MM_FROUND_NO_EXC);
}

long long test_mm_cvtt_roundss_si64(__m128 __A) {
  // CHECK-LABEL: test_mm_cvtt_roundss_si64
  // CHECK: @llvm.x86.avx512.cvttss2si64
  return _mm_cvtt_roundss_si64(__A, _MM_FROUND_NO_EXC);
}

long long test_mm_cvttss_i64(__m128 __A) {
  // CHECK-LABEL: test_mm_cvttss_i64
  // CHECK: @llvm.x86.avx512.cvttss2si64
  return _mm_cvttss_i64(__A); 
}
#endif

unsigned test_mm_cvtt_roundss_u32(__m128 __A) {
  // CHECK-LABEL: test_mm_cvtt_roundss_u32
  // CHECK: @llvm.x86.avx512.cvttss2usi
  return _mm_cvtt_roundss_u32(__A, _MM_FROUND_NO_EXC);
}

unsigned test_mm_cvttss_u32(__m128 __A) {
  // CHECK-LABEL: test_mm_cvttss_u32
  // CHECK: @llvm.x86.avx512.cvttss2usi
  return _mm_cvttss_u32(__A); 
}

#ifdef __x86_64__
unsigned long long test_mm_cvtt_roundss_u64(__m128 __A) {
  // CHECK-LABEL: test_mm_cvtt_roundss_u64
  // CHECK: @llvm.x86.avx512.cvttss2usi64
  return _mm_cvtt_roundss_u64(__A, _MM_FROUND_NO_EXC);
}

unsigned long long test_mm_cvttss_u64(__m128 __A) {
  // CHECK-LABEL: test_mm_cvttss_u64
  // CHECK: @llvm.x86.avx512.cvttss2usi64
  return _mm_cvttss_u64(__A); 
}
#endif

__m512i test_mm512_cvtt_roundps_epu32(__m512 __A) 
{
    // CHECK-LABEL: test_mm512_cvtt_roundps_epu32
    // CHECK: @llvm.x86.avx512.mask.cvttps2udq.512
    return _mm512_cvtt_roundps_epu32(__A, _MM_FROUND_NO_EXC);
}

__m512i test_mm512_mask_cvtt_roundps_epu32(__m512i __W, __mmask16 __U, __m512 __A)
{
    // CHECK-LABEL: test_mm512_mask_cvtt_roundps_epu32
    // CHECK: @llvm.x86.avx512.mask.cvttps2udq.512
    return _mm512_mask_cvtt_roundps_epu32(__W, __U, __A, _MM_FROUND_NO_EXC);
}

__m512i test_mm512_maskz_cvtt_roundps_epu32( __mmask16 __U, __m512 __A)
{
    // CHECK-LABEL: test_mm512_maskz_cvtt_roundps_epu32
    // CHECK: @llvm.x86.avx512.mask.cvttps2udq.512

    return _mm512_maskz_cvtt_roundps_epu32(__U, __A, _MM_FROUND_NO_EXC);
}

__m256i test_mm512_cvt_roundps_ph(__m512  __A)
{
    // CHECK-LABEL: test_mm512_cvt_roundps_ph
    // CHECK: @llvm.x86.avx512.mask.vcvtps2ph.512
    return _mm512_cvt_roundps_ph(__A, _MM_FROUND_TO_ZERO | _MM_FROUND_NO_EXC);
}

__m256i test_mm512_mask_cvt_roundps_ph(__m256i __W , __mmask16 __U, __m512  __A)
{
    // CHECK-LABEL: test_mm512_mask_cvt_roundps_ph
    // CHECK: @llvm.x86.avx512.mask.vcvtps2ph.512
    return _mm512_mask_cvt_roundps_ph(__W, __U, __A, _MM_FROUND_TO_ZERO | _MM_FROUND_NO_EXC);
}

__m256i test_mm512_maskz_cvt_roundps_ph(__mmask16 __U, __m512  __A)
{
    // CHECK-LABEL: test_mm512_maskz_cvt_roundps_ph
    // CHECK: @llvm.x86.avx512.mask.vcvtps2ph.512
    return _mm512_maskz_cvt_roundps_ph(__U, __A, _MM_FROUND_TO_ZERO | _MM_FROUND_NO_EXC);
}

__m512 test_mm512_cvt_roundph_ps(__m256i __A)
{
    // CHECK-LABEL: test_mm512_cvt_roundph_ps
    // CHECK: @llvm.x86.avx512.mask.vcvtph2ps.512(
    return _mm512_cvt_roundph_ps(__A, _MM_FROUND_NO_EXC);
}

__m512 test_mm512_mask_cvt_roundph_ps(__m512 __W, __mmask16 __U, __m256i __A)
{
    // CHECK-LABEL: test_mm512_mask_cvt_roundph_ps
    // CHECK: @llvm.x86.avx512.mask.vcvtph2ps.512(
    return _mm512_mask_cvt_roundph_ps(__W, __U, __A, _MM_FROUND_NO_EXC);
}

__m512 test_mm512_maskz_cvt_roundph_ps(__mmask16 __U, __m256i __A)
{
    // CHECK-LABEL: test_mm512_maskz_cvt_roundph_ps
    // CHECK: @llvm.x86.avx512.mask.vcvtph2ps.512(
    return _mm512_maskz_cvt_roundph_ps(__U, __A, _MM_FROUND_NO_EXC);
}

__m512 test_mm512_cvt_roundepi32_ps( __m512i __A)
{
  // CHECK-LABEL: test_mm512_cvt_roundepi32_ps
  // CHECK: @llvm.x86.avx512.sitofp.round.v16f32.v16i32
  return _mm512_cvt_roundepi32_ps(__A, _MM_FROUND_TO_ZERO | _MM_FROUND_NO_EXC);
}

__m512 test_mm512_mask_cvt_roundepi32_ps(__m512 __W, __mmask16 __U, __m512i __A)
{
  // CHECK-LABEL: test_mm512_mask_cvt_roundepi32_ps
  // CHECK: @llvm.x86.avx512.sitofp.round.v16f32.v16i32
  // CHECK: select <16 x i1> %{{.*}}, <16 x float> %{{.*}}, <16 x float> %{{.*}}
  return _mm512_mask_cvt_roundepi32_ps(__W,__U,__A, _MM_FROUND_TO_ZERO | _MM_FROUND_NO_EXC);
}

__m512 test_mm512_maskz_cvt_roundepi32_ps(__mmask16 __U, __m512i __A)
{
  // CHECK-LABEL: test_mm512_maskz_cvt_roundepi32_ps
  // CHECK: @llvm.x86.avx512.sitofp.round.v16f32.v16i32
  // CHECK: select <16 x i1> %{{.*}}, <16 x float> %{{.*}}, <16 x float> %{{.*}}
  return _mm512_maskz_cvt_roundepi32_ps(__U,__A, _MM_FROUND_TO_ZERO | _MM_FROUND_NO_EXC);
}

__m512 test_mm512_cvt_roundepu32_ps(__m512i __A)
{
  // CHECK-LABEL: test_mm512_cvt_roundepu32_ps
  // CHECK: @llvm.x86.avx512.uitofp.round.v16f32.v16i32
  return _mm512_cvt_roundepu32_ps(__A, _MM_FROUND_TO_ZERO | _MM_FROUND_NO_EXC);
}

__m512 test_mm512_mask_cvt_roundepu32_ps(__m512 __W, __mmask16 __U,__m512i __A)
{
  // CHECK-LABEL: test_mm512_mask_cvt_roundepu32_ps
  // CHECK: @llvm.x86.avx512.uitofp.round.v16f32.v16i32
  // CHECK: select <16 x i1> %{{.*}}, <16 x float> %{{.*}}, <16 x float> %{{.*}}
  return _mm512_mask_cvt_roundepu32_ps(__W,__U,__A, _MM_FROUND_TO_ZERO | _MM_FROUND_NO_EXC);
}

__m512 test_mm512_maskz_cvt_roundepu32_ps(__mmask16 __U,__m512i __A)
{
  // CHECK-LABEL: test_mm512_maskz_cvt_roundepu32_ps
  // CHECK: @llvm.x86.avx512.uitofp.round.v16f32.v16i32
  // CHECK: select <16 x i1> %{{.*}}, <16 x float> %{{.*}}, <16 x float> %{{.*}}
  return _mm512_maskz_cvt_roundepu32_ps(__U,__A, _MM_FROUND_TO_ZERO | _MM_FROUND_NO_EXC);
}

__m256 test_mm512_cvt_roundpd_ps(__m512d A)
{
  // CHECK-LABEL: test_mm512_cvt_roundpd_ps
  // CHECK: @llvm.x86.avx512.mask.cvtpd2ps.512
  return _mm512_cvt_roundpd_ps(A, _MM_FROUND_TO_ZERO | _MM_FROUND_NO_EXC);
}

__m256 test_mm512_mask_cvt_roundpd_ps(__m256 W, __mmask8 U,__m512d A)
{
  // CHECK-LABEL: test_mm512_mask_cvt_roundpd_ps
  // CHECK: @llvm.x86.avx512.mask.cvtpd2ps.512
  return _mm512_mask_cvt_roundpd_ps(W,U,A,_MM_FROUND_TO_ZERO | _MM_FROUND_NO_EXC);
}

__m256 test_mm512_maskz_cvt_roundpd_ps(__mmask8 U, __m512d A)
{
  // CHECK-LABEL: test_mm512_maskz_cvt_roundpd_ps
  // CHECK: @llvm.x86.avx512.mask.cvtpd2ps.512
  return _mm512_maskz_cvt_roundpd_ps(U,A,_MM_FROUND_TO_ZERO | _MM_FROUND_NO_EXC);
}

__m256i test_mm512_cvtt_roundpd_epi32(__m512d A)
{
  // CHECK-LABEL: test_mm512_cvtt_roundpd_epi32
  // CHECK: @llvm.x86.avx512.mask.cvttpd2dq.512
  return _mm512_cvtt_roundpd_epi32(A,_MM_FROUND_NO_EXC);
}

__m256i test_mm512_mask_cvtt_roundpd_epi32(__m256i W, __mmask8 U, __m512d A)
{
  // CHECK-LABEL: test_mm512_mask_cvtt_roundpd_epi32
  // CHECK: @llvm.x86.avx512.mask.cvttpd2dq.512
  return _mm512_mask_cvtt_roundpd_epi32(W,U,A,_MM_FROUND_NO_EXC);
}

__m256i test_mm512_maskz_cvtt_roundpd_epi32(__mmask8 U, __m512d A)
{
  // CHECK-LABEL: test_mm512_maskz_cvtt_roundpd_epi32
  // CHECK: @llvm.x86.avx512.mask.cvttpd2dq.512
  return _mm512_maskz_cvtt_roundpd_epi32(U,A,_MM_FROUND_NO_EXC);
}

__m512i test_mm512_cvtt_roundps_epi32(__m512 A)
{
  // CHECK-LABEL: test_mm512_cvtt_roundps_epi32
  // CHECK: @llvm.x86.avx512.mask.cvttps2dq.512
  return _mm512_cvtt_roundps_epi32(A,_MM_FROUND_NO_EXC);
}

__m512i test_mm512_mask_cvtt_roundps_epi32(__m512i W,__mmask16 U, __m512 A)
{
  // CHECK-LABEL: test_mm512_mask_cvtt_roundps_epi32
  // CHECK: @llvm.x86.avx512.mask.cvttps2dq.512
  return _mm512_mask_cvtt_roundps_epi32(W,U,A,_MM_FROUND_NO_EXC);
}

__m512i test_mm512_maskz_cvtt_roundps_epi32(__mmask16 U, __m512 A)
{
  // CHECK-LABEL: test_mm512_maskz_cvtt_roundps_epi32
  // CHECK: @llvm.x86.avx512.mask.cvttps2dq.512
  return _mm512_maskz_cvtt_roundps_epi32(U,A,_MM_FROUND_NO_EXC);
}

__m512i test_mm512_cvt_roundps_epi32(__m512 __A)
{
  // CHECK-LABEL: test_mm512_cvt_roundps_epi32
  // CHECK: @llvm.x86.avx512.mask.cvtps2dq.512
  return _mm512_cvt_roundps_epi32(__A,_MM_FROUND_TO_ZERO | _MM_FROUND_NO_EXC);
}

__m512i test_mm512_mask_cvt_roundps_epi32(__m512i __W,__mmask16 __U,__m512 __A)
{
  // CHECK-LABEL: test_mm512_mask_cvt_roundps_epi32
  // CHECK: @llvm.x86.avx512.mask.cvtps2dq.512
  return _mm512_mask_cvt_roundps_epi32(__W,__U,__A,_MM_FROUND_TO_ZERO | _MM_FROUND_NO_EXC);
}

__m512i test_mm512_maskz_cvt_roundps_epi32(__mmask16 __U, __m512 __A)
{
  // CHECK-LABEL: test_mm512_maskz_cvt_roundps_epi32
  // CHECK: @llvm.x86.avx512.mask.cvtps2dq.512
  return _mm512_maskz_cvt_roundps_epi32(__U,__A,_MM_FROUND_TO_ZERO | _MM_FROUND_NO_EXC);
}

__m256i test_mm512_cvt_roundpd_epi32(__m512d A)
{
  // CHECK-LABEL: test_mm512_cvt_roundpd_epi32
  // CHECK: @llvm.x86.avx512.mask.cvtpd2dq.512
  return _mm512_cvt_roundpd_epi32(A,_MM_FROUND_TO_ZERO | _MM_FROUND_NO_EXC);
}

__m256i test_mm512_mask_cvt_roundpd_epi32(__m256i W,__mmask8 U,__m512d A)
{
  // CHECK-LABEL: test_mm512_mask_cvt_roundpd_epi32
  // CHECK: @llvm.x86.avx512.mask.cvtpd2dq.512
  return _mm512_mask_cvt_roundpd_epi32(W,U,A,_MM_FROUND_TO_ZERO | _MM_FROUND_NO_EXC);
}

__m256i test_mm512_maskz_cvt_roundpd_epi32(__mmask8 U, __m512d A)
{
  // CHECK-LABEL: test_mm512_maskz_cvt_roundpd_epi32
  // CHECK: @llvm.x86.avx512.mask.cvtpd2dq.512
  return _mm512_maskz_cvt_roundpd_epi32(U,A,_MM_FROUND_TO_ZERO | _MM_FROUND_NO_EXC);
}

__m512i test_mm512_cvt_roundps_epu32(__m512 __A)
{
  // CHECK-LABEL: test_mm512_cvt_roundps_epu32
  // CHECK: @llvm.x86.avx512.mask.cvtps2udq.512
  return _mm512_cvt_roundps_epu32(__A,_MM_FROUND_TO_ZERO | _MM_FROUND_NO_EXC);
}

__m512i test_mm512_mask_cvt_roundps_epu32(__m512i __W,__mmask16 __U,__m512 __A)
{
  // CHECK-LABEL: test_mm512_mask_cvt_roundps_epu32
  // CHECK: @llvm.x86.avx512.mask.cvtps2udq.512
  return _mm512_mask_cvt_roundps_epu32(__W,__U,__A,_MM_FROUND_TO_ZERO | _MM_FROUND_NO_EXC);
}

__m512i test_mm512_maskz_cvt_roundps_epu32(__mmask16 __U,__m512 __A)
{
  // CHECK-LABEL: test_mm512_maskz_cvt_roundps_epu32
  // CHECK: @llvm.x86.avx512.mask.cvtps2udq.512
  return _mm512_maskz_cvt_roundps_epu32(__U,__A, _MM_FROUND_TO_ZERO | _MM_FROUND_NO_EXC);
}

__m256i test_mm512_cvt_roundpd_epu32(__m512d A)
{
  // CHECK-LABEL: test_mm512_cvt_roundpd_epu32
  // CHECK: @llvm.x86.avx512.mask.cvtpd2udq.512
  return _mm512_cvt_roundpd_epu32(A,_MM_FROUND_TO_ZERO | _MM_FROUND_NO_EXC);
}

__m256i test_mm512_mask_cvt_roundpd_epu32(__m256i W, __mmask8 U, __m512d A)
{
  // CHECK-LABEL: test_mm512_mask_cvt_roundpd_epu32
  // CHECK: @llvm.x86.avx512.mask.cvtpd2udq.512
  return _mm512_mask_cvt_roundpd_epu32(W,U,A,_MM_FROUND_TO_ZERO | _MM_FROUND_NO_EXC);
}

__m256i test_mm512_maskz_cvt_roundpd_epu32(__mmask8 U, __m512d A) 
{
  // CHECK-LABEL: test_mm512_maskz_cvt_roundpd_epu32
  // CHECK: @llvm.x86.avx512.mask.cvtpd2udq.512
  return _mm512_maskz_cvt_roundpd_epu32(U, A, _MM_FROUND_TO_ZERO | _MM_FROUND_NO_EXC);
}

__m512 test_mm512_mask2_permutex2var_ps(__m512 __A, __m512i __I, __mmask16 __U, __m512 __B) {
  // CHECK-LABEL: test_mm512_mask2_permutex2var_ps
  // CHECK: @llvm.x86.avx512.vpermi2var.ps.512
  // CHECK: select <16 x i1> %{{.*}}, <16 x float> %{{.*}}, <16 x float> %{{.*}}
  return _mm512_mask2_permutex2var_ps(__A, __I, __U, __B); 
}

__m512i test_mm512_mask2_permutex2var_epi64(__m512i __A, __m512i __I, __mmask8 __U, __m512i __B) {
  // CHECK-LABEL: test_mm512_mask2_permutex2var_epi64
  // CHECK: @llvm.x86.avx512.vpermi2var.q.512
  // CHECK: select <8 x i1> %{{.*}}, <8 x i64> %{{.*}}, <8 x i64> %{{.*}}
  return _mm512_mask2_permutex2var_epi64(__A, __I, __U, __B); 
}

__m512d test_mm512_permute_pd(__m512d __X) {
  // CHECK-LABEL: test_mm512_permute_pd
  // CHECK: shufflevector <8 x double> %{{.*}}, <8 x double> poison, <8 x i32> <i32 0, i32 1, i32 2, i32 2, i32 4, i32 4, i32 6, i32 6>
  return _mm512_permute_pd(__X, 2);
}

__m512d test_mm512_mask_permute_pd(__m512d __W, __mmask8 __U, __m512d __X) {
  // CHECK-LABEL: test_mm512_mask_permute_pd
  // CHECK: shufflevector <8 x double> %{{.*}}, <8 x double> poison, <8 x i32> <i32 0, i32 1, i32 2, i32 2, i32 4, i32 4, i32 6, i32 6>
  // CHECK: select <8 x i1> %{{.*}}, <8 x double> %{{.*}}, <8 x double> %{{.*}}
  return _mm512_mask_permute_pd(__W, __U, __X, 2);
}

__m512d test_mm512_maskz_permute_pd(__mmask8 __U, __m512d __X) {
  // CHECK-LABEL: test_mm512_maskz_permute_pd
  // CHECK: shufflevector <8 x double> %{{.*}}, <8 x double> poison, <8 x i32> <i32 0, i32 1, i32 2, i32 2, i32 4, i32 4, i32 6, i32 6>
  // CHECK: select <8 x i1> %{{.*}}, <8 x double> %{{.*}}, <8 x double> %{{.*}}
  return _mm512_maskz_permute_pd(__U, __X, 2);
}

__m512 test_mm512_permute_ps(__m512 __X) {
  // CHECK-LABEL: test_mm512_permute_ps
  // CHECK: shufflevector <16 x float> %{{.*}}, <16 x float> poison, <16 x i32> <i32 2, i32 0, i32 0, i32 0, i32 6, i32 4, i32 4, i32 4, i32 10, i32 8, i32 8, i32 8, i32 14, i32 12, i32 12, i32 12>
  return _mm512_permute_ps(__X, 2);
}

__m512 test_mm512_mask_permute_ps(__m512 __W, __mmask16 __U, __m512 __X) {
  // CHECK-LABEL: test_mm512_mask_permute_ps
  // CHECK: shufflevector <16 x float> %{{.*}}, <16 x float> poison, <16 x i32> <i32 2, i32 0, i32 0, i32 0, i32 6, i32 4, i32 4, i32 4, i32 10, i32 8, i32 8, i32 8, i32 14, i32 12, i32 12, i32 12>
  // CHECK: select <16 x i1> %{{.*}}, <16 x float> %{{.*}}, <16 x float> %{{.*}}
  return _mm512_mask_permute_ps(__W, __U, __X, 2);
}

__m512 test_mm512_maskz_permute_ps(__mmask16 __U, __m512 __X) {
  // CHECK-LABEL: test_mm512_maskz_permute_ps
  // CHECK: shufflevector <16 x float> %{{.*}}, <16 x float> poison, <16 x i32> <i32 2, i32 0, i32 0, i32 0, i32 6, i32 4, i32 4, i32 4, i32 10, i32 8, i32 8, i32 8, i32 14, i32 12, i32 12, i32 12>
  // CHECK: select <16 x i1> %{{.*}}, <16 x float> %{{.*}}, <16 x float> %{{.*}}
  return _mm512_maskz_permute_ps(__U, __X, 2);
}

__m512d test_mm512_permutevar_pd(__m512d __A, __m512i __C) {
  // CHECK-LABEL: test_mm512_permutevar_pd
  // CHECK: @llvm.x86.avx512.vpermilvar.pd.512
  return _mm512_permutevar_pd(__A, __C); 
}

__m512d test_mm512_mask_permutevar_pd(__m512d __W, __mmask8 __U, __m512d __A, __m512i __C) {
  // CHECK-LABEL: test_mm512_mask_permutevar_pd
  // CHECK: @llvm.x86.avx512.vpermilvar.pd.512
  // CHECK: select <8 x i1> %{{.*}}, <8 x double> %{{.*}}, <8 x double> %{{.*}}
  return _mm512_mask_permutevar_pd(__W, __U, __A, __C); 
}

__m512d test_mm512_maskz_permutevar_pd(__mmask8 __U, __m512d __A, __m512i __C) {
  // CHECK-LABEL: test_mm512_maskz_permutevar_pd
  // CHECK: @llvm.x86.avx512.vpermilvar.pd.512
  // CHECK: select <8 x i1> %{{.*}}, <8 x double> %{{.*}}, <8 x double> %{{.*}}
  return _mm512_maskz_permutevar_pd(__U, __A, __C); 
}

__m512 test_mm512_permutevar_ps(__m512 __A, __m512i __C) {
  // CHECK-LABEL: test_mm512_permutevar_ps
  // CHECK: @llvm.x86.avx512.vpermilvar.ps.512
  return _mm512_permutevar_ps(__A, __C); 
}

__m512 test_mm512_mask_permutevar_ps(__m512 __W, __mmask16 __U, __m512 __A, __m512i __C) {
  // CHECK-LABEL: test_mm512_mask_permutevar_ps
  // CHECK: @llvm.x86.avx512.vpermilvar.ps.512
  // CHECK: select <16 x i1> %{{.*}}, <16 x float> %{{.*}}, <16 x float> %{{.*}}
  return _mm512_mask_permutevar_ps(__W, __U, __A, __C); 
}

__m512 test_mm512_maskz_permutevar_ps(__mmask16 __U, __m512 __A, __m512i __C) {
  // CHECK-LABEL: test_mm512_maskz_permutevar_ps
  // CHECK: @llvm.x86.avx512.vpermilvar.ps.512
  // CHECK: select <16 x i1> %{{.*}}, <16 x float> %{{.*}}, <16 x float> %{{.*}}
  return _mm512_maskz_permutevar_ps(__U, __A, __C); 
}

__m512i test_mm512_permutex2var_epi32(__m512i __A, __m512i __I, __m512i __B) {
  // CHECK-LABEL: test_mm512_permutex2var_epi32
  // CHECK: @llvm.x86.avx512.vpermi2var.d.512
  return _mm512_permutex2var_epi32(__A, __I, __B); 
}

__m512i test_mm512_maskz_permutex2var_epi32(__mmask16 __U, __m512i __A, __m512i __I, __m512i __B) {
  // CHECK-LABEL: test_mm512_maskz_permutex2var_epi32
  // CHECK: @llvm.x86.avx512.vpermi2var.d.512
  // CHECK: select <16 x i1> %{{.*}}, <16 x i32> %{{.*}}, <16 x i32> %{{.*}}
  return _mm512_maskz_permutex2var_epi32(__U, __A, __I, __B); 
}

__m512i test_mm512_mask_permutex2var_epi32 (__m512i __A, __mmask16 __U, __m512i __I, __m512i __B)
{
  // CHECK-LABEL: test_mm512_mask_permutex2var_epi32 
  // CHECK: @llvm.x86.avx512.vpermi2var.d.512
  // CHECK: select <16 x i1> %{{.*}}, <16 x i32> %{{.*}}, <16 x i32> %{{.*}}
  return _mm512_mask_permutex2var_epi32 (__A,__U,__I,__B);
}

__m512d test_mm512_permutex2var_pd (__m512d __A, __m512i __I, __m512d __B)
{
  // CHECK-LABEL: test_mm512_permutex2var_pd 
  // CHECK: @llvm.x86.avx512.vpermi2var.pd.512
  return _mm512_permutex2var_pd (__A, __I,__B);
}

__m512d test_mm512_mask_permutex2var_pd (__m512d __A, __mmask8 __U, __m512i __I, __m512d __B)
{
  // CHECK-LABEL: test_mm512_mask_permutex2var_pd 
  // CHECK: @llvm.x86.avx512.vpermi2var.pd.512
  // CHECK: select <8 x i1> %{{.*}}, <8 x double> %{{.*}}, <8 x double> %{{.*}}
  return _mm512_mask_permutex2var_pd (__A,__U,__I,__B);
}

__m512d test_mm512_maskz_permutex2var_pd(__mmask8 __U, __m512d __A, __m512i __I, __m512d __B) {
  // CHECK-LABEL: test_mm512_maskz_permutex2var_pd
  // CHECK: @llvm.x86.avx512.vpermi2var.pd.512
  // CHECK: select <8 x i1> %{{.*}}, <8 x double> %{{.*}}, <8 x double> %{{.*}}
  return _mm512_maskz_permutex2var_pd(__U, __A, __I, __B); 
}

__m512 test_mm512_permutex2var_ps (__m512 __A, __m512i __I, __m512 __B)
{
  // CHECK-LABEL: test_mm512_permutex2var_ps 
  // CHECK: @llvm.x86.avx512.vpermi2var.ps.512
  return _mm512_permutex2var_ps (__A, __I, __B);
}

__m512 test_mm512_mask_permutex2var_ps (__m512 __A, __mmask16 __U, __m512i __I, __m512 __B)
{
  // CHECK-LABEL: test_mm512_mask_permutex2var_ps 
  // CHECK: @llvm.x86.avx512.vpermi2var.ps.512
  // CHECK: select <16 x i1> %{{.*}}, <16 x float> %{{.*}}, <16 x float> %{{.*}}
  return _mm512_mask_permutex2var_ps (__A,__U,__I,__B);
}

__m512 test_mm512_maskz_permutex2var_ps(__mmask16 __U, __m512 __A, __m512i __I, __m512 __B) {
  // CHECK-LABEL: test_mm512_maskz_permutex2var_ps
  // CHECK: @llvm.x86.avx512.vpermi2var.ps.512
  // CHECK: select <16 x i1> %{{.*}}, <16 x float> %{{.*}}, <16 x float> %{{.*}}
  return _mm512_maskz_permutex2var_ps(__U, __A, __I, __B); 
}

__m512i test_mm512_permutex2var_epi64 (__m512i __A, __m512i __I, __m512i __B){
  // CHECK-LABEL: test_mm512_permutex2var_epi64
  // CHECK: @llvm.x86.avx512.vpermi2var.q.512
  return _mm512_permutex2var_epi64(__A, __I, __B);
}

__m512i test_mm512_mask_permutex2var_epi64 (__m512i __A, __mmask8 __U, __m512i __I, __m512i __B){
  // CHECK-LABEL: test_mm512_mask_permutex2var_epi64
  // CHECK: @llvm.x86.avx512.vpermi2var.q.512
  // CHECK: select <8 x i1> %{{.*}}, <8 x i64> %{{.*}}, <8 x i64> %{{.*}}
  return _mm512_mask_permutex2var_epi64(__A, __U, __I, __B);
}

__m512i test_mm512_maskz_permutex2var_epi64(__mmask8 __U, __m512i __A, __m512i __I, __m512i __B) {
  // CHECK-LABEL: test_mm512_maskz_permutex2var_epi64
  // CHECK: @llvm.x86.avx512.vpermi2var.q.512
  // CHECK: select <8 x i1> %{{.*}}, <8 x i64> %{{.*}}, <8 x i64> %{{.*}}
  return _mm512_maskz_permutex2var_epi64(__U, __A, __I, __B);
}
__mmask16 test_mm512_testn_epi32_mask(__m512i __A, __m512i __B) {
  // CHECK-LABEL: test_mm512_testn_epi32_mask
  // CHECK: and <16 x i32> %{{.*}}, %{{.*}}
  // CHECK: icmp eq <16 x i32> %{{.*}}, %{{.*}}
  return _mm512_testn_epi32_mask(__A, __B); 
}

__mmask16 test_mm512_mask_testn_epi32_mask(__mmask16 __U, __m512i __A, __m512i __B) {
  // CHECK-LABEL: test_mm512_mask_testn_epi32_mask
  // CHECK: and <16 x i32> %{{.*}}, %{{.*}}
  // CHECK: icmp eq <16 x i32> %{{.*}}, %{{.*}}
  // CHECK: and <16 x i1> %{{.*}}, %{{.*}}
  return _mm512_mask_testn_epi32_mask(__U, __A, __B); 
}

__mmask8 test_mm512_testn_epi64_mask(__m512i __A, __m512i __B) {
  // CHECK-LABEL: test_mm512_testn_epi64_mask
  // CHECK: and <16 x i32> %{{.*}}, %{{.*}}
  // CHECK: icmp eq <8 x i64> %{{.*}}, %{{.*}}
  return _mm512_testn_epi64_mask(__A, __B); 
}

__mmask8 test_mm512_mask_testn_epi64_mask(__mmask8 __U, __m512i __A, __m512i __B) {
  // CHECK-LABEL: test_mm512_mask_testn_epi64_mask
  // CHECK: and <16 x i32> %{{.*}}, %{{.*}}
  // CHECK: icmp eq <8 x i64> %{{.*}}, %{{.*}}
  // CHECK: and <8 x i1> %{{.*}}, %{{.*}}
  return _mm512_mask_testn_epi64_mask(__U, __A, __B); 
}

__mmask16 test_mm512_mask_test_epi32_mask (__mmask16 __U, __m512i __A, __m512i __B)
{
  // CHECK-LABEL: test_mm512_mask_test_epi32_mask 
  // CHECK: and <16 x i32> %{{.*}}, %{{.*}}
  // CHECK: icmp ne <16 x i32> %{{.*}}, %{{.*}}
  return _mm512_mask_test_epi32_mask (__U,__A,__B);
}

__mmask8 test_mm512_mask_test_epi64_mask (__mmask8 __U, __m512i __A, __m512i __B)
{
  // CHECK-LABEL: test_mm512_mask_test_epi64_mask 
  // CHECK: and <16 x i32> %{{.*}}, %{{.*}}
  // CHECK: icmp ne <8 x i64> %{{.*}}, %{{.*}}
  // CHECK: and <8 x i1> %{{.*}}, %{{.*}}
  return _mm512_mask_test_epi64_mask (__U,__A,__B);
}

__m512i test_mm512_maskz_unpackhi_epi32(__mmask16 __U, __m512i __A, __m512i __B) {
  // CHECK-LABEL: test_mm512_maskz_unpackhi_epi32
  // CHECK: shufflevector <16 x i32> %{{.*}}, <16 x i32> %{{.*}}, <16 x i32> <i32 2, i32 18, i32 3, i32 19, i32 6, i32 22, i32 7, i32 23, i32 10, i32 26, i32 11, i32 27, i32 14, i32 30, i32 15, i32 31>
  // CHECK: select <16 x i1> %{{.*}}, <16 x i32> %{{.*}}, <16 x i32> %{{.*}}
  return _mm512_maskz_unpackhi_epi32(__U, __A, __B); 
}

__m512i test_mm512_unpackhi_epi64(__m512i __A, __m512i __B) {
  // CHECK-LABEL: test_mm512_unpackhi_epi64
  // CHECK: shufflevector <8 x i64> %{{.*}}, <8 x i64> %{{.*}}, <8 x i32> <i32 1, i32 9, i32 3, i32 11, i32 5, i32 13, i32 7, i32 15>
  return _mm512_unpackhi_epi64(__A, __B); 
}

__m512i test_mm512_mask_unpackhi_epi64(__m512i __W, __mmask8 __U, __m512i __A, __m512i __B) {
  // CHECK-LABEL: test_mm512_mask_unpackhi_epi64
  // CHECK: shufflevector <8 x i64> %{{.*}}, <8 x i64> %{{.*}}, <8 x i32> <i32 1, i32 9, i32 3, i32 11, i32 5, i32 13, i32 7, i32 15>
  // CHECK: select <8 x i1> %{{.*}}, <8 x i64> %{{.*}}, <8 x i64> %{{.*}}
  return _mm512_mask_unpackhi_epi64(__W, __U, __A, __B); 
}

__m512i test_mm512_maskz_unpackhi_epi64(__mmask8 __U, __m512i __A, __m512i __B) {
  // CHECK-LABEL: test_mm512_maskz_unpackhi_epi64
  // CHECK: shufflevector <8 x i64> %{{.*}}, <8 x i64> %{{.*}}, <8 x i32> <i32 1, i32 9, i32 3, i32 11, i32 5, i32 13, i32 7, i32 15>
  // CHECK: select <8 x i1> %{{.*}}, <8 x i64> %{{.*}}, <8 x i64> %{{.*}}
  return _mm512_maskz_unpackhi_epi64(__U, __A, __B); 
}

__m512i test_mm512_unpacklo_epi32(__m512i __A, __m512i __B) {
  // CHECK-LABEL: test_mm512_unpacklo_epi32
  // CHECK: shufflevector <16 x i32> %{{.*}}, <16 x i32> %{{.*}}, <16 x i32> <i32 0, i32 16, i32 1, i32 17, i32 4, i32 20, i32 5, i32 21, i32 8, i32 24, i32 9, i32 25, i32 12, i32 28, i32 13, i32 29>
  return _mm512_unpacklo_epi32(__A, __B); 
}

__m512i test_mm512_mask_unpacklo_epi32(__m512i __W, __mmask16 __U, __m512i __A, __m512i __B) {
  // CHECK-LABEL: test_mm512_mask_unpacklo_epi32
  // CHECK: shufflevector <16 x i32> %{{.*}}, <16 x i32> %{{.*}}, <16 x i32> <i32 0, i32 16, i32 1, i32 17, i32 4, i32 20, i32 5, i32 21, i32 8, i32 24, i32 9, i32 25, i32 12, i32 28, i32 13, i32 29>
  // CHECK: select <16 x i1> %{{.*}}, <16 x i32> %{{.*}}, <16 x i32> %{{.*}}
  return _mm512_mask_unpacklo_epi32(__W, __U, __A, __B); 
}

__m512i test_mm512_maskz_unpacklo_epi32(__mmask16 __U, __m512i __A, __m512i __B) {
  // CHECK-LABEL: test_mm512_maskz_unpacklo_epi32
  // CHECK: shufflevector <16 x i32> %{{.*}}, <16 x i32> %{{.*}}, <16 x i32> <i32 0, i32 16, i32 1, i32 17, i32 4, i32 20, i32 5, i32 21, i32 8, i32 24, i32 9, i32 25, i32 12, i32 28, i32 13, i32 29>
  // CHECK: select <16 x i1> %{{.*}}, <16 x i32> %{{.*}}, <16 x i32> %{{.*}}
  return _mm512_maskz_unpacklo_epi32(__U, __A, __B); 
}

__m512i test_mm512_unpacklo_epi64(__m512i __A, __m512i __B) {
  // CHECK-LABEL: test_mm512_unpacklo_epi64
  // CHECK: shufflevector <8 x i64> %{{.*}}, <8 x i64> %{{.*}}, <8 x i32> <i32 0, i32 8, i32 2, i32 10, i32 4, i32 12, i32 6, i32 14>
  return _mm512_unpacklo_epi64(__A, __B); 
}

__m512i test_mm512_mask_unpacklo_epi64(__m512i __W, __mmask8 __U, __m512i __A, __m512i __B) {
  // CHECK-LABEL: test_mm512_mask_unpacklo_epi64
  // CHECK: shufflevector <8 x i64> %{{.*}}, <8 x i64> %{{.*}}, <8 x i32> <i32 0, i32 8, i32 2, i32 10, i32 4, i32 12, i32 6, i32 14>
  // CHECK: select <8 x i1> %{{.*}}, <8 x i64> %{{.*}}, <8 x i64> %{{.*}}
  return _mm512_mask_unpacklo_epi64(__W, __U, __A, __B); 
}

__m512i test_mm512_maskz_unpacklo_epi64(__mmask8 __U, __m512i __A, __m512i __B) {
  // CHECK-LABEL: test_mm512_maskz_unpacklo_epi64
  // CHECK: shufflevector <8 x i64> %{{.*}}, <8 x i64> %{{.*}}, <8 x i32> <i32 0, i32 8, i32 2, i32 10, i32 4, i32 12, i32 6, i32 14>
  // CHECK: select <8 x i1> %{{.*}}, <8 x i64> %{{.*}}, <8 x i64> %{{.*}}
  return _mm512_maskz_unpacklo_epi64(__U, __A, __B); 
}

__m128d test_mm_roundscale_round_sd(__m128d __A, __m128d __B) {
  // CHECK-LABEL: test_mm_roundscale_round_sd
  // CHECK: @llvm.x86.avx512.mask.rndscale.sd
  return _mm_roundscale_round_sd(__A, __B, 3, _MM_FROUND_NO_EXC); 
}

__m128d test_mm_roundscale_sd(__m128d __A, __m128d __B) {
  // CHECK-LABEL: test_mm_roundscale_sd
  // CHECK: @llvm.x86.avx512.mask.rndscale.sd
  return _mm_roundscale_sd(__A, __B, 3); 
}

__m128d test_mm_mask_roundscale_sd(__m128d __W, __mmask8 __U, __m128d __A, __m128d __B){
  // CHECK: @llvm.x86.avx512.mask.rndscale.sd
    return _mm_mask_roundscale_sd(__W,__U,__A,__B,3);
}

__m128d test_mm_mask_roundscale_round_sd(__m128d __W, __mmask8 __U, __m128d __A, __m128d __B){
  // CHECK: @llvm.x86.avx512.mask.rndscale.sd
    return _mm_mask_roundscale_round_sd(__W,__U,__A,__B,3,_MM_FROUND_NO_EXC);
}

__m128d test_mm_maskz_roundscale_sd(__mmask8 __U, __m128d __A, __m128d __B){
  // CHECK: @llvm.x86.avx512.mask.rndscale.sd
    return _mm_maskz_roundscale_sd(__U,__A,__B,3);
}

__m128d test_mm_maskz_roundscale_round_sd(__mmask8 __U, __m128d __A, __m128d __B){
  // CHECK: @llvm.x86.avx512.mask.rndscale.sd
    return _mm_maskz_roundscale_round_sd(__U,__A,__B,3,_MM_FROUND_NO_EXC );
}

__m128 test_mm_roundscale_round_ss(__m128 __A, __m128 __B) {
  // CHECK-LABEL: test_mm_roundscale_round_ss
  // CHECK: @llvm.x86.avx512.mask.rndscale.ss
  return _mm_roundscale_round_ss(__A, __B, 3, _MM_FROUND_NO_EXC);
}

__m128 test_mm_roundscale_ss(__m128 __A, __m128 __B) {
  // CHECK-LABEL: test_mm_roundscale_ss
  // CHECK: @llvm.x86.avx512.mask.rndscale.ss
  return _mm_roundscale_ss(__A, __B, 3); 
}

__m128 test_mm_mask_roundscale_ss(__m128 __W, __mmask8 __U, __m128 __A, __m128 __B){
  // CHECK-LABEL: test_mm_mask_roundscale_ss
  // CHECK: @llvm.x86.avx512.mask.rndscale.ss
    return _mm_mask_roundscale_ss(__W,__U,__A,__B,3);
}

__m128 test_mm_maskz_roundscale_round_ss( __mmask8 __U, __m128 __A, __m128 __B){
  // CHECK-LABEL: test_mm_maskz_roundscale_round_ss
  // CHECK: @llvm.x86.avx512.mask.rndscale.ss
    return _mm_maskz_roundscale_round_ss(__U,__A,__B,3,_MM_FROUND_NO_EXC);
}

__m128 test_mm_maskz_roundscale_ss(__mmask8 __U, __m128 __A, __m128 __B){
  // CHECK-LABEL: test_mm_maskz_roundscale_ss
  // CHECK: @llvm.x86.avx512.mask.rndscale.ss
    return _mm_maskz_roundscale_ss(__U,__A,__B,3);
}

__m512d test_mm512_scalef_round_pd(__m512d __A, __m512d __B) {
  // CHECK-LABEL: test_mm512_scalef_round_pd
  // CHECK: @llvm.x86.avx512.mask.scalef.pd.512
  return _mm512_scalef_round_pd(__A, __B, _MM_FROUND_TO_ZERO | _MM_FROUND_NO_EXC);
}

__m512d test_mm512_mask_scalef_round_pd(__m512d __W, __mmask8 __U, __m512d __A, __m512d __B) {
  // CHECK-LABEL: test_mm512_mask_scalef_round_pd
  // CHECK: @llvm.x86.avx512.mask.scalef.pd.512
  return _mm512_mask_scalef_round_pd(__W, __U, __A, __B, _MM_FROUND_TO_ZERO | _MM_FROUND_NO_EXC);
}

__m512d test_mm512_maskz_scalef_round_pd(__mmask8 __U, __m512d __A, __m512d __B) {
  // CHECK-LABEL: test_mm512_maskz_scalef_round_pd
  // CHECK: @llvm.x86.avx512.mask.scalef.pd.512
  return _mm512_maskz_scalef_round_pd(__U, __A, __B, _MM_FROUND_TO_ZERO | _MM_FROUND_NO_EXC);
}

__m512d test_mm512_scalef_pd(__m512d __A, __m512d __B) {
  // CHECK-LABEL: test_mm512_scalef_pd
  // CHECK: @llvm.x86.avx512.mask.scalef.pd.512
  return _mm512_scalef_pd(__A, __B); 
}

__m512d test_mm512_mask_scalef_pd(__m512d __W, __mmask8 __U, __m512d __A, __m512d __B) {
  // CHECK-LABEL: test_mm512_mask_scalef_pd
  // CHECK: @llvm.x86.avx512.mask.scalef.pd.512
  return _mm512_mask_scalef_pd(__W, __U, __A, __B); 
}

__m512d test_mm512_maskz_scalef_pd(__mmask8 __U, __m512d __A, __m512d __B) {
  // CHECK-LABEL: test_mm512_maskz_scalef_pd
  // CHECK: @llvm.x86.avx512.mask.scalef.pd.512
  return _mm512_maskz_scalef_pd(__U, __A, __B); 
}

__m512 test_mm512_scalef_round_ps(__m512 __A, __m512 __B) {
  // CHECK-LABEL: test_mm512_scalef_round_ps
  // CHECK: @llvm.x86.avx512.mask.scalef.ps.512
  return _mm512_scalef_round_ps(__A, __B, _MM_FROUND_TO_ZERO | _MM_FROUND_NO_EXC);
}

__m512 test_mm512_mask_scalef_round_ps(__m512 __W, __mmask16 __U, __m512 __A, __m512 __B) {
  // CHECK-LABEL: test_mm512_mask_scalef_round_ps
  // CHECK: @llvm.x86.avx512.mask.scalef.ps.512
  return _mm512_mask_scalef_round_ps(__W, __U, __A, __B, _MM_FROUND_TO_ZERO | _MM_FROUND_NO_EXC);
}

__m512 test_mm512_maskz_scalef_round_ps(__mmask16 __U, __m512 __A, __m512 __B) {
  // CHECK-LABEL: test_mm512_maskz_scalef_round_ps
  // CHECK: @llvm.x86.avx512.mask.scalef.ps.512
  return _mm512_maskz_scalef_round_ps(__U, __A, __B, _MM_FROUND_TO_ZERO | _MM_FROUND_NO_EXC);
}

__m512 test_mm512_scalef_ps(__m512 __A, __m512 __B) {
  // CHECK-LABEL: test_mm512_scalef_ps
  // CHECK: @llvm.x86.avx512.mask.scalef.ps.512
  return _mm512_scalef_ps(__A, __B); 
}

__m512 test_mm512_mask_scalef_ps(__m512 __W, __mmask16 __U, __m512 __A, __m512 __B) {
  // CHECK-LABEL: test_mm512_mask_scalef_ps
  // CHECK: @llvm.x86.avx512.mask.scalef.ps.512
  return _mm512_mask_scalef_ps(__W, __U, __A, __B); 
}

__m512 test_mm512_maskz_scalef_ps(__mmask16 __U, __m512 __A, __m512 __B) {
  // CHECK-LABEL: test_mm512_maskz_scalef_ps
  // CHECK: @llvm.x86.avx512.mask.scalef.ps.512
  return _mm512_maskz_scalef_ps(__U, __A, __B); 
}

__m128d test_mm_scalef_round_sd(__m128d __A, __m128d __B) {
  // CHECK-LABEL: test_mm_scalef_round_sd
  // CHECK: @llvm.x86.avx512.mask.scalef.sd(<2 x double> %{{.*}}, <2 x double> %{{.*}}, <2 x double> %2, i8 -1, i32 11)
  return _mm_scalef_round_sd(__A, __B, _MM_FROUND_TO_ZERO | _MM_FROUND_NO_EXC);
}

__m128d test_mm_scalef_sd(__m128d __A, __m128d __B) {
  // CHECK-LABEL: test_mm_scalef_sd
  // CHECK: @llvm.x86.avx512.mask.scalef
  return _mm_scalef_sd(__A, __B); 
}

__m128d test_mm_mask_scalef_sd(__m128d __W, __mmask8 __U, __m128d __A, __m128d __B){
  // CHECK-LABEL: test_mm_mask_scalef_sd
  // CHECK: @llvm.x86.avx512.mask.scalef.sd
  return _mm_mask_scalef_sd(__W, __U, __A, __B);
}

__m128d test_mm_mask_scalef_round_sd(__m128d __W, __mmask8 __U, __m128d __A, __m128d __B){
  // CHECK-LABEL: test_mm_mask_scalef_round_sd
  // CHECK: @llvm.x86.avx512.mask.scalef.sd(<2 x double> %{{.*}}, <2 x double> %{{.*}}, <2 x double> %{{.*}}, i8 %{{.*}}, i32 11)
    return _mm_mask_scalef_round_sd(__W, __U, __A, __B, _MM_FROUND_TO_ZERO | _MM_FROUND_NO_EXC);
}

__m128d test_mm_maskz_scalef_sd(__mmask8 __U, __m128d __A, __m128d __B){
  // CHECK-LABEL: test_mm_maskz_scalef_sd
  // CHECK: @llvm.x86.avx512.mask.scalef.sd
    return _mm_maskz_scalef_sd(__U, __A, __B);
}

__m128d test_mm_maskz_scalef_round_sd(__mmask8 __U, __m128d __A, __m128d __B){
  // CHECK-LABEL: test_mm_maskz_scalef_round_sd
  // CHECK: @llvm.x86.avx512.mask.scalef.sd(<2 x double> %{{.*}}, <2 x double> %{{.*}}, <2 x double> %{{.*}}, i8 %{{.*}}, i32 11)
    return _mm_maskz_scalef_round_sd(__U, __A, __B, _MM_FROUND_TO_ZERO | _MM_FROUND_NO_EXC);
}

__m128 test_mm_scalef_round_ss(__m128 __A, __m128 __B) {
  // CHECK-LABEL: test_mm_scalef_round_ss
  // CHECK: @llvm.x86.avx512.mask.scalef.ss(<4 x float> %{{.*}}, <4 x float> %{{.*}}, <4 x float> %{{.*}}, i8 -1, i32 11)
  return _mm_scalef_round_ss(__A, __B, _MM_FROUND_TO_ZERO | _MM_FROUND_NO_EXC);
}

__m128 test_mm_scalef_ss(__m128 __A, __m128 __B) {
  // CHECK-LABEL: test_mm_scalef_ss
  // CHECK: @llvm.x86.avx512.mask.scalef.ss
  return _mm_scalef_ss(__A, __B); 
}

__m128 test_mm_mask_scalef_ss(__m128 __W, __mmask8 __U, __m128 __A, __m128 __B){
  // CHECK-LABEL: test_mm_mask_scalef_ss
  // CHECK: @llvm.x86.avx512.mask.scalef.ss
    return _mm_mask_scalef_ss(__W, __U, __A, __B);
}

__m128 test_mm_mask_scalef_round_ss(__m128 __W, __mmask8 __U, __m128 __A, __m128 __B){
  // CHECK-LABEL: test_mm_mask_scalef_round_ss
  // CHECK: @llvm.x86.avx512.mask.scalef.ss(<4 x float> %{{.*}}, <4 x float> %{{.*}}, <4 x float> %{{.*}}, i8 %{{.*}}, i32 11)
    return _mm_mask_scalef_round_ss(__W, __U, __A, __B, _MM_FROUND_TO_ZERO | _MM_FROUND_NO_EXC);
}

__m128 test_mm_maskz_scalef_ss(__mmask8 __U, __m128 __A, __m128 __B){
  // CHECK-LABEL: test_mm_maskz_scalef_ss
  // CHECK: @llvm.x86.avx512.mask.scalef.ss
    return _mm_maskz_scalef_ss(__U, __A, __B);
}

__m128 test_mm_maskz_scalef_round_ss(__mmask8 __U, __m128 __A, __m128 __B){
  // CHECK-LABEL: test_mm_maskz_scalef_round_ss
  // CHECK: @llvm.x86.avx512.mask.scalef.ss(<4 x float> %{{.*}}, <4 x float> %{{.*}}, <4 x float> %{{.*}}, i8 %{{.*}}, i32 11)
    return _mm_maskz_scalef_round_ss(__U, __A, __B, _MM_FROUND_TO_ZERO | _MM_FROUND_NO_EXC);
}

__m512i test_mm512_srai_epi32(__m512i __A) {
  // CHECK-LABEL: test_mm512_srai_epi32
  // CHECK: @llvm.x86.avx512.psrai.d.512
  return _mm512_srai_epi32(__A, 5); 
}

__m512i test_mm512_srai_epi32_2(__m512i __A, unsigned int __B) {
  // CHECK-LABEL: test_mm512_srai_epi32_2
  // CHECK: @llvm.x86.avx512.psrai.d.512
  return _mm512_srai_epi32(__A, __B); 
}

__m512i test_mm512_mask_srai_epi32(__m512i __W, __mmask16 __U, __m512i __A) {
  // CHECK-LABEL: test_mm512_mask_srai_epi32
  // CHECK: @llvm.x86.avx512.psrai.d.512
  // CHECK: select <16 x i1> %{{.*}}, <16 x i32> %{{.*}}, <16 x i32> %{{.*}}
  return _mm512_mask_srai_epi32(__W, __U, __A, 5); 
}

__m512i test_mm512_mask_srai_epi32_2(__m512i __W, __mmask16 __U, __m512i __A, unsigned int __B) {
  // CHECK-LABEL: test_mm512_mask_srai_epi32_2
  // CHECK: @llvm.x86.avx512.psrai.d.512
  // CHECK: select <16 x i1> %{{.*}}, <16 x i32> %{{.*}}, <16 x i32> %{{.*}}
  return _mm512_mask_srai_epi32(__W, __U, __A, __B); 
}

__m512i test_mm512_maskz_srai_epi32(__mmask16 __U, __m512i __A) {
  // CHECK-LABEL: test_mm512_maskz_srai_epi32
  // CHECK: @llvm.x86.avx512.psrai.d.512
  // CHECK: select <16 x i1> %{{.*}}, <16 x i32> %{{.*}}, <16 x i32> %{{.*}}
  return _mm512_maskz_srai_epi32(__U, __A, 5); 
}

__m512i test_mm512_maskz_srai_epi32_2(__mmask16 __U, __m512i __A, unsigned int __B) {
  // CHECK-LABEL: test_mm512_maskz_srai_epi32_2
  // CHECK: @llvm.x86.avx512.psrai.d.512
  // CHECK: select <16 x i1> %{{.*}}, <16 x i32> %{{.*}}, <16 x i32> %{{.*}}
  return _mm512_maskz_srai_epi32(__U, __A, __B); 
}

__m512i test_mm512_srai_epi64(__m512i __A) {
  // CHECK-LABEL: test_mm512_srai_epi64
  // CHECK: @llvm.x86.avx512.psrai.q.512
  return _mm512_srai_epi64(__A, 5); 
}

__m512i test_mm512_srai_epi64_2(__m512i __A, unsigned int __B) {
  // CHECK-LABEL: test_mm512_srai_epi64_2
  // CHECK: @llvm.x86.avx512.psrai.q.512
  return _mm512_srai_epi64(__A, __B); 
}

__m512i test_mm512_mask_srai_epi64(__m512i __W, __mmask8 __U, __m512i __A) {
  // CHECK-LABEL: test_mm512_mask_srai_epi64
  // CHECK: @llvm.x86.avx512.psrai.q.512
  // CHECK: select <8 x i1> %{{.*}}, <8 x i64> %{{.*}}, <8 x i64> %{{.*}}
  return _mm512_mask_srai_epi64(__W, __U, __A, 5); 
}

__m512i test_mm512_mask_srai_epi64_2(__m512i __W, __mmask8 __U, __m512i __A, unsigned int __B) {
  // CHECK-LABEL: test_mm512_mask_srai_epi64_2
  // CHECK: @llvm.x86.avx512.psrai.q.512
  // CHECK: select <8 x i1> %{{.*}}, <8 x i64> %{{.*}}, <8 x i64> %{{.*}}
  return _mm512_mask_srai_epi64(__W, __U, __A, __B); 
}

__m512i test_mm512_maskz_srai_epi64(__mmask8 __U, __m512i __A) {
  // CHECK-LABEL: test_mm512_maskz_srai_epi64
  // CHECK: @llvm.x86.avx512.psrai.q.512
  // CHECK: select <8 x i1> %{{.*}}, <8 x i64> %{{.*}}, <8 x i64> %{{.*}}
  return _mm512_maskz_srai_epi64(__U, __A, 5); 
}

__m512i test_mm512_maskz_srai_epi64_2(__mmask8 __U, __m512i __A, unsigned int __B) {
  // CHECK-LABEL: test_mm512_maskz_srai_epi64_2
  // CHECK: @llvm.x86.avx512.psrai.q.512
  // CHECK: select <8 x i1> %{{.*}}, <8 x i64> %{{.*}}, <8 x i64> %{{.*}}
  return _mm512_maskz_srai_epi64(__U, __A, __B); 
}

__m512i test_mm512_sll_epi32(__m512i __A, __m128i __B) {
  // CHECK-LABEL: test_mm512_sll_epi32
  // CHECK: @llvm.x86.avx512.psll.d.512
  return _mm512_sll_epi32(__A, __B); 
}

__m512i test_mm512_mask_sll_epi32(__m512i __W, __mmask16 __U, __m512i __A, __m128i __B) {
  // CHECK-LABEL: test_mm512_mask_sll_epi32
  // CHECK: @llvm.x86.avx512.psll.d.512
  // CHECK: select <16 x i1> %{{.*}}, <16 x i32> %{{.*}}, <16 x i32> %{{.*}}
  return _mm512_mask_sll_epi32(__W, __U, __A, __B); 
}

__m512i test_mm512_maskz_sll_epi32(__mmask16 __U, __m512i __A, __m128i __B) {
  // CHECK-LABEL: test_mm512_maskz_sll_epi32
  // CHECK: @llvm.x86.avx512.psll.d.512
  // CHECK: select <16 x i1> %{{.*}}, <16 x i32> %{{.*}}, <16 x i32> %{{.*}}
  return _mm512_maskz_sll_epi32(__U, __A, __B); 
}

__m512i test_mm512_sll_epi64(__m512i __A, __m128i __B) {
  // CHECK-LABEL: test_mm512_sll_epi64
  // CHECK: @llvm.x86.avx512.psll.q.512
  return _mm512_sll_epi64(__A, __B); 
}

__m512i test_mm512_mask_sll_epi64(__m512i __W, __mmask8 __U, __m512i __A, __m128i __B) {
  // CHECK-LABEL: test_mm512_mask_sll_epi64
  // CHECK: @llvm.x86.avx512.psll.q.512
  // CHECK: select <8 x i1> %{{.*}}, <8 x i64> %{{.*}}, <8 x i64> %{{.*}}
  return _mm512_mask_sll_epi64(__W, __U, __A, __B); 
}

__m512i test_mm512_maskz_sll_epi64(__mmask8 __U, __m512i __A, __m128i __B) {
  // CHECK-LABEL: test_mm512_maskz_sll_epi64
  // CHECK: @llvm.x86.avx512.psll.q.512
  // CHECK: select <8 x i1> %{{.*}}, <8 x i64> %{{.*}}, <8 x i64> %{{.*}}
  return _mm512_maskz_sll_epi64(__U, __A, __B); 
}

__m512i test_mm512_sllv_epi32(__m512i __X, __m512i __Y) {
  // CHECK-LABEL: test_mm512_sllv_epi32
  // CHECK: @llvm.x86.avx512.psllv.d.512
  return _mm512_sllv_epi32(__X, __Y); 
}

__m512i test_mm512_mask_sllv_epi32(__m512i __W, __mmask16 __U, __m512i __X, __m512i __Y) {
  // CHECK-LABEL: test_mm512_mask_sllv_epi32
  // CHECK: @llvm.x86.avx512.psllv.d.512
  // CHECK: select <16 x i1> %{{.*}}, <16 x i32> %{{.*}}, <16 x i32> %{{.*}}
  return _mm512_mask_sllv_epi32(__W, __U, __X, __Y); 
}

__m512i test_mm512_maskz_sllv_epi32(__mmask16 __U, __m512i __X, __m512i __Y) {
  // CHECK-LABEL: test_mm512_maskz_sllv_epi32
  // CHECK: @llvm.x86.avx512.psllv.d.512
  // CHECK: select <16 x i1> %{{.*}}, <16 x i32> %{{.*}}, <16 x i32> %{{.*}}
  return _mm512_maskz_sllv_epi32(__U, __X, __Y); 
}

__m512i test_mm512_sllv_epi64(__m512i __X, __m512i __Y) {
  // CHECK-LABEL: test_mm512_sllv_epi64
  // CHECK: @llvm.x86.avx512.psllv.q.512
  return _mm512_sllv_epi64(__X, __Y); 
}

__m512i test_mm512_mask_sllv_epi64(__m512i __W, __mmask8 __U, __m512i __X, __m512i __Y) {
  // CHECK-LABEL: test_mm512_mask_sllv_epi64
  // CHECK: @llvm.x86.avx512.psllv.q.512
  // CHECK: select <8 x i1> %{{.*}}, <8 x i64> %{{.*}}, <8 x i64> %{{.*}}
  return _mm512_mask_sllv_epi64(__W, __U, __X, __Y); 
}

__m512i test_mm512_maskz_sllv_epi64(__mmask8 __U, __m512i __X, __m512i __Y) {
  // CHECK-LABEL: test_mm512_maskz_sllv_epi64
  // CHECK: @llvm.x86.avx512.psllv.q.512
  // CHECK: select <8 x i1> %{{.*}}, <8 x i64> %{{.*}}, <8 x i64> %{{.*}}
  return _mm512_maskz_sllv_epi64(__U, __X, __Y); 
}

__m512i test_mm512_sra_epi32(__m512i __A, __m128i __B) {
  // CHECK-LABEL: test_mm512_sra_epi32
  // CHECK: @llvm.x86.avx512.psra.d.512
  return _mm512_sra_epi32(__A, __B); 
}

__m512i test_mm512_mask_sra_epi32(__m512i __W, __mmask16 __U, __m512i __A, __m128i __B) {
  // CHECK-LABEL: test_mm512_mask_sra_epi32
  // CHECK: @llvm.x86.avx512.psra.d.512
  // CHECK: select <16 x i1> %{{.*}}, <16 x i32> %{{.*}}, <16 x i32> %{{.*}}
  return _mm512_mask_sra_epi32(__W, __U, __A, __B); 
}

__m512i test_mm512_maskz_sra_epi32(__mmask16 __U, __m512i __A, __m128i __B) {
  // CHECK-LABEL: test_mm512_maskz_sra_epi32
  // CHECK: @llvm.x86.avx512.psra.d.512
  // CHECK: select <16 x i1> %{{.*}}, <16 x i32> %{{.*}}, <16 x i32> %{{.*}}
  return _mm512_maskz_sra_epi32(__U, __A, __B); 
}

__m512i test_mm512_sra_epi64(__m512i __A, __m128i __B) {
  // CHECK-LABEL: test_mm512_sra_epi64
  // CHECK: @llvm.x86.avx512.psra.q.512
  return _mm512_sra_epi64(__A, __B); 
}

__m512i test_mm512_mask_sra_epi64(__m512i __W, __mmask8 __U, __m512i __A, __m128i __B) {
  // CHECK-LABEL: test_mm512_mask_sra_epi64
  // CHECK: @llvm.x86.avx512.psra.q.512
  // CHECK: select <8 x i1> %{{.*}}, <8 x i64> %{{.*}}, <8 x i64> %{{.*}}
  return _mm512_mask_sra_epi64(__W, __U, __A, __B); 
}

__m512i test_mm512_maskz_sra_epi64(__mmask8 __U, __m512i __A, __m128i __B) {
  // CHECK-LABEL: test_mm512_maskz_sra_epi64
  // CHECK: @llvm.x86.avx512.psra.q.512
  // CHECK: select <8 x i1> %{{.*}}, <8 x i64> %{{.*}}, <8 x i64> %{{.*}}
  return _mm512_maskz_sra_epi64(__U, __A, __B); 
}

__m512i test_mm512_srav_epi32(__m512i __X, __m512i __Y) {
  // CHECK-LABEL: test_mm512_srav_epi32
  // CHECK: @llvm.x86.avx512.psrav.d.512
  return _mm512_srav_epi32(__X, __Y); 
}

__m512i test_mm512_mask_srav_epi32(__m512i __W, __mmask16 __U, __m512i __X, __m512i __Y) {
  // CHECK-LABEL: test_mm512_mask_srav_epi32
  // CHECK: @llvm.x86.avx512.psrav.d.512
  // CHECK: select <16 x i1> %{{.*}}, <16 x i32> %{{.*}}, <16 x i32> %{{.*}}
  return _mm512_mask_srav_epi32(__W, __U, __X, __Y); 
}

__m512i test_mm512_maskz_srav_epi32(__mmask16 __U, __m512i __X, __m512i __Y) {
  // CHECK-LABEL: test_mm512_maskz_srav_epi32
  // CHECK: @llvm.x86.avx512.psrav.d.512
  // CHECK: select <16 x i1> %{{.*}}, <16 x i32> %{{.*}}, <16 x i32> %{{.*}}
  return _mm512_maskz_srav_epi32(__U, __X, __Y); 
}

__m512i test_mm512_srav_epi64(__m512i __X, __m512i __Y) {
  // CHECK-LABEL: test_mm512_srav_epi64
  // CHECK: @llvm.x86.avx512.psrav.q.512
  return _mm512_srav_epi64(__X, __Y); 
}

__m512i test_mm512_mask_srav_epi64(__m512i __W, __mmask8 __U, __m512i __X, __m512i __Y) {
  // CHECK-LABEL: test_mm512_mask_srav_epi64
  // CHECK: @llvm.x86.avx512.psrav.q.512
  // CHECK: select <8 x i1> %{{.*}}, <8 x i64> %{{.*}}, <8 x i64> %{{.*}}
  return _mm512_mask_srav_epi64(__W, __U, __X, __Y); 
}

__m512i test_mm512_maskz_srav_epi64(__mmask8 __U, __m512i __X, __m512i __Y) {
  // CHECK-LABEL: test_mm512_maskz_srav_epi64
  // CHECK: @llvm.x86.avx512.psrav.q.512
  // CHECK: select <8 x i1> %{{.*}}, <8 x i64> %{{.*}}, <8 x i64> %{{.*}}
  return _mm512_maskz_srav_epi64(__U, __X, __Y); 
}

__m512i test_mm512_srl_epi32(__m512i __A, __m128i __B) {
  // CHECK-LABEL: test_mm512_srl_epi32
  // CHECK: @llvm.x86.avx512.psrl.d.512
  return _mm512_srl_epi32(__A, __B); 
}

__m512i test_mm512_mask_srl_epi32(__m512i __W, __mmask16 __U, __m512i __A, __m128i __B) {
  // CHECK-LABEL: test_mm512_mask_srl_epi32
  // CHECK: @llvm.x86.avx512.psrl.d.512
  // CHECK: select <16 x i1> %{{.*}}, <16 x i32> %{{.*}}, <16 x i32> %{{.*}}
  return _mm512_mask_srl_epi32(__W, __U, __A, __B); 
}

__m512i test_mm512_maskz_srl_epi32(__mmask16 __U, __m512i __A, __m128i __B) {
  // CHECK-LABEL: test_mm512_maskz_srl_epi32
  // CHECK: @llvm.x86.avx512.psrl.d.512
  // CHECK: select <16 x i1> %{{.*}}, <16 x i32> %{{.*}}, <16 x i32> %{{.*}}
  return _mm512_maskz_srl_epi32(__U, __A, __B); 
}

__m512i test_mm512_srl_epi64(__m512i __A, __m128i __B) {
  // CHECK-LABEL: test_mm512_srl_epi64
  // CHECK: @llvm.x86.avx512.psrl.q.512
  return _mm512_srl_epi64(__A, __B); 
}

__m512i test_mm512_mask_srl_epi64(__m512i __W, __mmask8 __U, __m512i __A, __m128i __B) {
  // CHECK-LABEL: test_mm512_mask_srl_epi64
  // CHECK: @llvm.x86.avx512.psrl.q.512
  // CHECK: select <8 x i1> %{{.*}}, <8 x i64> %{{.*}}, <8 x i64> %{{.*}}
  return _mm512_mask_srl_epi64(__W, __U, __A, __B); 
}

__m512i test_mm512_maskz_srl_epi64(__mmask8 __U, __m512i __A, __m128i __B) {
  // CHECK-LABEL: test_mm512_maskz_srl_epi64
  // CHECK: @llvm.x86.avx512.psrl.q.512
  // CHECK: select <8 x i1> %{{.*}}, <8 x i64> %{{.*}}, <8 x i64> %{{.*}}
  return _mm512_maskz_srl_epi64(__U, __A, __B); 
}

__m512i test_mm512_srlv_epi32(__m512i __X, __m512i __Y) {
  // CHECK-LABEL: test_mm512_srlv_epi32
  // CHECK: @llvm.x86.avx512.psrlv.d.512
  return _mm512_srlv_epi32(__X, __Y); 
}

__m512i test_mm512_mask_srlv_epi32(__m512i __W, __mmask16 __U, __m512i __X, __m512i __Y) {
  // CHECK-LABEL: test_mm512_mask_srlv_epi32
  // CHECK: @llvm.x86.avx512.psrlv.d.512
  // CHECK: select <16 x i1> %{{.*}}, <16 x i32> %{{.*}}, <16 x i32> %{{.*}}
  return _mm512_mask_srlv_epi32(__W, __U, __X, __Y); 
}

__m512i test_mm512_maskz_srlv_epi32(__mmask16 __U, __m512i __X, __m512i __Y) {
  // CHECK-LABEL: test_mm512_maskz_srlv_epi32
  // CHECK: @llvm.x86.avx512.psrlv.d.512
  // CHECK: select <16 x i1> %{{.*}}, <16 x i32> %{{.*}}, <16 x i32> %{{.*}}
  return _mm512_maskz_srlv_epi32(__U, __X, __Y); 
}

__m512i test_mm512_srlv_epi64(__m512i __X, __m512i __Y) {
  // CHECK-LABEL: test_mm512_srlv_epi64
  // CHECK: @llvm.x86.avx512.psrlv.q.512
  return _mm512_srlv_epi64(__X, __Y); 
}

__m512i test_mm512_mask_srlv_epi64(__m512i __W, __mmask8 __U, __m512i __X, __m512i __Y) {
  // CHECK-LABEL: test_mm512_mask_srlv_epi64
  // CHECK: @llvm.x86.avx512.psrlv.q.512
  // CHECK: select <8 x i1> %{{.*}}, <8 x i64> %{{.*}}, <8 x i64> %{{.*}}
  return _mm512_mask_srlv_epi64(__W, __U, __X, __Y); 
}

__m512i test_mm512_maskz_srlv_epi64(__mmask8 __U, __m512i __X, __m512i __Y) {
  // CHECK-LABEL: test_mm512_maskz_srlv_epi64
  // CHECK: @llvm.x86.avx512.psrlv.q.512
  // CHECK: select <8 x i1> %{{.*}}, <8 x i64> %{{.*}}, <8 x i64> %{{.*}}
  return _mm512_maskz_srlv_epi64(__U, __X, __Y); 
}

__m512i test_mm512_ternarylogic_epi32(__m512i __A, __m512i __B, __m512i __C) {
  // CHECK-LABEL: test_mm512_ternarylogic_epi32
  // CHECK: @llvm.x86.avx512.pternlog.d.512({{.*}}, i32 240)
  return _mm512_ternarylogic_epi32(__A, __B, __C, _MM_TERNLOG_A);
}

__m512i test_mm512_mask_ternarylogic_epi32(__m512i __A, __mmask16 __U, __m512i __B, __m512i __C) {
  // CHECK-LABEL: test_mm512_mask_ternarylogic_epi32
  // CHECK: @llvm.x86.avx512.pternlog.d.512({{.*}}, i32 204)
  // CHECK: select <16 x i1> %{{.*}}, <16 x i32> %{{.*}}, <16 x i32> %{{.*}}
  return _mm512_mask_ternarylogic_epi32(__A, __U, __B, __C, _MM_TERNLOG_B);
}

__m512i test_mm512_maskz_ternarylogic_epi32(__mmask16 __U, __m512i __A, __m512i __B, __m512i __C) {
  // CHECK-LABEL: test_mm512_maskz_ternarylogic_epi32
  // CHECK: @llvm.x86.avx512.pternlog.d.512({{.*}}, i32 170)
  // CHECK: select <16 x i1> %{{.*}}, <16 x i32> %{{.*}}, <16 x i32> zeroinitializer
  return _mm512_maskz_ternarylogic_epi32(__U, __A, __B, __C, _MM_TERNLOG_C);
}

__m512i test_mm512_ternarylogic_epi64(__m512i __A, __m512i __B, __m512i __C) {
  // CHECK-LABEL: test_mm512_ternarylogic_epi64
  // CHECK: @llvm.x86.avx512.pternlog.q.512({{.*}}, i32 192)
  return _mm512_ternarylogic_epi64(__A, __B, __C, _MM_TERNLOG_A & _MM_TERNLOG_B);
}

__m512i test_mm512_mask_ternarylogic_epi64(__m512i __A, __mmask8 __U, __m512i __B, __m512i __C) {
  // CHECK-LABEL: test_mm512_mask_ternarylogic_epi64
  // CHECK: @llvm.x86.avx512.pternlog.q.512({{.*}}, i32 238)
  // CHECK: select <8 x i1> %{{.*}}, <8 x i64> %{{.*}}, <8 x i64> %{{.*}}
  return _mm512_mask_ternarylogic_epi64(__A, __U, __B, __C, _MM_TERNLOG_B | _MM_TERNLOG_C);
}

__m512i test_mm512_maskz_ternarylogic_epi64(__mmask8 __U, __m512i __A, __m512i __B, __m512i __C) {
  // CHECK-LABEL: test_mm512_maskz_ternarylogic_epi64
  // CHECK: @llvm.x86.avx512.pternlog.q.512({{.*}}, i32 111)
  // CHECK: select <8 x i1> %{{.*}}, <8 x i64> %{{.*}}, <8 x i64> zeroinitializer
  return _mm512_maskz_ternarylogic_epi64(__U, __A, __B, __C, ~_MM_TERNLOG_A | (_MM_TERNLOG_B ^ _MM_TERNLOG_C));
}

__m512 test_mm512_shuffle_f32x4(__m512 __A, __m512 __B) {
  // CHECK-LABEL: test_mm512_shuffle_f32x4
  // CHECK: shufflevector <16 x float> %{{.*}}, <16 x float> %{{.*}}, <16 x i32> <i32 0, i32 1, i32 2, i32 3, i32 4, i32 5, i32 6, i32 7, i32 16, i32 17, i32 18, i32 19, i32 16, i32 17, i32 18, i32 19>
  return _mm512_shuffle_f32x4(__A, __B, 4); 
}

__m512 test_mm512_mask_shuffle_f32x4(__m512 __W, __mmask16 __U, __m512 __A, __m512 __B) {
  // CHECK-LABEL: test_mm512_mask_shuffle_f32x4
  // CHECK: shufflevector <16 x float> %{{.*}}, <16 x float> %{{.*}}, <16 x i32> <i32 0, i32 1, i32 2, i32 3, i32 4, i32 5, i32 6, i32 7, i32 16, i32 17, i32 18, i32 19, i32 16, i32 17, i32 18, i32 19>
  // CHECK: select <16 x i1> %{{.*}}, <16 x float> %{{.*}}, <16 x float> %{{.*}}
  return _mm512_mask_shuffle_f32x4(__W, __U, __A, __B, 4); 
}

__m512 test_mm512_maskz_shuffle_f32x4(__mmask16 __U, __m512 __A, __m512 __B) {
  // CHECK-LABEL: test_mm512_maskz_shuffle_f32x4
  // CHECK: shufflevector <16 x float> %{{.*}}, <16 x float> %{{.*}}, <16 x i32> <i32 0, i32 1, i32 2, i32 3, i32 4, i32 5, i32 6, i32 7, i32 16, i32 17, i32 18, i32 19, i32 16, i32 17, i32 18, i32 19>
  // CHECK: select <16 x i1> %{{.*}}, <16 x float> %{{.*}}, <16 x float> %{{.*}}
  return _mm512_maskz_shuffle_f32x4(__U, __A, __B, 4); 
}

__m512d test_mm512_shuffle_f64x2(__m512d __A, __m512d __B) {
  // CHECK-LABEL: test_mm512_shuffle_f64x2
  // CHECK: shufflevector <8 x double> %{{.*}}, <8 x double> %{{.*}}, <8 x i32> <i32 0, i32 1, i32 2, i32 3, i32 8, i32 9, i32 8, i32 9>
  return _mm512_shuffle_f64x2(__A, __B, 4); 
}

__m512d test_mm512_mask_shuffle_f64x2(__m512d __W, __mmask8 __U, __m512d __A, __m512d __B) {
  // CHECK-LABEL: test_mm512_mask_shuffle_f64x2
  // CHECK: shufflevector <8 x double> %{{.*}}, <8 x double> %{{.*}}, <8 x i32> <i32 0, i32 1, i32 2, i32 3, i32 8, i32 9, i32 8, i32 9>
  // CHECK: select <8 x i1> %{{.*}}, <8 x double> %{{.*}}, <8 x double> %{{.*}}
  return _mm512_mask_shuffle_f64x2(__W, __U, __A, __B, 4); 
}

__m512d test_mm512_maskz_shuffle_f64x2(__mmask8 __U, __m512d __A, __m512d __B) {
  // CHECK-LABEL: test_mm512_maskz_shuffle_f64x2
  // CHECK: shufflevector <8 x double> %{{.*}}, <8 x double> %{{.*}}, <8 x i32> <i32 0, i32 1, i32 2, i32 3, i32 8, i32 9, i32 8, i32 9>
  // CHECK: select <8 x i1> %{{.*}}, <8 x double> %{{.*}}, <8 x double> %{{.*}}
  return _mm512_maskz_shuffle_f64x2(__U, __A, __B, 4); 
}

__m512i test_mm512_shuffle_i32x4(__m512i __A, __m512i __B) {
  // CHECK-LABEL: test_mm512_shuffle_i32x4
  // CHECK: shufflevector <16 x i32> %{{.*}}, <16 x i32> %{{.*}}, <16 x i32> <i32 0, i32 1, i32 2, i32 3, i32 4, i32 5, i32 6, i32 7, i32 16, i32 17, i32 18, i32 19, i32 16, i32 17, i32 18, i32 19>
  return _mm512_shuffle_i32x4(__A, __B, 4); 
}

__m512i test_mm512_mask_shuffle_i32x4(__m512i __W, __mmask16 __U, __m512i __A, __m512i __B) {
  // CHECK-LABEL: test_mm512_mask_shuffle_i32x4
  // CHECK: shufflevector <16 x i32> %{{.*}}, <16 x i32> %{{.*}}, <16 x i32> <i32 0, i32 1, i32 2, i32 3, i32 4, i32 5, i32 6, i32 7, i32 16, i32 17, i32 18, i32 19, i32 16, i32 17, i32 18, i32 19>
  // CHECK: select <16 x i1> %{{.*}}, <16 x i32> %{{.*}}, <16 x i32> %{{.*}}
  return _mm512_mask_shuffle_i32x4(__W, __U, __A, __B, 4); 
}

__m512i test_mm512_maskz_shuffle_i32x4(__mmask16 __U, __m512i __A, __m512i __B) {
  // CHECK-LABEL: test_mm512_maskz_shuffle_i32x4
  // CHECK: shufflevector <16 x i32> %{{.*}}, <16 x i32> %{{.*}}, <16 x i32> <i32 0, i32 1, i32 2, i32 3, i32 4, i32 5, i32 6, i32 7, i32 16, i32 17, i32 18, i32 19, i32 16, i32 17, i32 18, i32 19>
  // CHECK: select <16 x i1> %{{.*}}, <16 x i32> %{{.*}}, <16 x i32> %{{.*}}
  return _mm512_maskz_shuffle_i32x4(__U, __A, __B, 4); 
}

__m512i test_mm512_shuffle_i64x2(__m512i __A, __m512i __B) {
  // CHECK-LABEL: test_mm512_shuffle_i64x2
  // CHECK: shufflevector <8 x i64> %{{.*}}, <8 x i64> %{{.*}}, <8 x i32> <i32 0, i32 1, i32 2, i32 3, i32 8, i32 9, i32 8, i32 9>
  return _mm512_shuffle_i64x2(__A, __B, 4); 
}

__m512i test_mm512_mask_shuffle_i64x2(__m512i __W, __mmask8 __U, __m512i __A, __m512i __B) {
  // CHECK-LABEL: test_mm512_mask_shuffle_i64x2
  // CHECK: shufflevector <8 x i64> %{{.*}}, <8 x i64> %{{.*}}, <8 x i32> <i32 0, i32 1, i32 2, i32 3, i32 8, i32 9, i32 8, i32 9>
  // CHECK: select <8 x i1> %{{.*}}, <8 x i64> %{{.*}}, <8 x i64> %{{.*}}
  return _mm512_mask_shuffle_i64x2(__W, __U, __A, __B, 4); 
}

__m512i test_mm512_maskz_shuffle_i64x2(__mmask8 __U, __m512i __A, __m512i __B) {
  // CHECK-LABEL: test_mm512_maskz_shuffle_i64x2
  // CHECK: shufflevector <8 x i64> %{{.*}}, <8 x i64> %{{.*}}, <8 x i32> <i32 0, i32 1, i32 2, i32 3, i32 8, i32 9, i32 8, i32 9>
  // CHECK: select <8 x i1> %{{.*}}, <8 x i64> %{{.*}}, <8 x i64> %{{.*}}
  return _mm512_maskz_shuffle_i64x2(__U, __A, __B, 4); 
}

__m512d test_mm512_shuffle_pd(__m512d __M, __m512d __V) {
  // CHECK-LABEL: test_mm512_shuffle_pd
  // CHECK: shufflevector <8 x double> %{{.*}}, <8 x double> %{{.*}}, <8 x i32> <i32 0, i32 8, i32 3, i32 10, i32 4, i32 12, i32 6, i32 14>
  return _mm512_shuffle_pd(__M, __V, 4); 
}

__m512d test_mm512_mask_shuffle_pd(__m512d __W, __mmask8 __U, __m512d __M, __m512d __V) {
  // CHECK-LABEL: test_mm512_mask_shuffle_pd
  // CHECK: shufflevector <8 x double> %{{.*}}, <8 x double> %{{.*}}, <8 x i32> <i32 0, i32 8, i32 3, i32 10, i32 4, i32 12, i32 6, i32 14>
  // CHECK: select <8 x i1> %{{.*}}, <8 x double> %{{.*}}, <8 x double> %{{.*}}
  return _mm512_mask_shuffle_pd(__W, __U, __M, __V, 4); 
}

__m512d test_mm512_maskz_shuffle_pd(__mmask8 __U, __m512d __M, __m512d __V) {
  // CHECK-LABEL: test_mm512_maskz_shuffle_pd
  // CHECK: shufflevector <8 x double> %{{.*}}, <8 x double> %{{.*}}, <8 x i32> <i32 0, i32 8, i32 3, i32 10, i32 4, i32 12, i32 6, i32 14>
  // CHECK: select <8 x i1> %{{.*}}, <8 x double> %{{.*}}, <8 x double> %{{.*}}
  return _mm512_maskz_shuffle_pd(__U, __M, __V, 4); 
}

__m512 test_mm512_shuffle_ps(__m512 __M, __m512 __V) {
  // CHECK-LABEL: test_mm512_shuffle_ps
  // CHECK: shufflevector <16 x float> %{{.*}}, <16 x float> %{{.*}}, <16 x i32> <i32 0, i32 1, i32 16, i32 16, i32 4, i32 5, i32 20, i32 20, i32 8, i32 9, i32 24, i32 24, i32 12, i32 13, i32 28, i32 28>
  return _mm512_shuffle_ps(__M, __V, 4); 
}

__m512 test_mm512_mask_shuffle_ps(__m512 __W, __mmask16 __U, __m512 __M, __m512 __V) {
  // CHECK-LABEL: test_mm512_mask_shuffle_ps
  // CHECK: shufflevector <16 x float> %{{.*}}, <16 x float> %{{.*}}, <16 x i32> <i32 0, i32 1, i32 16, i32 16, i32 4, i32 5, i32 20, i32 20, i32 8, i32 9, i32 24, i32 24, i32 12, i32 13, i32 28, i32 28>
  // CHECK: select <16 x i1> %{{.*}}, <16 x float> %{{.*}}, <16 x float> %{{.*}}
  return _mm512_mask_shuffle_ps(__W, __U, __M, __V, 4); 
}

__m512 test_mm512_maskz_shuffle_ps(__mmask16 __U, __m512 __M, __m512 __V) {
  // CHECK-LABEL: test_mm512_maskz_shuffle_ps
  // CHECK: shufflevector <16 x float> %{{.*}}, <16 x float> %{{.*}}, <16 x i32> <i32 0, i32 1, i32 16, i32 16, i32 4, i32 5, i32 20, i32 20, i32 8, i32 9, i32 24, i32 24, i32 12, i32 13, i32 28, i32 28>
  // CHECK: select <16 x i1> %{{.*}}, <16 x float> %{{.*}}, <16 x float> %{{.*}}
  return _mm512_maskz_shuffle_ps(__U, __M, __V, 4); 
}

__m128d test_mm_sqrt_round_sd(__m128d __A, __m128d __B) {
  // CHECK-LABEL: test_mm_sqrt_round_sd
  // CHECK: call {{.*}}<2 x double> @llvm.x86.avx512.mask.sqrt.sd(<2 x double> %{{.*}}, <2 x double> %{{.*}}, <2 x double> %{{.*}}, i8 -1, i32 11)
  return _mm_sqrt_round_sd(__A, __B, _MM_FROUND_TO_ZERO | _MM_FROUND_NO_EXC);
}

__m128d test_mm_mask_sqrt_sd(__m128d __W, __mmask8 __U, __m128d __A, __m128d __B){
  // CHECK-LABEL: test_mm_mask_sqrt_sd
  // CHECK: extractelement <2 x double> %{{.*}}, i64 0
  // CHECK-NEXT: call double @llvm.sqrt.f64(double %{{.*}})
  // CHECK-NEXT: extractelement <2 x double> %{{.*}}, i64 0
  // CHECK-NEXT: bitcast i8 %{{.*}} to <8 x i1>
  // CHECK-NEXT: extractelement <8 x i1> %{{.*}}, i64 0
  // CHECK-NEXT: select i1 {{.*}}, double {{.*}}, double {{.*}}
  // CHECK-NEXT: insertelement <2 x double> %{{.*}}, double {{.*}}, i64 0
  return _mm_mask_sqrt_sd(__W,__U,__A,__B);
}

__m128d test_mm_mask_sqrt_round_sd(__m128d __W, __mmask8 __U, __m128d __A, __m128d __B){
  // CHECK-LABEL: test_mm_mask_sqrt_round_sd
  // CHECK: call {{.*}}<2 x double> @llvm.x86.avx512.mask.sqrt.sd(<2 x double> %{{.*}}, <2 x double> %{{.*}}, <2 x double> %{{.*}}, i8 %{{.*}}, i32 11)
  return _mm_mask_sqrt_round_sd(__W,__U,__A,__B,_MM_FROUND_TO_ZERO | _MM_FROUND_NO_EXC);
}

__m128d test_mm_maskz_sqrt_sd(__mmask8 __U, __m128d __A, __m128d __B){
  // CHECK-LABEL: test_mm_maskz_sqrt_sd
  // CHECK: extractelement <2 x double> %{{.*}}, i64 0
  // CHECK-NEXT: call double @llvm.sqrt.f64(double %{{.*}})
  // CHECK-NEXT: extractelement <2 x double> %{{.*}}, i64 0
  // CHECK-NEXT: bitcast i8 %{{.*}} to <8 x i1>
  // CHECK-NEXT: extractelement <8 x i1> %{{.*}}, i64 0
  // CHECK-NEXT: select i1 {{.*}}, double {{.*}}, double {{.*}}
  // CHECK-NEXT: insertelement <2 x double> %{{.*}}, double {{.*}}, i64 0
  return _mm_maskz_sqrt_sd(__U,__A,__B);
}

__m128d test_mm_maskz_sqrt_round_sd(__mmask8 __U, __m128d __A, __m128d __B){
  // CHECK-LABEL: test_mm_maskz_sqrt_round_sd
  // CHECK: call {{.*}}<2 x double> @llvm.x86.avx512.mask.sqrt.sd(<2 x double> %{{.*}}, <2 x double> %{{.*}}, <2 x double> %{{.*}}, i8 %{{.*}}, i32 11)
  return _mm_maskz_sqrt_round_sd(__U,__A,__B,_MM_FROUND_TO_ZERO | _MM_FROUND_NO_EXC);
}

__m128 test_mm_sqrt_round_ss(__m128 __A, __m128 __B) {
  // CHECK-LABEL: test_mm_sqrt_round_ss
  // CHECK: call {{.*}}<4 x float> @llvm.x86.avx512.mask.sqrt.ss(<4 x float> %{{.*}}, <4 x float> %{{.*}}, <4 x float> %{{.*}}, i8 -1, i32 11)
  return _mm_sqrt_round_ss(__A, __B, _MM_FROUND_TO_ZERO | _MM_FROUND_NO_EXC);
}

__m128 test_mm_mask_sqrt_ss(__m128 __W, __mmask8 __U, __m128 __A, __m128 __B){
  // CHECK-LABEL: test_mm_mask_sqrt_ss
  // CHECK: extractelement <4 x float> %{{.*}}, i64 0
  // CHECK-NEXT: call float @llvm.sqrt.f32(float %{{.*}})
  // CHECK-NEXT: extractelement <4 x float> %{{.*}}, i64 0
  // CHECK-NEXT: bitcast i8 %{{.*}} to <8 x i1>
  // CHECK-NEXT: extractelement <8 x i1> %{{.*}}, i64 0
  // CHECK-NEXT: select i1 {{.*}}, float {{.*}}, float {{.*}}
  // CHECK-NEXT: insertelement <4 x float> %{{.*}}, float {{.*}}, i64 0
  return _mm_mask_sqrt_ss(__W,__U,__A,__B);
}

__m128 test_mm_mask_sqrt_round_ss(__m128 __W, __mmask8 __U, __m128 __A, __m128 __B){
  // CHECK-LABEL: test_mm_mask_sqrt_round_ss
  // CHECK: call {{.*}}<4 x float> @llvm.x86.avx512.mask.sqrt.ss(<4 x float> %{{.*}}, <4 x float> %{{.*}}, <4 x float> %{{.*}}, i8 {{.*}}, i32 11)
  return _mm_mask_sqrt_round_ss(__W,__U,__A,__B,_MM_FROUND_TO_ZERO | _MM_FROUND_NO_EXC);
}

__m128 test_mm_maskz_sqrt_ss(__mmask8 __U, __m128 __A, __m128 __B){
  // CHECK-LABEL: test_mm_maskz_sqrt_ss
  // CHECK: extractelement <4 x float> %{{.*}}, i64 0
  // CHECK-NEXT: call float @llvm.sqrt.f32(float %{{.*}})
  // CHECK-NEXT: extractelement <4 x float> %{{.*}}, i64 0
  // CHECK-NEXT: bitcast i8 %{{.*}} to <8 x i1>
  // CHECK-NEXT: extractelement <8 x i1> %{{.*}}, i64 0
  // CHECK-NEXT: select i1 {{.*}}, float {{.*}}, float {{.*}}
  // CHECK-NEXT: insertelement <4 x float> %{{.*}}, float {{.*}}, i64 0
  return _mm_maskz_sqrt_ss(__U,__A,__B);
}

__m128 test_mm_maskz_sqrt_round_ss(__mmask8 __U, __m128 __A, __m128 __B){
  // CHECK-LABEL: test_mm_maskz_sqrt_round_ss
  // CHECK: call {{.*}}<4 x float> @llvm.x86.avx512.mask.sqrt.ss(<4 x float> %{{.*}}, <4 x float> %{{.*}}, <4 x float> %{{.*}}, i8 {{.*}}, i32 11)
  return _mm_maskz_sqrt_round_ss(__U,__A,__B,_MM_FROUND_TO_ZERO | _MM_FROUND_NO_EXC);
}

__m512 test_mm512_broadcast_f32x4(float const* __A) {
  // CHECK-LABEL: test_mm512_broadcast_f32x4
  // CHECK: shufflevector <4 x float> %{{.*}}, <4 x float> %{{.*}}, <16 x i32> <i32 0, i32 1, i32 2, i32 3, i32 0, i32 1, i32 2, i32 3, i32 0, i32 1, i32 2, i32 3, i32 0, i32 1, i32 2, i32 3>
  return _mm512_broadcast_f32x4(_mm_loadu_ps(__A)); 
}

__m512 test_mm512_mask_broadcast_f32x4(__m512 __O, __mmask16 __M, float const* __A) {
  // CHECK-LABEL: test_mm512_mask_broadcast_f32x4
  // CHECK: shufflevector <4 x float> %{{.*}}, <4 x float> %{{.*}}, <16 x i32> <i32 0, i32 1, i32 2, i32 3, i32 0, i32 1, i32 2, i32 3, i32 0, i32 1, i32 2, i32 3, i32 0, i32 1, i32 2, i32 3>
  // CHECK: select <16 x i1> %{{.*}}, <16 x float> %{{.*}}, <16 x float> %{{.*}}
  return _mm512_mask_broadcast_f32x4(__O, __M, _mm_loadu_ps(__A)); 
}

__m512 test_mm512_maskz_broadcast_f32x4(__mmask16 __M, float const* __A) {
  // CHECK-LABEL: test_mm512_maskz_broadcast_f32x4
  // CHECK: shufflevector <4 x float> %{{.*}}, <4 x float> %{{.*}}, <16 x i32> <i32 0, i32 1, i32 2, i32 3, i32 0, i32 1, i32 2, i32 3, i32 0, i32 1, i32 2, i32 3, i32 0, i32 1, i32 2, i32 3>
  // CHECK: select <16 x i1> %{{.*}}, <16 x float> %{{.*}}, <16 x float> %{{.*}}
  return _mm512_maskz_broadcast_f32x4(__M, _mm_loadu_ps(__A)); 
}

__m512d test_mm512_broadcast_f64x4(double const* __A) {
  // CHECK-LABEL: test_mm512_broadcast_f64x4
  // CHECK: shufflevector <4 x double> %{{.*}}, <4 x double> %{{.*}}, <8 x i32> <i32 0, i32 1, i32 2, i32 3, i32 0, i32 1, i32 2, i32 3>
  return _mm512_broadcast_f64x4(_mm256_loadu_pd(__A)); 
}

__m512d test_mm512_mask_broadcast_f64x4(__m512d __O, __mmask8 __M, double const* __A) {
  // CHECK-LABEL: test_mm512_mask_broadcast_f64x4
  // CHECK: shufflevector <4 x double> %{{.*}}, <4 x double> %{{.*}}, <8 x i32> <i32 0, i32 1, i32 2, i32 3, i32 0, i32 1, i32 2, i32 3>
  // CHECK: select <8 x i1> %{{.*}}, <8 x double> %{{.*}}, <8 x double> %{{.*}}
  return _mm512_mask_broadcast_f64x4(__O, __M, _mm256_loadu_pd(__A)); 
}

__m512d test_mm512_maskz_broadcast_f64x4(__mmask8 __M, double const* __A) {
  // CHECK-LABEL: test_mm512_maskz_broadcast_f64x4
  // CHECK: shufflevector <4 x double> %{{.*}}, <4 x double> %{{.*}}, <8 x i32> <i32 0, i32 1, i32 2, i32 3, i32 0, i32 1, i32 2, i32 3>
  // CHECK: select <8 x i1> %{{.*}}, <8 x double> %{{.*}}, <8 x double> %{{.*}}
  return _mm512_maskz_broadcast_f64x4(__M, _mm256_loadu_pd(__A)); 
}

__m512i test_mm512_broadcast_i32x4(__m128i const* __A) {
  // CHECK-LABEL: test_mm512_broadcast_i32x4
  // CHECK: shufflevector <4 x i32> %{{.*}}, <4 x i32> %{{.*}}, <16 x i32> <i32 0, i32 1, i32 2, i32 3, i32 0, i32 1, i32 2, i32 3, i32 0, i32 1, i32 2, i32 3, i32 0, i32 1, i32 2, i32 3>
  return _mm512_broadcast_i32x4(_mm_loadu_si128(__A)); 
}

__m512i test_mm512_mask_broadcast_i32x4(__m512i __O, __mmask16 __M, __m128i const* __A) {
  // CHECK-LABEL: test_mm512_mask_broadcast_i32x4
  // CHECK: shufflevector <4 x i32> %{{.*}}, <4 x i32> %{{.*}}, <16 x i32> <i32 0, i32 1, i32 2, i32 3, i32 0, i32 1, i32 2, i32 3, i32 0, i32 1, i32 2, i32 3, i32 0, i32 1, i32 2, i32 3>
  // CHECK: select <16 x i1> %{{.*}}, <16 x i32> %{{.*}}, <16 x i32> %{{.*}}
  return _mm512_mask_broadcast_i32x4(__O, __M, _mm_loadu_si128(__A)); 
}

__m512i test_mm512_maskz_broadcast_i32x4(__mmask16 __M, __m128i const* __A) {
  // CHECK-LABEL: test_mm512_maskz_broadcast_i32x4
  // CHECK: shufflevector <4 x i32> %{{.*}}, <4 x i32> %{{.*}}, <16 x i32> <i32 0, i32 1, i32 2, i32 3, i32 0, i32 1, i32 2, i32 3, i32 0, i32 1, i32 2, i32 3, i32 0, i32 1, i32 2, i32 3>
  // CHECK: select <16 x i1> %{{.*}}, <16 x i32> %{{.*}}, <16 x i32> %{{.*}}
  return _mm512_maskz_broadcast_i32x4(__M, _mm_loadu_si128(__A)); 
}

__m512i test_mm512_broadcast_i64x4(__m256i const* __A) {
  // CHECK-LABEL: test_mm512_broadcast_i64x4
  // CHECK: shufflevector <4 x i64> %{{.*}}, <4 x i64> %{{.*}}, <8 x i32> <i32 0, i32 1, i32 2, i32 3, i32 0, i32 1, i32 2, i32 3>
  return _mm512_broadcast_i64x4(_mm256_loadu_si256(__A)); 
}

__m512i test_mm512_mask_broadcast_i64x4(__m512i __O, __mmask8 __M, __m256i const* __A) {
  // CHECK-LABEL: test_mm512_mask_broadcast_i64x4
  // CHECK: shufflevector <4 x i64> %{{.*}}, <4 x i64> %{{.*}}, <8 x i32> <i32 0, i32 1, i32 2, i32 3, i32 0, i32 1, i32 2, i32 3>
  // CHECK: select <8 x i1> %{{.*}}, <8 x i64> %{{.*}}, <8 x i64> %{{.*}}
  return _mm512_mask_broadcast_i64x4(__O, __M, _mm256_loadu_si256(__A)); 
}

__m512i test_mm512_maskz_broadcast_i64x4(__mmask8 __M, __m256i const* __A) {
  // CHECK-LABEL: test_mm512_maskz_broadcast_i64x4
  // CHECK: shufflevector <4 x i64> %{{.*}}, <4 x i64> %{{.*}}, <8 x i32> <i32 0, i32 1, i32 2, i32 3, i32 0, i32 1, i32 2, i32 3>
  // CHECK: select <8 x i1> %{{.*}}, <8 x i64> %{{.*}}, <8 x i64> %{{.*}}
  return _mm512_maskz_broadcast_i64x4(__M, _mm256_loadu_si256(__A)); 
}

__m512d test_mm512_broadcastsd_pd(__m128d __A) {
  // CHECK-LABEL: test_mm512_broadcastsd_pd
  // CHECK: shufflevector <2 x double> %{{.*}}, <2 x double> %{{.*}}, <8 x i32> zeroinitializer
  return _mm512_broadcastsd_pd(__A);
}

__m512d test_mm512_mask_broadcastsd_pd(__m512d __O, __mmask8 __M, __m128d __A) {
  // CHECK-LABEL: test_mm512_mask_broadcastsd_pd
  // CHECK: shufflevector <2 x double> %{{.*}}, <2 x double> %{{.*}}, <8 x i32> zeroinitializer
  // CHECK: select <8 x i1> %{{.*}}, <8 x double> %{{.*}}, <8 x double> %{{.*}}
  return _mm512_mask_broadcastsd_pd(__O, __M, __A);
}

__m512d test_mm512_maskz_broadcastsd_pd(__mmask8 __M, __m128d __A) {
  // CHECK-LABEL: test_mm512_maskz_broadcastsd_pd
  // CHECK: shufflevector <2 x double> %{{.*}}, <2 x double> %{{.*}}, <8 x i32> zeroinitializer
  // CHECK: select <8 x i1> %{{.*}}, <8 x double> %{{.*}}, <8 x double> %{{.*}}
  return _mm512_maskz_broadcastsd_pd(__M, __A);
}

__m512 test_mm512_broadcastss_ps(__m128 __A) {
  // CHECK-LABEL: test_mm512_broadcastss_ps
  // CHECK: shufflevector <4 x float> %{{.*}}, <4 x float> %{{.*}}, <16 x i32> zeroinitializer
  return _mm512_broadcastss_ps(__A);
}

__m512 test_mm512_mask_broadcastss_ps(__m512 __O, __mmask16 __M, __m128 __A) {
  // CHECK-LABEL: test_mm512_mask_broadcastss_ps
  // CHECK: shufflevector <4 x float> %{{.*}}, <4 x float> %{{.*}}, <16 x i32> zeroinitializer
  // CHECK: select <16 x i1> %{{.*}}, <16 x float> %{{.*}}, <16 x float> %{{.*}}
  return _mm512_mask_broadcastss_ps(__O, __M, __A);
}

__m512 test_mm512_maskz_broadcastss_ps(__mmask16 __M, __m128 __A) {
  // CHECK-LABEL: test_mm512_maskz_broadcastss_ps
  // CHECK: shufflevector <4 x float> %{{.*}}, <4 x float> %{{.*}}, <16 x i32> zeroinitializer
  // CHECK: select <16 x i1> %{{.*}}, <16 x float> %{{.*}}, <16 x float> %{{.*}}
  return _mm512_maskz_broadcastss_ps(__M, __A);
}

__m512i test_mm512_broadcastd_epi32(__m128i __A) {
  // CHECK-LABEL: test_mm512_broadcastd_epi32
  // CHECK: shufflevector <4 x i32> %{{.*}}, <4 x i32> %{{.*}}, <16 x i32> zeroinitializer
  return _mm512_broadcastd_epi32(__A);
}

__m512i test_mm512_mask_broadcastd_epi32(__m512i __O, __mmask16 __M, __m128i __A) {
  // CHECK-LABEL: test_mm512_mask_broadcastd_epi32
  // CHECK: shufflevector <4 x i32> %{{.*}}, <4 x i32> %{{.*}}, <16 x i32> zeroinitializer
  // CHECK: select <16 x i1> %{{.*}}, <16 x i32> %{{.*}}, <16 x i32> %{{.*}}
  return _mm512_mask_broadcastd_epi32(__O, __M, __A);
}

__m512i test_mm512_maskz_broadcastd_epi32(__mmask16 __M, __m128i __A) {
  // CHECK-LABEL: test_mm512_maskz_broadcastd_epi32
  // CHECK: shufflevector <4 x i32> %{{.*}}, <4 x i32> %{{.*}}, <16 x i32> zeroinitializer
  // CHECK: select <16 x i1> %{{.*}}, <16 x i32> %{{.*}}, <16 x i32> %{{.*}}
  return _mm512_maskz_broadcastd_epi32(__M, __A);
}

__m512i test_mm512_broadcastq_epi64(__m128i __A) {
  // CHECK-LABEL: test_mm512_broadcastq_epi64
  // CHECK: shufflevector <2 x i64> %{{.*}}, <2 x i64> %{{.*}}, <8 x i32> zeroinitializer
  return _mm512_broadcastq_epi64(__A);
}

__m512i test_mm512_mask_broadcastq_epi64(__m512i __O, __mmask8 __M, __m128i __A) {
  // CHECK-LABEL: test_mm512_mask_broadcastq_epi64
  // CHECK: shufflevector <2 x i64> %{{.*}}, <2 x i64> %{{.*}}, <8 x i32> zeroinitializer
  // CHECK: select <8 x i1> %{{.*}}, <8 x i64> %{{.*}}, <8 x i64> %{{.*}}
  return _mm512_mask_broadcastq_epi64(__O, __M, __A);
}

__m512i test_mm512_maskz_broadcastq_epi64(__mmask8 __M, __m128i __A) {
  // CHECK-LABEL: test_mm512_maskz_broadcastq_epi64
  // CHECK: shufflevector <2 x i64> %{{.*}}, <2 x i64> %{{.*}}, <8 x i32> zeroinitializer
  // CHECK: select <8 x i1> %{{.*}}, <8 x i64> %{{.*}}, <8 x i64> %{{.*}}
  return _mm512_maskz_broadcastq_epi64(__M, __A);
}

__m128i test_mm512_cvtsepi32_epi8(__m512i __A) {
  // CHECK-LABEL: test_mm512_cvtsepi32_epi8
  // CHECK: @llvm.x86.avx512.mask.pmovs.db.512
  return _mm512_cvtsepi32_epi8(__A); 
}

__m128i test_mm512_mask_cvtsepi32_epi8(__m128i __O, __mmask16 __M, __m512i __A) {
  // CHECK-LABEL: test_mm512_mask_cvtsepi32_epi8
  // CHECK: @llvm.x86.avx512.mask.pmovs.db.512
  return _mm512_mask_cvtsepi32_epi8(__O, __M, __A); 
}

__m128i test_mm512_maskz_cvtsepi32_epi8(__mmask16 __M, __m512i __A) {
  // CHECK-LABEL: test_mm512_maskz_cvtsepi32_epi8
  // CHECK: @llvm.x86.avx512.mask.pmovs.db.512
  return _mm512_maskz_cvtsepi32_epi8(__M, __A); 
}

void test_mm512_mask_cvtsepi32_storeu_epi8(void * __P, __mmask16 __M, __m512i __A) {
  // CHECK-LABEL: test_mm512_mask_cvtsepi32_storeu_epi8
  // CHECK: @llvm.x86.avx512.mask.pmovs.db.mem.512
  return _mm512_mask_cvtsepi32_storeu_epi8(__P, __M, __A); 
}

__m256i test_mm512_cvtsepi32_epi16(__m512i __A) {
  // CHECK-LABEL: test_mm512_cvtsepi32_epi16
  // CHECK: @llvm.x86.avx512.mask.pmovs.dw.512
  return _mm512_cvtsepi32_epi16(__A); 
}

__m256i test_mm512_mask_cvtsepi32_epi16(__m256i __O, __mmask16 __M, __m512i __A) {
  // CHECK-LABEL: test_mm512_mask_cvtsepi32_epi16
  // CHECK: @llvm.x86.avx512.mask.pmovs.dw.512
  return _mm512_mask_cvtsepi32_epi16(__O, __M, __A); 
}

__m256i test_mm512_maskz_cvtsepi32_epi16(__mmask16 __M, __m512i __A) {
  // CHECK-LABEL: test_mm512_maskz_cvtsepi32_epi16
  // CHECK: @llvm.x86.avx512.mask.pmovs.dw.512
  return _mm512_maskz_cvtsepi32_epi16(__M, __A); 
}

void test_mm512_mask_cvtsepi32_storeu_epi16(void *__P, __mmask16 __M, __m512i __A) {
  // CHECK-LABEL: test_mm512_mask_cvtsepi32_storeu_epi16
  // CHECK: @llvm.x86.avx512.mask.pmovs.dw.mem.512
  return _mm512_mask_cvtsepi32_storeu_epi16(__P, __M, __A); 
}

__m128i test_mm512_cvtsepi64_epi8(__m512i __A) {
  // CHECK-LABEL: test_mm512_cvtsepi64_epi8
  // CHECK: @llvm.x86.avx512.mask.pmovs.qb.512
  return _mm512_cvtsepi64_epi8(__A); 
}

__m128i test_mm512_mask_cvtsepi64_epi8(__m128i __O, __mmask8 __M, __m512i __A) {
  // CHECK-LABEL: test_mm512_mask_cvtsepi64_epi8
  // CHECK: @llvm.x86.avx512.mask.pmovs.qb.512
  return _mm512_mask_cvtsepi64_epi8(__O, __M, __A); 
}

__m128i test_mm512_maskz_cvtsepi64_epi8(__mmask8 __M, __m512i __A) {
  // CHECK-LABEL: test_mm512_maskz_cvtsepi64_epi8
  // CHECK: @llvm.x86.avx512.mask.pmovs.qb.512
  return _mm512_maskz_cvtsepi64_epi8(__M, __A); 
}

void test_mm512_mask_cvtsepi64_storeu_epi8(void * __P, __mmask8 __M, __m512i __A) {
  // CHECK-LABEL: test_mm512_mask_cvtsepi64_storeu_epi8
  // CHECK: @llvm.x86.avx512.mask.pmovs.qb.mem.512
  return _mm512_mask_cvtsepi64_storeu_epi8(__P, __M, __A); 
}

__m256i test_mm512_cvtsepi64_epi32(__m512i __A) {
  // CHECK-LABEL: test_mm512_cvtsepi64_epi32
  // CHECK: @llvm.x86.avx512.mask.pmovs.qd.512
  return _mm512_cvtsepi64_epi32(__A); 
}

__m256i test_mm512_mask_cvtsepi64_epi32(__m256i __O, __mmask8 __M, __m512i __A) {
  // CHECK-LABEL: test_mm512_mask_cvtsepi64_epi32
  // CHECK: @llvm.x86.avx512.mask.pmovs.qd.512
  return _mm512_mask_cvtsepi64_epi32(__O, __M, __A); 
}

__m256i test_mm512_maskz_cvtsepi64_epi32(__mmask8 __M, __m512i __A) {
  // CHECK-LABEL: test_mm512_maskz_cvtsepi64_epi32
  // CHECK: @llvm.x86.avx512.mask.pmovs.qd.512
  return _mm512_maskz_cvtsepi64_epi32(__M, __A); 
}

void test_mm512_mask_cvtsepi64_storeu_epi32(void *__P, __mmask8 __M, __m512i __A) {
  // CHECK-LABEL: test_mm512_mask_cvtsepi64_storeu_epi32
  // CHECK: @llvm.x86.avx512.mask.pmovs.qd.mem.512
  return _mm512_mask_cvtsepi64_storeu_epi32(__P, __M, __A); 
}

__m128i test_mm512_cvtsepi64_epi16(__m512i __A) {
  // CHECK-LABEL: test_mm512_cvtsepi64_epi16
  // CHECK: @llvm.x86.avx512.mask.pmovs.qw.512
  return _mm512_cvtsepi64_epi16(__A); 
}

__m128i test_mm512_mask_cvtsepi64_epi16(__m128i __O, __mmask8 __M, __m512i __A) {
  // CHECK-LABEL: test_mm512_mask_cvtsepi64_epi16
  // CHECK: @llvm.x86.avx512.mask.pmovs.qw.512
  return _mm512_mask_cvtsepi64_epi16(__O, __M, __A); 
}

__m128i test_mm512_maskz_cvtsepi64_epi16(__mmask8 __M, __m512i __A) {
  // CHECK-LABEL: test_mm512_maskz_cvtsepi64_epi16
  // CHECK: @llvm.x86.avx512.mask.pmovs.qw.512
  return _mm512_maskz_cvtsepi64_epi16(__M, __A); 
}

void test_mm512_mask_cvtsepi64_storeu_epi16(void * __P, __mmask8 __M, __m512i __A) {
  // CHECK-LABEL: test_mm512_mask_cvtsepi64_storeu_epi16
  // CHECK: @llvm.x86.avx512.mask.pmovs.qw.mem.512
  return _mm512_mask_cvtsepi64_storeu_epi16(__P, __M, __A); 
}

__m128i test_mm512_cvtusepi32_epi8(__m512i __A) {
  // CHECK-LABEL: test_mm512_cvtusepi32_epi8
  // CHECK: @llvm.x86.avx512.mask.pmovus.db.512
  return _mm512_cvtusepi32_epi8(__A); 
}

__m128i test_mm512_mask_cvtusepi32_epi8(__m128i __O, __mmask16 __M, __m512i __A) {
  // CHECK-LABEL: test_mm512_mask_cvtusepi32_epi8
  // CHECK: @llvm.x86.avx512.mask.pmovus.db.512
  return _mm512_mask_cvtusepi32_epi8(__O, __M, __A); 
}

__m128i test_mm512_maskz_cvtusepi32_epi8(__mmask16 __M, __m512i __A) {
  // CHECK-LABEL: test_mm512_maskz_cvtusepi32_epi8
  // CHECK: @llvm.x86.avx512.mask.pmovus.db.512
  return _mm512_maskz_cvtusepi32_epi8(__M, __A); 
}

void test_mm512_mask_cvtusepi32_storeu_epi8(void * __P, __mmask16 __M, __m512i __A) {
  // CHECK-LABEL: test_mm512_mask_cvtusepi32_storeu_epi8
  // CHECK: @llvm.x86.avx512.mask.pmovus.db.mem.512
  return _mm512_mask_cvtusepi32_storeu_epi8(__P, __M, __A); 
}

__m256i test_mm512_cvtusepi32_epi16(__m512i __A) {
  // CHECK-LABEL: test_mm512_cvtusepi32_epi16
  // CHECK: @llvm.x86.avx512.mask.pmovus.dw.512
  return _mm512_cvtusepi32_epi16(__A); 
}

__m256i test_mm512_mask_cvtusepi32_epi16(__m256i __O, __mmask16 __M, __m512i __A) {
  // CHECK-LABEL: test_mm512_mask_cvtusepi32_epi16
  // CHECK: @llvm.x86.avx512.mask.pmovus.dw.512
  return _mm512_mask_cvtusepi32_epi16(__O, __M, __A); 
}

__m256i test_mm512_maskz_cvtusepi32_epi16(__mmask16 __M, __m512i __A) {
  // CHECK-LABEL: test_mm512_maskz_cvtusepi32_epi16
  // CHECK: @llvm.x86.avx512.mask.pmovus.dw.512
  return _mm512_maskz_cvtusepi32_epi16(__M, __A); 
}

void test_mm512_mask_cvtusepi32_storeu_epi16(void *__P, __mmask16 __M, __m512i __A) {
  // CHECK-LABEL: test_mm512_mask_cvtusepi32_storeu_epi16
  // CHECK: @llvm.x86.avx512.mask.pmovus.dw.mem.512
  return _mm512_mask_cvtusepi32_storeu_epi16(__P, __M, __A); 
}

__m128i test_mm512_cvtusepi64_epi8(__m512i __A) {
  // CHECK-LABEL: test_mm512_cvtusepi64_epi8
  // CHECK: @llvm.x86.avx512.mask.pmovus.qb.512
  return _mm512_cvtusepi64_epi8(__A); 
}

__m128i test_mm512_mask_cvtusepi64_epi8(__m128i __O, __mmask8 __M, __m512i __A) {
  // CHECK-LABEL: test_mm512_mask_cvtusepi64_epi8
  // CHECK: @llvm.x86.avx512.mask.pmovus.qb.512
  return _mm512_mask_cvtusepi64_epi8(__O, __M, __A); 
}

__m128i test_mm512_maskz_cvtusepi64_epi8(__mmask8 __M, __m512i __A) {
  // CHECK-LABEL: test_mm512_maskz_cvtusepi64_epi8
  // CHECK: @llvm.x86.avx512.mask.pmovus.qb.512
  return _mm512_maskz_cvtusepi64_epi8(__M, __A); 
}

void test_mm512_mask_cvtusepi64_storeu_epi8(void * __P, __mmask8 __M, __m512i __A) {
  // CHECK-LABEL: test_mm512_mask_cvtusepi64_storeu_epi8
  // CHECK: @llvm.x86.avx512.mask.pmovus.qb.mem.512
  return _mm512_mask_cvtusepi64_storeu_epi8(__P, __M, __A); 
}

__m256i test_mm512_cvtusepi64_epi32(__m512i __A) {
  // CHECK-LABEL: test_mm512_cvtusepi64_epi32
  // CHECK: @llvm.x86.avx512.mask.pmovus.qd.512
  return _mm512_cvtusepi64_epi32(__A); 
}

__m256i test_mm512_mask_cvtusepi64_epi32(__m256i __O, __mmask8 __M, __m512i __A) {
  // CHECK-LABEL: test_mm512_mask_cvtusepi64_epi32
  // CHECK: @llvm.x86.avx512.mask.pmovus.qd.512
  return _mm512_mask_cvtusepi64_epi32(__O, __M, __A); 
}

__m256i test_mm512_maskz_cvtusepi64_epi32(__mmask8 __M, __m512i __A) {
  // CHECK-LABEL: test_mm512_maskz_cvtusepi64_epi32
  // CHECK: @llvm.x86.avx512.mask.pmovus.qd.512
  return _mm512_maskz_cvtusepi64_epi32(__M, __A); 
}

void test_mm512_mask_cvtusepi64_storeu_epi32(void* __P, __mmask8 __M, __m512i __A) {
  // CHECK-LABEL: test_mm512_mask_cvtusepi64_storeu_epi32
  // CHECK: @llvm.x86.avx512.mask.pmovus.qd.mem.512
  return _mm512_mask_cvtusepi64_storeu_epi32(__P, __M, __A); 
}

__m128i test_mm512_cvtusepi64_epi16(__m512i __A) {
  // CHECK-LABEL: test_mm512_cvtusepi64_epi16
  // CHECK: @llvm.x86.avx512.mask.pmovus.qw.512
  return _mm512_cvtusepi64_epi16(__A); 
}

__m128i test_mm512_mask_cvtusepi64_epi16(__m128i __O, __mmask8 __M, __m512i __A) {
  // CHECK-LABEL: test_mm512_mask_cvtusepi64_epi16
  // CHECK: @llvm.x86.avx512.mask.pmovus.qw.512
  return _mm512_mask_cvtusepi64_epi16(__O, __M, __A); 
}

__m128i test_mm512_maskz_cvtusepi64_epi16(__mmask8 __M, __m512i __A) {
  // CHECK-LABEL: test_mm512_maskz_cvtusepi64_epi16
  // CHECK: @llvm.x86.avx512.mask.pmovus.qw.512
  return _mm512_maskz_cvtusepi64_epi16(__M, __A); 
}

void test_mm512_mask_cvtusepi64_storeu_epi16(void *__P, __mmask8 __M, __m512i __A) {
  // CHECK-LABEL: test_mm512_mask_cvtusepi64_storeu_epi16
  // CHECK: @llvm.x86.avx512.mask.pmovus.qw.mem.512
  return _mm512_mask_cvtusepi64_storeu_epi16(__P, __M, __A); 
}

__m128i test_mm512_cvtepi32_epi8(__m512i __A) {
  // CHECK-LABEL: test_mm512_cvtepi32_epi8
  // CHECK: trunc <16 x i32> %{{.*}} to <16 x i8>
  return _mm512_cvtepi32_epi8(__A); 
}

__m128i test_mm512_mask_cvtepi32_epi8(__m128i __O, __mmask16 __M, __m512i __A) {
  // CHECK-LABEL: test_mm512_mask_cvtepi32_epi8
  // CHECK: @llvm.x86.avx512.mask.pmov.db.512
  return _mm512_mask_cvtepi32_epi8(__O, __M, __A); 
}

__m128i test_mm512_maskz_cvtepi32_epi8(__mmask16 __M, __m512i __A) {
  // CHECK-LABEL: test_mm512_maskz_cvtepi32_epi8
  // CHECK: @llvm.x86.avx512.mask.pmov.db.512
  return _mm512_maskz_cvtepi32_epi8(__M, __A); 
}

void test_mm512_mask_cvtepi32_storeu_epi8(void * __P, __mmask16 __M, __m512i __A) {
  // CHECK-LABEL: test_mm512_mask_cvtepi32_storeu_epi8
  // CHECK: @llvm.x86.avx512.mask.pmov.db.mem.512
  return _mm512_mask_cvtepi32_storeu_epi8(__P, __M, __A); 
}

__m256i test_mm512_cvtepi32_epi16(__m512i __A) {
  // CHECK-LABEL: test_mm512_cvtepi32_epi16
  // CHECK: trunc <16 x i32> %{{.*}} to <16 x i16>
  return _mm512_cvtepi32_epi16(__A); 
}

__m256i test_mm512_mask_cvtepi32_epi16(__m256i __O, __mmask16 __M, __m512i __A) {
  // CHECK-LABEL: test_mm512_mask_cvtepi32_epi16
  // CHECK: @llvm.x86.avx512.mask.pmov.dw.512
  return _mm512_mask_cvtepi32_epi16(__O, __M, __A); 
}

__m256i test_mm512_maskz_cvtepi32_epi16(__mmask16 __M, __m512i __A) {
  // CHECK-LABEL: test_mm512_maskz_cvtepi32_epi16
  // CHECK: @llvm.x86.avx512.mask.pmov.dw.512
  return _mm512_maskz_cvtepi32_epi16(__M, __A); 
}

void test_mm512_mask_cvtepi32_storeu_epi16(void * __P, __mmask16 __M, __m512i __A) {
  // CHECK-LABEL: test_mm512_mask_cvtepi32_storeu_epi16
  // CHECK: @llvm.x86.avx512.mask.pmov.dw.mem.512
  return _mm512_mask_cvtepi32_storeu_epi16(__P, __M, __A); 
}

__m128i test_mm512_cvtepi64_epi8(__m512i __A) {
  // CHECK-LABEL: test_mm512_cvtepi64_epi8
  // CHECK: @llvm.x86.avx512.mask.pmov.qb.512
  return _mm512_cvtepi64_epi8(__A); 
}

__m128i test_mm512_mask_cvtepi64_epi8(__m128i __O, __mmask8 __M, __m512i __A) {
  // CHECK-LABEL: test_mm512_mask_cvtepi64_epi8
  // CHECK: @llvm.x86.avx512.mask.pmov.qb.512
  return _mm512_mask_cvtepi64_epi8(__O, __M, __A); 
}

__m128i test_mm512_maskz_cvtepi64_epi8(__mmask8 __M, __m512i __A) {
  // CHECK-LABEL: test_mm512_maskz_cvtepi64_epi8
  // CHECK: @llvm.x86.avx512.mask.pmov.qb.512
  return _mm512_maskz_cvtepi64_epi8(__M, __A); 
}

void test_mm512_mask_cvtepi64_storeu_epi8(void * __P, __mmask8 __M, __m512i __A) {
  // CHECK-LABEL: test_mm512_mask_cvtepi64_storeu_epi8
  // CHECK: @llvm.x86.avx512.mask.pmov.qb.mem.512
  return _mm512_mask_cvtepi64_storeu_epi8(__P, __M, __A); 
}

__m256i test_mm512_cvtepi64_epi32(__m512i __A) {
  // CHECK-LABEL: test_mm512_cvtepi64_epi32
  // CHECK: trunc <8 x i64> %{{.*}} to <8 x i32>
  return _mm512_cvtepi64_epi32(__A); 
}

__m256i test_mm512_mask_cvtepi64_epi32(__m256i __O, __mmask8 __M, __m512i __A) {
  // CHECK-LABEL: test_mm512_mask_cvtepi64_epi32
  // CHECK: trunc <8 x i64> %{{.*}} to <8 x i32>
  // CHECK: select <8 x i1> %{{.*}}, <8 x i32> %{{.*}}, <8 x i32> %{{.*}}
  return _mm512_mask_cvtepi64_epi32(__O, __M, __A); 
}

__m256i test_mm512_maskz_cvtepi64_epi32(__mmask8 __M, __m512i __A) {
  // CHECK-LABEL: test_mm512_maskz_cvtepi64_epi32
  // CHECK: trunc <8 x i64> %{{.*}} to <8 x i32>
  // CHECK: select <8 x i1> %{{.*}}, <8 x i32> %{{.*}}, <8 x i32> %{{.*}}
  return _mm512_maskz_cvtepi64_epi32(__M, __A); 
}

void test_mm512_mask_cvtepi64_storeu_epi32(void* __P, __mmask8 __M, __m512i __A) {
  // CHECK-LABEL: test_mm512_mask_cvtepi64_storeu_epi32
  // CHECK: @llvm.x86.avx512.mask.pmov.qd.mem.512
  return _mm512_mask_cvtepi64_storeu_epi32(__P, __M, __A); 
}

__m128i test_mm512_cvtepi64_epi16(__m512i __A) {
  // CHECK-LABEL: test_mm512_cvtepi64_epi16
  // CHECK: trunc <8 x i64> %{{.*}} to <8 x i16>
  return _mm512_cvtepi64_epi16(__A); 
}

__m128i test_mm512_mask_cvtepi64_epi16(__m128i __O, __mmask8 __M, __m512i __A) {
  // CHECK-LABEL: test_mm512_mask_cvtepi64_epi16
  // CHECK: @llvm.x86.avx512.mask.pmov.qw.512
  return _mm512_mask_cvtepi64_epi16(__O, __M, __A); 
}

__m128i test_mm512_maskz_cvtepi64_epi16(__mmask8 __M, __m512i __A) {
  // CHECK-LABEL: test_mm512_maskz_cvtepi64_epi16
  // CHECK: @llvm.x86.avx512.mask.pmov.qw.512
  return _mm512_maskz_cvtepi64_epi16(__M, __A); 
}

void test_mm512_mask_cvtepi64_storeu_epi16(void *__P, __mmask8 __M, __m512i __A) {
  // CHECK-LABEL: test_mm512_mask_cvtepi64_storeu_epi16
  // CHECK: @llvm.x86.avx512.mask.pmov.qw.mem.512
  return _mm512_mask_cvtepi64_storeu_epi16(__P, __M, __A); 
}

__m128i test_mm512_extracti32x4_epi32(__m512i __A) {
  // CHECK-LABEL: test_mm512_extracti32x4_epi32
  // CHECK: shufflevector <16 x i32> %{{.*}}, <16 x i32> poison, <4 x i32> <i32 12, i32 13, i32 14, i32 15>
  return _mm512_extracti32x4_epi32(__A, 3); 
}

__m128i test_mm512_mask_extracti32x4_epi32(__m128i __W, __mmask8 __U, __m512i __A) {
  // CHECK-LABEL: test_mm512_mask_extracti32x4_epi32
  // CHECK: shufflevector <16 x i32> %{{.*}}, <16 x i32> poison, <4 x i32> <i32 12, i32 13, i32 14, i32 15>
  // CHECK: select <4 x i1> %{{.*}}, <4 x i32> %{{.*}}, <4 x i32> %{{.*}}
  return _mm512_mask_extracti32x4_epi32(__W, __U, __A, 3); 
}

__m128i test_mm512_maskz_extracti32x4_epi32(__mmask8 __U, __m512i __A) {
  // CHECK-LABEL: test_mm512_maskz_extracti32x4_epi32
  // CHECK: shufflevector <16 x i32> %{{.*}}, <16 x i32> poison, <4 x i32> <i32 12, i32 13, i32 14, i32 15>
  // CHECK: select <4 x i1> %{{.*}}, <4 x i32> %{{.*}}, <4 x i32> %{{.*}}
  return _mm512_maskz_extracti32x4_epi32(__U, __A, 3); 
}

__m256i test_mm512_extracti64x4_epi64(__m512i __A) {
  // CHECK-LABEL: test_mm512_extracti64x4_epi64
  // CHECK: shufflevector <8 x i64> %{{.*}}, <8 x i64> poison, <4 x i32> <i32 4, i32 5, i32 6, i32 7>
  return _mm512_extracti64x4_epi64(__A, 1); 
}

__m256i test_mm512_mask_extracti64x4_epi64(__m256i __W, __mmask8 __U, __m512i __A) {
  // CHECK-LABEL: test_mm512_mask_extracti64x4_epi64
  // CHECK: shufflevector <8 x i64> %{{.*}}, <8 x i64> poison, <4 x i32> <i32 4, i32 5, i32 6, i32 7>
  // CHECK: select <4 x i1> %{{.*}}, <4 x i64> %{{.*}}, <4 x i64> %{{.*}}
  return _mm512_mask_extracti64x4_epi64(__W, __U, __A, 1); 
}

__m256i test_mm512_maskz_extracti64x4_epi64(__mmask8 __U, __m512i __A) {
  // CHECK-LABEL: test_mm512_maskz_extracti64x4_epi64
  // CHECK: shufflevector <8 x i64> %{{.*}}, <8 x i64> poison, <4 x i32> <i32 4, i32 5, i32 6, i32 7>
  // CHECK: select <4 x i1> %{{.*}}, <4 x i64> %{{.*}}, <4 x i64> %{{.*}}
  return _mm512_maskz_extracti64x4_epi64(__U, __A, 1); 
}

__m512d test_mm512_insertf64x4(__m512d __A, __m256d __B) {
  // CHECK-LABEL: test_mm512_insertf64x4
  // CHECK: shufflevector <8 x double> %{{.*}}, <8 x double> %{{.*}}, <8 x i32> <i32 0, i32 1, i32 2, i32 3, i32 8, i32 9, i32 10, i32 11>
  return _mm512_insertf64x4(__A, __B, 1);
}

__m512d test_mm512_mask_insertf64x4(__m512d __W, __mmask8 __U, __m512d __A, __m256d __B) {
  // CHECK-LABEL: test_mm512_mask_insertf64x4
  // CHECK: shufflevector <8 x double> %{{.*}}, <8 x double> %{{.*}}, <8 x i32> <i32 0, i32 1, i32 2, i32 3, i32 8, i32 9, i32 10, i32 11>
  // CHECK: select <8 x i1> %{{.*}}, <8 x double> %{{.*}}, <8 x double> %{{.*}}
  return _mm512_mask_insertf64x4(__W, __U, __A, __B, 1); 
}

__m512d test_mm512_maskz_insertf64x4(__mmask8 __U, __m512d __A, __m256d __B) {
  // CHECK-LABEL: test_mm512_maskz_insertf64x4
  // CHECK: shufflevector <8 x double> %{{.*}}, <8 x double> %{{.*}}, <8 x i32> <i32 0, i32 1, i32 2, i32 3, i32 8, i32 9, i32 10, i32 11>
  // CHECK: select <8 x i1> %{{.*}}, <8 x double> %{{.*}}, <8 x double> %{{.*}}
  return _mm512_maskz_insertf64x4(__U, __A, __B, 1); 
}

__m512i test_mm512_inserti64x4(__m512i __A, __m256i __B) {
  // CHECK-LABEL: test_mm512_inserti64x4
  // CHECK: shufflevector <8 x i64> %{{.*}}, <8 x i64> %{{.*}}, <8 x i32> <i32 0, i32 1, i32 2, i32 3, i32 8, i32 9, i32 10, i32 11>
  return _mm512_inserti64x4(__A, __B, 1); 
}

__m512i test_mm512_mask_inserti64x4(__m512i __W, __mmask8 __U, __m512i __A, __m256i __B) {
  // CHECK-LABEL: test_mm512_mask_inserti64x4
  // CHECK: shufflevector <8 x i64> %{{.*}}, <8 x i64> %{{.*}}, <8 x i32> <i32 0, i32 1, i32 2, i32 3, i32 8, i32 9, i32 10, i32 11>
  // CHECK: select <8 x i1> %{{.*}}, <8 x i64> %{{.*}}, <8 x i64> %{{.*}}
  return _mm512_mask_inserti64x4(__W, __U, __A, __B, 1); 
}

__m512i test_mm512_maskz_inserti64x4(__mmask8 __U, __m512i __A, __m256i __B) {
  // CHECK-LABEL: test_mm512_maskz_inserti64x4
  // CHECK: shufflevector <8 x i64> %{{.*}}, <8 x i64> %{{.*}}, <8 x i32> <i32 0, i32 1, i32 2, i32 3, i32 8, i32 9, i32 10, i32 11>
  // CHECK: select <8 x i1> %{{.*}}, <8 x i64> %{{.*}}, <8 x i64> %{{.*}}
  return _mm512_maskz_inserti64x4(__U, __A, __B, 1); 
}

__m512 test_mm512_insertf32x4(__m512 __A, __m128 __B) {
  // CHECK-LABEL: test_mm512_insertf32x4
  // CHECK: shufflevector <16 x float> %{{.*}}, <16 x float> %{{.*}}, <16 x i32> <i32 0, i32 1, i32 2, i32 3, i32 16, i32 17, i32 18, i32 19, i32 8, i32 9, i32 10, i32 11, i32 12, i32 13, i32 14, i32 15>
  return _mm512_insertf32x4(__A, __B, 1);
}

__m512 test_mm512_mask_insertf32x4(__m512 __W, __mmask16 __U, __m512 __A, __m128 __B) {
  // CHECK-LABEL: test_mm512_mask_insertf32x4
  // CHECK: shufflevector <16 x float> %{{.*}}, <16 x float> %{{.*}}, <16 x i32> <i32 0, i32 1, i32 2, i32 3, i32 16, i32 17, i32 18, i32 19, i32 8, i32 9, i32 10, i32 11, i32 12, i32 13, i32 14, i32 15>
  // CHECK: select <16 x i1> %{{.*}}, <16 x float> %{{.*}}, <16 x float> %{{.*}}
  return _mm512_mask_insertf32x4(__W, __U, __A, __B, 1); 
}

__m512 test_mm512_maskz_insertf32x4(__mmask16 __U, __m512 __A, __m128 __B) {
  // CHECK-LABEL: test_mm512_maskz_insertf32x4
  // CHECK: shufflevector <16 x float> %{{.*}}, <16 x float> %{{.*}}, <16 x i32> <i32 0, i32 1, i32 2, i32 3, i32 16, i32 17, i32 18, i32 19, i32 8, i32 9, i32 10, i32 11, i32 12, i32 13, i32 14, i32 15>
  // CHECK: select <16 x i1> %{{.*}}, <16 x float> %{{.*}}, <16 x float> %{{.*}}
  return _mm512_maskz_insertf32x4(__U, __A, __B, 1); 
}

__m512i test_mm512_inserti32x4(__m512i __A, __m128i __B) {
  // CHECK-LABEL: test_mm512_inserti32x4
  // CHECK: shufflevector <16 x i32> %{{.*}}, <16 x i32> %{{.*}}, <16 x i32> <i32 0, i32 1, i32 2, i32 3, i32 16, i32 17, i32 18, i32 19, i32 8, i32 9, i32 10, i32 11, i32 12, i32 13, i32 14, i32 15>
  return _mm512_inserti32x4(__A, __B, 1); 
}

__m512i test_mm512_mask_inserti32x4(__m512i __W, __mmask16 __U, __m512i __A, __m128i __B) {
  // CHECK-LABEL: test_mm512_mask_inserti32x4
  // CHECK: shufflevector <16 x i32> %{{.*}}, <16 x i32> %{{.*}}, <16 x i32> <i32 0, i32 1, i32 2, i32 3, i32 16, i32 17, i32 18, i32 19, i32 8, i32 9, i32 10, i32 11, i32 12, i32 13, i32 14, i32 15>
  // CHECK: select <16 x i1> %{{.*}}, <16 x i32> %{{.*}}, <16 x i32> %{{.*}}
  return _mm512_mask_inserti32x4(__W, __U, __A, __B, 1); 
}

__m512i test_mm512_maskz_inserti32x4(__mmask16 __U, __m512i __A, __m128i __B) {
  // CHECK-LABEL: test_mm512_maskz_inserti32x4
  // CHECK: shufflevector <16 x i32> %{{.*}}, <16 x i32> %{{.*}}, <16 x i32> <i32 0, i32 1, i32 2, i32 3, i32 16, i32 17, i32 18, i32 19, i32 8, i32 9, i32 10, i32 11, i32 12, i32 13, i32 14, i32 15>
  // CHECK: select <16 x i1> %{{.*}}, <16 x i32> %{{.*}}, <16 x i32> %{{.*}}
  return _mm512_maskz_inserti32x4(__U, __A, __B, 1); 
}

__m512d test_mm512_getmant_round_pd(__m512d __A) {
  // CHECK-LABEL: test_mm512_getmant_round_pd
  // CHECK: @llvm.x86.avx512.mask.getmant.pd.512
  return _mm512_getmant_round_pd(__A,_MM_MANT_NORM_p5_2, _MM_MANT_SIGN_nan, _MM_FROUND_NO_EXC);
}

__m512d test_mm512_mask_getmant_round_pd(__m512d __W, __mmask8 __U, __m512d __A) {
  // CHECK-LABEL: test_mm512_mask_getmant_round_pd
  // CHECK: @llvm.x86.avx512.mask.getmant.pd.512
  return _mm512_mask_getmant_round_pd(__W, __U, __A,_MM_MANT_NORM_p5_2, _MM_MANT_SIGN_nan, _MM_FROUND_NO_EXC);
}

__m512d test_mm512_maskz_getmant_round_pd(__mmask8 __U, __m512d __A) {
  // CHECK-LABEL: test_mm512_maskz_getmant_round_pd
  // CHECK: @llvm.x86.avx512.mask.getmant.pd.512
  return _mm512_maskz_getmant_round_pd(__U, __A,_MM_MANT_NORM_p5_2, _MM_MANT_SIGN_nan, _MM_FROUND_NO_EXC);
}

__m512d test_mm512_getmant_pd(__m512d __A) {
  // CHECK-LABEL: test_mm512_getmant_pd
  // CHECK: @llvm.x86.avx512.mask.getmant.pd.512
  return _mm512_getmant_pd(__A,_MM_MANT_NORM_p5_2, _MM_MANT_SIGN_nan); 
}

__m512d test_mm512_mask_getmant_pd(__m512d __W, __mmask8 __U, __m512d __A) {
  // CHECK-LABEL: test_mm512_mask_getmant_pd
  // CHECK: @llvm.x86.avx512.mask.getmant.pd.512
  return _mm512_mask_getmant_pd(__W, __U, __A,_MM_MANT_NORM_p5_2, _MM_MANT_SIGN_nan); 
}

__m512d test_mm512_maskz_getmant_pd(__mmask8 __U, __m512d __A) {
  // CHECK-LABEL: test_mm512_maskz_getmant_pd
  // CHECK: @llvm.x86.avx512.mask.getmant.pd.512
  return _mm512_maskz_getmant_pd(__U, __A,_MM_MANT_NORM_p5_2, _MM_MANT_SIGN_nan); 
}

__m512 test_mm512_getmant_round_ps(__m512 __A) {
  // CHECK-LABEL: test_mm512_getmant_round_ps
  // CHECK: @llvm.x86.avx512.mask.getmant.ps.512
  return _mm512_getmant_round_ps(__A,_MM_MANT_NORM_p5_2, _MM_MANT_SIGN_nan, _MM_FROUND_NO_EXC);
}

__m512 test_mm512_mask_getmant_round_ps(__m512 __W, __mmask16 __U, __m512 __A) {
  // CHECK-LABEL: test_mm512_mask_getmant_round_ps
  // CHECK: @llvm.x86.avx512.mask.getmant.ps.512
  return _mm512_mask_getmant_round_ps(__W, __U, __A,_MM_MANT_NORM_p5_2, _MM_MANT_SIGN_nan, _MM_FROUND_NO_EXC);
}

__m512 test_mm512_maskz_getmant_round_ps(__mmask16 __U, __m512 __A) {
  // CHECK-LABEL: test_mm512_maskz_getmant_round_ps
  // CHECK: @llvm.x86.avx512.mask.getmant.ps.512
  return _mm512_maskz_getmant_round_ps(__U, __A,_MM_MANT_NORM_p5_2, _MM_MANT_SIGN_nan, _MM_FROUND_NO_EXC);
}

__m512 test_mm512_getmant_ps(__m512 __A) {
  // CHECK-LABEL: test_mm512_getmant_ps
  // CHECK: @llvm.x86.avx512.mask.getmant.ps.512
  return _mm512_getmant_ps(__A,_MM_MANT_NORM_p5_2, _MM_MANT_SIGN_nan); 
}

__m512 test_mm512_mask_getmant_ps(__m512 __W, __mmask16 __U, __m512 __A) {
  // CHECK-LABEL: test_mm512_mask_getmant_ps
  // CHECK: @llvm.x86.avx512.mask.getmant.ps.512
  return _mm512_mask_getmant_ps(__W, __U, __A,_MM_MANT_NORM_p5_2, _MM_MANT_SIGN_nan); 
}

__m512 test_mm512_maskz_getmant_ps(__mmask16 __U, __m512 __A) {
  // CHECK-LABEL: test_mm512_maskz_getmant_ps
  // CHECK: @llvm.x86.avx512.mask.getmant.ps.512
  return _mm512_maskz_getmant_ps(__U, __A,_MM_MANT_NORM_p5_2, _MM_MANT_SIGN_nan); 
}

__m512d test_mm512_getexp_round_pd(__m512d __A) {
  // CHECK-LABEL: test_mm512_getexp_round_pd
  // CHECK: @llvm.x86.avx512.mask.getexp.pd.512
  return _mm512_getexp_round_pd(__A, _MM_FROUND_NO_EXC);
}

__m512d test_mm512_mask_getexp_round_pd(__m512d __W, __mmask8 __U, __m512d __A) {
  // CHECK-LABEL: test_mm512_mask_getexp_round_pd
  // CHECK: @llvm.x86.avx512.mask.getexp.pd.512
  return _mm512_mask_getexp_round_pd(__W, __U, __A, _MM_FROUND_NO_EXC);
}

__m512d test_mm512_maskz_getexp_round_pd(__mmask8 __U, __m512d __A) {
  // CHECK-LABEL: test_mm512_maskz_getexp_round_pd
  // CHECK: @llvm.x86.avx512.mask.getexp.pd.512
  return _mm512_maskz_getexp_round_pd(__U, __A, _MM_FROUND_NO_EXC);
}

__m512d test_mm512_getexp_pd(__m512d __A) {
  // CHECK-LABEL: test_mm512_getexp_pd
  // CHECK: @llvm.x86.avx512.mask.getexp.pd.512
  return _mm512_getexp_pd(__A); 
}

__m512d test_mm512_mask_getexp_pd(__m512d __W, __mmask8 __U, __m512d __A) {
  // CHECK-LABEL: test_mm512_mask_getexp_pd
  // CHECK: @llvm.x86.avx512.mask.getexp.pd.512
  return _mm512_mask_getexp_pd(__W, __U, __A); 
}

__m512d test_mm512_maskz_getexp_pd(__mmask8 __U, __m512d __A) {
  // CHECK-LABEL: test_mm512_maskz_getexp_pd
  // CHECK: @llvm.x86.avx512.mask.getexp.pd.512
  return _mm512_maskz_getexp_pd(__U, __A); 
}

__m512 test_mm512_getexp_round_ps(__m512 __A) {
  // CHECK-LABEL: test_mm512_getexp_round_ps
  // CHECK: @llvm.x86.avx512.mask.getexp.ps.512
  return _mm512_getexp_round_ps(__A, _MM_FROUND_NO_EXC);
}

__m512 test_mm512_mask_getexp_round_ps(__m512 __W, __mmask16 __U, __m512 __A) {
  // CHECK-LABEL: test_mm512_mask_getexp_round_ps
  // CHECK: @llvm.x86.avx512.mask.getexp.ps.512
  return _mm512_mask_getexp_round_ps(__W, __U, __A, _MM_FROUND_NO_EXC);
}

__m512 test_mm512_maskz_getexp_round_ps(__mmask16 __U, __m512 __A) {
  // CHECK-LABEL: test_mm512_maskz_getexp_round_ps
  // CHECK: @llvm.x86.avx512.mask.getexp.ps.512
  return _mm512_maskz_getexp_round_ps(__U, __A, _MM_FROUND_NO_EXC);
}

__m512 test_mm512_getexp_ps(__m512 __A) {
  // CHECK-LABEL: test_mm512_getexp_ps
  // CHECK: @llvm.x86.avx512.mask.getexp.ps.512
  return _mm512_getexp_ps(__A); 
}

__m512 test_mm512_mask_getexp_ps(__m512 __W, __mmask16 __U, __m512 __A) {
  // CHECK-LABEL: test_mm512_mask_getexp_ps
  // CHECK: @llvm.x86.avx512.mask.getexp.ps.512
  return _mm512_mask_getexp_ps(__W, __U, __A); 
}

__m512 test_mm512_maskz_getexp_ps(__mmask16 __U, __m512 __A) {
  // CHECK-LABEL: test_mm512_maskz_getexp_ps
  // CHECK: @llvm.x86.avx512.mask.getexp.ps.512
  return _mm512_maskz_getexp_ps(__U, __A); 
}

__m256 test_mm512_i64gather_ps(__m512i __index, void const *__addr) {
  // CHECK-LABEL: test_mm512_i64gather_ps
  // CHECK: @llvm.x86.avx512.mask.gather.qps.512
  return _mm512_i64gather_ps(__index, __addr, 2); 
}

__m256 test_mm512_mask_i64gather_ps(__m256 __v1_old, __mmask8 __mask, __m512i __index, void const *__addr) {
  // CHECK-LABEL: test_mm512_mask_i64gather_ps
  // CHECK: @llvm.x86.avx512.mask.gather.qps.512
  return _mm512_mask_i64gather_ps(__v1_old, __mask, __index, __addr, 2); 
}

__m256i test_mm512_i64gather_epi32(__m512i __index, void const *__addr) {
  // CHECK-LABEL: test_mm512_i64gather_epi32
  // CHECK: @llvm.x86.avx512.mask.gather.qpi.512
  return _mm512_i64gather_epi32(__index, __addr, 2); 
}

__m256i test_mm512_mask_i64gather_epi32(__m256i __v1_old, __mmask8 __mask, __m512i __index, void const *__addr) {
  // CHECK-LABEL: test_mm512_mask_i64gather_epi32
  // CHECK: @llvm.x86.avx512.mask.gather.qpi.512
  return _mm512_mask_i64gather_epi32(__v1_old, __mask, __index, __addr, 2); 
}

__m512d test_mm512_i64gather_pd(__m512i __index, void const *__addr) {
  // CHECK-LABEL: test_mm512_i64gather_pd
  // CHECK: @llvm.x86.avx512.mask.gather.qpd.512
  return _mm512_i64gather_pd(__index, __addr, 2); 
}

__m512d test_mm512_mask_i64gather_pd(__m512d __v1_old, __mmask8 __mask, __m512i __index, void const *__addr) {
  // CHECK-LABEL: test_mm512_mask_i64gather_pd
  // CHECK: @llvm.x86.avx512.mask.gather.qpd.512
  return _mm512_mask_i64gather_pd(__v1_old, __mask, __index, __addr, 2); 
}

__m512i test_mm512_i64gather_epi64(__m512i __index, void const *__addr) {
  // CHECK-LABEL: test_mm512_i64gather_epi64
  // CHECK: @llvm.x86.avx512.mask.gather.qpq.512
  return _mm512_i64gather_epi64(__index, __addr, 2); 
}

__m512i test_mm512_mask_i64gather_epi64(__m512i __v1_old, __mmask8 __mask, __m512i __index, void const *__addr) {
  // CHECK-LABEL: test_mm512_mask_i64gather_epi64
  // CHECK: @llvm.x86.avx512.mask.gather.qpq.512
  return _mm512_mask_i64gather_epi64(__v1_old, __mask, __index, __addr, 2); 
}

__m512 test_mm512_i32gather_ps(__m512i __index, void const *__addr) {
  // CHECK-LABEL: test_mm512_i32gather_ps
  // CHECK: @llvm.x86.avx512.mask.gather.dps.512
  return _mm512_i32gather_ps(__index, __addr, 2); 
}

__m512 test_mm512_mask_i32gather_ps(__m512 v1_old, __mmask16 __mask, __m512i __index, void const *__addr) {
  // CHECK-LABEL: test_mm512_mask_i32gather_ps
  // CHECK: @llvm.x86.avx512.mask.gather.dps.512
  return _mm512_mask_i32gather_ps(v1_old, __mask, __index, __addr, 2); 
}

__m512i test_mm512_i32gather_epi32(__m512i __index, void const *__addr) {
  // CHECK-LABEL: test_mm512_i32gather_epi32
  // CHECK: @llvm.x86.avx512.mask.gather.dpi.512
  return _mm512_i32gather_epi32(__index, __addr, 2); 
}

__m512i test_mm512_mask_i32gather_epi32(__m512i __v1_old, __mmask16 __mask, __m512i __index, void const *__addr) {
  // CHECK-LABEL: test_mm512_mask_i32gather_epi32
  // CHECK: @llvm.x86.avx512.mask.gather.dpi.512
  return _mm512_mask_i32gather_epi32(__v1_old, __mask, __index, __addr, 2); 
}

__m512d test_mm512_i32gather_pd(__m256i __index, void const *__addr) {
  // CHECK-LABEL: test_mm512_i32gather_pd
  // CHECK: @llvm.x86.avx512.mask.gather.dpd.512
  return _mm512_i32gather_pd(__index, __addr, 2); 
}

__m512d test_mm512_mask_i32gather_pd(__m512d __v1_old, __mmask8 __mask, __m256i __index, void const *__addr) {
  // CHECK-LABEL: test_mm512_mask_i32gather_pd
  // CHECK: @llvm.x86.avx512.mask.gather.dpd.512
  return _mm512_mask_i32gather_pd(__v1_old, __mask, __index, __addr, 2); 
}

__m512i test_mm512_i32gather_epi64(__m256i __index, void const *__addr) {
  // CHECK-LABEL: test_mm512_i32gather_epi64
  // CHECK: @llvm.x86.avx512.mask.gather.dpq.512
  return _mm512_i32gather_epi64(__index, __addr, 2); 
}

__m512i test_mm512_mask_i32gather_epi64(__m512i __v1_old, __mmask8 __mask, __m256i __index, void const *__addr) {
  // CHECK-LABEL: test_mm512_mask_i32gather_epi64
  // CHECK: @llvm.x86.avx512.mask.gather.dpq.512
  return _mm512_mask_i32gather_epi64(__v1_old, __mask, __index, __addr, 2); 
}

void test_mm512_i64scatter_ps(void *__addr, __m512i __index, __m256 __v1) {
  // CHECK-LABEL: test_mm512_i64scatter_ps
  // CHECK: @llvm.x86.avx512.mask.scatter.qps.512
  return _mm512_i64scatter_ps(__addr, __index, __v1, 2); 
}

void test_mm512_mask_i64scatter_ps(void *__addr, __mmask8 __mask, __m512i __index, __m256 __v1) {
  // CHECK-LABEL: test_mm512_mask_i64scatter_ps
  // CHECK: @llvm.x86.avx512.mask.scatter.qps.512
  return _mm512_mask_i64scatter_ps(__addr, __mask, __index, __v1, 2); 
}

void test_mm512_i64scatter_epi32(void *__addr, __m512i __index, __m256i __v1) {
  // CHECK-LABEL: test_mm512_i64scatter_epi32
  // CHECK: @llvm.x86.avx512.mask.scatter.qpi.512
  return _mm512_i64scatter_epi32(__addr, __index, __v1, 2); 
}

void test_mm512_mask_i64scatter_epi32(void *__addr, __mmask8 __mask, __m512i __index, __m256i __v1) {
  // CHECK-LABEL: test_mm512_mask_i64scatter_epi32
  // CHECK: @llvm.x86.avx512.mask.scatter.qpi.512
  return _mm512_mask_i64scatter_epi32(__addr, __mask, __index, __v1, 2); 
}

void test_mm512_i64scatter_pd(void *__addr, __m512i __index, __m512d __v1) {
  // CHECK-LABEL: test_mm512_i64scatter_pd
  // CHECK: @llvm.x86.avx512.mask.scatter.qpd.512
  return _mm512_i64scatter_pd(__addr, __index, __v1, 2); 
}

void test_mm512_mask_i64scatter_pd(void *__addr, __mmask8 __mask, __m512i __index, __m512d __v1) {
  // CHECK-LABEL: test_mm512_mask_i64scatter_pd
  // CHECK: @llvm.x86.avx512.mask.scatter.qpd.512
  return _mm512_mask_i64scatter_pd(__addr, __mask, __index, __v1, 2); 
}

void test_mm512_i64scatter_epi64(void *__addr, __m512i __index, __m512i __v1) {
  // CHECK-LABEL: test_mm512_i64scatter_epi64
  // CHECK: @llvm.x86.avx512.mask.scatter.qpq.512
  return _mm512_i64scatter_epi64(__addr, __index, __v1, 2); 
}

void test_mm512_mask_i64scatter_epi64(void *__addr, __mmask8 __mask, __m512i __index, __m512i __v1) {
  // CHECK-LABEL: test_mm512_mask_i64scatter_epi64
  // CHECK: @llvm.x86.avx512.mask.scatter.qpq.512
  return _mm512_mask_i64scatter_epi64(__addr, __mask, __index, __v1, 2); 
}

void test_mm512_i32scatter_ps(void *__addr, __m512i __index, __m512 __v1) {
  // CHECK-LABEL: test_mm512_i32scatter_ps
  // CHECK: @llvm.x86.avx512.mask.scatter.dps.512
  return _mm512_i32scatter_ps(__addr, __index, __v1, 2); 
}

void test_mm512_mask_i32scatter_ps(void *__addr, __mmask16 __mask, __m512i __index, __m512 __v1) {
  // CHECK-LABEL: test_mm512_mask_i32scatter_ps
  // CHECK: @llvm.x86.avx512.mask.scatter.dps.512
  return _mm512_mask_i32scatter_ps(__addr, __mask, __index, __v1, 2); 
}

void test_mm512_i32scatter_epi32(void *__addr, __m512i __index, __m512i __v1) {
  // CHECK-LABEL: test_mm512_i32scatter_epi32
  // CHECK: @llvm.x86.avx512.mask.scatter.dpi.512
  return _mm512_i32scatter_epi32(__addr, __index, __v1, 2); 
}

void test_mm512_mask_i32scatter_epi32(void *__addr, __mmask16 __mask, __m512i __index, __m512i __v1) {
  // CHECK-LABEL: test_mm512_mask_i32scatter_epi32
  // CHECK: @llvm.x86.avx512.mask.scatter.dpi.512
  return _mm512_mask_i32scatter_epi32(__addr, __mask, __index, __v1, 2); 
}

void test_mm512_i32scatter_pd(void *__addr, __m256i __index, __m512d __v1) {
  // CHECK-LABEL: test_mm512_i32scatter_pd
  // CHECK: @llvm.x86.avx512.mask.scatter.dpd.512
  return _mm512_i32scatter_pd(__addr, __index, __v1, 2); 
}

void test_mm512_mask_i32scatter_pd(void *__addr, __mmask8 __mask, __m256i __index, __m512d __v1) {
  // CHECK-LABEL: test_mm512_mask_i32scatter_pd
  // CHECK: @llvm.x86.avx512.mask.scatter.dpd.512
  return _mm512_mask_i32scatter_pd(__addr, __mask, __index, __v1, 2); 
}

void test_mm512_i32scatter_epi64(void *__addr, __m256i __index, __m512i __v1) {
  // CHECK-LABEL: test_mm512_i32scatter_epi64
  // CHECK: @llvm.x86.avx512.mask.scatter.dpq.512
  return _mm512_i32scatter_epi64(__addr, __index, __v1, 2); 
}

void test_mm512_mask_i32scatter_epi64(void *__addr, __mmask8 __mask, __m256i __index, __m512i __v1) {
  // CHECK-LABEL: test_mm512_mask_i32scatter_epi64
  // CHECK: @llvm.x86.avx512.mask.scatter.dpq.512
  return _mm512_mask_i32scatter_epi64(__addr, __mask, __index, __v1, 2); 
}

__m128d test_mm_mask_rsqrt14_sd(__m128d __W, __mmask8 __U, __m128d __A, __m128d __B){
  // CHECK-LABEL: test_mm_mask_rsqrt14_sd
  // CHECK: @llvm.x86.avx512.rsqrt14.sd
  return _mm_mask_rsqrt14_sd(__W, __U, __A, __B);
}

__m128d test_mm_maskz_rsqrt14_sd(__mmask8 __U, __m128d __A, __m128d __B){
  // CHECK-LABEL: test_mm_maskz_rsqrt14_sd
  // CHECK: @llvm.x86.avx512.rsqrt14.sd
  return _mm_maskz_rsqrt14_sd(__U, __A, __B);
}

__m128 test_mm_mask_rsqrt14_ss(__m128 __W, __mmask8 __U, __m128 __A, __m128 __B){
  // CHECK-LABEL: test_mm_mask_rsqrt14_ss
  // CHECK: @llvm.x86.avx512.rsqrt14.ss
  return _mm_mask_rsqrt14_ss(__W, __U, __A, __B);
}

__m128 test_mm_maskz_rsqrt14_ss(__mmask8 __U, __m128 __A, __m128 __B){
  // CHECK-LABEL: test_mm_maskz_rsqrt14_ss
  // CHECK: @llvm.x86.avx512.rsqrt14.ss
  return _mm_maskz_rsqrt14_ss(__U, __A, __B);
}

__m512d test_mm512_mask_rcp14_pd (__m512d __W, __mmask8 __U, __m512d __A)
{
  // CHECK-LABEL: test_mm512_mask_rcp14_pd 
  // CHECK: @llvm.x86.avx512.rcp14.pd.512
  return _mm512_mask_rcp14_pd (__W,__U,__A);
}

__m512d test_mm512_maskz_rcp14_pd (__mmask8 __U, __m512d __A)
{
  // CHECK-LABEL: test_mm512_maskz_rcp14_pd 
  // CHECK: @llvm.x86.avx512.rcp14.pd.512
  return _mm512_maskz_rcp14_pd (__U,__A);
}

__m512 test_mm512_mask_rcp14_ps (__m512 __W, __mmask16 __U, __m512 __A)
{
  // CHECK-LABEL: test_mm512_mask_rcp14_ps 
  // CHECK: @llvm.x86.avx512.rcp14.ps.512
  return _mm512_mask_rcp14_ps (__W,__U,__A);
}

__m512 test_mm512_maskz_rcp14_ps (__mmask16 __U, __m512 __A)
{
  // CHECK-LABEL: test_mm512_maskz_rcp14_ps 
  // CHECK: @llvm.x86.avx512.rcp14.ps.512
  return _mm512_maskz_rcp14_ps (__U,__A);
}

__m128d test_mm_mask_rcp14_sd(__m128d __W, __mmask8 __U, __m128d __A, __m128d __B){
  // CHECK-LABEL: test_mm_mask_rcp14_sd
  // CHECK: @llvm.x86.avx512.rcp14.sd
  return _mm_mask_rcp14_sd(__W, __U, __A, __B);
}

__m128d test_mm_maskz_rcp14_sd(__mmask8 __U, __m128d __A, __m128d __B){
  // CHECK-LABEL: test_mm_maskz_rcp14_sd
  // CHECK: @llvm.x86.avx512.rcp14.sd
  return _mm_maskz_rcp14_sd(__U, __A, __B);
}

__m128 test_mm_mask_rcp14_ss(__m128 __W, __mmask8 __U, __m128 __A, __m128 __B){
  // CHECK-LABEL: test_mm_mask_rcp14_ss
  // CHECK: @llvm.x86.avx512.rcp14.ss
  return _mm_mask_rcp14_ss(__W, __U, __A, __B);
}

__m128 test_mm_maskz_rcp14_ss(__mmask8 __U, __m128 __A, __m128 __B){
  // CHECK-LABEL: test_mm_maskz_rcp14_ss
  // CHECK: @llvm.x86.avx512.rcp14.ss
  return _mm_maskz_rcp14_ss(__U, __A, __B);
}

__m128d test_mm_mask_getexp_sd(__m128d __W, __mmask8 __U, __m128d __A, __m128d __B){
  // CHECK-LABEL: test_mm_mask_getexp_sd
  // CHECK: @llvm.x86.avx512.mask.getexp.sd
  return _mm_mask_getexp_sd(__W, __U, __A, __B);
}

__m128d test_mm_mask_getexp_round_sd(__m128d __W, __mmask8 __U, __m128d __A, __m128d __B){
  // CHECK-LABEL: test_mm_mask_getexp_round_sd
  // CHECK: @llvm.x86.avx512.mask.getexp.sd
  return _mm_mask_getexp_round_sd(__W, __U, __A, __B, _MM_FROUND_NO_EXC);
}

__m128d test_mm_maskz_getexp_sd(__mmask8 __U, __m128d __A, __m128d __B){
  // CHECK-LABEL: test_mm_maskz_getexp_sd
  // CHECK: @llvm.x86.avx512.mask.getexp.sd
  return _mm_maskz_getexp_sd(__U, __A, __B);
}

__m128d test_mm_maskz_getexp_round_sd(__mmask8 __U, __m128d __A, __m128d __B){
  // CHECK-LABEL: test_mm_maskz_getexp_round_sd
  // CHECK: @llvm.x86.avx512.mask.getexp.sd
  return _mm_maskz_getexp_round_sd(__U, __A, __B, _MM_FROUND_NO_EXC);
}

__m128 test_mm_mask_getexp_ss(__m128 __W, __mmask8 __U, __m128 __A, __m128 __B){
  // CHECK-LABEL: test_mm_mask_getexp_ss
  // CHECK: @llvm.x86.avx512.mask.getexp.ss
  return _mm_mask_getexp_ss(__W, __U, __A, __B);
}

__m128 test_mm_mask_getexp_round_ss(__m128 __W, __mmask8 __U, __m128 __A, __m128 __B){
  // CHECK-LABEL: test_mm_mask_getexp_round_ss
  // CHECK: @llvm.x86.avx512.mask.getexp.ss
  return _mm_mask_getexp_round_ss(__W, __U, __A, __B, _MM_FROUND_NO_EXC);
}

__m128 test_mm_maskz_getexp_ss(__mmask8 __U, __m128 __A, __m128 __B){
  // CHECK-LABEL: test_mm_maskz_getexp_ss
  // CHECK: @llvm.x86.avx512.mask.getexp.ss
  return _mm_maskz_getexp_ss(__U, __A, __B);
}

__m128 test_mm_maskz_getexp_round_ss(__mmask8 __U, __m128 __A, __m128 __B){
  // CHECK-LABEL: test_mm_maskz_getexp_round_ss
  // CHECK: @llvm.x86.avx512.mask.getexp.ss
  return _mm_maskz_getexp_round_ss(__U, __A, __B, _MM_FROUND_NO_EXC);
}

__m128d test_mm_mask_getmant_sd(__m128d __W, __mmask8 __U, __m128d __A, __m128d __B){
  // CHECK-LABEL: test_mm_mask_getmant_sd
  // CHECK: @llvm.x86.avx512.mask.getmant.sd
  return _mm_mask_getmant_sd(__W, __U, __A, __B, _MM_MANT_NORM_p5_2, _MM_MANT_SIGN_nan);
}

__m128d test_mm_mask_getmant_round_sd(__m128d __W, __mmask8 __U, __m128d __A, __m128d __B){
  // CHECK-LABEL: test_mm_mask_getmant_round_sd
  // CHECK: @llvm.x86.avx512.mask.getmant.sd
  return _mm_mask_getmant_round_sd(__W, __U, __A, __B, _MM_MANT_NORM_p5_2, _MM_MANT_SIGN_nan, _MM_FROUND_NO_EXC);
}

__m128d test_mm_maskz_getmant_sd(__mmask8 __U, __m128d __A, __m128d __B){
  // CHECK-LABEL: test_mm_maskz_getmant_sd
  // CHECK: @llvm.x86.avx512.mask.getmant.sd
  return _mm_maskz_getmant_sd(__U, __A, __B, _MM_MANT_NORM_p5_2, _MM_MANT_SIGN_nan);
}

__m128d test_mm_maskz_getmant_round_sd(__mmask8 __U, __m128d __A, __m128d __B){
  // CHECK-LABEL: test_mm_maskz_getmant_round_sd
  // CHECK: @llvm.x86.avx512.mask.getmant.sd
  return _mm_maskz_getmant_round_sd(__U, __A, __B, _MM_MANT_NORM_p5_2, _MM_MANT_SIGN_nan, _MM_FROUND_NO_EXC);
}

__m128 test_mm_mask_getmant_ss(__m128 __W, __mmask8 __U, __m128 __A, __m128 __B){
  // CHECK-LABEL: test_mm_mask_getmant_ss
  // CHECK: @llvm.x86.avx512.mask.getmant.ss
  return _mm_mask_getmant_ss(__W, __U, __A, __B, _MM_MANT_NORM_p5_2, _MM_MANT_SIGN_nan);
}

__m128 test_mm_mask_getmant_round_ss(__m128 __W, __mmask8 __U, __m128 __A, __m128 __B){
  // CHECK-LABEL: test_mm_mask_getmant_round_ss
  // CHECK: @llvm.x86.avx512.mask.getmant.ss
  return _mm_mask_getmant_round_ss(__W, __U, __A, __B, _MM_MANT_NORM_p5_2, _MM_MANT_SIGN_nan, _MM_FROUND_NO_EXC);
}

__m128 test_mm_maskz_getmant_ss(__mmask8 __U, __m128 __A, __m128 __B){
  // CHECK-LABEL: test_mm_maskz_getmant_ss
  // CHECK: @llvm.x86.avx512.mask.getmant.ss
  return _mm_maskz_getmant_ss(__U, __A, __B, _MM_MANT_NORM_p5_2, _MM_MANT_SIGN_nan);
}

__m128 test_mm_maskz_getmant_round_ss(__mmask8 __U, __m128 __A, __m128 __B){
  // CHECK-LABEL: test_mm_maskz_getmant_round_ss
  // CHECK: @llvm.x86.avx512.mask.getmant.ss
  return _mm_maskz_getmant_round_ss(__U, __A, __B, _MM_MANT_NORM_p5_2, _MM_MANT_SIGN_nan, _MM_FROUND_NO_EXC);
}

__m128 test_mm_mask_fmadd_ss(__m128 __W, __mmask8 __U, __m128 __A, __m128 __B){
  // CHECK-LABEL: test_mm_mask_fmadd_ss
  // CHECK: [[A:%.+]] = extractelement <4 x float> [[ORIGA:%.+]], i64 0
  // CHECK-NEXT: [[B:%.+]] = extractelement <4 x float> %{{.*}}, i64 0
  // CHECK-NEXT: [[C:%.+]] = extractelement <4 x float> %{{.*}}, i64 0
  // CHECK-NEXT: [[FMA:%.+]] = call float @llvm.fma.f32(float [[A]], float [[B]], float [[C]])
  // CHECK-NEXT: bitcast i8 %{{.*}} to <8 x i1>
  // CHECK-NEXT: extractelement <8 x i1> %{{.*}}, i64 0
  // CHECK-NEXT: [[SEL:%.+]] = select i1 %{{.*}}, float [[FMA]], float [[A]]
  // CHECK-NEXT: insertelement <4 x float> [[ORIGA]], float [[SEL]], i64 0
  return _mm_mask_fmadd_ss(__W, __U, __A, __B);
}

__m128 test_mm_fmadd_round_ss(__m128 __A, __m128 __B, __m128 __C){
  // CHECK-LABEL: test_mm_fmadd_round_ss
  // CHECK: [[A:%.+]] = extractelement <4 x float> [[ORIGA:%.+]], i64 0
  // CHECK-NEXT: [[B:%.+]] = extractelement <4 x float> %{{.*}}, i64 0
  // CHECK-NEXT: [[C:%.+]] = extractelement <4 x float> %{{.*}}, i64 0
  // CHECK-NEXT: [[FMA:%.+]] = call float @llvm.x86.avx512.vfmadd.f32(float [[A]], float [[B]], float [[C]], i32 11)
  // CHECK-NEXT: insertelement <4 x float> [[ORIGA]], float [[FMA]], i64 0
  return _mm_fmadd_round_ss(__A, __B, __C, _MM_FROUND_TO_ZERO | _MM_FROUND_NO_EXC);
}

__m128 test_mm_mask_fmadd_round_ss(__m128 __W, __mmask8 __U, __m128 __A, __m128 __B){
  // CHECK-LABEL: test_mm_mask_fmadd_round_ss
  // CHECK: [[A:%.+]] = extractelement <4 x float> [[ORIGA:%.+]], i64 0
  // CHECK-NEXT: [[B:%.+]] = extractelement <4 x float> %{{.*}}, i64 0
  // CHECK-NEXT: [[C:%.+]] = extractelement <4 x float> %{{.*}}, i64 0
  // CHECK-NEXT: [[FMA:%.+]] = call float @llvm.x86.avx512.vfmadd.f32(float [[A]], float [[B]], float [[C]], i32 11)
  // CHECK-NEXT: bitcast i8 %{{.*}} to <8 x i1>
  // CHECK-NEXT: extractelement <8 x i1> %{{.*}}, i64 0
  // CHECK-NEXT: [[SEL:%.+]] = select i1 %{{.*}}, float [[FMA]], float [[A]]
  // CHECK-NEXT: insertelement <4 x float> [[ORIGA]], float [[SEL]], i64 0
  return _mm_mask_fmadd_round_ss(__W, __U, __A, __B, _MM_FROUND_TO_ZERO | _MM_FROUND_NO_EXC);
}

__m128 test_mm_maskz_fmadd_ss(__mmask8 __U, __m128 __A, __m128 __B, __m128 __C){
  // CHECK-LABEL: test_mm_maskz_fmadd_ss
  // CHECK: [[A:%.+]] = extractelement <4 x float> [[ORIGA:%.+]], i64 0
  // CHECK-NEXT: [[B:%.+]] = extractelement <4 x float> %{{.*}}, i64 0
  // CHECK-NEXT: [[C:%.+]] = extractelement <4 x float> %{{.*}}, i64 0
  // CHECK-NEXT: [[FMA:%.+]] = call float @llvm.fma.f32(float [[A]], float [[B]], float [[C]])
  // CHECK-NEXT: bitcast i8 %{{.*}} to <8 x i1>
  // CHECK-NEXT: extractelement <8 x i1> %{{.*}}, i64 0
  // CHECK-NEXT: [[SEL:%.+]] = select i1 %{{.*}}, float [[FMA]], float 0.000000e+00
  // CHECK-NEXT: insertelement <4 x float> [[ORIGA]], float [[SEL]], i64 0
  return _mm_maskz_fmadd_ss(__U, __A, __B, __C);
}

__m128 test_mm_maskz_fmadd_round_ss(__mmask8 __U, __m128 __A, __m128 __B, __m128 __C){
  // CHECK-LABEL: test_mm_maskz_fmadd_round_ss
  // CHECK: [[A:%.+]] = extractelement <4 x float> [[ORIGA:%.+]], i64 0
  // CHECK-NEXT: [[B:%.+]] = extractelement <4 x float> %{{.*}}, i64 0
  // CHECK-NEXT: [[C:%.+]] = extractelement <4 x float> %{{.*}}, i64 0
  // CHECK-NEXT: [[FMA:%.+]] = call float @llvm.x86.avx512.vfmadd.f32(float [[A]], float [[B]], float [[C]], i32 11)
  // CHECK-NEXT: bitcast i8 %{{.*}} to <8 x i1>
  // CHECK-NEXT: extractelement <8 x i1> %{{.*}}, i64 0
  // CHECK-NEXT: [[SEL:%.+]] = select i1 %{{.*}}, float [[FMA]], float 0.000000e+00
  // CHECK-NEXT: insertelement <4 x float> [[ORIGA]], float [[SEL]], i64 0
  return _mm_maskz_fmadd_round_ss(__U, __A, __B, __C, _MM_FROUND_TO_ZERO | _MM_FROUND_NO_EXC);
}

__m128 test_mm_mask3_fmadd_ss(__m128 __W, __m128 __X, __m128 __Y, __mmask8 __U){
  // CHECK-LABEL: test_mm_mask3_fmadd_ss
  // CHECK: [[A:%.+]] = extractelement <4 x float> %{{.*}}, i64 0
  // CHECK-NEXT: [[B:%.+]] = extractelement <4 x float> %{{.*}}, i64 0
  // CHECK-NEXT: [[C:%.+]] = extractelement <4 x float> [[ORIGC:%.+]], i64 0
  // CHECK-NEXT: [[FMA:%.+]] = call float @llvm.fma.f32(float [[A]], float [[B]], float [[C]])
  // CHECK-NEXT: bitcast i8 %{{.*}} to <8 x i1>
  // CHECK-NEXT: extractelement <8 x i1> %{{.*}}, i64 0
  // CHECK-NEXT: [[SEL:%.+]] = select i1 %{{.*}}, float [[FMA]], float [[C]]
  // CHECK-NEXT: insertelement <4 x float> [[ORIGC]], float [[SEL]], i64 0
  return _mm_mask3_fmadd_ss(__W, __X, __Y, __U);
}

__m128 test_mm_mask3_fmadd_round_ss(__m128 __W, __m128 __X, __m128 __Y, __mmask8 __U){
  // CHECK-LABEL: test_mm_mask3_fmadd_round_ss
  // CHECK: [[A:%.+]] = extractelement <4 x float> %{{.*}}, i64 0
  // CHECK-NEXT: [[B:%.+]] = extractelement <4 x float> %{{.*}}, i64 0
  // CHECK-NEXT: [[C:%.+]] = extractelement <4 x float> [[ORIGC:%.+]], i64 0
  // CHECK-NEXT: [[FMA:%.+]] = call float @llvm.x86.avx512.vfmadd.f32(float [[A]], float [[B]], float [[C]], i32 11)
  // CHECK-NEXT: bitcast i8 %{{.*}} to <8 x i1>
  // CHECK-NEXT: extractelement <8 x i1> %{{.*}}, i64 0
  // CHECK-NEXT: [[SEL:%.+]] = select i1 %{{.*}}, float [[FMA]], float [[C]]
  // CHECK-NEXT: insertelement <4 x float> [[ORIGC]], float [[SEL]], i64 0
  return _mm_mask3_fmadd_round_ss(__W, __X, __Y, __U, _MM_FROUND_TO_ZERO | _MM_FROUND_NO_EXC);
}

__m128 test_mm_mask_fmsub_ss(__m128 __W, __mmask8 __U, __m128 __A, __m128 __B){
  // CHECK-LABEL: test_mm_mask_fmsub_ss
  // CHECK: [[NEG:%.+]] = fneg <4 x float> %{{.*}}
  // CHECK: [[A:%.+]] = extractelement <4 x float> [[ORIGA:%.+]], i64 0
  // CHECK-NEXT: [[B:%.+]] = extractelement <4 x float> %{{.*}}, i64 0
  // CHECK-NEXT: [[C:%.+]] = extractelement <4 x float> [[NEG]], i64 0
  // CHECK-NEXT: [[FMA:%.+]] = call float @llvm.fma.f32(float [[A]], float [[B]], float [[C]])
  // CHECK-NEXT: bitcast i8 %{{.*}} to <8 x i1>
  // CHECK-NEXT: extractelement <8 x i1> %{{.*}}, i64 0
  // CHECK-NEXT: [[SEL:%.+]] = select i1 %{{.*}}, float [[FMA]], float [[A]]
  // CHECK-NEXT: insertelement <4 x float> [[ORIGA]], float [[SEL]], i64 0
  return _mm_mask_fmsub_ss(__W, __U, __A, __B);
}

__m128 test_mm_fmsub_round_ss(__m128 __A, __m128 __B, __m128 __C){
  // CHECK-LABEL: test_mm_fmsub_round_ss
  // CHECK: [[NEG:%.+]] = fneg <4 x float> %{{.*}}
  // CHECK: [[A:%.+]] = extractelement <4 x float> [[ORIGA:%.+]], i64 0
  // CHECK-NEXT: [[B:%.+]] = extractelement <4 x float> %{{.*}}, i64 0
  // CHECK-NEXT: [[C:%.+]] = extractelement <4 x float> [[NEG]], i64 0
  // CHECK-NEXT: [[FMA:%.+]] = call float @llvm.x86.avx512.vfmadd.f32(float [[A]], float [[B]], float [[C]], i32 11)
  // CHECK-NEXT: insertelement <4 x float> [[ORIGA]], float [[FMA]], i64 0
  return _mm_fmsub_round_ss(__A, __B, __C, _MM_FROUND_TO_ZERO | _MM_FROUND_NO_EXC);
}

__m128 test_mm_mask_fmsub_round_ss(__m128 __W, __mmask8 __U, __m128 __A, __m128 __B){
  // CHECK-LABEL: test_mm_mask_fmsub_round_ss
  // CHECK: [[NEG:%.+]] = fneg <4 x float> %{{.*}}
  // CHECK: [[A:%.+]] = extractelement <4 x float> [[ORIGA:%.+]], i64 0
  // CHECK-NEXT: [[B:%.+]] = extractelement <4 x float> %{{.*}}, i64 0
  // CHECK-NEXT: [[C:%.+]] = extractelement <4 x float> [[NEG]], i64 0
  // CHECK-NEXT: [[FMA:%.+]] = call float @llvm.x86.avx512.vfmadd.f32(float [[A]], float [[B]], float [[C]], i32 11)
  // CHECK-NEXT: bitcast i8 %{{.*}} to <8 x i1>
  // CHECK-NEXT: extractelement <8 x i1> %{{.*}}, i64 0
  // CHECK-NEXT: [[SEL:%.+]] = select i1 %{{.*}}, float [[FMA]], float [[A]]
  // CHECK-NEXT: insertelement <4 x float> [[ORIGA]], float [[SEL]], i64 0
  return _mm_mask_fmsub_round_ss(__W, __U, __A, __B, _MM_FROUND_TO_ZERO | _MM_FROUND_NO_EXC);
}

__m128 test_mm_maskz_fmsub_ss(__mmask8 __U, __m128 __A, __m128 __B, __m128 __C){
  // CHECK-LABEL: test_mm_maskz_fmsub_ss
  // CHECK: [[NEG:%.+]] = fneg <4 x float> %{{.*}}
  // CHECK: [[A:%.+]] = extractelement <4 x float> [[ORIGA:%.+]], i64 0
  // CHECK-NEXT: [[B:%.+]] = extractelement <4 x float> %{{.*}}, i64 0
  // CHECK-NEXT: [[C:%.+]] = extractelement <4 x float> [[NEG]], i64 0
  // CHECK-NEXT: [[FMA:%.+]] = call float @llvm.fma.f32(float [[A]], float [[B]], float [[C]])
  // CHECK-NEXT: bitcast i8 %{{.*}} to <8 x i1>
  // CHECK-NEXT: extractelement <8 x i1> %{{.*}}, i64 0
  // CHECK-NEXT: [[SEL:%.+]] = select i1 %{{.*}}, float [[FMA]], float 0.000000e+00
  // CHECK-NEXT: insertelement <4 x float> [[ORIGA]], float [[SEL]], i64 0
  return _mm_maskz_fmsub_ss(__U, __A, __B, __C);
}

__m128 test_mm_maskz_fmsub_round_ss(__mmask8 __U, __m128 __A, __m128 __B, __m128 __C){
  // CHECK-LABEL: test_mm_maskz_fmsub_round_ss
  // CHECK: [[NEG:%.+]] = fneg <4 x float> %{{.*}}
  // CHECK: [[A:%.+]] = extractelement <4 x float> [[ORIGA:%.+]], i64 0
  // CHECK-NEXT: [[B:%.+]] = extractelement <4 x float> %{{.*}}, i64 0
  // CHECK-NEXT: [[C:%.+]] = extractelement <4 x float> [[NEG]], i64 0
  // CHECK-NEXT: [[FMA:%.+]] = call float @llvm.x86.avx512.vfmadd.f32(float [[A]], float [[B]], float [[C]], i32 11)
  // CHECK-NEXT: bitcast i8 %{{.*}} to <8 x i1>
  // CHECK-NEXT: extractelement <8 x i1> %{{.*}}, i64 0
  // CHECK-NEXT: [[SEL:%.+]] = select i1 %{{.*}}, float [[FMA]], float 0.000000e+00
  // CHECK-NEXT: insertelement <4 x float> [[ORIGA]], float [[SEL]], i64 0
  return _mm_maskz_fmsub_round_ss(__U, __A, __B, __C, _MM_FROUND_TO_ZERO | _MM_FROUND_NO_EXC);
}

__m128 test_mm_mask3_fmsub_ss(__m128 __W, __m128 __X, __m128 __Y, __mmask8 __U){
  // CHECK-LABEL: test_mm_mask3_fmsub_ss
  // CHECK: [[NEG:%.+]] = fneg <4 x float> [[ORIGC:%.+]]
  // CHECK: [[A:%.+]] = extractelement <4 x float> %{{.*}}, i64 0
  // CHECK-NEXT: [[B:%.+]] = extractelement <4 x float> %{{.*}}, i64 0
  // CHECK-NEXT: [[C:%.+]] = extractelement <4 x float> [[NEG]], i64 0
  // CHECK-NEXT: [[FMA:%.+]] = call float @llvm.fma.f32(float [[A]], float [[B]], float [[C]])
  // CHECK-NEXT: [[C2:%.+]] = extractelement <4 x float> [[ORIGC]], i64 0
  // CHECK-NEXT: bitcast i8 %{{.*}} to <8 x i1>
  // CHECK-NEXT: extractelement <8 x i1> %{{.*}}, i64 0
  // CHECK-NEXT: [[SEL:%.+]] = select i1 %{{.*}}, float [[FMA]], float [[C2]]
  // CHECK-NEXT: insertelement <4 x float> [[ORIGC]], float [[SEL]], i64 0
  return _mm_mask3_fmsub_ss(__W, __X, __Y, __U);
}

__m128 test_mm_mask3_fmsub_round_ss(__m128 __W, __m128 __X, __m128 __Y, __mmask8 __U){
  // CHECK-LABEL: test_mm_mask3_fmsub_round_ss
  // CHECK: [[NEG:%.+]] = fneg <4 x float> [[ORIGC:%.+]]
  // CHECK: [[A:%.+]] = extractelement <4 x float> %{{.*}}, i64 0
  // CHECK-NEXT: [[B:%.+]] = extractelement <4 x float> %{{.*}}, i64 0
  // CHECK-NEXT: [[C:%.+]] = extractelement <4 x float> [[NEG]], i64 0
  // CHECK-NEXT: [[FMA:%.+]] = call float @llvm.x86.avx512.vfmadd.f32(float [[A]], float [[B]], float [[C]], i32 11)
  // CHECK-NEXT: [[C2:%.+]] = extractelement <4 x float> [[ORIGC]], i64 0
  // CHECK-NEXT: bitcast i8 %{{.*}} to <8 x i1>
  // CHECK-NEXT: extractelement <8 x i1> %{{.*}}, i64 0
  // CHECK-NEXT: [[SEL:%.+]] = select i1 %{{.*}}, float [[FMA]], float [[C2]]
  // CHECK-NEXT: insertelement <4 x float> [[ORIGC]], float [[SEL]], i64 0
  return _mm_mask3_fmsub_round_ss(__W, __X, __Y, __U, _MM_FROUND_TO_ZERO | _MM_FROUND_NO_EXC);
}

__m128 test_mm_mask_fnmadd_ss(__m128 __W, __mmask8 __U, __m128 __A, __m128 __B){
  // CHECK-LABEL: test_mm_mask_fnmadd_ss
  // CHECK: [[NEG:%.+]] = fneg <4 x float> %{{.*}}
  // CHECK: [[A:%.+]] = extractelement <4 x float> [[ORIGA:%.+]], i64 0
  // CHECK-NEXT: [[B:%.+]] = extractelement <4 x float> [[NEG]], i64 0
  // CHECK-NEXT: [[C:%.+]] = extractelement <4 x float> %{{.*}}, i64 0
  // CHECK-NEXT: [[FMA:%.+]] = call float @llvm.fma.f32(float [[A]], float [[B]], float [[C]])
  // CHECK-NEXT: bitcast i8 %{{.*}} to <8 x i1>
  // CHECK-NEXT: extractelement <8 x i1> %{{.*}}, i64 0
  // CHECK-NEXT: [[SEL:%.+]] = select i1 %{{.*}}, float [[FMA]], float [[A]]
  // CHECK-NEXT: insertelement <4 x float> [[ORIGA]], float [[SEL]], i64 0
  return _mm_mask_fnmadd_ss(__W, __U, __A, __B);
}

__m128 test_mm_fnmadd_round_ss(__m128 __A, __m128 __B, __m128 __C){
  // CHECK-LABEL: test_mm_fnmadd_round_ss
  // CHECK: [[NEG:%.+]] = fneg <4 x float> %{{.*}}
  // CHECK: [[A:%.+]] = extractelement <4 x float> [[ORIGA:%.+]], i64 0
  // CHECK-NEXT: [[B:%.+]] = extractelement <4 x float> [[NEG]], i64 0
  // CHECK-NEXT: [[C:%.+]] = extractelement <4 x float> %{{.*}}, i64 0
  // CHECK-NEXT: [[FMA:%.+]] = call float @llvm.x86.avx512.vfmadd.f32(float [[A]], float [[B]], float [[C]], i32 11)
  // CHECK-NEXT: insertelement <4 x float> [[ORIGA]], float [[FMA]], i64 0
  return _mm_fnmadd_round_ss(__A, __B, __C, _MM_FROUND_TO_ZERO | _MM_FROUND_NO_EXC);
}

__m128 test_mm_mask_fnmadd_round_ss(__m128 __W, __mmask8 __U, __m128 __A, __m128 __B){
  // CHECK-LABEL: test_mm_mask_fnmadd_round_ss
  // CHECK: [[NEG:%.+]] = fneg <4 x float> %{{.*}}
  // CHECK: [[A:%.+]] = extractelement <4 x float> [[ORIGA:%.+]], i64 0
  // CHECK-NEXT: [[B:%.+]] = extractelement <4 x float> [[NEG]], i64 0
  // CHECK-NEXT: [[C:%.+]] = extractelement <4 x float> %{{.*}}, i64 0
  // CHECK-NEXT: [[FMA:%.+]] = call float @llvm.x86.avx512.vfmadd.f32(float [[A]], float [[B]], float [[C]], i32 11)
  // CHECK-NEXT: bitcast i8 %{{.*}} to <8 x i1>
  // CHECK-NEXT: extractelement <8 x i1> %{{.*}}, i64 0
  // CHECK-NEXT: [[SEL:%.+]] = select i1 %{{.*}}, float [[FMA]], float [[A]]
  // CHECK-NEXT: insertelement <4 x float> [[ORIGA]], float [[SEL]], i64 0
  return _mm_mask_fnmadd_round_ss(__W, __U, __A, __B, _MM_FROUND_TO_ZERO | _MM_FROUND_NO_EXC);
}

__m128 test_mm_maskz_fnmadd_ss(__mmask8 __U, __m128 __A, __m128 __B, __m128 __C){
  // CHECK-LABEL: test_mm_maskz_fnmadd_ss
  // CHECK: [[NEG:%.+]] = fneg <4 x float> %{{.*}}
  // CHECK: [[A:%.+]] = extractelement <4 x float> [[ORIGA:%.+]], i64 0
  // CHECK-NEXT: [[B:%.+]] = extractelement <4 x float> [[NEG]], i64 0
  // CHECK-NEXT: [[C:%.+]] = extractelement <4 x float> %{{.*}}, i64 0
  // CHECK-NEXT: [[FMA:%.+]] = call float @llvm.fma.f32(float [[A]], float [[B]], float [[C]])
  // CHECK-NEXT: bitcast i8 %{{.*}} to <8 x i1>
  // CHECK-NEXT: extractelement <8 x i1> %{{.*}}, i64 0
  // CHECK-NEXT: [[SEL:%.+]] = select i1 %{{.*}}, float [[FMA]], float 0.000000e+00
  // CHECK-NEXT: insertelement <4 x float> [[ORIGA]], float [[SEL]], i64 0
  return _mm_maskz_fnmadd_ss(__U, __A, __B, __C);
}

__m128 test_mm_maskz_fnmadd_round_ss(__mmask8 __U, __m128 __A, __m128 __B, __m128 __C){
  // CHECK-LABEL: test_mm_maskz_fnmadd_round_ss
  // CHECK: [[NEG:%.+]] = fneg <4 x float> %{{.*}}
  // CHECK: [[A:%.+]] = extractelement <4 x float> [[ORIGA:%.+]], i64 0
  // CHECK-NEXT: [[B:%.+]] = extractelement <4 x float> [[NEG]], i64 0
  // CHECK-NEXT: [[C:%.+]] = extractelement <4 x float> %{{.*}}, i64 0
  // CHECK-NEXT: [[FMA:%.+]] = call float @llvm.x86.avx512.vfmadd.f32(float [[A]], float [[B]], float [[C]], i32 11)
  // CHECK-NEXT: bitcast i8 %{{.*}} to <8 x i1>
  // CHECK-NEXT: extractelement <8 x i1> %{{.*}}, i64 0
  // CHECK-NEXT: [[SEL:%.+]] = select i1 %{{.*}}, float [[FMA]], float 0.000000e+00
  // CHECK-NEXT: insertelement <4 x float> [[ORIGA]], float [[SEL]], i64 0
  return _mm_maskz_fnmadd_round_ss(__U, __A, __B, __C, _MM_FROUND_TO_ZERO | _MM_FROUND_NO_EXC);
}

__m128 test_mm_mask3_fnmadd_ss(__m128 __W, __m128 __X, __m128 __Y, __mmask8 __U){
  // CHECK-LABEL: test_mm_mask3_fnmadd_ss
  // CHECK: [[NEG:%.+]] = fneg <4 x float> %{{.*}}
  // CHECK: [[A:%.+]] = extractelement <4 x float> %{{.*}}, i64 0
  // CHECK-NEXT: [[B:%.+]] = extractelement <4 x float> [[NEG]], i64 0
  // CHECK-NEXT: [[C:%.+]] = extractelement <4 x float> [[ORIGC:%.+]], i64 0
  // CHECK-NEXT: [[FMA:%.+]] = call float @llvm.fma.f32(float [[A]], float [[B]], float [[C]])
  // CHECK-NEXT: bitcast i8 %{{.*}} to <8 x i1>
  // CHECK-NEXT: extractelement <8 x i1> %{{.*}}, i64 0
  // CHECK-NEXT: [[SEL:%.+]] = select i1 %{{.*}}, float [[FMA]], float [[C]]
  // CHECK-NEXT: insertelement <4 x float> [[ORIGC]], float [[SEL]], i64 0
  return _mm_mask3_fnmadd_ss(__W, __X, __Y, __U);
}

__m128 test_mm_mask3_fnmadd_round_ss(__m128 __W, __m128 __X, __m128 __Y, __mmask8 __U){
  // CHECK-LABEL: test_mm_mask3_fnmadd_round_ss
  // CHECK: [[NEG:%.+]] = fneg <4 x float> %{{.*}}
  // CHECK: [[A:%.+]] = extractelement <4 x float> %{{.*}}, i64 0
  // CHECK-NEXT: [[B:%.+]] = extractelement <4 x float> [[NEG]], i64 0
  // CHECK-NEXT: [[C:%.+]] = extractelement <4 x float> [[ORIGC:%.+]], i64 0
  // CHECK-NEXT: [[FMA:%.+]] = call float @llvm.x86.avx512.vfmadd.f32(float [[A]], float [[B]], float [[C]], i32 11)
  // CHECK-NEXT: bitcast i8 %{{.*}} to <8 x i1>
  // CHECK-NEXT: extractelement <8 x i1> %{{.*}}, i64 0
  // CHECK-NEXT: [[SEL:%.+]] = select i1 %{{.*}}, float [[FMA]], float [[C]]
  // CHECK-NEXT: insertelement <4 x float> [[ORIGC]], float [[SEL]], i64 0
  return _mm_mask3_fnmadd_round_ss(__W, __X, __Y, __U, _MM_FROUND_TO_ZERO | _MM_FROUND_NO_EXC);
}

__m128 test_mm_mask_fnmsub_ss(__m128 __W, __mmask8 __U, __m128 __A, __m128 __B){
  // CHECK-LABEL: test_mm_mask_fnmsub_ss
  // CHECK: [[NEG:%.+]] = fneg <4 x float> %{{.*}}
  // CHECK: [[NEG2:%.+]] = fneg <4 x float> %{{.*}}
  // CHECK: [[A:%.+]] = extractelement <4 x float> [[ORIGA:%.+]], i64 0
  // CHECK-NEXT: [[B:%.+]] = extractelement <4 x float> [[NEG]], i64 0
  // CHECK-NEXT: [[C:%.+]] = extractelement <4 x float> [[NEG2]], i64 0
  // CHECK-NEXT: [[FMA:%.+]] = call float @llvm.fma.f32(float [[A]], float [[B]], float [[C]])
  // CHECK-NEXT: bitcast i8 %{{.*}} to <8 x i1>
  // CHECK-NEXT: extractelement <8 x i1> %{{.*}}, i64 0
  // CHECK-NEXT: [[SEL:%.+]] = select i1 %{{.*}}, float [[FMA]], float [[A]]
  // CHECK-NEXT: insertelement <4 x float> [[ORIGA]], float [[SEL]], i64 0
  return _mm_mask_fnmsub_ss(__W, __U, __A, __B);
}

__m128 test_mm_fnmsub_round_ss(__m128 __A, __m128 __B, __m128 __C){
  // CHECK-LABEL: test_mm_fnmsub_round_ss
  // CHECK: [[NEG:%.+]] = fneg <4 x float> %{{.*}}
  // CHECK: [[NEG2:%.+]] = fneg <4 x float> %{{.*}}
  // CHECK: [[A:%.+]] = extractelement <4 x float> [[ORIGA:%.+]], i64 0
  // CHECK-NEXT: [[B:%.+]] = extractelement <4 x float> [[NEG]], i64 0
  // CHECK-NEXT: [[C:%.+]] = extractelement <4 x float> [[NEG2]], i64 0
  // CHECK-NEXT: [[FMA:%.+]] = call float @llvm.x86.avx512.vfmadd.f32(float [[A]], float [[B]], float [[C]], i32 11)
  // CHECK-NEXT: insertelement <4 x float> [[ORIGA]], float [[FMA]], i64 0
  return _mm_fnmsub_round_ss(__A, __B, __C, _MM_FROUND_TO_ZERO | _MM_FROUND_NO_EXC);
}

__m128 test_mm_mask_fnmsub_round_ss(__m128 __W, __mmask8 __U, __m128 __A, __m128 __B){
  // CHECK-LABEL: test_mm_mask_fnmsub_round_ss
  // CHECK: [[NEG:%.+]] = fneg <4 x float> %{{.*}}
  // CHECK: [[NEG2:%.+]] = fneg <4 x float> %{{.*}}
  // CHECK: [[A:%.+]] = extractelement <4 x float> [[ORIGA:%.+]], i64 0
  // CHECK-NEXT: [[B:%.+]] = extractelement <4 x float> [[NEG]], i64 0
  // CHECK-NEXT: [[C:%.+]] = extractelement <4 x float> [[NEG2]], i64 0
  // CHECK-NEXT: [[FMA:%.+]] = call float @llvm.x86.avx512.vfmadd.f32(float [[A]], float [[B]], float [[C]], i32 11)
  // CHECK-NEXT: bitcast i8 %{{.*}} to <8 x i1>
  // CHECK-NEXT: extractelement <8 x i1> %{{.*}}, i64 0
  // CHECK-NEXT: [[SEL:%.+]] = select i1 %{{.*}}, float [[FMA]], float [[A]]
  // CHECK-NEXT: insertelement <4 x float> [[ORIGA]], float [[SEL]], i64 0
  return _mm_mask_fnmsub_round_ss(__W, __U, __A, __B, _MM_FROUND_TO_ZERO | _MM_FROUND_NO_EXC);
}

__m128 test_mm_maskz_fnmsub_ss(__mmask8 __U, __m128 __A, __m128 __B, __m128 __C){
  // CHECK-LABEL: test_mm_maskz_fnmsub_ss
  // CHECK: [[NEG:%.+]] = fneg <4 x float> %{{.*}}
  // CHECK: [[NEG2:%.+]] = fneg <4 x float> %{{.*}}
  // CHECK: [[A:%.+]] = extractelement <4 x float> [[ORIGA:%.+]], i64 0
  // CHECK-NEXT: [[B:%.+]] = extractelement <4 x float> [[NEG]], i64 0
  // CHECK-NEXT: [[C:%.+]] = extractelement <4 x float> [[NEG2]], i64 0
  // CHECK-NEXT: [[FMA:%.+]] = call float @llvm.fma.f32(float [[A]], float [[B]], float [[C]])
  // CHECK-NEXT: bitcast i8 %{{.*}} to <8 x i1>
  // CHECK-NEXT: extractelement <8 x i1> %{{.*}}, i64 0
  // CHECK-NEXT: [[SEL:%.+]] = select i1 %{{.*}}, float [[FMA]], float 0.000000e+00
  // CHECK-NEXT: insertelement <4 x float> [[ORIGA]], float [[SEL]], i64 0
  return _mm_maskz_fnmsub_ss(__U, __A, __B, __C);
}

__m128 test_mm_maskz_fnmsub_round_ss(__mmask8 __U, __m128 __A, __m128 __B, __m128 __C){
  // CHECK-LABEL: test_mm_maskz_fnmsub_round_ss
  // CHECK: [[NEG:%.+]] = fneg <4 x float> %{{.*}}
  // CHECK: [[NEG2:%.+]] = fneg <4 x float> %{{.*}}
  // CHECK: [[A:%.+]] = extractelement <4 x float> [[ORIGA:%.+]], i64 0
  // CHECK-NEXT: [[B:%.+]] = extractelement <4 x float> [[NEG]], i64 0
  // CHECK-NEXT: [[C:%.+]] = extractelement <4 x float> [[NEG2]], i64 0
  // CHECK-NEXT: [[FMA:%.+]] = call float @llvm.x86.avx512.vfmadd.f32(float [[A]], float [[B]], float [[C]], i32 11)
  // CHECK-NEXT: bitcast i8 %{{.*}} to <8 x i1>
  // CHECK-NEXT: extractelement <8 x i1> %{{.*}}, i64 0
  // CHECK-NEXT: [[SEL:%.+]] = select i1 %{{.*}}, float [[FMA]], float 0.000000e+00
  // CHECK-NEXT: insertelement <4 x float> [[ORIGA]], float [[SEL]], i64 0
  return _mm_maskz_fnmsub_round_ss(__U, __A, __B, __C, _MM_FROUND_TO_ZERO | _MM_FROUND_NO_EXC);
}

__m128 test_mm_mask3_fnmsub_ss(__m128 __W, __m128 __X, __m128 __Y, __mmask8 __U){
  // CHECK-LABEL: test_mm_mask3_fnmsub_ss
  // CHECK: [[NEG:%.+]] = fneg <4 x float> %{{.*}}
  // CHECK: [[NEG2:%.+]] = fneg <4 x float> [[ORIGC:%.+]]
  // CHECK: [[A:%.+]] = extractelement <4 x float> %{{.*}}, i64 0
  // CHECK-NEXT: [[B:%.+]] = extractelement <4 x float> [[NEG]], i64 0
  // CHECK-NEXT: [[C:%.+]] = extractelement <4 x float> [[NEG2]], i64 0
  // CHECK-NEXT: [[FMA:%.+]] = call float @llvm.fma.f32(float [[A]], float [[B]], float [[C]])
  // CHECK-NEXT: [[C2:%.+]] = extractelement <4 x float> [[ORIGC]], i64 0
  // CHECK-NEXT: bitcast i8 %{{.*}} to <8 x i1>
  // CHECK-NEXT: extractelement <8 x i1> %{{.*}}, i64 0
  // CHECK-NEXT: [[SEL:%.+]] = select i1 %{{.*}}, float [[FMA]], float [[C2]]
  // CHECK-NEXT: insertelement <4 x float> [[ORIGC]], float [[SEL]], i64 0
  return _mm_mask3_fnmsub_ss(__W, __X, __Y, __U);
}

__m128 test_mm_mask3_fnmsub_round_ss(__m128 __W, __m128 __X, __m128 __Y, __mmask8 __U){
  // CHECK-LABEL: test_mm_mask3_fnmsub_round_ss
  // CHECK: [[NEG:%.+]] = fneg <4 x float> %{{.*}}
  // CHECK: [[NEG2:%.+]] = fneg <4 x float> [[ORIGC:%.+]]
  // CHECK: [[A:%.+]] = extractelement <4 x float> %{{.*}}, i64 0
  // CHECK-NEXT: [[B:%.+]] = extractelement <4 x float> [[NEG]], i64 0
  // CHECK-NEXT: [[C:%.+]] = extractelement <4 x float> [[NEG2]], i64 0
  // CHECK-NEXT: [[FMA:%.+]] = call float @llvm.x86.avx512.vfmadd.f32(float [[A]], float [[B]], float [[C]], i32 11)
  // CHECK-NEXT: [[C2:%.+]] = extractelement <4 x float> [[ORIGC]], i64 0
  // CHECK-NEXT: bitcast i8 %{{.*}} to <8 x i1>
  // CHECK-NEXT: extractelement <8 x i1> %{{.*}}, i64 0
  // CHECK-NEXT: [[SEL:%.+]] = select i1 %{{.*}}, float [[FMA]], float [[C2]]
  // CHECK-NEXT: insertelement <4 x float> [[ORIGC]], float [[SEL]], i64 0
  return _mm_mask3_fnmsub_round_ss(__W, __X, __Y, __U, _MM_FROUND_TO_ZERO | _MM_FROUND_NO_EXC);
}

__m128d test_mm_mask_fmadd_sd(__m128d __W, __mmask8 __U, __m128d __A, __m128d __B){
  // CHECK-LABEL: test_mm_mask_fmadd_sd
  // CHECK: [[A:%.+]] = extractelement <2 x double> [[ORIGA:%.+]], i64 0
  // CHECK-NEXT: [[B:%.+]] = extractelement <2 x double> %{{.*}}, i64 0
  // CHECK-NEXT: [[C:%.+]] = extractelement <2 x double> %{{.*}}, i64 0
  // CHECK-NEXT: [[FMA:%.+]] = call double @llvm.fma.f64(double [[A]], double [[B]], double [[C]])
  // CHECK-NEXT: bitcast i8 %{{.*}} to <8 x i1>
  // CHECK-NEXT: extractelement <8 x i1> %{{.*}}, i64 0
  // CHECK-NEXT: [[SEL:%.+]] = select i1 %{{.*}}, double [[FMA]], double [[A]]
  // CHECK-NEXT: insertelement <2 x double> [[ORIGA]], double [[SEL]], i64 0
  return _mm_mask_fmadd_sd(__W, __U, __A, __B);
}

__m128d test_mm_fmadd_round_sd(__m128d __A, __m128d __B, __m128d __C){
  // CHECK-LABEL: test_mm_fmadd_round_sd
  // CHECK: [[A:%.+]] = extractelement <2 x double> [[ORIGA:%.+]], i64 0
  // CHECK-NEXT: [[B:%.+]] = extractelement <2 x double> %{{.*}}, i64 0
  // CHECK-NEXT: [[C:%.+]] = extractelement <2 x double> %{{.*}}, i64 0
  // CHECK-NEXT: [[FMA:%.+]] = call double @llvm.x86.avx512.vfmadd.f64(double [[A]], double [[B]], double [[C]], i32 11)
  // CHECK-NEXT: insertelement <2 x double> [[ORIGA]], double [[FMA]], i64 0
  return _mm_fmadd_round_sd(__A, __B, __C, _MM_FROUND_TO_ZERO | _MM_FROUND_NO_EXC);
}

__m128d test_mm_mask_fmadd_round_sd(__m128d __W, __mmask8 __U, __m128d __A, __m128d __B){
  // CHECK-LABEL: test_mm_mask_fmadd_round_sd
  // CHECK: [[A:%.+]] = extractelement <2 x double> [[ORIGA:%.+]], i64 0
  // CHECK-NEXT: [[B:%.+]] = extractelement <2 x double> %{{.*}}, i64 0
  // CHECK-NEXT: [[C:%.+]] = extractelement <2 x double> %{{.*}}, i64 0
  // CHECK-NEXT: [[FMA:%.+]] = call double @llvm.x86.avx512.vfmadd.f64(double [[A]], double [[B]], double [[C]], i32 11)
  // CHECK-NEXT: bitcast i8 %{{.*}} to <8 x i1>
  // CHECK-NEXT: extractelement <8 x i1> %{{.*}}, i64 0
  // CHECK-NEXT: [[SEL:%.+]] = select i1 %{{.*}}, double [[FMA]], double [[A]]
  // CHECK-NEXT: insertelement <2 x double> [[ORIGA]], double [[SEL]], i64 0
  return _mm_mask_fmadd_round_sd(__W, __U, __A, __B, _MM_FROUND_TO_ZERO | _MM_FROUND_NO_EXC);
}

__m128d test_mm_maskz_fmadd_sd(__mmask8 __U, __m128d __A, __m128d __B, __m128d __C){
  // CHECK-LABEL: test_mm_maskz_fmadd_sd
  // CHECK: [[A:%.+]] = extractelement <2 x double> [[ORIGA:%.+]], i64 0
  // CHECK-NEXT: [[B:%.+]] = extractelement <2 x double> %{{.*}}, i64 0
  // CHECK-NEXT: [[C:%.+]] = extractelement <2 x double> %{{.*}}, i64 0
  // CHECK-NEXT: [[FMA:%.+]] = call double @llvm.fma.f64(double [[A]], double [[B]], double [[C]])
  // CHECK-NEXT: bitcast i8 %{{.*}} to <8 x i1>
  // CHECK-NEXT: extractelement <8 x i1> %{{.*}}, i64 0
  // CHECK-NEXT: [[SEL:%.+]] = select i1 %{{.*}}, double [[FMA]], double 0.000000e+00
  // CHECK-NEXT: insertelement <2 x double> [[ORIGA]], double [[SEL]], i64 0
  return _mm_maskz_fmadd_sd(__U, __A, __B, __C);
}

__m128d test_mm_maskz_fmadd_round_sd(__mmask8 __U, __m128d __A, __m128d __B, __m128d __C){
  // CHECK-LABEL: test_mm_maskz_fmadd_round_sd
  // CHECK: [[A:%.+]] = extractelement <2 x double> [[ORIGA:%.+]], i64 0
  // CHECK-NEXT: [[B:%.+]] = extractelement <2 x double> %{{.*}}, i64 0
  // CHECK-NEXT: [[C:%.+]] = extractelement <2 x double> %{{.*}}, i64 0
  // CHECK-NEXT: [[FMA:%.+]] = call double @llvm.x86.avx512.vfmadd.f64(double [[A]], double [[B]], double [[C]], i32 11)
  // CHECK-NEXT: bitcast i8 %{{.*}} to <8 x i1>
  // CHECK-NEXT: extractelement <8 x i1> %{{.*}}, i64 0
  // CHECK-NEXT: [[SEL:%.+]] = select i1 %{{.*}}, double [[FMA]], double 0.000000e+00
  // CHECK-NEXT: insertelement <2 x double> [[ORIGA]], double [[SEL]], i64 0
  return _mm_maskz_fmadd_round_sd(__U, __A, __B, __C, _MM_FROUND_TO_ZERO | _MM_FROUND_NO_EXC);
}

__m128d test_mm_mask3_fmadd_sd(__m128d __W, __m128d __X, __m128d __Y, __mmask8 __U){
  // CHECK-LABEL: test_mm_mask3_fmadd_sd
  // CHECK: [[A:%.+]] = extractelement <2 x double> %{{.*}}, i64 0
  // CHECK-NEXT: [[B:%.+]] = extractelement <2 x double> %{{.*}}, i64 0
  // CHECK-NEXT: [[C:%.+]] = extractelement <2 x double> [[ORIGC:%.+]], i64 0
  // CHECK-NEXT: [[FMA:%.+]] = call double @llvm.fma.f64(double [[A]], double [[B]], double [[C]])
  // CHECK-NEXT: bitcast i8 %{{.*}} to <8 x i1>
  // CHECK-NEXT: extractelement <8 x i1> %{{.*}}, i64 0
  // CHECK-NEXT: [[SEL:%.+]] = select i1 %{{.*}}, double [[FMA]], double [[C]]
  // CHECK-NEXT: insertelement <2 x double> [[ORIGC]], double [[SEL]], i64 0
  return _mm_mask3_fmadd_sd(__W, __X, __Y, __U);
}

__m128d test_mm_mask3_fmadd_round_sd(__m128d __W, __m128d __X, __m128d __Y, __mmask8 __U){
  // CHECK-LABEL: test_mm_mask3_fmadd_round_sd
  // CHECK: [[A:%.+]] = extractelement <2 x double> %{{.*}}, i64 0
  // CHECK-NEXT: [[B:%.+]] = extractelement <2 x double> %{{.*}}, i64 0
  // CHECK-NEXT: [[C:%.+]] = extractelement <2 x double> [[ORIGC:%.+]], i64 0
  // CHECK-NEXT: [[FMA:%.+]] = call double @llvm.x86.avx512.vfmadd.f64(double [[A]], double [[B]], double [[C]], i32 11)
  // CHECK-NEXT: bitcast i8 %{{.*}} to <8 x i1>
  // CHECK-NEXT: extractelement <8 x i1> %{{.*}}, i64 0
  // CHECK-NEXT: [[SEL:%.+]] = select i1 %{{.*}}, double [[FMA]], double [[C]]
  // CHECK-NEXT: insertelement <2 x double> [[ORIGC]], double [[SEL]], i64 0
  return _mm_mask3_fmadd_round_sd(__W, __X, __Y, __U, _MM_FROUND_TO_ZERO | _MM_FROUND_NO_EXC);
}

__m128d test_mm_mask_fmsub_sd(__m128d __W, __mmask8 __U, __m128d __A, __m128d __B){
  // CHECK-LABEL: test_mm_mask_fmsub_sd
  // CHECK: [[NEG:%.+]] = fneg <2 x double> %{{.*}}
  // CHECK: [[A:%.+]] = extractelement <2 x double> [[ORIGA:%.+]], i64 0
  // CHECK-NEXT: [[B:%.+]] = extractelement <2 x double> %{{.*}}, i64 0
  // CHECK-NEXT: [[C:%.+]] = extractelement <2 x double> [[NEG]], i64 0
  // CHECK-NEXT: [[FMA:%.+]] = call double @llvm.fma.f64(double [[A]], double [[B]], double [[C]])
  // CHECK-NEXT: bitcast i8 %{{.*}} to <8 x i1>
  // CHECK-NEXT: extractelement <8 x i1> %{{.*}}, i64 0
  // CHECK-NEXT: [[SEL:%.+]] = select i1 %{{.*}}, double [[FMA]], double [[A]]
  // CHECK-NEXT: insertelement <2 x double> [[ORIGA]], double [[SEL]], i64 0
  return _mm_mask_fmsub_sd(__W, __U, __A, __B);
}

__m128d test_mm_fmsub_round_sd(__m128d __A, __m128d __B, __m128d __C){
  // CHECK-LABEL: test_mm_fmsub_round_sd
  // CHECK: [[NEG:%.+]] = fneg <2 x double> %{{.*}}
  // CHECK: [[A:%.+]] = extractelement <2 x double> [[ORIGA:%.+]], i64 0
  // CHECK-NEXT: [[B:%.+]] = extractelement <2 x double> %{{.*}}, i64 0
  // CHECK-NEXT: [[C:%.+]] = extractelement <2 x double> [[NEG]], i64 0
  // CHECK-NEXT: [[FMA:%.+]] = call double @llvm.x86.avx512.vfmadd.f64(double [[A]], double [[B]], double [[C]], i32 11)
  // CHECK-NEXT: insertelement <2 x double> [[ORIGA]], double [[FMA]], i64 0
  return _mm_fmsub_round_sd(__A, __B, __C, _MM_FROUND_TO_ZERO | _MM_FROUND_NO_EXC);
}

__m128d test_mm_mask_fmsub_round_sd(__m128d __W, __mmask8 __U, __m128d __A, __m128d __B){
  // CHECK-LABEL: test_mm_mask_fmsub_round_sd
  // CHECK: [[NEG:%.+]] = fneg <2 x double> %{{.*}}
  // CHECK: [[A:%.+]] = extractelement <2 x double> [[ORIGA:%.+]], i64 0
  // CHECK-NEXT: [[B:%.+]] = extractelement <2 x double> %{{.*}}, i64 0
  // CHECK-NEXT: [[C:%.+]] = extractelement <2 x double> [[NEG]], i64 0
  // CHECK-NEXT: [[FMA:%.+]] = call double @llvm.x86.avx512.vfmadd.f64(double [[A]], double [[B]], double [[C]], i32 11)
  // CHECK-NEXT: bitcast i8 %{{.*}} to <8 x i1>
  // CHECK-NEXT: extractelement <8 x i1> %{{.*}}, i64 0
  // CHECK-NEXT: [[SEL:%.+]] = select i1 %{{.*}}, double [[FMA]], double [[A]]
  // CHECK-NEXT: insertelement <2 x double> [[ORIGA]], double [[SEL]], i64 0
  return _mm_mask_fmsub_round_sd(__W, __U, __A, __B, _MM_FROUND_TO_ZERO | _MM_FROUND_NO_EXC);
}

__m128d test_mm_maskz_fmsub_sd(__mmask8 __U, __m128d __A, __m128d __B, __m128d __C){
  // CHECK-LABEL: test_mm_maskz_fmsub_sd
  // CHECK: [[NEG:%.+]] = fneg <2 x double> %{{.*}}
  // CHECK: [[A:%.+]] = extractelement <2 x double> [[ORIGA:%.+]], i64 0
  // CHECK-NEXT: [[B:%.+]] = extractelement <2 x double> %{{.*}}, i64 0
  // CHECK-NEXT: [[C:%.+]] = extractelement <2 x double> [[NEG]], i64 0
  // CHECK-NEXT: [[FMA:%.+]] = call double @llvm.fma.f64(double [[A]], double [[B]], double [[C]])
  // CHECK-NEXT: bitcast i8 %{{.*}} to <8 x i1>
  // CHECK-NEXT: extractelement <8 x i1> %{{.*}}, i64 0
  // CHECK-NEXT: [[SEL:%.+]] = select i1 %{{.*}}, double [[FMA]], double 0.000000e+00
  // CHECK-NEXT: insertelement <2 x double> [[ORIGA]], double [[SEL]], i64 0
  return _mm_maskz_fmsub_sd(__U, __A, __B, __C);
}

__m128d test_mm_maskz_fmsub_round_sd(__mmask8 __U, __m128d __A, __m128d __B, __m128d __C){
  // CHECK-LABEL: test_mm_maskz_fmsub_round_sd
  // CHECK: [[NEG:%.+]] = fneg <2 x double> %{{.*}}
  // CHECK: [[A:%.+]] = extractelement <2 x double> [[ORIGA:%.+]], i64 0
  // CHECK-NEXT: [[B:%.+]] = extractelement <2 x double> %{{.*}}, i64 0
  // CHECK-NEXT: [[C:%.+]] = extractelement <2 x double> [[NEG]], i64 0
  // CHECK-NEXT: [[FMA:%.+]] = call double @llvm.x86.avx512.vfmadd.f64(double [[A]], double [[B]], double [[C]], i32 11)
  // CHECK-NEXT: bitcast i8 %{{.*}} to <8 x i1>
  // CHECK-NEXT: extractelement <8 x i1> %{{.*}}, i64 0
  // CHECK-NEXT: [[SEL:%.+]] = select i1 %{{.*}}, double [[FMA]], double 0.000000e+00
  // CHECK-NEXT: insertelement <2 x double> [[ORIGA]], double [[SEL]], i64 0
  return _mm_maskz_fmsub_round_sd(__U, __A, __B, __C, _MM_FROUND_TO_ZERO | _MM_FROUND_NO_EXC);
}

__m128d test_mm_mask3_fmsub_sd(__m128d __W, __m128d __X, __m128d __Y, __mmask8 __U){
  // CHECK-LABEL: test_mm_mask3_fmsub_sd
  // CHECK: [[NEG:%.+]] = fneg <2 x double> [[ORIGC:%.+]]
  // CHECK: [[A:%.+]] = extractelement <2 x double> %{{.*}}, i64 0
  // CHECK-NEXT: [[B:%.+]] = extractelement <2 x double> %{{.*}}, i64 0
  // CHECK-NEXT: [[C:%.+]] = extractelement <2 x double> [[NEG]], i64 0
  // CHECK-NEXT: [[FMA:%.+]] = call double @llvm.fma.f64(double [[A]], double [[B]], double [[C]])
  // CHECK-NEXT: [[C2:%.+]] = extractelement <2 x double> [[ORIGC]], i64 0
  // CHECK-NEXT: bitcast i8 %{{.*}} to <8 x i1>
  // CHECK-NEXT: extractelement <8 x i1> %{{.*}}, i64 0
  // CHECK-NEXT: [[SEL:%.+]] = select i1 %{{.*}}, double [[FMA]], double [[C2]]
  // CHECK-NEXT: insertelement <2 x double> [[ORIGC]], double [[SEL]], i64 0
  return _mm_mask3_fmsub_sd(__W, __X, __Y, __U);
}

__m128d test_mm_mask3_fmsub_round_sd(__m128d __W, __m128d __X, __m128d __Y, __mmask8 __U){
  // CHECK-LABEL: test_mm_mask3_fmsub_round_sd
  // CHECK: [[NEG:%.+]] = fneg <2 x double> [[ORIGC:%.+]]
  // CHECK: [[A:%.+]] = extractelement <2 x double> %{{.*}}, i64 0
  // CHECK-NEXT: [[B:%.+]] = extractelement <2 x double> %{{.*}}, i64 0
  // CHECK-NEXT: [[C:%.+]] = extractelement <2 x double> [[NEG]], i64 0
  // CHECK-NEXT: [[FMA:%.+]] = call double @llvm.x86.avx512.vfmadd.f64(double [[A]], double [[B]], double [[C]], i32 11)
  // CHECK-NEXT: [[C2:%.+]] = extractelement <2 x double> [[ORIGC]], i64 0
  // CHECK-NEXT: bitcast i8 %{{.*}} to <8 x i1>
  // CHECK-NEXT: extractelement <8 x i1> %{{.*}}, i64 0
  // CHECK-NEXT: [[SEL:%.+]] = select i1 %{{.*}}, double [[FMA]], double [[C2]]
  // CHECK-NEXT: insertelement <2 x double> [[ORIGC]], double [[SEL]], i64 0
  return _mm_mask3_fmsub_round_sd(__W, __X, __Y, __U, _MM_FROUND_TO_ZERO | _MM_FROUND_NO_EXC);
}

__m128d test_mm_mask_fnmadd_sd(__m128d __W, __mmask8 __U, __m128d __A, __m128d __B){
  // CHECK-LABEL: test_mm_mask_fnmadd_sd
  // CHECK: [[NEG:%.+]] = fneg <2 x double> %{{.*}}
  // CHECK: [[A:%.+]] = extractelement <2 x double> [[ORIGA:%.+]], i64 0
  // CHECK-NEXT: [[B:%.+]] = extractelement <2 x double> [[NEG]], i64 0
  // CHECK-NEXT: [[C:%.+]] = extractelement <2 x double> %{{.*}}, i64 0
  // CHECK-NEXT: [[FMA:%.+]] = call double @llvm.fma.f64(double [[A]], double [[B]], double [[C]])
  // CHECK-NEXT: bitcast i8 %{{.*}} to <8 x i1>
  // CHECK-NEXT: extractelement <8 x i1> %{{.*}}, i64 0
  // CHECK-NEXT: [[SEL:%.+]] = select i1 %{{.*}}, double [[FMA]], double [[A]]
  // CHECK-NEXT: insertelement <2 x double> [[ORIGA]], double [[SEL]], i64 0
  return _mm_mask_fnmadd_sd(__W, __U, __A, __B);
}

__m128d test_mm_fnmadd_round_sd(__m128d __A, __m128d __B, __m128d __C){
  // CHECK-LABEL: test_mm_fnmadd_round_sd
  // CHECK: [[NEG:%.+]] = fneg <2 x double> %{{.*}}
  // CHECK: [[A:%.+]] = extractelement <2 x double> [[ORIGA:%.+]], i64 0
  // CHECK-NEXT: [[B:%.+]] = extractelement <2 x double> [[NEG]], i64 0
  // CHECK-NEXT: [[C:%.+]] = extractelement <2 x double> %{{.*}}, i64 0
  // CHECK-NEXT: [[FMA:%.+]] = call double @llvm.x86.avx512.vfmadd.f64(double [[A]], double [[B]], double [[C]], i32 11)
  // CHECK-NEXT: insertelement <2 x double> [[ORIGA]], double [[FMA]], i64 0
  return _mm_fnmadd_round_sd(__A, __B, __C, _MM_FROUND_TO_ZERO | _MM_FROUND_NO_EXC);
}

__m128d test_mm_mask_fnmadd_round_sd(__m128d __W, __mmask8 __U, __m128d __A, __m128d __B){
  // CHECK-LABEL: test_mm_mask_fnmadd_round_sd
  // CHECK: [[NEG:%.+]] = fneg <2 x double> %{{.*}}
  // CHECK: [[A:%.+]] = extractelement <2 x double> [[ORIGA:%.+]], i64 0
  // CHECK-NEXT: [[B:%.+]] = extractelement <2 x double> [[NEG]], i64 0
  // CHECK-NEXT: [[C:%.+]] = extractelement <2 x double> %{{.*}}, i64 0
  // CHECK-NEXT: [[FMA:%.+]] = call double @llvm.x86.avx512.vfmadd.f64(double [[A]], double [[B]], double [[C]], i32 11)
  // CHECK-NEXT: bitcast i8 %{{.*}} to <8 x i1>
  // CHECK-NEXT: extractelement <8 x i1> %{{.*}}, i64 0
  // CHECK-NEXT: [[SEL:%.+]] = select i1 %{{.*}}, double [[FMA]], double [[A]]
  // CHECK-NEXT: insertelement <2 x double> [[ORIGA]], double [[SEL]], i64 0
  return _mm_mask_fnmadd_round_sd(__W, __U, __A, __B, _MM_FROUND_TO_ZERO | _MM_FROUND_NO_EXC);
}

__m128d test_mm_maskz_fnmadd_sd(__mmask8 __U, __m128d __A, __m128d __B, __m128d __C){
  // CHECK-LABEL: test_mm_maskz_fnmadd_sd
  // CHECK: [[NEG:%.+]] = fneg <2 x double> %{{.*}}
  // CHECK: [[A:%.+]] = extractelement <2 x double> [[ORIGA:%.+]], i64 0
  // CHECK-NEXT: [[B:%.+]] = extractelement <2 x double> [[NEG]], i64 0
  // CHECK-NEXT: [[C:%.+]] = extractelement <2 x double> %{{.*}}, i64 0
  // CHECK-NEXT: [[FMA:%.+]] = call double @llvm.fma.f64(double [[A]], double [[B]], double [[C]])
  // CHECK-NEXT: bitcast i8 %{{.*}} to <8 x i1>
  // CHECK-NEXT: extractelement <8 x i1> %{{.*}}, i64 0
  // CHECK-NEXT: [[SEL:%.+]] = select i1 %{{.*}}, double [[FMA]], double 0.000000e+00
  // CHECK-NEXT: insertelement <2 x double> [[ORIGA]], double [[SEL]], i64 0
  return _mm_maskz_fnmadd_sd(__U, __A, __B, __C);
}

__m128d test_mm_maskz_fnmadd_round_sd(__mmask8 __U, __m128d __A, __m128d __B, __m128d __C){
  // CHECK-LABEL: test_mm_maskz_fnmadd_round_sd
  // CHECK: [[NEG:%.+]] = fneg <2 x double> %{{.*}}
  // CHECK: [[A:%.+]] = extractelement <2 x double> [[ORIGA:%.+]], i64 0
  // CHECK-NEXT: [[B:%.+]] = extractelement <2 x double> [[NEG]], i64 0
  // CHECK-NEXT: [[C:%.+]] = extractelement <2 x double> %{{.*}}, i64 0
  // CHECK-NEXT: [[FMA:%.+]] = call double @llvm.x86.avx512.vfmadd.f64(double [[A]], double [[B]], double [[C]], i32 11)
  // CHECK-NEXT: bitcast i8 %{{.*}} to <8 x i1>
  // CHECK-NEXT: extractelement <8 x i1> %{{.*}}, i64 0
  // CHECK-NEXT: [[SEL:%.+]] = select i1 %{{.*}}, double [[FMA]], double 0.000000e+00
  // CHECK-NEXT: insertelement <2 x double> [[ORIGA]], double [[SEL]], i64 0
  return _mm_maskz_fnmadd_round_sd(__U, __A, __B, __C, _MM_FROUND_TO_ZERO | _MM_FROUND_NO_EXC);
}

__m128d test_mm_mask3_fnmadd_sd(__m128d __W, __m128d __X, __m128d __Y, __mmask8 __U){
  // CHECK-LABEL: test_mm_mask3_fnmadd_sd
  // CHECK: [[NEG:%.+]] = fneg <2 x double> %{{.*}}
  // CHECK: [[A:%.+]] = extractelement <2 x double> %{{.*}}, i64 0
  // CHECK-NEXT: [[B:%.+]] = extractelement <2 x double> [[NEG]], i64 0
  // CHECK-NEXT: [[C:%.+]] = extractelement <2 x double> [[ORIGC:%.+]], i64 0
  // CHECK-NEXT: [[FMA:%.+]] = call double @llvm.fma.f64(double [[A]], double [[B]], double [[C]])
  // CHECK-NEXT: bitcast i8 %{{.*}} to <8 x i1>
  // CHECK-NEXT: extractelement <8 x i1> %{{.*}}, i64 0
  // CHECK-NEXT: [[SEL:%.+]] = select i1 %{{.*}}, double [[FMA]], double [[C]]
  // CHECK-NEXT: insertelement <2 x double> [[ORIGC]], double [[SEL]], i64 0
  return _mm_mask3_fnmadd_sd(__W, __X, __Y, __U);
}

__m128d test_mm_mask3_fnmadd_round_sd(__m128d __W, __m128d __X, __m128d __Y, __mmask8 __U){
  // CHECK-LABEL: test_mm_mask3_fnmadd_round_sd
  // CHECK: [[NEG:%.+]] = fneg <2 x double> %{{.*}}
  // CHECK: [[A:%.+]] = extractelement <2 x double> %{{.*}}, i64 0
  // CHECK-NEXT: [[B:%.+]] = extractelement <2 x double> [[NEG]], i64 0
  // CHECK-NEXT: [[C:%.+]] = extractelement <2 x double> [[ORIGC:%.+]], i64 0
  // CHECK-NEXT: [[FMA:%.+]] = call double @llvm.x86.avx512.vfmadd.f64(double [[A]], double [[B]], double [[C]], i32 11)
  // CHECK-NEXT: bitcast i8 %{{.*}} to <8 x i1>
  // CHECK-NEXT: extractelement <8 x i1> %{{.*}}, i64 0
  // CHECK-NEXT: [[SEL:%.+]] = select i1 %{{.*}}, double [[FMA]], double [[C]]
  // CHECK-NEXT: insertelement <2 x double> [[ORIGC]], double [[SEL]], i64 0
  return _mm_mask3_fnmadd_round_sd(__W, __X, __Y, __U, _MM_FROUND_TO_ZERO | _MM_FROUND_NO_EXC);
}

__m128d test_mm_mask_fnmsub_sd(__m128d __W, __mmask8 __U, __m128d __A, __m128d __B){
  // CHECK-LABEL: test_mm_mask_fnmsub_sd
  // CHECK: [[NEG:%.+]] = fneg <2 x double> %{{.*}}
  // CHECK: [[NEG2:%.+]] = fneg <2 x double> %{{.*}}
  // CHECK: [[A:%.+]] = extractelement <2 x double> [[ORIGA:%.]], i64 0
  // CHECK-NEXT: [[B:%.+]] = extractelement <2 x double> [[NEG]], i64 0
  // CHECK-NEXT: [[C:%.+]] = extractelement <2 x double> [[NEG2]], i64 0
  // CHECK-NEXT: [[FMA:%.+]] = call double @llvm.fma.f64(double [[A]], double [[B]], double [[C]])
  // CHECK-NEXT: bitcast i8 %{{.*}} to <8 x i1>
  // CHECK-NEXT: extractelement <8 x i1> %{{.*}}, i64 0
  // CHECK-NEXT: [[SEL:%.+]] = select i1 %{{.*}}, double [[FMA]], double [[A]]
  // CHECK-NEXT: insertelement <2 x double> [[ORIGA]], double [[SEL]], i64 0
  return _mm_mask_fnmsub_sd(__W, __U, __A, __B);
}

__m128d test_mm_fnmsub_round_sd(__m128d __A, __m128d __B, __m128d __C){
  // CHECK-LABEL: test_mm_fnmsub_round_sd
  // CHECK: [[NEG:%.+]] = fneg <2 x double> %{{.*}}
  // CHECK: [[NEG2:%.+]] = fneg <2 x double> %{{.*}}
  // CHECK: [[A:%.+]] = extractelement <2 x double> [[ORIGA:%.]], i64 0
  // CHECK-NEXT: [[B:%.+]] = extractelement <2 x double> [[NEG]], i64 0
  // CHECK-NEXT: [[C:%.+]] = extractelement <2 x double> [[NEG2]], i64 0
  // CHECK-NEXT: [[FMA:%.+]] = call double @llvm.x86.avx512.vfmadd.f64(double [[A]], double [[B]], double [[C]], i32 11)
  // CHECK-NEXT: insertelement <2 x double> [[ORIGA]], double [[FMA]], i64 0
  return _mm_fnmsub_round_sd(__A, __B, __C, _MM_FROUND_TO_ZERO | _MM_FROUND_NO_EXC);
}

__m128d test_mm_mask_fnmsub_round_sd(__m128d __W, __mmask8 __U, __m128d __A, __m128d __B){
  // CHECK-LABEL: test_mm_mask_fnmsub_round_sd
  // CHECK: [[NEG:%.+]] = fneg <2 x double> %{{.*}}
  // CHECK: [[NEG2:%.+]] = fneg <2 x double> %{{.*}}
  // CHECK: [[A:%.+]] = extractelement <2 x double> [[ORIGA:%.]], i64 0
  // CHECK-NEXT: [[B:%.+]] = extractelement <2 x double> [[NEG]], i64 0
  // CHECK-NEXT: [[C:%.+]] = extractelement <2 x double> [[NEG2]], i64 0
  // CHECK-NEXT: [[FMA:%.+]] = call double @llvm.x86.avx512.vfmadd.f64(double [[A]], double [[B]], double [[C]], i32 11)
  // CHECK-NEXT: bitcast i8 %{{.*}} to <8 x i1>
  // CHECK-NEXT: extractelement <8 x i1> %{{.*}}, i64 0
  // CHECK-NEXT: [[SEL:%.+]] = select i1 %{{.*}}, double [[FMA]], double [[A]]
  // CHECK-NEXT: insertelement <2 x double> [[ORIGA]], double [[SEL]], i64 0
  return _mm_mask_fnmsub_round_sd(__W, __U, __A, __B, _MM_FROUND_TO_ZERO | _MM_FROUND_NO_EXC);
}

__m128d test_mm_maskz_fnmsub_sd(__mmask8 __U, __m128d __A, __m128d __B, __m128d __C){
  // CHECK-LABEL: test_mm_maskz_fnmsub_sd
  // CHECK: [[NEG:%.+]] = fneg <2 x double> %{{.*}}
  // CHECK: [[NEG2:%.+]] = fneg <2 x double> %{{.*}}
  // CHECK: [[A:%.+]] = extractelement <2 x double> [[ORIGA:%.]], i64 0
  // CHECK-NEXT: [[B:%.+]] = extractelement <2 x double> [[NEG]], i64 0
  // CHECK-NEXT: [[C:%.+]] = extractelement <2 x double> [[NEG2]], i64 0
  // CHECK-NEXT: [[FMA:%.+]] = call double @llvm.fma.f64(double [[A]], double [[B]], double [[C]])
  // CHECK-NEXT: bitcast i8 %{{.*}} to <8 x i1>
  // CHECK-NEXT: extractelement <8 x i1> %{{.*}}, i64 0
  // CHECK-NEXT: [[SEL:%.+]] = select i1 %{{.*}}, double [[FMA]], double 0.000000e+00
  // CHECK-NEXT: insertelement <2 x double> [[ORIGA]], double [[SEL]], i64 0
  return _mm_maskz_fnmsub_sd(__U, __A, __B, __C);
}

__m128d test_mm_maskz_fnmsub_round_sd(__mmask8 __U, __m128d __A, __m128d __B, __m128d __C){
  // CHECK-LABEL: test_mm_maskz_fnmsub_round_sd
  // CHECK: [[NEG:%.+]] = fneg <2 x double> %{{.*}}
  // CHECK: [[NEG2:%.+]] = fneg <2 x double> %{{.*}}
  // CHECK: [[A:%.+]] = extractelement <2 x double> [[ORIGA:%.]], i64 0
  // CHECK-NEXT: [[B:%.+]] = extractelement <2 x double> [[NEG]], i64 0
  // CHECK-NEXT: [[C:%.+]] = extractelement <2 x double> [[NEG2]], i64 0
  // CHECK-NEXT: [[FMA:%.+]] = call double @llvm.x86.avx512.vfmadd.f64(double [[A]], double [[B]], double [[C]], i32 11)
  // CHECK-NEXT: bitcast i8 %{{.*}} to <8 x i1>
  // CHECK-NEXT: extractelement <8 x i1> %{{.*}}, i64 0
  // CHECK-NEXT: [[SEL:%.+]] = select i1 %{{.*}}, double [[FMA]], double 0.000000e+00
  // CHECK-NEXT: insertelement <2 x double> [[ORIGA]], double [[SEL]], i64 0
  return _mm_maskz_fnmsub_round_sd(__U, __A, __B, __C, _MM_FROUND_TO_ZERO | _MM_FROUND_NO_EXC);
}

__m128d test_mm_mask3_fnmsub_sd(__m128d __W, __m128d __X, __m128d __Y, __mmask8 __U){
  // CHECK-LABEL: test_mm_mask3_fnmsub_sd
  // CHECK: [[NEG:%.+]] = fneg <2 x double> %{{.*}}
  // CHECK: [[NEG2:%.+]] = fneg <2 x double> [[ORIGC:%.+]]
  // CHECK: [[A:%.+]] = extractelement <2 x double> %{{.*}}, i64 0
  // CHECK-NEXT: [[B:%.+]] = extractelement <2 x double> [[NEG]], i64 0
  // CHECK-NEXT: [[C:%.+]] = extractelement <2 x double> [[NEG2]], i64 0
  // CHECK-NEXT: [[FMA:%.+]] = call double @llvm.fma.f64(double [[A]], double [[B]], double [[C]])
  // CHECK-NEXT: [[C2:%.+]] = extractelement <2 x double> [[ORIGC]], i64 0
  // CHECK-NEXT: bitcast i8 %{{.*}} to <8 x i1>
  // CHECK-NEXT: extractelement <8 x i1> %{{.*}}, i64 0
  // CHECK-NEXT: [[SEL:%.+]] = select i1 %{{.*}}, double [[FMA]], double [[C2]]
  // CHECK-NEXT: insertelement <2 x double> [[ORIGC]], double [[SEL]], i64 0
  return _mm_mask3_fnmsub_sd(__W, __X, __Y, __U);
}

__m128d test_mm_mask3_fnmsub_round_sd(__m128d __W, __m128d __X, __m128d __Y, __mmask8 __U){
  // CHECK-LABEL: test_mm_mask3_fnmsub_round_sd
  // CHECK: [[NEG:%.+]] = fneg <2 x double> %{{.*}}
  // CHECK: [[NEG2:%.+]] = fneg <2 x double> [[ORIGC:%.+]]
  // CHECK: [[A:%.+]] = extractelement <2 x double> %{{.*}}, i64 0
  // CHECK-NEXT: [[B:%.+]] = extractelement <2 x double> [[NEG]], i64 0
  // CHECK-NEXT: [[C:%.+]] = extractelement <2 x double> [[NEG2]], i64 0
  // CHECK-NEXT: [[FMA:%.+]] = call double @llvm.x86.avx512.vfmadd.f64(double [[A]], double [[B]], double [[C]], i32 11)
  // CHECK-NEXT: [[C2:%.+]] = extractelement <2 x double> [[ORIGC]], i64 0
  // CHECK-NEXT: bitcast i8 %{{.*}} to <8 x i1>
  // CHECK-NEXT: extractelement <8 x i1> %{{.*}}, i64 0
  // CHECK-NEXT: [[SEL:%.+]] = select i1 %{{.*}}, double [[FMA]], double [[C2]]
  // CHECK-NEXT: insertelement <2 x double> [[ORIGC]], double [[SEL]], i64 0
  return _mm_mask3_fnmsub_round_sd(__W, __X, __Y, __U, _MM_FROUND_TO_ZERO | _MM_FROUND_NO_EXC);
}

__m512d test_mm512_permutex_pd(__m512d __X) {
  // CHECK-LABEL: test_mm512_permutex_pd
  // CHECK: shufflevector <8 x double> %{{.*}}, <8 x double> poison, <8 x i32> <i32 0, i32 0, i32 0, i32 0, i32 4, i32 4, i32 4, i32 4>
  return _mm512_permutex_pd(__X, 0);
}

__m512d test_mm512_mask_permutex_pd(__m512d __W, __mmask8 __U, __m512d __X) {
  // CHECK-LABEL: test_mm512_mask_permutex_pd
  // CHECK: shufflevector <8 x double> %{{.*}}, <8 x double> poison, <8 x i32> <i32 0, i32 0, i32 0, i32 0, i32 4, i32 4, i32 4, i32 4>
  // CHECK: select <8 x i1> %{{.*}}, <8 x double> %{{.*}}, <8 x double> %{{.*}}
  return _mm512_mask_permutex_pd(__W, __U, __X, 0);
}

__m512d test_mm512_maskz_permutex_pd(__mmask8 __U, __m512d __X) {
  // CHECK-LABEL: test_mm512_maskz_permutex_pd
  // CHECK: shufflevector <8 x double> %{{.*}}, <8 x double> poison, <8 x i32> <i32 0, i32 0, i32 0, i32 0, i32 4, i32 4, i32 4, i32 4>
  // CHECK: select <8 x i1> %{{.*}}, <8 x double> %{{.*}}, <8 x double> %{{.*}}
  return _mm512_maskz_permutex_pd(__U, __X, 0);
}

__m512i test_mm512_permutex_epi64(__m512i __X) {
  // CHECK-LABEL: test_mm512_permutex_epi64
  // CHECK: shufflevector <8 x i64> %{{.*}}, <8 x i64> poison, <8 x i32> <i32 0, i32 0, i32 0, i32 0, i32 4, i32 4, i32 4, i32 4>
  return _mm512_permutex_epi64(__X, 0);
}

__m512i test_mm512_mask_permutex_epi64(__m512i __W, __mmask8 __M, __m512i __X) {
  // CHECK-LABEL: test_mm512_mask_permutex_epi64
  // CHECK: shufflevector <8 x i64> %{{.*}}, <8 x i64> poison, <8 x i32> <i32 0, i32 0, i32 0, i32 0, i32 4, i32 4, i32 4, i32 4>
  // CHECK: select <8 x i1> %{{.*}}, <8 x i64> %{{.*}}, <8 x i64> %{{.*}}
  return _mm512_mask_permutex_epi64(__W, __M, __X, 0);
}

__m512i test_mm512_maskz_permutex_epi64(__mmask8 __M, __m512i __X) {
  // CHECK-LABEL: test_mm512_maskz_permutex_epi64
  // CHECK: shufflevector <8 x i64> %{{.*}}, <8 x i64> poison, <8 x i32> <i32 0, i32 0, i32 0, i32 0, i32 4, i32 4, i32 4, i32 4>
  // CHECK: select <8 x i1> %{{.*}}, <8 x i64> %{{.*}}, <8 x i64> %{{.*}}
  return _mm512_maskz_permutex_epi64(__M, __X, 0);
}

__m512d test_mm512_permutexvar_pd(__m512i __X, __m512d __Y) {
  // CHECK-LABEL: test_mm512_permutexvar_pd
  // CHECK: @llvm.x86.avx512.permvar.df.512
  return _mm512_permutexvar_pd(__X, __Y); 
}

__m512d test_mm512_mask_permutexvar_pd(__m512d __W, __mmask8 __U, __m512i __X, __m512d __Y) {
  // CHECK-LABEL: test_mm512_mask_permutexvar_pd
  // CHECK: @llvm.x86.avx512.permvar.df.512
  // CHECK: select <8 x i1> %{{.*}}, <8 x double> %{{.*}}, <8 x double> %{{.*}}
  return _mm512_mask_permutexvar_pd(__W, __U, __X, __Y); 
}

__m512d test_mm512_maskz_permutexvar_pd(__mmask8 __U, __m512i __X, __m512d __Y) {
  // CHECK-LABEL: test_mm512_maskz_permutexvar_pd
  // CHECK: @llvm.x86.avx512.permvar.df.512
  // CHECK: select <8 x i1> %{{.*}}, <8 x double> %{{.*}}, <8 x double> %{{.*}}
  return _mm512_maskz_permutexvar_pd(__U, __X, __Y); 
}

__m512i test_mm512_maskz_permutexvar_epi64(__mmask8 __M, __m512i __X, __m512i __Y) {
  // CHECK-LABEL: test_mm512_maskz_permutexvar_epi64
  // CHECK: @llvm.x86.avx512.permvar.di.512
  // CHECK: select <8 x i1> %{{.*}}, <8 x i64> %{{.*}}, <8 x i64> %{{.*}}
  return _mm512_maskz_permutexvar_epi64(__M, __X, __Y); 
}

__m512i test_mm512_permutexvar_epi64(__m512i __X, __m512i __Y) {
  // CHECK-LABEL: test_mm512_permutexvar_epi64
  // CHECK: @llvm.x86.avx512.permvar.di.512
  return _mm512_permutexvar_epi64(__X, __Y); 
}

__m512i test_mm512_mask_permutexvar_epi64(__m512i __W, __mmask8 __M, __m512i __X, __m512i __Y) {
  // CHECK-LABEL: test_mm512_mask_permutexvar_epi64
  // CHECK: @llvm.x86.avx512.permvar.di.512
  // CHECK: select <8 x i1> %{{.*}}, <8 x i64> %{{.*}}, <8 x i64> %{{.*}}
  return _mm512_mask_permutexvar_epi64(__W, __M, __X, __Y); 
}

__m512 test_mm512_permutexvar_ps(__m512i __X, __m512 __Y) {
  // CHECK-LABEL: test_mm512_permutexvar_ps
  // CHECK: @llvm.x86.avx512.permvar.sf.512
  return _mm512_permutexvar_ps(__X, __Y); 
}

__m512 test_mm512_mask_permutexvar_ps(__m512 __W, __mmask16 __U, __m512i __X, __m512 __Y) {
  // CHECK-LABEL: test_mm512_mask_permutexvar_ps
  // CHECK: @llvm.x86.avx512.permvar.sf.512
  // CHECK: select <16 x i1> %{{.*}}, <16 x float> %{{.*}}, <16 x float> %{{.*}}
  return _mm512_mask_permutexvar_ps(__W, __U, __X, __Y); 
}

__m512 test_mm512_maskz_permutexvar_ps(__mmask16 __U, __m512i __X, __m512 __Y) {
  // CHECK-LABEL: test_mm512_maskz_permutexvar_ps
  // CHECK: @llvm.x86.avx512.permvar.sf.512
  // CHECK: select <16 x i1> %{{.*}}, <16 x float> %{{.*}}, <16 x float> %{{.*}}
  return _mm512_maskz_permutexvar_ps(__U, __X, __Y); 
}

__m512i test_mm512_maskz_permutexvar_epi32(__mmask16 __M, __m512i __X, __m512i __Y) {
  // CHECK-LABEL: test_mm512_maskz_permutexvar_epi32
  // CHECK: @llvm.x86.avx512.permvar.si.512
  // CHECK: select <16 x i1> %{{.*}}, <16 x i32> %{{.*}}, <16 x i32> %{{.*}}
  return _mm512_maskz_permutexvar_epi32(__M, __X, __Y); 
}

__m512i test_mm512_permutexvar_epi32(__m512i __X, __m512i __Y) {
  // CHECK-LABEL: test_mm512_permutexvar_epi32
  // CHECK: @llvm.x86.avx512.permvar.si.512
  return _mm512_permutexvar_epi32(__X, __Y); 
}

__m512i test_mm512_mask_permutexvar_epi32(__m512i __W, __mmask16 __M, __m512i __X, __m512i __Y) {
  // CHECK-LABEL: test_mm512_mask_permutexvar_epi32
  // CHECK: @llvm.x86.avx512.permvar.si.512
  // CHECK: select <16 x i1> %{{.*}}, <16 x i32> %{{.*}}, <16 x i32> %{{.*}}
  return _mm512_mask_permutexvar_epi32(__W, __M, __X, __Y); 
}

__mmask16 test_mm512_kand(__m512i __A, __m512i __B, __m512i __C, __m512i __D, __m512i __E, __m512i __F) {
  // CHECK-LABEL: test_mm512_kand
  // CHECK: [[LHS:%.*]] = bitcast i16 %{{.*}} to <16 x i1>
  // CHECK: [[RHS:%.*]] = bitcast i16 %{{.*}} to <16 x i1>
  // CHECK: [[RES:%.*]] = and <16 x i1> [[LHS]], [[RHS]]
  // CHECK: bitcast <16 x i1> {{.*}} to i16
  return _mm512_mask_cmpneq_epu32_mask(_mm512_kand(_mm512_cmpneq_epu32_mask(__A, __B),
                                                   _mm512_cmpneq_epu32_mask(__C, __D)),
                                                   __E, __F);
}

__mmask16 test_mm512_kandn(__m512i __A, __m512i __B, __m512i __C, __m512i __D, __m512i __E, __m512i __F) {
  // CHECK-LABEL: test_mm512_kandn
  // CHECK: [[LHS:%.*]] = bitcast i16 %{{.*}} to <16 x i1>
  // CHECK: [[RHS:%.*]] = bitcast i16 %{{.*}} to <16 x i1>
  // CHECK: [[NOT:%.*]] = xor <16 x i1> [[LHS]], splat (i1 true)
  // CHECK: [[RES:%.*]] = and <16 x i1> [[NOT]], [[RHS]]
  // CHECK: bitcast <16 x i1> {{.*}} to i16
  return _mm512_mask_cmpneq_epu32_mask(_mm512_kandn(_mm512_cmpneq_epu32_mask(__A, __B),
                                                    _mm512_cmpneq_epu32_mask(__C, __D)),
                                                    __E, __F);
}

__mmask16 test_mm512_kor(__m512i __A, __m512i __B, __m512i __C, __m512i __D, __m512i __E, __m512i __F) {
  // CHECK-LABEL: test_mm512_kor
  // CHECK: [[LHS:%.*]] = bitcast i16 %{{.*}} to <16 x i1>
  // CHECK: [[RHS:%.*]] = bitcast i16 %{{.*}} to <16 x i1>
  // CHECK: [[RES:%.*]] = or <16 x i1> [[LHS]], [[RHS]]
  // CHECK: bitcast <16 x i1> {{.*}} to i16
  return _mm512_mask_cmpneq_epu32_mask(_mm512_kor(_mm512_cmpneq_epu32_mask(__A, __B),
                                                  _mm512_cmpneq_epu32_mask(__C, __D)),
                                                  __E, __F);
}

int test_mm512_kortestc(__m512i __A, __m512i __B, __m512i __C, __m512i __D) {
  // CHECK-LABEL: test_mm512_kortestc
  // CHECK: [[LHS:%.*]] = bitcast i16 %{{.*}} to <16 x i1>
  // CHECK: [[RHS:%.*]] = bitcast i16 %{{.*}} to <16 x i1>
  // CHECK: [[OR:%.*]] = or <16 x i1> [[LHS]], [[RHS]]
  // CHECK: [[CAST:%.*]] = bitcast <16 x i1> [[OR]] to i16
  // CHECK: [[CMP:%.*]] = icmp eq i16 [[CAST]], -1
  // CHECK: zext i1 [[CMP]] to i32
  return _mm512_kortestc(_mm512_cmpneq_epu32_mask(__A, __B),
                         _mm512_cmpneq_epu32_mask(__C, __D));
}

int test_mm512_kortestz(__m512i __A, __m512i __B, __m512i __C, __m512i __D) {
  // CHECK-LABEL: test_mm512_kortestz
  // CHECK: [[LHS:%.*]] = bitcast i16 %{{.*}} to <16 x i1>
  // CHECK: [[RHS:%.*]] = bitcast i16 %{{.*}} to <16 x i1>
  // CHECK: [[OR:%.*]] = or <16 x i1> [[LHS]], [[RHS]]
  // CHECK: [[CAST:%.*]] = bitcast <16 x i1> [[OR]] to i16
  // CHECK: [[CMP:%.*]] = icmp eq i16 [[CAST]], 0
  // CHECK: zext i1 [[CMP]] to i32
  return _mm512_kortestz(_mm512_cmpneq_epu32_mask(__A, __B),
                         _mm512_cmpneq_epu32_mask(__C, __D));
}

unsigned char test_kortestz_mask16_u8(__m512i __A, __m512i __B, __m512i __C, __m512i __D) {
  // CHECK-LABEL: test_kortestz_mask16_u8
  // CHECK: [[LHS:%.*]] = bitcast i16 %{{.*}} to <16 x i1>
  // CHECK: [[RHS:%.*]] = bitcast i16 %{{.*}} to <16 x i1>
  // CHECK: [[OR:%.*]] = or <16 x i1> [[LHS]], [[RHS]]
  // CHECK: [[CAST:%.*]] = bitcast <16 x i1> [[OR]] to i16
  // CHECK: [[CMP:%.*]] = icmp eq i16 [[CAST]], 0
  // CHECK: [[ZEXT:%.*]] = zext i1 [[CMP]] to i32
  // CHECK: trunc i32 [[ZEXT]] to i8
  return _kortestz_mask16_u8(_mm512_cmpneq_epu32_mask(__A, __B),
                             _mm512_cmpneq_epu32_mask(__C, __D));
}

unsigned char test_kortestc_mask16_u8(__m512i __A, __m512i __B, __m512i __C, __m512i __D) {
  // CHECK-LABEL: test_kortestc_mask16_u8
  // CHECK: [[LHS:%.*]] = bitcast i16 %{{.*}} to <16 x i1>
  // CHECK: [[RHS:%.*]] = bitcast i16 %{{.*}} to <16 x i1>
  // CHECK: [[OR:%.*]] = or <16 x i1> [[LHS]], [[RHS]]
  // CHECK: [[CAST:%.*]] = bitcast <16 x i1> [[OR]] to i16
  // CHECK: [[CMP:%.*]] = icmp eq i16 [[CAST]], -1
  // CHECK: [[ZEXT:%.*]] = zext i1 [[CMP]] to i32
  // CHECK: trunc i32 [[ZEXT]] to i8
  return _kortestc_mask16_u8(_mm512_cmpneq_epu32_mask(__A, __B),
                             _mm512_cmpneq_epu32_mask(__C, __D));
}

unsigned char test_kortest_mask16_u8(__m512i __A, __m512i __B, __m512i __C, __m512i __D, unsigned char *CF) {
  // CHECK-LABEL: test_kortest_mask16_u8
  // CHECK: [[LHS:%.*]] = bitcast i16 %{{.*}} to <16 x i1>
  // CHECK: [[RHS:%.*]] = bitcast i16 %{{.*}} to <16 x i1>
  // CHECK: [[OR:%.*]] = or <16 x i1> [[LHS]], [[RHS]]
  // CHECK: [[CAST:%.*]] = bitcast <16 x i1> [[OR]] to i16
  // CHECK: [[CMP:%.*]] = icmp eq i16 [[CAST]], -1
  // CHECK: [[ZEXT:%.*]] = zext i1 [[CMP]] to i32
  // CHECK: trunc i32 [[ZEXT]] to i8
  // CHECK: [[LHS2:%.*]] = bitcast i16 %{{.*}} to <16 x i1>
  // CHECK: [[RHS2:%.*]] = bitcast i16 %{{.*}} to <16 x i1>
  // CHECK: [[OR2:%.*]] = or <16 x i1> [[LHS2]], [[RHS2]]
  // CHECK: [[CAST2:%.*]] = bitcast <16 x i1> [[OR2]] to i16
  // CHECK: [[CMP2:%.*]] = icmp eq i16 [[CAST2]], 0
  // CHECK: [[ZEXT2:%.*]] = zext i1 [[CMP2]] to i32
  // CHECK: trunc i32 [[ZEXT2]] to i8
  return _kortest_mask16_u8(_mm512_cmpneq_epu32_mask(__A, __B),
                            _mm512_cmpneq_epu32_mask(__C, __D), CF);
}

__mmask16 test_mm512_kunpackb(__m512i __A, __m512i __B, __m512i __C, __m512i __D, __m512i __E, __m512i __F) {
  // CHECK-LABEL: test_mm512_kunpackb
  // CHECK: [[LHS:%.*]] = bitcast i16 %{{.*}} to <16 x i1>
  // CHECK: [[RHS:%.*]] = bitcast i16 %{{.*}} to <16 x i1>
  // CHECK: [[LHS2:%.*]] = shufflevector <16 x i1> [[LHS]], <16 x i1> [[LHS]], <8 x i32> <i32 0, i32 1, i32 2, i32 3, i32 4, i32 5, i32 6, i32 7>
  // CHECK: [[RHS2:%.*]] = shufflevector <16 x i1> [[RHS]], <16 x i1> [[RHS]], <8 x i32> <i32 0, i32 1, i32 2, i32 3, i32 4, i32 5, i32 6, i32 7>
  // CHECK: [[CONCAT:%.*]] = shufflevector <8 x i1> [[RHS2]], <8 x i1> [[LHS2]], <16 x i32> <i32 0, i32 1, i32 2, i32 3, i32 4, i32 5, i32 6, i32 7, i32 8, i32 9, i32 10, i32 11, i32 12, i32 13, i32 14, i32 15>
  // CHECK: bitcast <16 x i1> [[CONCAT]] to i16
  return _mm512_mask_cmpneq_epu32_mask(_mm512_kunpackb(_mm512_cmpneq_epu32_mask(__A, __B),
                                                       _mm512_cmpneq_epu32_mask(__C, __D)),
                                                       __E, __F);
}

__mmask16 test_mm512_kxnor(__m512i __A, __m512i __B, __m512i __C, __m512i __D, __m512i __E, __m512i __F) {
  // CHECK-LABEL: test_mm512_kxnor
  // CHECK: [[LHS:%.*]] = bitcast i16 %{{.*}} to <16 x i1>
  // CHECK: [[RHS:%.*]] = bitcast i16 %{{.*}} to <16 x i1>
  // CHECK: [[NOT:%.*]] = xor <16 x i1> [[LHS]], splat (i1 true)
  // CHECK: [[RES:%.*]] = xor <16 x i1> [[NOT]], [[RHS]]
  // CHECK: bitcast <16 x i1> {{.*}} to i16
  return _mm512_mask_cmpneq_epu32_mask(_mm512_kxnor(_mm512_cmpneq_epu32_mask(__A, __B),
                                                    _mm512_cmpneq_epu32_mask(__C, __D)),
                                                    __E, __F);
}

__mmask16 test_mm512_kxor(__m512i __A, __m512i __B, __m512i __C, __m512i __D, __m512i __E, __m512i __F) {
  // CHECK-LABEL: test_mm512_kxor
  // CHECK: [[LHS:%.*]] = bitcast i16 %{{.*}} to <16 x i1>
  // CHECK: [[RHS:%.*]] = bitcast i16 %{{.*}} to <16 x i1>
  // CHECK: [[RES:%.*]] = xor <16 x i1> [[LHS]], [[RHS]]
  // CHECK: bitcast <16 x i1> {{.*}} to i16
  return _mm512_mask_cmpneq_epu32_mask(_mm512_kxor(_mm512_cmpneq_epu32_mask(__A, __B),
                                                   _mm512_cmpneq_epu32_mask(__C, __D)),
                                                   __E, __F);
}

__mmask16 test_knot_mask16(__mmask16 a) {
  // CHECK-LABEL: test_knot_mask16
  // CHECK: [[IN:%.*]] = bitcast i16 %{{.*}} to <16 x i1>
  // CHECK: [[NOT:%.*]] = xor <16 x i1> [[IN]], splat (i1 true)
  // CHECK: bitcast <16 x i1> [[NOT]] to i16
  return _knot_mask16(a);
}

__mmask16 test_kand_mask16(__m512i __A, __m512i __B, __m512i __C, __m512i __D, __m512i __E, __m512i __F) {
  // CHECK-LABEL: test_kand_mask16
  // CHECK: [[LHS:%.*]] = bitcast i16 %{{.*}} to <16 x i1>
  // CHECK: [[RHS:%.*]] = bitcast i16 %{{.*}} to <16 x i1>
  // CHECK: [[RES:%.*]] = and <16 x i1> [[LHS]], [[RHS]]
  // CHECK: bitcast <16 x i1> {{.*}} to i16
  return _mm512_mask_cmpneq_epu32_mask(_kand_mask16(_mm512_cmpneq_epu32_mask(__A, __B),
                                                    _mm512_cmpneq_epu32_mask(__C, __D)),
                                                    __E, __F);
}

__mmask16 test_kandn_mask16(__m512i __A, __m512i __B, __m512i __C, __m512i __D, __m512i __E, __m512i __F) {
  // CHECK-LABEL: test_kandn_mask16
  // CHECK: [[LHS:%.*]] = bitcast i16 %{{.*}} to <16 x i1>
  // CHECK: [[RHS:%.*]] = bitcast i16 %{{.*}} to <16 x i1>
  // CHECK: [[NOT:%.*]] = xor <16 x i1> [[LHS]], splat (i1 true)
  // CHECK: [[RES:%.*]] = and <16 x i1> [[NOT]], [[RHS]]
  // CHECK: bitcast <16 x i1> {{.*}} to i16
  return _mm512_mask_cmpneq_epu32_mask(_kandn_mask16(_mm512_cmpneq_epu32_mask(__A, __B),
                                                     _mm512_cmpneq_epu32_mask(__C, __D)),
                                                     __E, __F);
}

__mmask16 test_kor_mask16(__m512i __A, __m512i __B, __m512i __C, __m512i __D, __m512i __E, __m512i __F) {
  // CHECK-LABEL: test_kor_mask16
  // CHECK: [[LHS:%.*]] = bitcast i16 %{{.*}} to <16 x i1>
  // CHECK: [[RHS:%.*]] = bitcast i16 %{{.*}} to <16 x i1>
  // CHECK: [[RES:%.*]] = or <16 x i1> [[LHS]], [[RHS]]
  // CHECK: bitcast <16 x i1> {{.*}} to i16
  return _mm512_mask_cmpneq_epu32_mask(_kor_mask16(_mm512_cmpneq_epu32_mask(__A, __B),
                                                   _mm512_cmpneq_epu32_mask(__C, __D)),
                                                   __E, __F);
}

__mmask16 test_kxnor_mask16(__m512i __A, __m512i __B, __m512i __C, __m512i __D, __m512i __E, __m512i __F) {
  // CHECK-LABEL: test_kxnor_mask16
  // CHECK: [[LHS:%.*]] = bitcast i16 %{{.*}} to <16 x i1>
  // CHECK: [[RHS:%.*]] = bitcast i16 %{{.*}} to <16 x i1>
  // CHECK: [[NOT:%.*]] = xor <16 x i1> [[LHS]], splat (i1 true)
  // CHECK: [[RES:%.*]] = xor <16 x i1> [[NOT]], [[RHS]]
  // CHECK: bitcast <16 x i1> {{.*}} to i16
  return _mm512_mask_cmpneq_epu32_mask(_kxnor_mask16(_mm512_cmpneq_epu32_mask(__A, __B),
                                                     _mm512_cmpneq_epu32_mask(__C, __D)),
                                                     __E, __F);
}

__mmask16 test_kxor_mask16(__m512i __A, __m512i __B, __m512i __C, __m512i __D, __m512i __E, __m512i __F) {
  // CHECK-LABEL: test_kxor_mask16
  // CHECK: [[LHS:%.*]] = bitcast i16 %{{.*}} to <16 x i1>
  // CHECK: [[RHS:%.*]] = bitcast i16 %{{.*}} to <16 x i1>
  // CHECK: [[RES:%.*]] = xor <16 x i1> [[LHS]], [[RHS]]
  // CHECK: bitcast <16 x i1> {{.*}} to i16
  return _mm512_mask_cmpneq_epu32_mask(_kxor_mask16(_mm512_cmpneq_epu32_mask(__A, __B),
                                                    _mm512_cmpneq_epu32_mask(__C, __D)),
                                                    __E, __F);
}

__mmask16 test_kshiftli_mask16(__m512i A, __m512i B, __m512i C, __m512i D) {
  // CHECK-LABEL: test_kshiftli_mask16
  // CHECK: [[VAL:%.*]] = bitcast i16 %{{.*}} to <16 x i1>
  // CHECK: [[RES:%.*]] = shufflevector <16 x i1> zeroinitializer, <16 x i1> [[VAL]], <16 x i32> <i32 15, i32 16, i32 17, i32 18, i32 19, i32 20, i32 21, i32 22, i32 23, i32 24, i32 25, i32 26, i32 27, i32 28, i32 29, i32 30>
  // CHECK: bitcast <16 x i1> {{.*}} to i16
  return _mm512_mask_cmpneq_epu32_mask(_kshiftli_mask16(_mm512_cmpneq_epu32_mask(A, B), 1), C, D);
}

__mmask16 test_kshiftri_mask16(__m512i A, __m512i B, __m512i C, __m512i D) {
  // CHECK-LABEL: test_kshiftri_mask16
  // CHECK: [[VAL:%.*]] = bitcast i16 %{{.*}} to <16 x i1>
  // CHECK: [[RES:%.*]] = shufflevector <16 x i1> [[VAL]], <16 x i1> zeroinitializer, <16 x i32> <i32 1, i32 2, i32 3, i32 4, i32 5, i32 6, i32 7, i32 8, i32 9, i32 10, i32 11, i32 12, i32 13, i32 14, i32 15, i32 16>
  // CHECK: bitcast <16 x i1> {{.*}} to i16
  return _mm512_mask_cmpneq_epu32_mask(_kshiftri_mask16(_mm512_cmpneq_epu32_mask(A, B), 1), C, D);
}

unsigned int test_cvtmask16_u32(__m512i A, __m512i B) {
  // CHECK-LABEL: test_cvtmask16_u32
  // CHECK: bitcast <16 x i1> %{{.*}} to i16
  // CHECK: bitcast i16 %{{.*}} to <16 x i1>
  // CHECK: zext i16 %{{.*}} to i32
  return _cvtmask16_u32(_mm512_cmpneq_epu32_mask(A, B));
}

__mmask16 test_cvtu32_mask16(__m512i A, __m512i B, unsigned int C) {
  // CHECK-LABEL: test_cvtu32_mask16
  // CHECK: trunc i32 %{{.*}} to i16
  // CHECK: bitcast i16 %{{.*}} to <16 x i1>
  return _mm512_mask_cmpneq_epu32_mask(_cvtu32_mask16(C), A, B);
}

__mmask16 test_load_mask16(__mmask16 *A, __m512i B, __m512i C) {
  // CHECK-LABEL: test_load_mask16
  // CHECK: [[LOAD:%.*]] = load i16, ptr %{{.*}}{{$}}
  // CHECK: bitcast i16 [[LOAD]] to <16 x i1>
  return _mm512_mask_cmpneq_epu32_mask(_load_mask16(A), B, C);
}

void test_store_mask16(__mmask16 *A, __m512i B, __m512i C) {
  // CHECK-LABEL: test_store_mask16
  // CHECK: bitcast <16 x i1> %{{.*}} to i16
  // CHECK: store i16 %{{.*}}, ptr %{{.*}}
  _store_mask16(A, _mm512_cmpneq_epu32_mask(B, C));
}

void test_mm512_stream_si512(__m512i * __P, __m512i __A) {
  // CHECK-LABEL: test_mm512_stream_si512
  // CHECK: store <8 x i64> %{{.*}}, ptr %{{.*}}, align 64, !nontemporal [[NONTEMPORAL:![0-9]+]]
  _mm512_stream_si512(__P, __A); 
}

void test_mm512_stream_si512_2(void * __P, __m512i __A) {
  // CHECK-LABEL: test_mm512_stream_si512
  // CHECK: store <8 x i64> %{{.*}}, ptr %{{.*}}, align 64, !nontemporal [[NONTEMPORAL]]
  _mm512_stream_si512(__P, __A); 
}

__m512i test_mm512_stream_load_si512(void *__P) {
  // CHECK-LABEL: test_mm512_stream_load_si512
  // CHECK: load <8 x i64>, ptr %{{.*}}, align 64, !nontemporal [[NONTEMPORAL]]{{$}}
  return _mm512_stream_load_si512(__P); 
}

__m512i test_mm512_stream_load_si512_const(void const *__P) {
  // CHECK-LABEL: test_mm512_stream_load_si512_const
  // CHECK: load <8 x i64>, ptr %{{.*}}, align 64, !nontemporal [[NONTEMPORAL]]{{$}}
  return _mm512_stream_load_si512(__P); 
}

void test_mm512_stream_pd(double *__P, __m512d __A) {
  // CHECK-LABEL: test_mm512_stream_pd
  // CHECK: store <8 x double> %{{.*}}, ptr %{{.*}}, align 64, !nontemporal [[NONTEMPORAL]]
  return _mm512_stream_pd(__P, __A); 
}

void test_mm512_stream_pd_2(void *__P, __m512d __A) {
  // CHECK-LABEL: test_mm512_stream_pd
  // CHECK: store <8 x double> %{{.*}}, ptr %{{.*}}, align 64, !nontemporal [[NONTEMPORAL]]
  return _mm512_stream_pd(__P, __A); 
}

void test_mm512_stream_ps(float *__P, __m512 __A) {
  // CHECK-LABEL: test_mm512_stream_ps
  // CHECK: store <16 x float> %{{.*}}, ptr %{{.*}}, align 64, !nontemporal [[NONTEMPORAL]]
  _mm512_stream_ps(__P, __A); 
}

void test_mm512_stream_ps_2(void *__P, __m512 __A) {
  // CHECK-LABEL: test_mm512_stream_ps
  // CHECK: store <16 x float> %{{.*}}, ptr %{{.*}}, align 64, !nontemporal [[NONTEMPORAL]]
  _mm512_stream_ps(__P, __A); 
}
__m512d test_mm512_mask_compress_pd(__m512d __W, __mmask8 __U, __m512d __A) {
  // CHECK-LABEL: test_mm512_mask_compress_pd
  // CHECK: @llvm.x86.avx512.mask.compress
  return _mm512_mask_compress_pd(__W, __U, __A); 
}

__m512d test_mm512_maskz_compress_pd(__mmask8 __U, __m512d __A) {
  // CHECK-LABEL: test_mm512_maskz_compress_pd
  // CHECK: @llvm.x86.avx512.mask.compress
  return _mm512_maskz_compress_pd(__U, __A); 
}

__m512i test_mm512_mask_compress_epi64(__m512i __W, __mmask8 __U, __m512i __A) {
  // CHECK-LABEL: test_mm512_mask_compress_epi64
  // CHECK: @llvm.x86.avx512.mask.compress
  return _mm512_mask_compress_epi64(__W, __U, __A); 
}

__m512i test_mm512_maskz_compress_epi64(__mmask8 __U, __m512i __A) {
  // CHECK-LABEL: test_mm512_maskz_compress_epi64
  // CHECK: @llvm.x86.avx512.mask.compress
  return _mm512_maskz_compress_epi64(__U, __A); 
}

__m512 test_mm512_mask_compress_ps(__m512 __W, __mmask16 __U, __m512 __A) {
  // CHECK-LABEL: test_mm512_mask_compress_ps
  // CHECK: @llvm.x86.avx512.mask.compress
  return _mm512_mask_compress_ps(__W, __U, __A); 
}

__m512 test_mm512_maskz_compress_ps(__mmask16 __U, __m512 __A) {
  // CHECK-LABEL: test_mm512_maskz_compress_ps
  // CHECK: @llvm.x86.avx512.mask.compress
  return _mm512_maskz_compress_ps(__U, __A); 
}

__m512i test_mm512_mask_compress_epi32(__m512i __W, __mmask16 __U, __m512i __A) {
  // CHECK-LABEL: test_mm512_mask_compress_epi32
  // CHECK: @llvm.x86.avx512.mask.compress
  return _mm512_mask_compress_epi32(__W, __U, __A); 
}

__m512i test_mm512_maskz_compress_epi32(__mmask16 __U, __m512i __A) {
  // CHECK-LABEL: test_mm512_maskz_compress_epi32
  // CHECK: @llvm.x86.avx512.mask.compress
  return _mm512_maskz_compress_epi32(__U, __A); 
}

__mmask8 test_mm_cmp_round_ss_mask(__m128 __X, __m128 __Y) {
  // CHECK-LABEL: test_mm_cmp_round_ss_mask
  // CHECK: @llvm.x86.avx512.mask.cmp
  return _mm_cmp_round_ss_mask(__X, __Y, _CMP_NLT_US, _MM_FROUND_NO_EXC);
}

__mmask8 test_mm_mask_cmp_round_ss_mask(__mmask8 __M, __m128 __X, __m128 __Y) {
  // CHECK-LABEL: test_mm_mask_cmp_round_ss_mask
  // CHECK: @llvm.x86.avx512.mask.cmp
  return _mm_mask_cmp_round_ss_mask(__M, __X, __Y, _CMP_NLT_US, _MM_FROUND_NO_EXC);
}

__mmask8 test_mm_cmp_ss_mask(__m128 __X, __m128 __Y) {
  // CHECK-LABEL: test_mm_cmp_ss_mask
  // CHECK: @llvm.x86.avx512.mask.cmp
  return _mm_cmp_ss_mask(__X, __Y, _CMP_NLT_US);
}

__mmask8 test_mm_mask_cmp_ss_mask(__mmask8 __M, __m128 __X, __m128 __Y) {
  // CHECK-LABEL: test_mm_mask_cmp_ss_mask
  // CHECK: @llvm.x86.avx512.mask.cmp
  return _mm_mask_cmp_ss_mask(__M, __X, __Y, _CMP_NLT_US);
}

__mmask8 test_mm_cmp_round_sd_mask(__m128d __X, __m128d __Y) {
  // CHECK-LABEL: test_mm_cmp_round_sd_mask
  // CHECK: @llvm.x86.avx512.mask.cmp
  return _mm_cmp_round_sd_mask(__X, __Y, _CMP_NLT_US, _MM_FROUND_NO_EXC);
}

__mmask8 test_mm_mask_cmp_round_sd_mask(__mmask8 __M, __m128d __X, __m128d __Y) {
  // CHECK-LABEL: test_mm_mask_cmp_round_sd_mask
  // CHECK: @llvm.x86.avx512.mask.cmp
  return _mm_mask_cmp_round_sd_mask(__M, __X, __Y, _CMP_NLT_US, _MM_FROUND_NO_EXC);
}

__mmask8 test_mm_cmp_sd_mask(__m128d __X, __m128d __Y) {
  // CHECK-LABEL: test_mm_cmp_sd_mask
  // CHECK: @llvm.x86.avx512.mask.cmp
  return _mm_cmp_sd_mask(__X, __Y, _CMP_NLT_US);
}

__mmask8 test_mm_mask_cmp_sd_mask(__mmask8 __M, __m128d __X, __m128d __Y) {
  // CHECK-LABEL: test_mm_mask_cmp_sd_mask
  // CHECK: @llvm.x86.avx512.mask.cmp
  return _mm_mask_cmp_sd_mask(__M, __X, __Y, _CMP_NLT_US);
}

__m512 test_mm512_movehdup_ps(__m512 __A) {
  // CHECK-LABEL: test_mm512_movehdup_ps
  // CHECK: shufflevector <16 x float> %{{.*}}, <16 x float> %{{.*}}, <16 x i32> <i32 1, i32 1, i32 3, i32 3, i32 5, i32 5, i32 7, i32 7, i32 9, i32 9, i32 11, i32 11, i32 13, i32 13, i32 15, i32 15>
  return _mm512_movehdup_ps(__A);
}

__m512 test_mm512_mask_movehdup_ps(__m512 __W, __mmask16 __U, __m512 __A) {
  // CHECK-LABEL: test_mm512_mask_movehdup_ps
  // CHECK: shufflevector <16 x float> %{{.*}}, <16 x float> %{{.*}}, <16 x i32> <i32 1, i32 1, i32 3, i32 3, i32 5, i32 5, i32 7, i32 7, i32 9, i32 9, i32 11, i32 11, i32 13, i32 13, i32 15, i32 15>
  // CHECK: select <16 x i1> %{{.*}}, <16 x float> %{{.*}}, <16 x float> %{{.*}}
  return _mm512_mask_movehdup_ps(__W, __U, __A);
}

__m512 test_mm512_maskz_movehdup_ps(__mmask16 __U, __m512 __A) {
  // CHECK-LABEL: test_mm512_maskz_movehdup_ps
  // CHECK: shufflevector <16 x float> %{{.*}}, <16 x float> %{{.*}}, <16 x i32> <i32 1, i32 1, i32 3, i32 3, i32 5, i32 5, i32 7, i32 7, i32 9, i32 9, i32 11, i32 11, i32 13, i32 13, i32 15, i32 15>
  // CHECK: select <16 x i1> %{{.*}}, <16 x float> %{{.*}}, <16 x float> %{{.*}}
  return _mm512_maskz_movehdup_ps(__U, __A);
}

__m512 test_mm512_moveldup_ps(__m512 __A) {
  // CHECK-LABEL: test_mm512_moveldup_ps
  // CHECK: shufflevector <16 x float> %{{.*}}, <16 x float> %{{.*}}, <16 x i32> <i32 0, i32 0, i32 2, i32 2, i32 4, i32 4, i32 6, i32 6, i32 8, i32 8, i32 10, i32 10, i32 12, i32 12, i32 14, i32 14>
  return _mm512_moveldup_ps(__A);
}

__m512 test_mm512_mask_moveldup_ps(__m512 __W, __mmask16 __U, __m512 __A) {
  // CHECK-LABEL: test_mm512_mask_moveldup_ps
  // CHECK: shufflevector <16 x float> %{{.*}}, <16 x float> %{{.*}}, <16 x i32> <i32 0, i32 0, i32 2, i32 2, i32 4, i32 4, i32 6, i32 6, i32 8, i32 8, i32 10, i32 10, i32 12, i32 12, i32 14, i32 14>
  // CHECK: select <16 x i1> %{{.*}}, <16 x float> %{{.*}}, <16 x float> %{{.*}}
  return _mm512_mask_moveldup_ps(__W, __U, __A);
}

__m512 test_mm512_maskz_moveldup_ps(__mmask16 __U, __m512 __A) {
  // CHECK-LABEL: test_mm512_maskz_moveldup_ps
  // CHECK: shufflevector <16 x float> %{{.*}}, <16 x float> %{{.*}}, <16 x i32> <i32 0, i32 0, i32 2, i32 2, i32 4, i32 4, i32 6, i32 6, i32 8, i32 8, i32 10, i32 10, i32 12, i32 12, i32 14, i32 14>
  // CHECK: select <16 x i1> %{{.*}}, <16 x float> %{{.*}}, <16 x float> %{{.*}}
  return _mm512_maskz_moveldup_ps(__U, __A);
}

__m512i test_mm512_shuffle_epi32(__m512i __A) {
  // CHECK-LABEL: test_mm512_shuffle_epi32
  // CHECK: shufflevector <16 x i32> %{{.*}}, <16 x i32> poison, <16 x i32> <i32 1, i32 0, i32 0, i32 0, i32 5, i32 4, i32 4, i32 4, i32 9, i32 8, i32 8, i32 8, i32 13, i32 12, i32 12, i32 12>
  return _mm512_shuffle_epi32(__A, 1); 
}

__m512i test_mm512_mask_shuffle_epi32(__m512i __W, __mmask16 __U, __m512i __A) {
  // CHECK-LABEL: test_mm512_mask_shuffle_epi32
  // CHECK: shufflevector <16 x i32> %{{.*}}, <16 x i32> poison, <16 x i32> <i32 1, i32 0, i32 0, i32 0, i32 5, i32 4, i32 4, i32 4, i32 9, i32 8, i32 8, i32 8, i32 13, i32 12, i32 12, i32 12>
  // CHECK: select <16 x i1> %{{.*}}, <16 x i32> %{{.*}}, <16 x i32> %{{.*}}
  return _mm512_mask_shuffle_epi32(__W, __U, __A, 1); 
}

__m512i test_mm512_maskz_shuffle_epi32(__mmask16 __U, __m512i __A) {
  // CHECK-LABEL: test_mm512_maskz_shuffle_epi32
  // CHECK: shufflevector <16 x i32> %{{.*}}, <16 x i32> poison, <16 x i32> <i32 1, i32 0, i32 0, i32 0, i32 5, i32 4, i32 4, i32 4, i32 9, i32 8, i32 8, i32 8, i32 13, i32 12, i32 12, i32 12>
  // CHECK: select <16 x i1> %{{.*}}, <16 x i32> %{{.*}}, <16 x i32> %{{.*}}
  return _mm512_maskz_shuffle_epi32(__U, __A, 1); 
}

__m512d test_mm512_mask_expand_pd(__m512d __W, __mmask8 __U, __m512d __A) {
  // CHECK-LABEL: test_mm512_mask_expand_pd
  // CHECK: @llvm.x86.avx512.mask.expand
  return _mm512_mask_expand_pd(__W, __U, __A); 
}

__m512d test_mm512_maskz_expand_pd(__mmask8 __U, __m512d __A) {
  // CHECK-LABEL: test_mm512_maskz_expand_pd
  // CHECK: @llvm.x86.avx512.mask.expand
  return _mm512_maskz_expand_pd(__U, __A); 
}

__m512i test_mm512_mask_expand_epi64(__m512i __W, __mmask8 __U, __m512i __A) {
  // CHECK-LABEL: test_mm512_mask_expand_epi64
  // CHECK: @llvm.x86.avx512.mask.expand
  return _mm512_mask_expand_epi64(__W, __U, __A); 
}

__m512i test_mm512_maskz_expand_epi64(__mmask8 __U, __m512i __A) {
  // CHECK-LABEL: test_mm512_maskz_expand_epi64
  // CHECK: @llvm.x86.avx512.mask.expand
  return _mm512_maskz_expand_epi64(__U, __A); 
}
__m512i test_mm512_mask_expandloadu_epi64(__m512i __W, __mmask8 __U, void const *__P) {
  // CHECK-LABEL: test_mm512_mask_expandloadu_epi64
  // CHECK: @llvm.masked.expandload.v8i64(ptr %{{.*}}, <8 x i1> %{{.*}}, <8 x i64> %{{.*}})
  return _mm512_mask_expandloadu_epi64(__W, __U, __P); 
}

__m512i test_mm512_maskz_expandloadu_epi64(__mmask8 __U, void const *__P) {
  // CHECK-LABEL: test_mm512_maskz_expandloadu_epi64
  // CHECK: @llvm.masked.expandload.v8i64(ptr %{{.*}}, <8 x i1> %{{.*}}, <8 x i64> %{{.*}})
  return _mm512_maskz_expandloadu_epi64(__U, __P); 
}

__m512d test_mm512_mask_expandloadu_pd(__m512d __W, __mmask8 __U, void const *__P) {
  // CHECK-LABEL: test_mm512_mask_expandloadu_pd
  // CHECK: @llvm.masked.expandload.v8f64(ptr %{{.*}}, <8 x i1> %{{.*}}, <8 x double> %{{.*}})
  return _mm512_mask_expandloadu_pd(__W, __U, __P); 
}

__m512d test_mm512_maskz_expandloadu_pd(__mmask8 __U, void const *__P) {
  // CHECK-LABEL: test_mm512_maskz_expandloadu_pd
  // CHECK: @llvm.masked.expandload.v8f64(ptr %{{.*}}, <8 x i1> %{{.*}}, <8 x double> %{{.*}})
  return _mm512_maskz_expandloadu_pd(__U, __P); 
}

__m512i test_mm512_mask_expandloadu_epi32(__m512i __W, __mmask16 __U, void const *__P) {
  // CHECK-LABEL: test_mm512_mask_expandloadu_epi32
  // CHECK: @llvm.masked.expandload.v16i32(ptr %{{.*}}, <16 x i1> %{{.*}}, <16 x i32> %{{.*}})
  return _mm512_mask_expandloadu_epi32(__W, __U, __P); 
}

__m512i test_mm512_maskz_expandloadu_epi32(__mmask16 __U, void const *__P) {
  // CHECK-LABEL: test_mm512_maskz_expandloadu_epi32
  // CHECK: @llvm.masked.expandload.v16i32(ptr %{{.*}}, <16 x i1> %{{.*}}, <16 x i32> %{{.*}})
  return _mm512_maskz_expandloadu_epi32(__U, __P); 
}

__m512 test_mm512_mask_expandloadu_ps(__m512 __W, __mmask16 __U, void const *__P) {
  // CHECK-LABEL: test_mm512_mask_expandloadu_ps
  // CHECK: @llvm.masked.expandload.v16f32(ptr %{{.*}}, <16 x i1> %{{.*}}, <16 x float> %{{.*}})
  return _mm512_mask_expandloadu_ps(__W, __U, __P); 
}

__m512 test_mm512_maskz_expandloadu_ps(__mmask16 __U, void const *__P) {
  // CHECK-LABEL: test_mm512_maskz_expandloadu_ps
  // CHECK: @llvm.masked.expandload.v16f32(ptr %{{.*}}, <16 x i1> %{{.*}}, <16 x float> %{{.*}})
  return _mm512_maskz_expandloadu_ps(__U, __P); 
}

__m512 test_mm512_mask_expand_ps(__m512 __W, __mmask16 __U, __m512 __A) {
  // CHECK-LABEL: test_mm512_mask_expand_ps
  // CHECK: @llvm.x86.avx512.mask.expand
  return _mm512_mask_expand_ps(__W, __U, __A); 
}

__m512 test_mm512_maskz_expand_ps(__mmask16 __U, __m512 __A) {
  // CHECK-LABEL: test_mm512_maskz_expand_ps
  // CHECK: @llvm.x86.avx512.mask.expand
  return _mm512_maskz_expand_ps(__U, __A); 
}

__m512i test_mm512_mask_expand_epi32(__m512i __W, __mmask16 __U, __m512i __A) {
  // CHECK-LABEL: test_mm512_mask_expand_epi32
  // CHECK: @llvm.x86.avx512.mask.expand
  return _mm512_mask_expand_epi32(__W, __U, __A); 
}

__m512i test_mm512_maskz_expand_epi32(__mmask16 __U, __m512i __A) {
  // CHECK-LABEL: test_mm512_maskz_expand_epi32
  // CHECK: @llvm.x86.avx512.mask.expand
  return _mm512_maskz_expand_epi32(__U, __A); 
}
__m512d test_mm512_cvt_roundps_pd(__m256 __A) {
  // CHECK-LABEL: test_mm512_cvt_roundps_pd
  // CHECK: @llvm.x86.avx512.mask.cvtps2pd.512
  return _mm512_cvt_roundps_pd(__A, _MM_FROUND_NO_EXC);
}

__m512d test_mm512_mask_cvt_roundps_pd(__m512d __W, __mmask8 __U, __m256 __A) {
  // CHECK-LABEL: test_mm512_mask_cvt_roundps_pd
  // CHECK: @llvm.x86.avx512.mask.cvtps2pd.512
  return _mm512_mask_cvt_roundps_pd(__W, __U, __A, _MM_FROUND_NO_EXC);
}

__m512d test_mm512_maskz_cvt_roundps_pd(__mmask8 __U, __m256 __A) {
  // CHECK-LABEL: test_mm512_maskz_cvt_roundps_pd
  // CHECK: @llvm.x86.avx512.mask.cvtps2pd.512
  return _mm512_maskz_cvt_roundps_pd(__U, __A, _MM_FROUND_NO_EXC);
}

__m512d test_mm512_cvtps_pd(__m256 __A) {
  // CHECK-LABEL: test_mm512_cvtps_pd
  // CHECK: fpext <8 x float> %{{.*}} to <8 x double>
  return _mm512_cvtps_pd(__A); 
}

__m512d test_mm512_cvtpslo_pd(__m512 __A) {
  // CHECK-LABEL: test_mm512_cvtpslo_pd
  // CHECK: shufflevector <16 x float> %{{.*}}, <16 x float> %{{.*}}, <8 x i32> <i32 0, i32 1, i32 2, i32 3, i32 4, i32 5, i32 6, i32 7>
  // CHECK: fpext <8 x float> %{{.*}} to <8 x double>
  return _mm512_cvtpslo_pd(__A);
}

__m512d test_mm512_mask_cvtps_pd(__m512d __W, __mmask8 __U, __m256 __A) {
  // CHECK-LABEL: test_mm512_mask_cvtps_pd
  // CHECK: fpext <8 x float> %{{.*}} to <8 x double>
  // CHECK: select <8 x i1> %{{.*}}, <8 x double> %{{.*}}, <8 x double> %{{.*}}
  return _mm512_mask_cvtps_pd(__W, __U, __A); 
}

__m512d test_mm512_mask_cvtpslo_pd(__m512d __W, __mmask8 __U, __m512 __A) {
  // CHECK-LABEL: test_mm512_mask_cvtpslo_pd
  // CHECK: shufflevector <16 x float> %{{.*}}, <16 x float> %{{.*}}, <8 x i32> <i32 0, i32 1, i32 2, i32 3, i32 4, i32 5, i32 6, i32 7>
  // CHECK: fpext <8 x float> %{{.*}} to <8 x double>
  // CHECK: select <8 x i1> %{{.*}}, <8 x double> %{{.*}}, <8 x double> %{{.*}}
  return _mm512_mask_cvtpslo_pd(__W, __U, __A);
}

__m512d test_mm512_maskz_cvtps_pd(__mmask8 __U, __m256 __A) {
  // CHECK-LABEL: test_mm512_maskz_cvtps_pd
  // CHECK: fpext <8 x float> %{{.*}} to <8 x double>
  // CHECK: select <8 x i1> %{{.*}}, <8 x double> %{{.*}}, <8 x double> %{{.*}}
  return _mm512_maskz_cvtps_pd(__U, __A); 
}
__m512d test_mm512_mask_mov_pd(__m512d __W, __mmask8 __U, __m512d __A) {
  // CHECK-LABEL: test_mm512_mask_mov_pd
  // CHECK: select <8 x i1> %{{.*}}, <8 x double> %{{.*}}, <8 x double> %{{.*}}
  return _mm512_mask_mov_pd(__W, __U, __A); 
}

__m512d test_mm512_maskz_mov_pd(__mmask8 __U, __m512d __A) {
  // CHECK-LABEL: test_mm512_maskz_mov_pd
  // CHECK: select <8 x i1> %{{.*}}, <8 x double> %{{.*}}, <8 x double> %{{.*}}
  return _mm512_maskz_mov_pd(__U, __A); 
}

__m512 test_mm512_mask_mov_ps(__m512 __W, __mmask16 __U, __m512 __A) {
  // CHECK-LABEL: test_mm512_mask_mov_ps
  // CHECK: select <16 x i1> %{{.*}}, <16 x float> %{{.*}}, <16 x float> %{{.*}}
  return _mm512_mask_mov_ps(__W, __U, __A); 
}

__m512 test_mm512_maskz_mov_ps(__mmask16 __U, __m512 __A) {
  // CHECK-LABEL: test_mm512_maskz_mov_ps
  // CHECK: select <16 x i1> %{{.*}}, <16 x float> %{{.*}}, <16 x float> %{{.*}}
  return _mm512_maskz_mov_ps(__U, __A); 
}

void test_mm512_mask_compressstoreu_pd(void *__P, __mmask8 __U, __m512d __A) {
  // CHECK-LABEL: test_mm512_mask_compressstoreu_pd
  // CHECK: @llvm.masked.compressstore.v8f64(<8 x double> %{{.*}}, ptr %{{.*}}, <8 x i1> %{{.*}})
  return _mm512_mask_compressstoreu_pd(__P, __U, __A); 
}

void test_mm512_mask_compressstoreu_epi64(void *__P, __mmask8 __U, __m512i __A) {
  // CHECK-LABEL: test_mm512_mask_compressstoreu_epi64
  // CHECK: @llvm.masked.compressstore.v8i64(<8 x i64> %{{.*}}, ptr %{{.*}}, <8 x i1> %{{.*}})
  return _mm512_mask_compressstoreu_epi64(__P, __U, __A); 
}

void test_mm512_mask_compressstoreu_ps(void *__P, __mmask16 __U, __m512 __A) {
  // CHECK-LABEL: test_mm512_mask_compressstoreu_ps
  // CHECK: @llvm.masked.compressstore.v16f32(<16 x float> %{{.*}}, ptr %{{.*}}, <16 x i1> %{{.*}})
  return _mm512_mask_compressstoreu_ps(__P, __U, __A); 
}

void test_mm512_mask_compressstoreu_epi32(void *__P, __mmask16 __U, __m512i __A) {
  // CHECK-LABEL: test_mm512_mask_compressstoreu_epi32
  // CHECK: @llvm.masked.compressstore.v16i32(<16 x i32> %{{.*}}, ptr %{{.*}}, <16 x i1> %{{.*}})
  return _mm512_mask_compressstoreu_epi32(__P, __U, __A); 
}

__m256i test_mm512_cvtt_roundpd_epu32(__m512d __A) {
  // CHECK-LABEL: test_mm512_cvtt_roundpd_epu32
  // CHECK: @llvm.x86.avx512.mask.cvttpd2udq.512
  return _mm512_cvtt_roundpd_epu32(__A, _MM_FROUND_NO_EXC);
}

__m256i test_mm512_mask_cvtt_roundpd_epu32(__m256i __W, __mmask8 __U, __m512d __A) {
  // CHECK-LABEL: test_mm512_mask_cvtt_roundpd_epu32
  // CHECK: @llvm.x86.avx512.mask.cvttpd2udq.512
  return _mm512_mask_cvtt_roundpd_epu32(__W, __U, __A, _MM_FROUND_NO_EXC);
}

__m256i test_mm512_maskz_cvtt_roundpd_epu32(__mmask8 __U, __m512d __A) {
  // CHECK-LABEL: test_mm512_maskz_cvtt_roundpd_epu32
  // CHECK: @llvm.x86.avx512.mask.cvttpd2udq.512
  return _mm512_maskz_cvtt_roundpd_epu32(__U, __A, _MM_FROUND_NO_EXC);
}

__m256i test_mm512_cvttpd_epu32(__m512d __A) {
  // CHECK-LABEL: test_mm512_cvttpd_epu32
  // CHECK: @llvm.x86.avx512.mask.cvttpd2udq.512
  return _mm512_cvttpd_epu32(__A); 
}

__m256i test_mm512_mask_cvttpd_epu32(__m256i __W, __mmask8 __U, __m512d __A) {
  // CHECK-LABEL: test_mm512_mask_cvttpd_epu32
  // CHECK: @llvm.x86.avx512.mask.cvttpd2udq.512
  return _mm512_mask_cvttpd_epu32(__W, __U, __A); 
}

__m256i test_mm512_maskz_cvttpd_epu32(__mmask8 __U, __m512d __A) {
  // CHECK-LABEL: test_mm512_maskz_cvttpd_epu32
  // CHECK: @llvm.x86.avx512.mask.cvttpd2udq.512
  return _mm512_maskz_cvttpd_epu32(__U, __A); 
}

__m512 test_mm512_castpd_ps (__m512d __A)
{
  // CHECK-LABEL: test_mm512_castpd_ps 
  // CHECK: bitcast <8 x double> %{{.}} to <16 x float>
  return _mm512_castpd_ps (__A);
}

__m512d test_mm512_castps_pd (__m512 __A)
{
  // CHECK-LABEL: test_mm512_castps_pd 
  // CHECK: bitcast <16 x float> %{{.}} to <8 x double>
  return _mm512_castps_pd (__A);
}

__m512i test_mm512_castpd_si512 (__m512d __A)
{
  // CHECK-LABEL: test_mm512_castpd_si512 
  // CHECK: bitcast <8 x double> %{{.}} to <8 x i64>
  return _mm512_castpd_si512 (__A);
}

__m512 test_mm512_castps128_ps512(__m128 __A) {
  // CHECK-LABEL: test_mm512_castps128_ps512
  // CHECK: [[B:%.*]] = freeze <8 x float> poison
  // CHECK: store <8 x float> [[B]], ptr [[BA:%.*]]
  // CHECK: [[A:%.*]] = freeze <4 x float> poison 
  // CHECK: [[SV:%.*]] = shufflevector <4 x float> %{{.*}}, <4 x float> [[A]], <8 x i32> <i32 0, i32 1, i32 2, i32 3, i32 4, i32 5, i32 6, i32 7>
  // CHECK: [[C:%.*]] = load <8 x float>, ptr [[BA]]
  // CHECK: shufflevector <8 x float> [[SV]], <8 x float> [[C]], <16 x i32> <i32 0, i32 1, i32 2, i32 3, i32 4, i32 5, i32 6, i32 7, i32 8, i32 9, i32 10, i32 11, i32 12, i32 13, i32 14, i32 15>
  return _mm512_castps128_ps512(__A); 
}

__m512d test_mm512_castpd128_pd512(__m128d __A) {
  // CHECK-LABEL: test_mm512_castpd128_pd512
  // CHECK: [[B:%.*]] = freeze <4 x double> poison
  // CHECK: store <4 x double> [[B]], ptr [[BA:%.*]]
  // CHECK: [[A:%.*]] = freeze <2 x double> poison 
  // CHECK: [[SV:%.*]] = shufflevector <2 x double> %{{.*}}, <2 x double> [[A]], <4 x i32> <i32 0, i32 1, i32 2, i32 3>
  // CHECK: [[C:%.*]] = load <4 x double>, ptr [[BA]]
  // CHECK: shufflevector <4 x double> [[SV]], <4 x double> [[C]], <8 x i32> <i32 0, i32 1, i32 2, i32 3, i32 4, i32 5, i32 6, i32 7>
  return _mm512_castpd128_pd512(__A); 
}

__m512i test_mm512_set1_epi8(char d)
{
  // CHECK-LABEL: test_mm512_set1_epi8
  // CHECK: insertelement <64 x i8> {{.*}}, i32 0
  // CHECK: insertelement <64 x i8> {{.*}}, i32 1
  // CHECK: insertelement <64 x i8> {{.*}}, i32 2
  // CHECK: insertelement <64 x i8> {{.*}}, i32 3
  // CHECK: insertelement <64 x i8> {{.*}}, i32 4
  // CHECK: insertelement <64 x i8> {{.*}}, i32 5
  // CHECK: insertelement <64 x i8> {{.*}}, i32 6
  // CHECK: insertelement <64 x i8> {{.*}}, i32 7
  // CHECK: insertelement <64 x i8> {{.*}}, i32 63
  return _mm512_set1_epi8(d);
}

__m512i test_mm512_set1_epi16(short d)
{
  // CHECK-LABEL: test_mm512_set1_epi16
  // CHECK: insertelement <32 x i16> {{.*}}, i32 0
  // CHECK: insertelement <32 x i16> {{.*}}, i32 1
  // CHECK: insertelement <32 x i16> {{.*}}, i32 2
  // CHECK: insertelement <32 x i16> {{.*}}, i32 3
  // CHECK: insertelement <32 x i16> {{.*}}, i32 4
  // CHECK: insertelement <32 x i16> {{.*}}, i32 5
  // CHECK: insertelement <32 x i16> {{.*}}, i32 6
  // CHECK: insertelement <32 x i16> {{.*}}, i32 7
  // CHECK: insertelement <32 x i16> {{.*}}, i32 31
  return _mm512_set1_epi16(d);
}

__m512i test_mm512_set4_epi32 (int __A, int __B, int __C, int __D)
{
  // CHECK-LABEL: test_mm512_set4_epi32 
  // CHECK: insertelement <16 x i32> {{.*}}, i32 15
  return _mm512_set4_epi32 (__A,__B,__C,__D);
}

__m512i test_mm512_set4_epi64 (long long __A, long long __B, long long __C, long long __D)
{
  // CHECK-LABEL: test_mm512_set4_epi64 
  // CHECK: insertelement <8 x i64> {{.*}}, i32 7
  return _mm512_set4_epi64 (__A,__B,__C,__D);
}

__m512d test_mm512_set4_pd (double __A, double __B, double __C, double __D)
{
  // CHECK-LABEL: test_mm512_set4_pd 
  // CHECK: insertelement <8 x double> {{.*}}, i32 7
  return _mm512_set4_pd (__A,__B,__C,__D);
}

__m512 test_mm512_set4_ps (float __A, float __B, float __C, float __D)
{
  // CHECK-LABEL: test_mm512_set4_ps 
  // CHECK: insertelement <16 x float> {{.*}}, i32 15
  return _mm512_set4_ps (__A,__B,__C,__D);
}

__m512i test_mm512_setr4_epi32(int e0, int e1, int e2, int e3)
{
  // CHECK-LABEL: test_mm512_setr4_epi32
  // CHECK: insertelement <16 x i32> {{.*}}, i32 15
  return _mm512_setr4_epi32(e0, e1, e2, e3);
}

 __m512i test_mm512_setr4_epi64(long long e0, long long e1, long long e2, long long e3)
{
  // CHECK-LABEL: test_mm512_setr4_epi64
  // CHECK: insertelement <8 x i64> {{.*}}, i32 7
  return _mm512_setr4_epi64(e0, e1, e2, e3);
}

__m512d test_mm512_setr4_pd(double e0, double e1, double e2, double e3)
{
  // CHECK-LABEL: test_mm512_setr4_pd
  // CHECK: insertelement <8 x double> {{.*}}, i32 7
  return _mm512_setr4_pd(e0,e1,e2,e3);
}

 __m512 test_mm512_setr4_ps(float e0, float e1, float e2, float e3)
{
  // CHECK-LABEL: test_mm512_setr4_ps
  // CHECK: insertelement <16 x float> {{.*}}, i32 15
  return _mm512_setr4_ps(e0,e1,e2,e3);
}

__m512d test_mm512_castpd256_pd512(__m256d a)
{
  // CHECK-LABEL: test_mm512_castpd256_pd512
  // CHECK: [[A:%.*]] = freeze <4 x double> poison 
  // CHECK: shufflevector <4 x double> %{{.}}, <4 x double> [[A]], <8 x i32> <i32 0, i32 1, i32 2, i32 3, i32 4, i32 5, i32 6, i32 7>
  return _mm512_castpd256_pd512(a);
}

__m256d test_mm512_castpd512_pd256 (__m512d __A)
{
  // CHECK-LABEL: test_mm512_castpd512_pd256 
  // CHECK: shufflevector <8 x double> %{{.}}, <8 x double> %{{.}}, <4 x i32> <i32 0, i32 1, i32 2, i32 3>
  return _mm512_castpd512_pd256 (__A);
}

__m256 test_mm512_castps512_ps256 (__m512 __A)
{
  // CHECK-LABEL: test_mm512_castps512_ps256 
  // CHECK: shufflevector <16 x float> %{{.}}, <16 x float> %{{.}}, <8 x i32> <i32 0, i32 1, i32 2, i32 3, i32 4, i32 5, i32 6, i32 7>
  return _mm512_castps512_ps256 (__A);
}

__m512i test_mm512_castps_si512 (__m512 __A)
{
  // CHECK-LABEL: test_mm512_castps_si512 
  // CHECK: bitcast <16 x float> %{{.}} to <8 x i64>
  return _mm512_castps_si512 (__A);
}
__m512i test_mm512_castsi128_si512(__m128i __A) {
  // CHECK-LABEL: test_mm512_castsi128_si512
  // CHECK: [[B:%.*]] = freeze <4 x i64> poison
  // CHECK: store <4 x i64> [[B]], ptr [[BA:%.*]]
  // CHECK: [[A:%.*]] = freeze <2 x i64> poison 
  // CHECK: [[SV:%.*]] = shufflevector <2 x i64> %{{.*}}, <2 x i64> [[A]], <4 x i32> <i32 0, i32 1, i32 2, i32 3>
  // CHECK: [[C:%.*]] = load <4 x i64>, ptr [[BA]]
  // CHECK: shufflevector <4 x i64> [[SV]], <4 x i64> [[C]], <8 x i32> <i32 0, i32 1, i32 2, i32 3, i32 4, i32 5, i32 6, i32 7>
  return _mm512_castsi128_si512(__A); 
}

__m512i test_mm512_castsi256_si512(__m256i __A) {
  // CHECK-LABEL: test_mm512_castsi256_si512
  // CHECK: [[A:%.*]] = freeze <4 x i64> poison 
  // CHECK: shufflevector <4 x i64> %{{.*}}, <4 x i64> [[A]], <8 x i32> <i32 0, i32 1, i32 2, i32 3, i32 4, i32 5, i32 6, i32 7>
  return _mm512_castsi256_si512(__A); 
}

__m512 test_mm512_castsi512_ps (__m512i __A)
{
  // CHECK-LABEL: test_mm512_castsi512_ps 
  // CHECK: bitcast <8 x i64> %{{.}} to <16 x float>
  return _mm512_castsi512_ps (__A);
}

__m512d test_mm512_castsi512_pd (__m512i __A)
{
  // CHECK-LABEL: test_mm512_castsi512_pd 
  // CHECK: bitcast <8 x i64> %{{.}} to <8 x double>
  return _mm512_castsi512_pd (__A);
}

__m128i test_mm512_castsi512_si128 (__m512i __A)
{
  // CHECK-LABEL: test_mm512_castsi512_si128 
  // CHECK: shufflevector <8 x i64> %{{.}}, <8 x i64> %{{.}}, <2 x i32> <i32 0, i32 1>
  return _mm512_castsi512_si128 (__A);
}

__m256i test_mm512_castsi512_si256 (__m512i __A)
{
  // CHECK-LABEL: test_mm512_castsi512_si256 
  // CHECK: shufflevector <8 x i64> %{{.}}, <8 x i64> %{{.}}, <4 x i32> <i32 0, i32 1, i32 2, i32 3>
  return _mm512_castsi512_si256 (__A);
}

__m128 test_mm_cvt_roundsd_ss(__m128 __A, __m128d __B) {
  // CHECK-LABEL: test_mm_cvt_roundsd_ss
  // CHECK: @llvm.x86.avx512.mask.cvtsd2ss.round
  return _mm_cvt_roundsd_ss(__A, __B, _MM_FROUND_TO_ZERO | _MM_FROUND_NO_EXC);
}

__m128 test_mm_mask_cvt_roundsd_ss(__m128 __W, __mmask8 __U, __m128 __A, __m128d __B) {
  // CHECK-LABEL: test_mm_mask_cvt_roundsd_ss
  // CHECK: @llvm.x86.avx512.mask.cvtsd2ss.round
  return _mm_mask_cvt_roundsd_ss(__W, __U, __A, __B, _MM_FROUND_TO_ZERO | _MM_FROUND_NO_EXC);
}

__m128 test_mm_maskz_cvt_roundsd_ss(__mmask8 __U, __m128 __A, __m128d __B) {
  // CHECK-LABEL: test_mm_maskz_cvt_roundsd_ss
  // CHECK: @llvm.x86.avx512.mask.cvtsd2ss.round
  return _mm_maskz_cvt_roundsd_ss(__U, __A, __B, _MM_FROUND_TO_ZERO | _MM_FROUND_NO_EXC);
}

#ifdef __x86_64__
__m128d test_mm_cvt_roundi64_sd(__m128d __A, long long __B) {
  // CHECK-LABEL: test_mm_cvt_roundi64_sd
  // CHECK: @llvm.x86.avx512.cvtsi2sd64
  return _mm_cvt_roundi64_sd(__A, __B, _MM_FROUND_TO_ZERO | _MM_FROUND_NO_EXC);
}

__m128d test_mm_cvt_roundsi64_sd(__m128d __A, long long __B) {
  // CHECK-LABEL: test_mm_cvt_roundsi64_sd
  // CHECK: @llvm.x86.avx512.cvtsi2sd64
  return _mm_cvt_roundsi64_sd(__A, __B, _MM_FROUND_TO_ZERO | _MM_FROUND_NO_EXC);
}
#endif

__m128 test_mm_cvt_roundsi32_ss(__m128 __A, int __B) {
  // CHECK-LABEL: test_mm_cvt_roundsi32_ss
  // CHECK: @llvm.x86.avx512.cvtsi2ss32
  return _mm_cvt_roundsi32_ss(__A, __B, _MM_FROUND_TO_ZERO | _MM_FROUND_NO_EXC);
}

__m128 test_mm_cvt_roundi32_ss(__m128 __A, int __B) {
  // CHECK-LABEL: test_mm_cvt_roundi32_ss
  // CHECK: @llvm.x86.avx512.cvtsi2ss32
  return _mm_cvt_roundi32_ss(__A, __B, _MM_FROUND_TO_ZERO | _MM_FROUND_NO_EXC);
}

#ifdef __x86_64__
__m128 test_mm_cvt_roundsi64_ss(__m128 __A, long long __B) {
  // CHECK-LABEL: test_mm_cvt_roundsi64_ss
  // CHECK: @llvm.x86.avx512.cvtsi2ss64
  return _mm_cvt_roundsi64_ss(__A, __B, _MM_FROUND_TO_ZERO | _MM_FROUND_NO_EXC);
}

__m128 test_mm_cvt_roundi64_ss(__m128 __A, long long __B) {
  // CHECK-LABEL: test_mm_cvt_roundi64_ss
  // CHECK: @llvm.x86.avx512.cvtsi2ss64
  return _mm_cvt_roundi64_ss(__A, __B, _MM_FROUND_TO_ZERO | _MM_FROUND_NO_EXC);
}
#endif

__m128d test_mm_cvt_roundss_sd(__m128d __A, __m128 __B) {
  // CHECK-LABEL: test_mm_cvt_roundss_sd
  // CHECK: @llvm.x86.avx512.mask.cvtss2sd.round
  return _mm_cvt_roundss_sd(__A, __B, _MM_FROUND_NO_EXC);
}

__m128d test_mm_mask_cvt_roundss_sd(__m128d __W, __mmask8 __U, __m128d __A, __m128 __B) {
  // CHECK-LABEL: test_mm_mask_cvt_roundss_sd
  // CHECK: @llvm.x86.avx512.mask.cvtss2sd.round
  return _mm_mask_cvt_roundss_sd(__W, __U, __A, __B, _MM_FROUND_NO_EXC);
}

__m128d test_mm_maskz_cvt_roundss_sd( __mmask8 __U, __m128d __A, __m128 __B) {
  // CHECK-LABEL: test_mm_maskz_cvt_roundss_sd
  // CHECK: @llvm.x86.avx512.mask.cvtss2sd.round
  return _mm_maskz_cvt_roundss_sd( __U, __A, __B, _MM_FROUND_NO_EXC);
}

__m128d test_mm_cvtu32_sd(__m128d __A, unsigned __B) {
  // CHECK-LABEL: test_mm_cvtu32_sd
  // CHECK: uitofp i32 %{{.*}} to double
  // CHECK: insertelement <2 x double> %{{.*}}, double %{{.*}}, i32 0
  return _mm_cvtu32_sd(__A, __B); 
}

#ifdef __x86_64__
__m128d test_mm_cvt_roundu64_sd(__m128d __A, unsigned long long __B) {
  // CHECK-LABEL: test_mm_cvt_roundu64_sd
  // CHECK: @llvm.x86.avx512.cvtusi642sd
  return _mm_cvt_roundu64_sd(__A, __B, _MM_FROUND_TO_ZERO | _MM_FROUND_NO_EXC);
}

__m128d test_mm_cvtu64_sd(__m128d __A, unsigned long long __B) {
  // CHECK-LABEL: test_mm_cvtu64_sd
  // CHECK: uitofp i64 %{{.*}} to double
  // CHECK: insertelement <2 x double> %{{.*}}, double %{{.*}}, i32 0
  return _mm_cvtu64_sd(__A, __B); 
}
#endif

__m128 test_mm_cvt_roundu32_ss(__m128 __A, unsigned __B) {
  // CHECK-LABEL: test_mm_cvt_roundu32_ss
  // CHECK: @llvm.x86.avx512.cvtusi2ss
  return _mm_cvt_roundu32_ss(__A, __B, _MM_FROUND_TO_ZERO | _MM_FROUND_NO_EXC);
}

__m128 test_mm_cvtu32_ss(__m128 __A, unsigned __B) {
  // CHECK-LABEL: test_mm_cvtu32_ss
  // CHECK: uitofp i32 %{{.*}} to float
  // CHECK: insertelement <4 x float> %{{.*}}, float %{{.*}}, i32 0
  return _mm_cvtu32_ss(__A, __B); 
}

#ifdef __x86_64__
__m128 test_mm_cvt_roundu64_ss(__m128 __A, unsigned long long __B) {
  // CHECK-LABEL: test_mm_cvt_roundu64_ss
  // CHECK: @llvm.x86.avx512.cvtusi642ss
    return _mm_cvt_roundu64_ss(__A, __B, _MM_FROUND_TO_ZERO | _MM_FROUND_NO_EXC);
}

__m128 test_mm_cvtu64_ss(__m128 __A, unsigned long long __B) {
  // CHECK-LABEL: test_mm_cvtu64_ss
  // CHECK: uitofp i64 %{{.*}} to float
  // CHECK: insertelement <4 x float> %{{.*}}, float %{{.*}}, i32 0
  return _mm_cvtu64_ss(__A, __B); 
}
#endif

__m512i test_mm512_mask_cvttps_epu32 (__m512i __W, __mmask16 __U, __m512 __A)
{
  // CHECK-LABEL: test_mm512_mask_cvttps_epu32 
  // CHECK: @llvm.x86.avx512.mask.cvttps2udq.512
  return _mm512_mask_cvttps_epu32 (__W,__U,__A);
}

__m512i test_mm512_maskz_cvttps_epu32 (__mmask16 __U, __m512 __A)
{
  // CHECK-LABEL: test_mm512_maskz_cvttps_epu32 
  // CHECK: @llvm.x86.avx512.mask.cvttps2udq.512
  return _mm512_maskz_cvttps_epu32 (__U,__A);
}

__m512 test_mm512_cvtepu32_ps (__m512i __A)
{
  // CHECK-LABEL: test_mm512_cvtepu32_ps 
  // CHECK: uitofp <16 x i32> %{{.*}} to <16 x float>
  return _mm512_cvtepu32_ps (__A);
}

__m512 test_mm512_mask_cvtepu32_ps (__m512 __W, __mmask16 __U, __m512i __A)
{
  // CHECK-LABEL: test_mm512_mask_cvtepu32_ps 
  // CHECK: uitofp <16 x i32> %{{.*}} to <16 x float>
  // CHECK: select <16 x i1> {{.*}}, <16 x float> {{.*}}, <16 x float> {{.*}}
  return _mm512_mask_cvtepu32_ps (__W,__U,__A);
}

__m512 test_mm512_maskz_cvtepu32_ps (__mmask16 __U, __m512i __A)
{
  // CHECK-LABEL: test_mm512_maskz_cvtepu32_ps 
  // CHECK: uitofp <16 x i32> %{{.*}} to <16 x float>
  // CHECK: select <16 x i1> {{.*}}, <16 x float> {{.*}}, <16 x float> {{.*}}
  return _mm512_maskz_cvtepu32_ps (__U,__A);
}

__m512d test_mm512_cvtepi32_pd (__m256i __A)
{
  // CHECK-LABEL: test_mm512_cvtepi32_pd
  // CHECK: sitofp <8 x i32> %{{.*}} to <8 x double>
  return _mm512_cvtepi32_pd (__A);
}

__m512d test_mm512_mask_cvtepi32_pd (__m512d __W, __mmask8 __U, __m256i __A)
{
  // CHECK-LABEL: test_mm512_mask_cvtepi32_pd
  // CHECK: sitofp <8 x i32> %{{.*}} to <8 x double>
  // CHECK: select <8 x i1> {{.*}}, <8 x double> {{.*}}, <8 x double> {{.*}}
  return _mm512_mask_cvtepi32_pd (__W,__U,__A);
}

__m512d test_mm512_maskz_cvtepi32_pd (__mmask8 __U, __m256i __A)
{
  // CHECK-LABEL: test_mm512_maskz_cvtepi32_pd
  // CHECK: sitofp <8 x i32> %{{.*}} to <8 x double>
  // CHECK: select <8 x i1> {{.*}}, <8 x double> {{.*}}, <8 x double> {{.*}}
  return _mm512_maskz_cvtepi32_pd (__U,__A);
}

__m512d test_mm512_cvtepi32lo_pd (__m512i __A)
{
  // CHECK-LABEL: test_mm512_cvtepi32lo_pd
  // CHECK: shufflevector <8 x i64> %{{.*}}, <8 x i64> %{{.*}}, <4 x i32> <i32 0, i32 1, i32 2, i32 3>
  // CHECK: sitofp <8 x i32> %{{.*}} to <8 x double>
  return _mm512_cvtepi32lo_pd (__A);
}

__m512d test_mm512_mask_cvtepi32lo_pd (__m512d __W, __mmask8 __U, __m512i __A)
{
  // CHECK-LABEL: test_mm512_mask_cvtepi32lo_pd
  // CHECK: shufflevector <8 x i64> %{{.*}}, <8 x i64> %{{.*}}, <4 x i32> <i32 0, i32 1, i32 2, i32 3>
  // CHECK: sitofp <8 x i32> %{{.*}} to <8 x double>
  // CHECK: select <8 x i1> {{.*}}, <8 x double> {{.*}}, <8 x double> {{.*}}
  return _mm512_mask_cvtepi32lo_pd (__W, __U, __A);
}

__m512 test_mm512_cvtepi32_ps (__m512i __A)
{
  // CHECK-LABEL: test_mm512_cvtepi32_ps 
  // CHECK: sitofp <16 x i32> %{{.*}} to <16 x float>
  return _mm512_cvtepi32_ps (__A);
}

__m512 test_mm512_mask_cvtepi32_ps (__m512 __W, __mmask16 __U, __m512i __A)
{
  // CHECK-LABEL: test_mm512_mask_cvtepi32_ps 
  // CHECK: sitofp <16 x i32> %{{.*}} to <16 x float>
  // CHECK: select <16 x i1> %{{.*}}, <16 x float> %{{.*}}, <16 x float> %{{.*}}
  return _mm512_mask_cvtepi32_ps (__W,__U,__A);
}

__m512 test_mm512_maskz_cvtepi32_ps (__mmask16 __U, __m512i __A)
{
  // CHECK-LABEL: test_mm512_maskz_cvtepi32_ps 
  // CHECK: sitofp <16 x i32> %{{.*}} to <16 x float>
  // CHECK: select <16 x i1> %{{.*}}, <16 x float> %{{.*}}, <16 x float> %{{.*}}
  return _mm512_maskz_cvtepi32_ps (__U,__A);
}

__m512d test_mm512_cvtepu32_pd(__m256i __A)
{
  // CHECK-LABEL: test_mm512_cvtepu32_pd
  // CHECK: uitofp <8 x i32> %{{.*}} to <8 x double>
  return _mm512_cvtepu32_pd(__A);
}

__m512d test_mm512_mask_cvtepu32_pd (__m512d __W, __mmask8 __U, __m256i __A)
{
  // CHECK-LABEL: test_mm512_mask_cvtepu32_pd
  // CHECK: uitofp <8 x i32> %{{.*}} to <8 x double>
  // CHECK: select <8 x i1> {{.*}}, <8 x double> {{.*}}, <8 x double> {{.*}}
  return _mm512_mask_cvtepu32_pd (__W,__U,__A);
}

__m512d test_mm512_maskz_cvtepu32_pd (__mmask8 __U, __m256i __A)
{
  // CHECK-LABEL: test_mm512_maskz_cvtepu32_pd
  // CHECK: uitofp <8 x i32> %{{.*}} to <8 x double>
  // CHECK: select <8 x i1> {{.*}}, <8 x double> {{.*}}, <8 x double> {{.*}}
  return _mm512_maskz_cvtepu32_pd (__U,__A);
}

__m512d test_mm512_cvtepu32lo_pd (__m512i __A)
{
  // CHECK-LABEL: test_mm512_cvtepu32lo_pd
  // CHECK: shufflevector <8 x i64> %{{.*}}, <8 x i64> %{{.*}}, <4 x i32> <i32 0, i32 1, i32 2, i32 3>
  // CHECK: uitofp <8 x i32> %{{.*}} to <8 x double>
  return _mm512_cvtepu32lo_pd (__A);
}

__m512d test_mm512_mask_cvtepu32lo_pd (__m512d __W, __mmask8 __U, __m512i __A)
{
  // CHECK-LABEL: test_mm512_mask_cvtepu32lo_pd
  // CHECK: shufflevector <8 x i64> %{{.*}}, <8 x i64> %{{.*}}, <4 x i32> <i32 0, i32 1, i32 2, i32 3>
  // CHECK: uitofp <8 x i32> %{{.*}} to <8 x double>
  // CHECK: select <8 x i1> {{.*}}, <8 x double> {{.*}}, <8 x double> {{.*}}
  return _mm512_mask_cvtepu32lo_pd (__W, __U, __A);
}

__m256 test_mm512_cvtpd_ps (__m512d __A)
{
  // CHECK-LABEL: test_mm512_cvtpd_ps 
  // CHECK: @llvm.x86.avx512.mask.cvtpd2ps.512
  return _mm512_cvtpd_ps (__A);
}

__m256 test_mm512_mask_cvtpd_ps (__m256 __W, __mmask8 __U, __m512d __A)
{
  // CHECK-LABEL: test_mm512_mask_cvtpd_ps 
  // CHECK: @llvm.x86.avx512.mask.cvtpd2ps.512
  return _mm512_mask_cvtpd_ps (__W,__U,__A);
}

__m512 test_mm512_cvtpd_pslo(__m512d __A)
{
  // CHECK-LABEL: test_mm512_cvtpd_pslo
  // CHECK: @llvm.x86.avx512.mask.cvtpd2ps.512
  // CHECK: zeroinitializer
  // CHECK: shufflevector <8 x float> %{{.*}}, <8 x float> %{{.*}}, <16 x i32> <i32 0, i32 1, i32 2, i32 3, i32 4, i32 5, i32 6, i32 7, i32 8, i32 9, i32 10, i32 11, i32 12, i32 13, i32 14, i32 15>
  return _mm512_cvtpd_pslo(__A);
}

__m512 test_mm512_mask_cvtpd_pslo(__m512 __W, __mmask8 __U, __m512d __A) {
  // CHECK-LABEL: test_mm512_mask_cvtpd_pslo
  // CHECK: @llvm.x86.avx512.mask.cvtpd2ps.512
  // CHECK: zeroinitializer
  // CHECK: shufflevector <8 x float> %{{.*}}, <8 x float> %{{.*}}, <16 x i32> <i32 0, i32 1, i32 2, i32 3, i32 4, i32 5, i32 6, i32 7, i32 8, i32 9, i32 10, i32 11, i32 12, i32 13, i32 14, i32 15>
  return _mm512_mask_cvtpd_pslo(__W, __U, __A);
}

__m256 test_mm512_maskz_cvtpd_ps (__mmask8 __U, __m512d __A)
{
  // CHECK-LABEL: test_mm512_maskz_cvtpd_ps 
  // CHECK: @llvm.x86.avx512.mask.cvtpd2ps.512
  return _mm512_maskz_cvtpd_ps (__U,__A);
}

__m512 test_mm512_cvtph_ps (__m256i __A)
{
  // CHECK-LABEL: test_mm512_cvtph_ps 
  // CHECK: bitcast <4 x i64> %{{.*}} to <16 x i16>
  // CHECK: bitcast <16 x i16> %{{.*}} to <16 x half>
  // CHECK: fpext <16 x half> %{{.*}} to <16 x float>
  return _mm512_cvtph_ps (__A);
}

__m512 test_mm512_mask_cvtph_ps (__m512 __W, __mmask16 __U, __m256i __A)
{
  // CHECK-LABEL: test_mm512_mask_cvtph_ps 
  // CHECK: bitcast <4 x i64> %{{.*}} to <16 x i16>
  // CHECK: bitcast <16 x i16> %{{.*}} to <16 x half>
  // CHECK: fpext <16 x half> %{{.*}} to <16 x float>
  // CHECK: select <16 x i1> %{{.*}}, <16 x float> %{{.*}}, <16 x float> %{{.*}}
  return _mm512_mask_cvtph_ps (__W,__U,__A);
}

__m512 test_mm512_maskz_cvtph_ps (__mmask16 __U, __m256i __A)
{
  // CHECK-LABEL: test_mm512_maskz_cvtph_ps 
  // CHECK: bitcast <4 x i64> %{{.*}} to <16 x i16>
  // CHECK: bitcast <16 x i16> %{{.*}} to <16 x half>
  // CHECK: fpext <16 x half> %{{.*}} to <16 x float>
  // CHECK: select <16 x i1> %{{.*}}, <16 x float> %{{.*}}, <16 x float> %{{.*}}
  return _mm512_maskz_cvtph_ps (__U,__A);
}

__m256i test_mm512_mask_cvttpd_epi32 (__m256i __W, __mmask8 __U, __m512d __A)
{
  // CHECK-LABEL: test_mm512_mask_cvttpd_epi32 
  // CHECK: @llvm.x86.avx512.mask.cvttpd2dq.512
  return _mm512_mask_cvttpd_epi32 (__W,__U,__A);
}

__m256i test_mm512_maskz_cvttpd_epi32 (__mmask8 __U, __m512d __A)
{
  // CHECK-LABEL: test_mm512_maskz_cvttpd_epi32 
  // CHECK: @llvm.x86.avx512.mask.cvttpd2dq.512
  return _mm512_maskz_cvttpd_epi32 (__U,__A);
}

__m512i test_mm512_mask_cvttps_epi32 (__m512i __W, __mmask16 __U, __m512 __A)
{
  // CHECK-LABEL: test_mm512_mask_cvttps_epi32 
  // CHECK: @llvm.x86.avx512.mask.cvttps2dq.512
  return _mm512_mask_cvttps_epi32 (__W,__U,__A);
}

__m512i test_mm512_maskz_cvttps_epi32 (__mmask16 __U, __m512 __A)
{
  // CHECK-LABEL: test_mm512_maskz_cvttps_epi32 
  // CHECK: @llvm.x86.avx512.mask.cvttps2dq.512
  return _mm512_maskz_cvttps_epi32 (__U,__A);
}

__m512i test_mm512_cvtps_epi32 (__m512 __A)
{
  // CHECK-LABEL: test_mm512_cvtps_epi32 
  // CHECK: @llvm.x86.avx512.mask.cvtps2dq.512
  return _mm512_cvtps_epi32 (__A);
}

__m512i test_mm512_mask_cvtps_epi32 (__m512i __W, __mmask16 __U, __m512 __A)
{
  // CHECK-LABEL: test_mm512_mask_cvtps_epi32 
  // CHECK: @llvm.x86.avx512.mask.cvtps2dq.512
  return _mm512_mask_cvtps_epi32 (__W,__U,__A);
}

__m512i test_mm512_maskz_cvtps_epi32 (__mmask16 __U, __m512 __A)
{
  // CHECK-LABEL: test_mm512_maskz_cvtps_epi32 
  // CHECK: @llvm.x86.avx512.mask.cvtps2dq.512
  return _mm512_maskz_cvtps_epi32 (__U,__A);
}

__m256i test_mm512_cvtpd_epi32 (__m512d __A)
{
  // CHECK-LABEL: test_mm512_cvtpd_epi32 
  // CHECK: @llvm.x86.avx512.mask.cvtpd2dq.512
  return _mm512_cvtpd_epi32 (__A);
}

__m256i test_mm512_mask_cvtpd_epi32 (__m256i __W, __mmask8 __U, __m512d __A)
{
  // CHECK-LABEL: test_mm512_mask_cvtpd_epi32 
  // CHECK: @llvm.x86.avx512.mask.cvtpd2dq.512
  return _mm512_mask_cvtpd_epi32 (__W,__U,__A);
}

__m256i test_mm512_maskz_cvtpd_epi32 (__mmask8 __U, __m512d __A)
{
  // CHECK-LABEL: test_mm512_maskz_cvtpd_epi32 
  // CHECK: @llvm.x86.avx512.mask.cvtpd2dq.512
  return _mm512_maskz_cvtpd_epi32 (__U,__A);
}

__m256i test_mm512_cvtpd_epu32 (__m512d __A)
{
  // CHECK-LABEL: test_mm512_cvtpd_epu32 
  // CHECK: @llvm.x86.avx512.mask.cvtpd2udq.512
  return _mm512_cvtpd_epu32 (__A);
}

__m256i test_mm512_mask_cvtpd_epu32 (__m256i __W, __mmask8 __U, __m512d __A)
{
  // CHECK-LABEL: test_mm512_mask_cvtpd_epu32 
  // CHECK: @llvm.x86.avx512.mask.cvtpd2udq.512
  return _mm512_mask_cvtpd_epu32 (__W,__U,__A);
}

__m256i test_mm512_maskz_cvtpd_epu32 (__mmask8 __U, __m512d __A)
{
  // CHECK-LABEL: test_mm512_maskz_cvtpd_epu32 
  // CHECK: @llvm.x86.avx512.mask.cvtpd2udq.512
  return _mm512_maskz_cvtpd_epu32 (__U,__A);
}

__m256i test_mm512_mask_cvtps_ph(__m256i src, __mmask16 k, __m512 a) 
{
  // CHECK-LABEL: test_mm512_mask_cvtps_ph
  // CHECK: @llvm.x86.avx512.mask.vcvtps2ph.512
  return _mm512_mask_cvtps_ph(src, k, a,_MM_FROUND_TO_ZERO);
}

__m256i test_mm512_maskz_cvtps_ph (__mmask16 k, __m512 a) 
{
  // CHECK-LABEL: test_mm512_maskz_cvtps_ph
  // CHECK: @llvm.x86.avx512.mask.vcvtps2ph.512
  return _mm512_maskz_cvtps_ph( k, a,_MM_FROUND_TO_ZERO);
}

__m512i test_mm512_cvtps_epu32 ( __m512 __A) 
{
  // CHECK-LABEL: test_mm512_cvtps_epu32
  // CHECK: @llvm.x86.avx512.mask.cvtps2udq.512
  return _mm512_cvtps_epu32(__A);
}

__m512i test_mm512_mask_cvtps_epu32 (__m512i __W, __mmask16 __U, __m512 __A)
{
  // CHECK-LABEL: test_mm512_mask_cvtps_epu32
  // CHECK: @llvm.x86.avx512.mask.cvtps2udq.512
  return _mm512_mask_cvtps_epu32( __W, __U, __A);
}
__m512i test_mm512_maskz_cvtps_epu32 (__mmask16 __U, __m512 __A)
{
  // CHECK-LABEL: test_mm512_maskz_cvtps_epu32
  // CHECK: @llvm.x86.avx512.mask.cvtps2udq.512
  return _mm512_maskz_cvtps_epu32( __U, __A);
}

double test_mm512_cvtsd_f64(__m512d A) {
  // CHECK-LABEL: test_mm512_cvtsd_f64
  // CHECK: extractelement <8 x double> %{{.*}}, i32 0
  return _mm512_cvtsd_f64(A);
}

float test_mm512_cvtss_f32(__m512 A) {
  // CHECK-LABEL: test_mm512_cvtss_f32
  // CHECK: extractelement <16 x float> %{{.*}}, i32 0
  return _mm512_cvtss_f32(A);
}

__m512d test_mm512_mask_max_pd (__m512d __W, __mmask8 __U, __m512d __A, __m512d __B)
{
  // CHECK-LABEL: test_mm512_mask_max_pd 
  // CHECK: @llvm.x86.avx512.max.pd.512
  // CHECK: select <8 x i1> %{{.*}}, <8 x double> %{{.*}}, <8 x double> %{{.*}}
  return _mm512_mask_max_pd (__W,__U,__A,__B);
}

__m512d test_mm512_maskz_max_pd (__mmask8 __U, __m512d __A, __m512d __B)
{
  // CHECK-LABEL: test_mm512_maskz_max_pd 
  // CHECK: @llvm.x86.avx512.max.pd.512
  // CHECK: select <8 x i1> %{{.*}}, <8 x double> %{{.*}}, <8 x double> %{{.*}}
  return _mm512_maskz_max_pd (__U,__A,__B);
}

__m512 test_mm512_mask_max_ps (__m512 __W, __mmask16 __U, __m512 __A, __m512 __B)
{
  // CHECK-LABEL: test_mm512_mask_max_ps 
  // CHECK: @llvm.x86.avx512.max.ps.512
  // CHECK: select <16 x i1> %{{.*}}, <16 x float> %{{.*}}, <16 x float> %{{.*}}
  return _mm512_mask_max_ps (__W,__U,__A,__B);
}

__m512d test_mm512_mask_max_round_pd(__m512d __W,__mmask8 __U,__m512d __A,__m512d __B)
{
  // CHECK-LABEL: test_mm512_mask_max_round_pd
  // CHECK: @llvm.x86.avx512.max.pd.512
  // CHECK: select <8 x i1> %{{.*}}, <8 x double> %{{.*}}, <8 x double> %{{.*}}
  return _mm512_mask_max_round_pd(__W,__U,__A,__B,_MM_FROUND_NO_EXC);
}

__m512d test_mm512_maskz_max_round_pd(__mmask8 __U,__m512d __A,__m512d __B)
{
  // CHECK-LABEL: test_mm512_maskz_max_round_pd
  // CHECK: @llvm.x86.avx512.max.pd.512
  // CHECK: select <8 x i1> %{{.*}}, <8 x double> %{{.*}}, <8 x double> %{{.*}}
  return _mm512_maskz_max_round_pd(__U,__A,__B,_MM_FROUND_NO_EXC);
}

__m512d test_mm512_max_round_pd(__m512d __A,__m512d __B)
{
  // CHECK-LABEL: test_mm512_max_round_pd
  // CHECK: @llvm.x86.avx512.max.pd.512
  return _mm512_max_round_pd(__A,__B,_MM_FROUND_NO_EXC);
}

__m512 test_mm512_maskz_max_ps (__mmask16 __U, __m512 __A, __m512 __B)
{
  // CHECK-LABEL: test_mm512_maskz_max_ps 
  // CHECK: @llvm.x86.avx512.max.ps.512
  // CHECK: select <16 x i1> %{{.*}}, <16 x float> %{{.*}}, <16 x float> %{{.*}}
  return _mm512_maskz_max_ps (__U,__A,__B);
}

__m512 test_mm512_mask_max_round_ps(__m512 __W,__mmask16 __U,__m512 __A,__m512 __B)
{
  // CHECK-LABEL: test_mm512_mask_max_round_ps
  // CHECK: @llvm.x86.avx512.max.ps.512
  // CHECK: select <16 x i1> %{{.*}}, <16 x float> %{{.*}}, <16 x float> %{{.*}}
  return _mm512_mask_max_round_ps(__W,__U,__A,__B,_MM_FROUND_NO_EXC);
}

__m512 test_mm512_maskz_max_round_ps(__mmask16 __U,__m512 __A,__m512 __B)
{
  // CHECK-LABEL: test_mm512_maskz_max_round_ps
  // CHECK: @llvm.x86.avx512.max.ps.512
  // CHECK: select <16 x i1> %{{.*}}, <16 x float> %{{.*}}, <16 x float> %{{.*}}
  return _mm512_maskz_max_round_ps(__U,__A,__B,_MM_FROUND_NO_EXC);
}

__m512 test_mm512_max_round_ps(__m512 __A,__m512 __B)
{
  // CHECK-LABEL: test_mm512_max_round_ps
  // CHECK: @llvm.x86.avx512.max.ps.512
  return _mm512_max_round_ps(__A,__B,_MM_FROUND_NO_EXC);
}

__m512d test_mm512_mask_min_pd (__m512d __W, __mmask8 __U, __m512d __A, __m512d __B)
{
  // CHECK-LABEL: test_mm512_mask_min_pd 
  // CHECK: @llvm.x86.avx512.min.pd.512
  // CHECK: select <8 x i1> %{{.*}}, <8 x double> %{{.*}}, <8 x double> %{{.*}}
  return _mm512_mask_min_pd (__W,__U,__A,__B);
}

__m512d test_mm512_maskz_min_pd (__mmask8 __U, __m512d __A, __m512d __B)
{
  // CHECK-LABEL: test_mm512_maskz_min_pd 
  // CHECK: @llvm.x86.avx512.min.pd.512
  return _mm512_maskz_min_pd (__U,__A,__B);
}

__m512d test_mm512_mask_min_round_pd(__m512d __W,__mmask8 __U,__m512d __A,__m512d __B)
{
  // CHECK-LABEL: test_mm512_mask_min_round_pd
  // CHECK: @llvm.x86.avx512.min.pd.512
  // CHECK: select <8 x i1> %{{.*}}, <8 x double> %{{.*}}, <8 x double> %{{.*}}
  return _mm512_mask_min_round_pd(__W,__U,__A,__B,_MM_FROUND_NO_EXC);
}

__m512d test_mm512_maskz_min_round_pd(__mmask8 __U,__m512d __A,__m512d __B)
{
  // CHECK-LABEL: test_mm512_maskz_min_round_pd
  // CHECK: @llvm.x86.avx512.min.pd.512
  // CHECK: select <8 x i1> %{{.*}}, <8 x double> %{{.*}}, <8 x double> %{{.*}}
  return _mm512_maskz_min_round_pd(__U,__A,__B,_MM_FROUND_NO_EXC);
}

__m512d test_mm512_min_round_pd( __m512d __A,__m512d __B)
{
  // CHECK-LABEL: test_mm512_min_round_pd
  // CHECK: @llvm.x86.avx512.min.pd.512
  return _mm512_min_round_pd(__A,__B,_MM_FROUND_NO_EXC);
}

__m512 test_mm512_mask_min_ps (__m512 __W, __mmask16 __U, __m512 __A, __m512 __B)
{
  // CHECK-LABEL: test_mm512_mask_min_ps 
  // CHECK: @llvm.x86.avx512.min.ps.512
  // CHECK: select <16 x i1> %{{.*}}, <16 x float> %{{.*}}, <16 x float> %{{.*}}
  return _mm512_mask_min_ps (__W,__U,__A,__B);
}

__m512 test_mm512_maskz_min_ps (__mmask16 __U, __m512 __A, __m512 __B)
{
  // CHECK-LABEL: test_mm512_maskz_min_ps 
  // CHECK: @llvm.x86.avx512.min.ps.512
  // CHECK: select <16 x i1> %{{.*}}, <16 x float> %{{.*}}, <16 x float> %{{.*}}
  return _mm512_maskz_min_ps (__U,__A,__B);
}

__m512 test_mm512_mask_min_round_ps(__m512 __W,__mmask16 __U,__m512 __A,__m512 __B)
{
  // CHECK-LABEL: test_mm512_mask_min_round_ps
  // CHECK: @llvm.x86.avx512.min.ps.512
  // CHECK: select <16 x i1> %{{.*}}, <16 x float> %{{.*}}, <16 x float> %{{.*}}
  return _mm512_mask_min_round_ps(__W,__U,__A,__B,_MM_FROUND_NO_EXC);
}

__m512 test_mm512_maskz_min_round_ps(__mmask16 __U,__m512 __A,__m512 __B)
{
  // CHECK-LABEL: test_mm512_maskz_min_round_ps
  // CHECK: @llvm.x86.avx512.min.ps.512
  // CHECK: select <16 x i1> %{{.*}}, <16 x float> %{{.*}}, <16 x float> %{{.*}}
  return _mm512_maskz_min_round_ps(__U,__A,__B,_MM_FROUND_NO_EXC);
}

__m512 test_mm512_min_round_ps(__m512 __A,__m512 __B)
{
  // CHECK-LABEL: test_mm512_min_round_ps
  // CHECK: @llvm.x86.avx512.min.ps.512
  return _mm512_min_round_ps(__A,__B,_MM_FROUND_NO_EXC);
}

__m512 test_mm512_mask_floor_ps (__m512 __W, __mmask16 __U, __m512 __A)
{
  // CHECK-LABEL: test_mm512_mask_floor_ps 
  // CHECK: @llvm.x86.avx512.mask.rndscale.ps.512
  return _mm512_mask_floor_ps (__W,__U,__A);
}

__m512d test_mm512_mask_floor_pd (__m512d __W, __mmask8 __U, __m512d __A)
{
  // CHECK-LABEL: test_mm512_mask_floor_pd 
  // CHECK: @llvm.x86.avx512.mask.rndscale.pd.512
  return _mm512_mask_floor_pd (__W,__U,__A);
}

__m512 test_mm512_mask_ceil_ps (__m512 __W, __mmask16 __U, __m512 __A)
{
  // CHECK-LABEL: test_mm512_mask_ceil_ps 
  // CHECK: @llvm.x86.avx512.mask.rndscale.ps.512
  return _mm512_mask_ceil_ps (__W,__U,__A);
}

__m512d test_mm512_mask_ceil_pd (__m512d __W, __mmask8 __U, __m512d __A)
{
  // CHECK-LABEL: test_mm512_mask_ceil_pd 
  // CHECK: @llvm.x86.avx512.mask.rndscale.pd.512
  return _mm512_mask_ceil_pd (__W,__U,__A);
}

__m512 test_mm512_mask_roundscale_ps(__m512 __W, __mmask16 __U, __m512 __A) 
{
  // CHECK-LABEL: test_mm512_mask_roundscale_ps
  // CHECK: @llvm.x86.avx512.mask.rndscale.ps.512
  return _mm512_mask_roundscale_ps(__W,__U,__A, 1);
}

__m512 test_mm512_maskz_roundscale_ps(__mmask16 __U, __m512 __A) 
{
  // CHECK-LABEL: test_mm512_maskz_roundscale_ps
  // CHECK: @llvm.x86.avx512.mask.rndscale.ps.512
  return _mm512_maskz_roundscale_ps(__U,__A, 1);
}

__m512 test_mm512_mask_roundscale_round_ps(__m512 __A,__mmask16 __U,__m512 __C)
{
  // CHECK-LABEL: test_mm512_mask_roundscale_round_ps
  // CHECK: @llvm.x86.avx512.mask.rndscale.ps.512
  return _mm512_mask_roundscale_round_ps(__A,__U,__C,_MM_FROUND_TO_ZERO,_MM_FROUND_NO_EXC);
}

__m512 test_mm512_maskz_roundscale_round_ps(__m512 __A,__mmask16 __U) 
{
  // CHECK-LABEL: test_mm512_maskz_roundscale_round_ps
  // CHECK: @llvm.x86.avx512.mask.rndscale.ps.512
  return _mm512_maskz_roundscale_round_ps(__U,__A,_MM_FROUND_TO_ZERO,_MM_FROUND_NO_EXC);
}

__m512 test_mm512_roundscale_round_ps(__m512 __A)
{
  // CHECK-LABEL: test_mm512_roundscale_round_ps
  // CHECK: @llvm.x86.avx512.mask.rndscale.ps.512
  return _mm512_roundscale_round_ps(__A,_MM_FROUND_TO_ZERO,_MM_FROUND_NO_EXC);
}

__m512d test_mm512_mask_roundscale_pd(__m512d __W, __mmask8 __U, __m512d __A) 
{
  // CHECK-LABEL: test_mm512_mask_roundscale_pd
  // CHECK: @llvm.x86.avx512.mask.rndscale.pd.512
  return _mm512_mask_roundscale_pd(__W,__U,__A, 1);
}

__m512d test_mm512_maskz_roundscale_pd(__mmask8 __U, __m512d __A) 
{
  // CHECK-LABEL: test_mm512_maskz_roundscale_pd
  // CHECK: @llvm.x86.avx512.mask.rndscale.pd.512
  return _mm512_maskz_roundscale_pd(__U,__A, 1);
}

__m512d test_mm512_mask_roundscale_round_pd(__m512d __A,__mmask8 __U,__m512d __C)
{
  // CHECK-LABEL: test_mm512_mask_roundscale_round_pd
  // CHECK: @llvm.x86.avx512.mask.rndscale.pd.512
  return _mm512_mask_roundscale_round_pd(__A,__U,__C,_MM_FROUND_TO_ZERO,_MM_FROUND_NO_EXC);
}

__m512d test_mm512_maskz_roundscale_round_pd(__m512d __A,__mmask8 __U)
{
  // CHECK-LABEL: test_mm512_maskz_roundscale_round_pd
  // CHECK: @llvm.x86.avx512.mask.rndscale.pd.512
  return _mm512_maskz_roundscale_round_pd(__U,__A,_MM_FROUND_TO_ZERO,_MM_FROUND_NO_EXC);
}

__m512d test_mm512_roundscale_round_pd(__m512d __A)
{
  // CHECK-LABEL: test_mm512_roundscale_round_pd
  // CHECK: @llvm.x86.avx512.mask.rndscale.pd.512
  return _mm512_roundscale_round_pd(__A,_MM_FROUND_TO_ZERO,_MM_FROUND_NO_EXC);
}

__m512i test_mm512_max_epi32 (__m512i __A, __m512i __B)
{
  // CHECK-LABEL: test_mm512_max_epi32 
  // CHECK:       call <16 x i32> @llvm.smax.v16i32(<16 x i32> %{{.*}}, <16 x i32> %{{.*}})
  return _mm512_max_epi32 (__A,__B);
}

__m512i test_mm512_mask_max_epi32 (__m512i __W, __mmask16 __M, __m512i __A, __m512i __B)
{
  // CHECK-LABEL: test_mm512_mask_max_epi32 
  // CHECK:       call <16 x i32> @llvm.smax.v16i32(<16 x i32> %{{.*}}, <16 x i32> %{{.*}})
  // CHECK:       select <16 x i1> {{.*}}, <16 x i32> {{.*}}, <16 x i32> {{.*}}
  return _mm512_mask_max_epi32 (__W,__M,__A,__B);
}

__m512i test_mm512_maskz_max_epi32 (__mmask16 __M, __m512i __A, __m512i __B)
{
  // CHECK-LABEL: test_mm512_maskz_max_epi32 
  // CHECK:       call <16 x i32> @llvm.smax.v16i32(<16 x i32> %{{.*}}, <16 x i32> %{{.*}})
  // CHECK:       select <16 x i1> {{.*}}, <16 x i32> {{.*}}, <16 x i32> {{.*}}
  return _mm512_maskz_max_epi32 (__M,__A,__B);
}

__m512i test_mm512_max_epi64 (__m512i __A, __m512i __B)
{
  // CHECK-LABEL: test_mm512_max_epi64 
  // CHECK:       call {{.*}}<8 x i64> @llvm.smax.v8i64(<8 x i64> %{{.*}}, <8 x i64> %{{.*}})
  return _mm512_max_epi64 (__A,__B);
}

__m512i test_mm512_mask_max_epi64 (__m512i __W, __mmask8 __M, __m512i __A, __m512i __B)
{
  // CHECK-LABEL: test_mm512_mask_max_epi64 
  // CHECK:       call {{.*}}<8 x i64> @llvm.smax.v8i64(<8 x i64> %{{.*}}, <8 x i64> %{{.*}})
  // CHECK:       select <8 x i1> {{.*}}, <8 x i64> {{.*}}, <8 x i64> {{.*}}
  return _mm512_mask_max_epi64 (__W,__M,__A,__B);
}

__m512i test_mm512_maskz_max_epi64 (__mmask8 __M, __m512i __A, __m512i __B)
{
  // CHECK-LABEL: test_mm512_maskz_max_epi64 
  // CHECK:       call {{.*}}<8 x i64> @llvm.smax.v8i64(<8 x i64> %{{.*}}, <8 x i64> %{{.*}})
  // CHECK:       select <8 x i1> {{.*}}, <8 x i64> {{.*}}, <8 x i64> {{.*}}
  return _mm512_maskz_max_epi64 (__M,__A,__B);
}

__m512i test_mm512_max_epu64 (__m512i __A, __m512i __B)
{
  // CHECK-LABEL: test_mm512_max_epu64 
  // CHECK:       call {{.*}}<8 x i64> @llvm.umax.v8i64(<8 x i64> %{{.*}}, <8 x i64> %{{.*}})
  return _mm512_max_epu64 (__A,__B);
}

__m512i test_mm512_mask_max_epu64 (__m512i __W, __mmask8 __M, __m512i __A, __m512i __B)
{
  // CHECK-LABEL: test_mm512_mask_max_epu64 
  // CHECK:       call {{.*}}<8 x i64> @llvm.umax.v8i64(<8 x i64> %{{.*}}, <8 x i64> %{{.*}})
  // CHECK:       select <8 x i1> {{.*}}, <8 x i64> {{.*}}, <8 x i64> {{.*}}
  return _mm512_mask_max_epu64 (__W,__M,__A,__B);
}

__m512i test_mm512_maskz_max_epu64 (__mmask8 __M, __m512i __A, __m512i __B)
{
  // CHECK-LABEL: test_mm512_maskz_max_epu64 
  // CHECK:       call {{.*}}<8 x i64> @llvm.umax.v8i64(<8 x i64> %{{.*}}, <8 x i64> %{{.*}})
  // CHECK:       select <8 x i1> {{.*}}, <8 x i64> {{.*}}, <8 x i64> {{.*}}
  return _mm512_maskz_max_epu64 (__M,__A,__B);
}

__m512i test_mm512_max_epu32 (__m512i __A, __m512i __B)
{
  // CHECK-LABEL: test_mm512_max_epu32 
  // CHECK:       call <16 x i32> @llvm.umax.v16i32(<16 x i32> %{{.*}}, <16 x i32> %{{.*}})
  return _mm512_max_epu32 (__A,__B);
}

__m512i test_mm512_mask_max_epu32 (__m512i __W, __mmask16 __M, __m512i __A, __m512i __B)
{
  // CHECK-LABEL: test_mm512_mask_max_epu32 
  // CHECK:       call <16 x i32> @llvm.umax.v16i32(<16 x i32> %{{.*}}, <16 x i32> %{{.*}})
  // CHECK:       select <16 x i1> {{.*}}, <16 x i32> {{.*}}, <16 x i32> {{.*}}
  return _mm512_mask_max_epu32 (__W,__M,__A,__B);
}

__m512i test_mm512_maskz_max_epu32 (__mmask16 __M, __m512i __A, __m512i __B)
{
  // CHECK-LABEL: test_mm512_maskz_max_epu32 
  // CHECK:       call <16 x i32> @llvm.umax.v16i32(<16 x i32> %{{.*}}, <16 x i32> %{{.*}})
  // CHECK:       select <16 x i1> {{.*}}, <16 x i32> {{.*}}, <16 x i32> {{.*}}
  return _mm512_maskz_max_epu32 (__M,__A,__B);
}

__m512i test_mm512_min_epi32 (__m512i __A, __m512i __B)
{
  // CHECK-LABEL: test_mm512_min_epi32 
  // CHECK:       call <16 x i32> @llvm.smin.v16i32(<16 x i32> %{{.*}}, <16 x i32> %{{.*}})
  return _mm512_min_epi32 (__A,__B);
}

__m512i test_mm512_mask_min_epi32 (__m512i __W, __mmask16 __M, __m512i __A, __m512i __B)
{
  // CHECK-LABEL: test_mm512_mask_min_epi32 
  // CHECK:       call <16 x i32> @llvm.smin.v16i32(<16 x i32> %{{.*}}, <16 x i32> %{{.*}})
  // CHECK:       select <16 x i1> {{.*}}, <16 x i32> {{.*}}, <16 x i32> {{.*}}
  return _mm512_mask_min_epi32 (__W,__M,__A,__B);
}

__m512i test_mm512_maskz_min_epi32 (__mmask16 __M, __m512i __A, __m512i __B)
{
  // CHECK-LABEL: test_mm512_maskz_min_epi32 
  // CHECK:       call <16 x i32> @llvm.smin.v16i32(<16 x i32> %{{.*}}, <16 x i32> %{{.*}})
  // CHECK:       select <16 x i1> {{.*}}, <16 x i32> {{.*}}, <16 x i32> {{.*}}
  return _mm512_maskz_min_epi32 (__M,__A,__B);
}

__m512i test_mm512_min_epu32 (__m512i __A, __m512i __B)
{
  // CHECK-LABEL: test_mm512_min_epu32 
  // CHECK:       call <16 x i32> @llvm.umin.v16i32(<16 x i32> %{{.*}}, <16 x i32> %{{.*}})
  return _mm512_min_epu32 (__A,__B);
}

__m512i test_mm512_mask_min_epu32 (__m512i __W, __mmask16 __M, __m512i __A, __m512i __B)
{
  // CHECK-LABEL: test_mm512_mask_min_epu32 
  // CHECK:       call <16 x i32> @llvm.umin.v16i32(<16 x i32> %{{.*}}, <16 x i32> %{{.*}})
  // CHECK:       select <16 x i1> {{.*}}, <16 x i32> {{.*}}, <16 x i32> {{.*}}
  return _mm512_mask_min_epu32 (__W,__M,__A,__B);
}

__m512i test_mm512_maskz_min_epu32 (__mmask16 __M, __m512i __A, __m512i __B)
{
  // CHECK-LABEL: test_mm512_maskz_min_epu32 
  // CHECK:       call <16 x i32> @llvm.umin.v16i32(<16 x i32> %{{.*}}, <16 x i32> %{{.*}})
  // CHECK:       select <16 x i1> {{.*}}, <16 x i32> {{.*}}, <16 x i32> {{.*}}
  return _mm512_maskz_min_epu32 (__M,__A,__B);
}

__m512i test_mm512_min_epi64 (__m512i __A, __m512i __B)
{
  // CHECK-LABEL: test_mm512_min_epi64 
  // CHECK:       call {{.*}}<8 x i64> @llvm.smin.v8i64(<8 x i64> %{{.*}}, <8 x i64> %{{.*}})
  return _mm512_min_epi64 (__A,__B);
}

__m512i test_mm512_mask_min_epi64 (__m512i __W, __mmask8 __M, __m512i __A, __m512i __B)
{
  // CHECK-LABEL: test_mm512_mask_min_epi64 
  // CHECK:       call {{.*}}<8 x i64> @llvm.smin.v8i64(<8 x i64> %{{.*}}, <8 x i64> %{{.*}})
  // CHECK:       select <8 x i1> {{.*}}, <8 x i64> {{.*}}, <8 x i64> {{.*}}
  return _mm512_mask_min_epi64 (__W,__M,__A,__B);
}

__m512i test_mm512_maskz_min_epi64 (__mmask8 __M, __m512i __A, __m512i __B)
{
  // CHECK-LABEL: test_mm512_maskz_min_epi64 
  // CHECK:       call {{.*}}<8 x i64> @llvm.smin.v8i64(<8 x i64> %{{.*}}, <8 x i64> %{{.*}})
  // CHECK:       select <8 x i1> {{.*}}, <8 x i64> {{.*}}, <8 x i64> {{.*}}
  return _mm512_maskz_min_epi64 (__M,__A,__B);
}

__m512i test_mm512_min_epu64 (__m512i __A, __m512i __B)
{
  // CHECK-LABEL: test_mm512_min_epu64 
  // CHECK:       call {{.*}}<8 x i64> @llvm.umin.v8i64(<8 x i64> %{{.*}}, <8 x i64> %{{.*}})
  return _mm512_min_epu64 (__A,__B);
}

__m512i test_mm512_mask_min_epu64 (__m512i __W, __mmask8 __M, __m512i __A, __m512i __B)
{
  // CHECK-LABEL: test_mm512_mask_min_epu64 
  // CHECK:       call {{.*}}<8 x i64> @llvm.umin.v8i64(<8 x i64> %{{.*}}, <8 x i64> %{{.*}})
  // CHECK:       select <8 x i1> {{.*}}, <8 x i64> {{.*}}, <8 x i64> {{.*}}
  return _mm512_mask_min_epu64 (__W,__M,__A,__B);
}

__m512i test_mm512_maskz_min_epu64 (__mmask8 __M, __m512i __A, __m512i __B)
{
  // CHECK-LABEL: test_mm512_maskz_min_epu64 
  // CHECK:       call {{.*}}<8 x i64> @llvm.umin.v8i64(<8 x i64> %{{.*}}, <8 x i64> %{{.*}})
  // CHECK:       select <8 x i1> {{.*}}, <8 x i64> {{.*}}, <8 x i64> {{.*}}
  return _mm512_maskz_min_epu64 (__M,__A,__B);
}

__m512i test_mm512_mask_set1_epi32 (__m512i __O, __mmask16 __M, int __A)
{
  // CHECK-LABEL: test_mm512_mask_set1_epi32
  // CHECK: insertelement <16 x i32> poison, i32 %{{.*}}, i32 0
  // CHECK: insertelement <16 x i32> %{{.*}}, i32 %{{.*}}, i32 1
  // CHECK: insertelement <16 x i32> %{{.*}}, i32 %{{.*}}, i32 2
  // CHECK: insertelement <16 x i32> %{{.*}}, i32 %{{.*}}, i32 3
  // CHECK: insertelement <16 x i32> %{{.*}}, i32 %{{.*}}, i32 4
  // CHECK: insertelement <16 x i32> %{{.*}}, i32 %{{.*}}, i32 5
  // CHECK: insertelement <16 x i32> %{{.*}}, i32 %{{.*}}, i32 6
  // CHECK: insertelement <16 x i32> %{{.*}}, i32 %{{.*}}, i32 7
  // CHECK: insertelement <16 x i32> %{{.*}}, i32 %{{.*}}, i32 8
  // CHECK: insertelement <16 x i32> %{{.*}}, i32 %{{.*}}, i32 9
  // CHECK: insertelement <16 x i32> %{{.*}}, i32 %{{.*}}, i32 10
  // CHECK: insertelement <16 x i32> %{{.*}}, i32 %{{.*}}, i32 11
  // CHECK: insertelement <16 x i32> %{{.*}}, i32 %{{.*}}, i32 12
  // CHECK: insertelement <16 x i32> %{{.*}}, i32 %{{.*}}, i32 13
  // CHECK: insertelement <16 x i32> %{{.*}}, i32 %{{.*}}, i32 14
  // CHECK: insertelement <16 x i32> %{{.*}}, i32 %{{.*}}, i32 15
  // CHECK: select <16 x i1> %{{.*}}, <16 x i32> %{{.*}}, <16 x i32> %{{.*}}
  return _mm512_mask_set1_epi32 ( __O, __M, __A);
}

__m512i test_mm512_maskz_set1_epi32(__mmask16 __M, int __A)
{     
  // CHECK-LABEL: test_mm512_maskz_set1_epi32
  // CHECK: insertelement <16 x i32> poison, i32 %{{.*}}, i32 0
  // CHECK: insertelement <16 x i32> %{{.*}}, i32 %{{.*}}, i32 1
  // CHECK: insertelement <16 x i32> %{{.*}}, i32 %{{.*}}, i32 2
  // CHECK: insertelement <16 x i32> %{{.*}}, i32 %{{.*}}, i32 3
  // CHECK: insertelement <16 x i32> %{{.*}}, i32 %{{.*}}, i32 4
  // CHECK: insertelement <16 x i32> %{{.*}}, i32 %{{.*}}, i32 5
  // CHECK: insertelement <16 x i32> %{{.*}}, i32 %{{.*}}, i32 6
  // CHECK: insertelement <16 x i32> %{{.*}}, i32 %{{.*}}, i32 7
  // CHECK: insertelement <16 x i32> %{{.*}}, i32 %{{.*}}, i32 8
  // CHECK: insertelement <16 x i32> %{{.*}}, i32 %{{.*}}, i32 9
  // CHECK: insertelement <16 x i32> %{{.*}}, i32 %{{.*}}, i32 10
  // CHECK: insertelement <16 x i32> %{{.*}}, i32 %{{.*}}, i32 11
  // CHECK: insertelement <16 x i32> %{{.*}}, i32 %{{.*}}, i32 12
  // CHECK: insertelement <16 x i32> %{{.*}}, i32 %{{.*}}, i32 13
  // CHECK: insertelement <16 x i32> %{{.*}}, i32 %{{.*}}, i32 14
  // CHECK: insertelement <16 x i32> %{{.*}}, i32 %{{.*}}, i32 15
  // CHECK: select <16 x i1> %{{.*}}, <16 x i32> %{{.*}}, <16 x i32> %{{.*}}
    return _mm512_maskz_set1_epi32(__M, __A);
}


__m512i test_mm512_set_epi8(char e63, char e62, char e61, char e60, char e59,
    char e58, char e57, char e56, char e55, char e54, char e53, char e52,
    char e51, char e50, char e49, char e48, char e47, char e46, char e45,
    char e44, char e43, char e42, char e41, char e40, char e39, char e38,
    char e37, char e36, char e35, char e34, char e33, char e32, char e31,
    char e30, char e29, char e28, char e27, char e26, char e25, char e24,
    char e23, char e22, char e21, char e20, char e19, char e18, char e17,
    char e16, char e15, char e14, char e13, char e12, char e11, char e10,
    char e9, char e8, char e7, char e6, char e5, char e4, char e3, char e2,
    char e1, char e0) {

  //CHECK-LABEL: test_mm512_set_epi8
  //CHECK: load i8, ptr %{{.*}}, align 1
  //CHECK: load i8, ptr %{{.*}}, align 1
  //CHECK: load i8, ptr %{{.*}}, align 1
  //CHECK: load i8, ptr %{{.*}}, align 1
  //CHECK: load i8, ptr %{{.*}}, align 1
  //CHECK: load i8, ptr %{{.*}}, align 1
  //CHECK: load i8, ptr %{{.*}}, align 1
  //CHECK: load i8, ptr %{{.*}}, align 1
  //CHECK: load i8, ptr %{{.*}}, align 1
  //CHECK: load i8, ptr %{{.*}}, align 1
  //CHECK: load i8, ptr %{{.*}}, align 1
  //CHECK: load i8, ptr %{{.*}}, align 1
  //CHECK: load i8, ptr %{{.*}}, align 1
  //CHECK: load i8, ptr %{{.*}}, align 1
  //CHECK: load i8, ptr %{{.*}}, align 1
  //CHECK: load i8, ptr %{{.*}}, align 1
  //CHECK: load i8, ptr %{{.*}}, align 1
  //CHECK: load i8, ptr %{{.*}}, align 1
  //CHECK: load i8, ptr %{{.*}}, align 1
  //CHECK: load i8, ptr %{{.*}}, align 1
  //CHECK: load i8, ptr %{{.*}}, align 1
  //CHECK: load i8, ptr %{{.*}}, align 1
  //CHECK: load i8, ptr %{{.*}}, align 1
  //CHECK: load i8, ptr %{{.*}}, align 1
  //CHECK: load i8, ptr %{{.*}}, align 1
  //CHECK: load i8, ptr %{{.*}}, align 1
  //CHECK: load i8, ptr %{{.*}}, align 1
  //CHECK: load i8, ptr %{{.*}}, align 1
  //CHECK: load i8, ptr %{{.*}}, align 1
  //CHECK: load i8, ptr %{{.*}}, align 1
  //CHECK: load i8, ptr %{{.*}}, align 1
  //CHECK: load i8, ptr %{{.*}}, align 1
  //CHECK: load i8, ptr %{{.*}}, align 1
  //CHECK: load i8, ptr %{{.*}}, align 1
  //CHECK: load i8, ptr %{{.*}}, align 1
  //CHECK: load i8, ptr %{{.*}}, align 1
  //CHECK: load i8, ptr %{{.*}}, align 1
  //CHECK: load i8, ptr %{{.*}}, align 1
  //CHECK: load i8, ptr %{{.*}}, align 1
  //CHECK: load i8, ptr %{{.*}}, align 1
  //CHECK: load i8, ptr %{{.*}}, align 1
  //CHECK: load i8, ptr %{{.*}}, align 1
  //CHECK: load i8, ptr %{{.*}}, align 1
  //CHECK: load i8, ptr %{{.*}}, align 1
  //CHECK: load i8, ptr %{{.*}}, align 1
  //CHECK: load i8, ptr %{{.*}}, align 1
  //CHECK: load i8, ptr %{{.*}}, align 1
  //CHECK: load i8, ptr %{{.*}}, align 1
  //CHECK: load i8, ptr %{{.*}}, align 1
  //CHECK: load i8, ptr %{{.*}}, align 1
  //CHECK: load i8, ptr %{{.*}}, align 1
  //CHECK: load i8, ptr %{{.*}}, align 1
  //CHECK: load i8, ptr %{{.*}}, align 1
  //CHECK: load i8, ptr %{{.*}}, align 1
  //CHECK: load i8, ptr %{{.*}}, align 1
  //CHECK: load i8, ptr %{{.*}}, align 1
  //CHECK: load i8, ptr %{{.*}}, align 1
  //CHECK: load i8, ptr %{{.*}}, align 1
  //CHECK: load i8, ptr %{{.*}}, align 1
  //CHECK: load i8, ptr %{{.*}}, align 1
  //CHECK: load i8, ptr %{{.*}}, align 1
  //CHECK: load i8, ptr %{{.*}}, align 1
  //CHECK: load i8, ptr %{{.*}}, align 1
  //CHECK: load i8, ptr %{{.*}}, align 1
  return _mm512_set_epi8(e63, e62, e61, e60, e59, e58, e57, e56, e55, e54,
      e53, e52, e51, e50, e49, e48,e47, e46, e45, e44, e43, e42, e41, e40,
      e39, e38, e37, e36, e35, e34, e33, e32,e31, e30, e29, e28, e27, e26,
      e25, e24, e23, e22, e21, e20, e19, e18, e17, e16, e15, e14, e13, e12,
      e11, e10, e9, e8, e7, e6, e5, e4, e3, e2, e1, e0);
}

__m512i test_mm512_set_epi16(short e31, short e30, short e29, short e28,
    short e27, short e26, short e25, short e24, short e23, short e22,
    short e21, short e20, short e19, short e18, short e17,
    short e16, short e15, short e14, short e13, short e12,
    short e11, short e10, short e9, short e8, short e7,
    short e6, short e5, short e4, short e3, short e2, short e1, short e0) {
  //CHECK-LABEL: test_mm512_set_epi16
  //CHECK: insertelement{{.*}}i32 0
  //CHECK: insertelement{{.*}}i32 1
  //CHECK: insertelement{{.*}}i32 2
  //CHECK: insertelement{{.*}}i32 3
  //CHECK: insertelement{{.*}}i32 4
  //CHECK: insertelement{{.*}}i32 5
  //CHECK: insertelement{{.*}}i32 6
  //CHECK: insertelement{{.*}}i32 7
  //CHECK: insertelement{{.*}}i32 8
  //CHECK: insertelement{{.*}}i32 9
  //CHECK: insertelement{{.*}}i32 10
  //CHECK: insertelement{{.*}}i32 11
  //CHECK: insertelement{{.*}}i32 12
  //CHECK: insertelement{{.*}}i32 13
  //CHECK: insertelement{{.*}}i32 14
  //CHECK: insertelement{{.*}}i32 15
  //CHECK: insertelement{{.*}}i32 16
  //CHECK: insertelement{{.*}}i32 17
  //CHECK: insertelement{{.*}}i32 18
  //CHECK: insertelement{{.*}}i32 19
  //CHECK: insertelement{{.*}}i32 20
  //CHECK: insertelement{{.*}}i32 21
  //CHECK: insertelement{{.*}}i32 22
  //CHECK: insertelement{{.*}}i32 23
  //CHECK: insertelement{{.*}}i32 24
  //CHECK: insertelement{{.*}}i32 25
  //CHECK: insertelement{{.*}}i32 26
  //CHECK: insertelement{{.*}}i32 27
  //CHECK: insertelement{{.*}}i32 28
  //CHECK: insertelement{{.*}}i32 29
  //CHECK: insertelement{{.*}}i32 30
  //CHECK: insertelement{{.*}}i32 31
  return _mm512_set_epi16(e31, e30, e29, e28, e27, e26, e25, e24, e23, e22,
      e21, e20, e19, e18, e17, e16, e15, e14, e13, e12, e11, e10, e9, e8, e7,
      e6, e5, e4, e3, e2, e1, e0);

}
__m512i test_mm512_set_epi32 (int __A, int __B, int __C, int __D,
               int __E, int __F, int __G, int __H,
               int __I, int __J, int __K, int __L,
               int __M, int __N, int __O, int __P)
{
 //CHECK-LABEL: test_mm512_set_epi32
 //CHECK: insertelement{{.*}}i32 0
 //CHECK: insertelement{{.*}}i32 1
 //CHECK: insertelement{{.*}}i32 2
 //CHECK: insertelement{{.*}}i32 3
 //CHECK: insertelement{{.*}}i32 4
 //CHECK: insertelement{{.*}}i32 5
 //CHECK: insertelement{{.*}}i32 6
 //CHECK: insertelement{{.*}}i32 7
 //CHECK: insertelement{{.*}}i32 8
 //CHECK: insertelement{{.*}}i32 9
 //CHECK: insertelement{{.*}}i32 10
 //CHECK: insertelement{{.*}}i32 11
 //CHECK: insertelement{{.*}}i32 12
 //CHECK: insertelement{{.*}}i32 13
 //CHECK: insertelement{{.*}}i32 14
 //CHECK: insertelement{{.*}}i32 15
 return _mm512_set_epi32( __A, __B, __C, __D,__E, __F, __G, __H,
              __I, __J, __K, __L,__M, __N, __O, __P);
}

__m512i test_mm512_setr_epi32 (int __A, int __B, int __C, int __D,
               int __E, int __F, int __G, int __H,
               int __I, int __J, int __K, int __L,
               int __M, int __N, int __O, int __P)
{
 //CHECK-LABEL: test_mm512_setr_epi32
 //CHECK: load{{.*}}%{{.*}}, align 4
 //CHECK: load{{.*}}%{{.*}}, align 4
 //CHECK: load{{.*}}%{{.*}}, align 4
 //CHECK: load{{.*}}%{{.*}}, align 4
 //CHECK: load{{.*}}%{{.*}}, align 4
 //CHECK: load{{.*}}%{{.*}}, align 4
 //CHECK: load{{.*}}%{{.*}}, align 4
 //CHECK: load{{.*}}%{{.*}}, align 4
 //CHECK: load{{.*}}%{{.*}}, align 4
 //CHECK: load{{.*}}%{{.*}}, align 4
 //CHECK: load{{.*}}%{{.*}}, align 4
 //CHECK: load{{.*}}%{{.*}}, align 4
 //CHECK: load{{.*}}%{{.*}}, align 4
 //CHECK: load{{.*}}%{{.*}}, align 4
 //CHECK: load{{.*}}%{{.*}}, align 4
 //CHECK: load{{.*}}%{{.*}}, align 4
 //CHECK: insertelement{{.*}}i32 0
 //CHECK: insertelement{{.*}}i32 1
 //CHECK: insertelement{{.*}}i32 2
 //CHECK: insertelement{{.*}}i32 3
 //CHECK: insertelement{{.*}}i32 4
 //CHECK: insertelement{{.*}}i32 5
 //CHECK: insertelement{{.*}}i32 6
 //CHECK: insertelement{{.*}}i32 7
 //CHECK: insertelement{{.*}}i32 8
 //CHECK: insertelement{{.*}}i32 9
 //CHECK: insertelement{{.*}}i32 10
 //CHECK: insertelement{{.*}}i32 11
 //CHECK: insertelement{{.*}}i32 12
 //CHECK: insertelement{{.*}}i32 13
 //CHECK: insertelement{{.*}}i32 14
 //CHECK: insertelement{{.*}}i32 15
 return _mm512_setr_epi32( __A, __B, __C, __D,__E, __F, __G, __H,
              __I, __J, __K, __L,__M, __N, __O, __P);
}

__m512i test_mm512_mask_set1_epi64 (__m512i __O, __mmask8 __M, long long __A)
{
  // CHECK-LABEL: test_mm512_mask_set1_epi64
  // CHECK: insertelement <8 x i64> poison, i64 %{{.*}}, i32 0
  // CHECK: insertelement <8 x i64> %{{.*}}, i64 %{{.*}}, i32 1
  // CHECK: insertelement <8 x i64> %{{.*}}, i64 %{{.*}}, i32 2
  // CHECK: insertelement <8 x i64> %{{.*}}, i64 %{{.*}}, i32 3
  // CHECK: insertelement <8 x i64> %{{.*}}, i64 %{{.*}}, i32 4
  // CHECK: insertelement <8 x i64> %{{.*}}, i64 %{{.*}}, i32 5
  // CHECK: insertelement <8 x i64> %{{.*}}, i64 %{{.*}}, i32 6
  // CHECK: insertelement <8 x i64> %{{.*}}, i64 %{{.*}}, i32 7
  // CHECK: select <8 x i1> %{{.*}}, <8 x i64> %{{.*}}, <8 x i64> %{{.*}}
  return _mm512_mask_set1_epi64 (__O, __M, __A);
}

__m512i test_mm512_maskz_set1_epi64 (__mmask8 __M, long long __A)
{
  // CHECK-LABEL: test_mm512_maskz_set1_epi64
  // CHECK: insertelement <8 x i64> poison, i64 %{{.*}}, i32 0
  // CHECK: insertelement <8 x i64> %{{.*}}, i64 %{{.*}}, i32 1
  // CHECK: insertelement <8 x i64> %{{.*}}, i64 %{{.*}}, i32 2
  // CHECK: insertelement <8 x i64> %{{.*}}, i64 %{{.*}}, i32 3
  // CHECK: insertelement <8 x i64> %{{.*}}, i64 %{{.*}}, i32 4
  // CHECK: insertelement <8 x i64> %{{.*}}, i64 %{{.*}}, i32 5
  // CHECK: insertelement <8 x i64> %{{.*}}, i64 %{{.*}}, i32 6
  // CHECK: insertelement <8 x i64> %{{.*}}, i64 %{{.*}}, i32 7
  // CHECK: select <8 x i1> %{{.*}}, <8 x i64> %{{.*}}, <8 x i64> %{{.*}}
  return _mm512_maskz_set1_epi64 (__M, __A);
}


__m512i test_mm512_set_epi64 (long long __A, long long __B, long long __C,
                              long long __D, long long __E, long long __F,
                              long long __G, long long __H)
{
    //CHECK-LABEL: test_mm512_set_epi64
    //CHECK: insertelement{{.*}}i32 0
    //CHECK: insertelement{{.*}}i32 1
    //CHECK: insertelement{{.*}}i32 2
    //CHECK: insertelement{{.*}}i32 3
    //CHECK: insertelement{{.*}}i32 4
    //CHECK: insertelement{{.*}}i32 5
    //CHECK: insertelement{{.*}}i32 6
    //CHECK: insertelement{{.*}}i32 7
  return _mm512_set_epi64(__A, __B, __C, __D, __E, __F, __G, __H );
}

__m512i test_mm512_setr_epi64 (long long __A, long long __B, long long __C,
                              long long __D, long long __E, long long __F,
                              long long __G, long long __H)
{
    //CHECK-LABEL: test_mm512_setr_epi64
    //CHECK: load{{.*}}%{{.*}}, align 8
    //CHECK: load{{.*}}%{{.*}}, align 8
    //CHECK: load{{.*}}%{{.*}}, align 8
    //CHECK: load{{.*}}%{{.*}}, align 8
    //CHECK: load{{.*}}%{{.*}}, align 8
    //CHECK: load{{.*}}%{{.*}}, align 8
    //CHECK: load{{.*}}%{{.*}}, align 8
    //CHECK: load{{.*}}%{{.*}}, align 8
    //CHECK: insertelement{{.*}}i32 0
    //CHECK: insertelement{{.*}}i32 1
    //CHECK: insertelement{{.*}}i32 2
    //CHECK: insertelement{{.*}}i32 3
    //CHECK: insertelement{{.*}}i32 4
    //CHECK: insertelement{{.*}}i32 5
    //CHECK: insertelement{{.*}}i32 6
    //CHECK: insertelement{{.*}}i32 7
  return _mm512_setr_epi64(__A, __B, __C, __D, __E, __F, __G, __H );
}

__m512d test_mm512_set_pd (double __A, double __B, double __C, double __D,
                           double __E, double __F, double __G, double __H)
{
    //CHECK-LABEL: test_mm512_set_pd
    //CHECK: insertelement{{.*}}i32 0
    //CHECK: insertelement{{.*}}i32 1
    //CHECK: insertelement{{.*}}i32 2
    //CHECK: insertelement{{.*}}i32 3
    //CHECK: insertelement{{.*}}i32 4
    //CHECK: insertelement{{.*}}i32 5
    //CHECK: insertelement{{.*}}i32 6
    //CHECK: insertelement{{.*}}i32 7
  return _mm512_set_pd( __A, __B, __C, __D, __E, __F, __G, __H);
}

__m512d test_mm512_setr_pd (double __A, double __B, double __C, double __D,
                           double __E, double __F, double __G, double __H)
{
    //CHECK-LABEL: test_mm512_setr_pd
    //CHECK: load{{.*}}%{{.*}}, align 8
    //CHECK: load{{.*}}%{{.*}}, align 8
    //CHECK: load{{.*}}%{{.*}}, align 8
    //CHECK: load{{.*}}%{{.*}}, align 8
    //CHECK: load{{.*}}%{{.*}}, align 8
    //CHECK: load{{.*}}%{{.*}}, align 8
    //CHECK: load{{.*}}%{{.*}}, align 8
    //CHECK: load{{.*}}%{{.*}}, align 8
    //CHECK: insertelement{{.*}}i32 0
    //CHECK: insertelement{{.*}}i32 1
    //CHECK: insertelement{{.*}}i32 2
    //CHECK: insertelement{{.*}}i32 3
    //CHECK: insertelement{{.*}}i32 4
    //CHECK: insertelement{{.*}}i32 5
    //CHECK: insertelement{{.*}}i32 6
    //CHECK: insertelement{{.*}}i32 7
  return _mm512_setr_pd( __A, __B, __C, __D, __E, __F, __G, __H);
}

__m512 test_mm512_set_ps (float __A, float __B, float __C, float __D,
                          float __E, float __F, float __G, float __H,
                          float __I, float __J, float __K, float __L,
                          float __M, float __N, float __O, float __P)
{
    //CHECK-LABEL: test_mm512_set_ps
    //CHECK: insertelement{{.*}}i32 0
    //CHECK: insertelement{{.*}}i32 1
    //CHECK: insertelement{{.*}}i32 2
    //CHECK: insertelement{{.*}}i32 3
    //CHECK: insertelement{{.*}}i32 4
    //CHECK: insertelement{{.*}}i32 5
    //CHECK: insertelement{{.*}}i32 6
    //CHECK: insertelement{{.*}}i32 7
    //CHECK: insertelement{{.*}}i32 8
    //CHECK: insertelement{{.*}}i32 9
    //CHECK: insertelement{{.*}}i32 10
    //CHECK: insertelement{{.*}}i32 11
    //CHECK: insertelement{{.*}}i32 12
    //CHECK: insertelement{{.*}}i32 13
    //CHECK: insertelement{{.*}}i32 14
    //CHECK: insertelement{{.*}}i32 15
    return _mm512_set_ps( __A, __B, __C, __D, __E, __F, __G, __H,
                          __I, __J, __K, __L, __M, __N, __O, __P);
}

__m512i test_mm512_mask_abs_epi64 (__m512i __W, __mmask8 __U, __m512i __A)
{
  // CHECK-LABEL: test_mm512_mask_abs_epi64 
  // CHECK: [[ABS:%.*]] = call {{.*}}<8 x i64> @llvm.abs.v8i64(<8 x i64> %{{.*}}, i1 false)
  // CHECK: select <8 x i1> %{{.*}}, <8 x i64> [[ABS]], <8 x i64> %{{.*}}
  return _mm512_mask_abs_epi64 (__W,__U,__A);
}

__m512i test_mm512_maskz_abs_epi64 (__mmask8 __U, __m512i __A)
{
  // CHECK-LABEL: test_mm512_maskz_abs_epi64 
  // CHECK: [[ABS:%.*]] = call {{.*}}<8 x i64> @llvm.abs.v8i64(<8 x i64> %{{.*}}, i1 false)
  // CHECK: select <8 x i1> %{{.*}}, <8 x i64> [[ABS]], <8 x i64> %{{.*}}
  return _mm512_maskz_abs_epi64 (__U,__A);
}

__m512i test_mm512_mask_abs_epi32 (__m512i __W, __mmask16 __U, __m512i __A)
{
  // CHECK-LABEL: test_mm512_mask_abs_epi32
  // CHECK: [[ABS:%.*]] = call <16 x i32> @llvm.abs.v16i32(<16 x i32> %{{.*}}, i1 false)
  // CHECK: [[TMP:%.*]] = bitcast <16 x i32> [[ABS]] to <8 x i64>
  // CHECK: [[ABS:%.*]] = bitcast <8 x i64> [[TMP]] to <16 x i32>
  // CHECK: select <16 x i1> %{{.*}}, <16 x i32> [[ABS]], <16 x i32> %{{.*}}
  return _mm512_mask_abs_epi32 (__W,__U,__A);
}

__m512i test_mm512_maskz_abs_epi32 (__mmask16 __U, __m512i __A)
{
  // CHECK-LABEL: test_mm512_maskz_abs_epi32
  // CHECK: [[ABS:%.*]] = call <16 x i32> @llvm.abs.v16i32(<16 x i32> %{{.*}}, i1 false)
  // CHECK: [[TMP:%.*]] = bitcast <16 x i32> [[ABS]] to <8 x i64>
  // CHECK: [[ABS:%.*]] = bitcast <8 x i64> [[TMP]] to <16 x i32>
  // CHECK: select <16 x i1> %{{.*}}, <16 x i32> [[ABS]], <16 x i32> %{{.*}}
  return _mm512_maskz_abs_epi32 (__U,__A);
}

__m512 test_mm512_setr_ps (float __A, float __B, float __C, float __D,
                          float __E, float __F, float __G, float __H,
                          float __I, float __J, float __K, float __L,
                          float __M, float __N, float __O, float __P)
{
    //CHECK-LABEL: test_mm512_setr_ps
    //CHECK: load{{.*}}%{{.*}}, align 4
    //CHECK: load{{.*}}%{{.*}}, align 4
    //CHECK: load{{.*}}%{{.*}}, align 4
    //CHECK: load{{.*}}%{{.*}}, align 4
    //CHECK: load{{.*}}%{{.*}}, align 4
    //CHECK: load{{.*}}%{{.*}}, align 4
    //CHECK: load{{.*}}%{{.*}}, align 4
    //CHECK: load{{.*}}%{{.*}}, align 4
    //CHECK: load{{.*}}%{{.*}}, align 4
    //CHECK: load{{.*}}%{{.*}}, align 4
    //CHECK: load{{.*}}%{{.*}}, align 4
    //CHECK: load{{.*}}%{{.*}}, align 4
    //CHECK: load{{.*}}%{{.*}}, align 4
    //CHECK: load{{.*}}%{{.*}}, align 4
    //CHECK: load{{.*}}%{{.*}}, align 4
    //CHECK: load{{.*}}%{{.*}}, align 4
    //CHECK: insertelement{{.*}}i32 0
    //CHECK: insertelement{{.*}}i32 1
    //CHECK: insertelement{{.*}}i32 2
    //CHECK: insertelement{{.*}}i32 3
    //CHECK: insertelement{{.*}}i32 4
    //CHECK: insertelement{{.*}}i32 5
    //CHECK: insertelement{{.*}}i32 6
    //CHECK: insertelement{{.*}}i32 7
    //CHECK: insertelement{{.*}}i32 8
    //CHECK: insertelement{{.*}}i32 9
    //CHECK: insertelement{{.*}}i32 10
    //CHECK: insertelement{{.*}}i32 11
    //CHECK: insertelement{{.*}}i32 12
    //CHECK: insertelement{{.*}}i32 13
    //CHECK: insertelement{{.*}}i32 14
    //CHECK: insertelement{{.*}}i32 15
    return _mm512_setr_ps( __A, __B, __C, __D, __E, __F, __G, __H,
                          __I, __J, __K, __L, __M, __N, __O, __P);
}

int test_mm_cvtss_i32(__m128 A) {
  // CHECK-LABEL: test_mm_cvtss_i32
  // CHECK: call {{.*}}i32 @llvm.x86.sse.cvtss2si(<4 x float> %{{.*}})
  return _mm_cvtss_i32(A);
}

#ifdef __x86_64__
long long test_mm_cvtss_i64(__m128 A) {
  // CHECK-LABEL: test_mm_cvtss_i64
  // CHECK: call {{.*}}i64 @llvm.x86.sse.cvtss2si64(<4 x float> %{{.*}})
  return _mm_cvtss_i64(A);
}
#endif

__m128d test_mm_cvti32_sd(__m128d A, int B) {
  // CHECK-LABEL: test_mm_cvti32_sd
  // CHECK: sitofp i32 %{{.*}} to double
  // CHECK: insertelement <2 x double> %{{.*}}, double %{{.*}}, i32 0
  return _mm_cvti32_sd(A, B);
}

#ifdef __x86_64__
__m128d test_mm_cvti64_sd(__m128d A, long long B) {
  // CHECK-LABEL: test_mm_cvti64_sd
  // CHECK: sitofp i64 %{{.*}} to double
  // CHECK: insertelement <2 x double> %{{.*}}, double %{{.*}}, i32 0
  return _mm_cvti64_sd(A, B);
}
#endif

__m128 test_mm_cvti32_ss(__m128 A, int B) {
  // CHECK-LABEL: test_mm_cvti32_ss
  // CHECK: sitofp i32 %{{.*}} to float
  // CHECK: insertelement <4 x float> %{{.*}}, float %{{.*}}, i32 0
  return _mm_cvti32_ss(A, B);
}

#ifdef __x86_64__
__m128 test_mm_cvti64_ss(__m128 A, long long B) {
  // CHECK-LABEL: test_mm_cvti64_ss
  // CHECK: sitofp i64 %{{.*}} to float
  // CHECK: insertelement <4 x float> %{{.*}}, float %{{.*}}, i32 0
  return _mm_cvti64_ss(A, B);
}
#endif

int test_mm_cvtsd_i32(__m128d A) {
  // CHECK-LABEL: test_mm_cvtsd_i32
  // CHECK: call {{.*}}i32 @llvm.x86.sse2.cvtsd2si(<2 x double> %{{.*}})
  return _mm_cvtsd_i32(A);
}

#ifdef __x86_64__
long long test_mm_cvtsd_i64(__m128d A) {
  // CHECK-LABEL: test_mm_cvtsd_i64
  // CHECK: call {{.*}}i64 @llvm.x86.sse2.cvtsd2si64(<2 x double> %{{.*}})
  return _mm_cvtsd_i64(A);
}
#endif

__m128d test_mm_mask_cvtss_sd(__m128d __W, __mmask8 __U, __m128d __A, __m128 __B) {
  // CHECK-LABEL: test_mm_mask_cvtss_sd
  // CHECK: @llvm.x86.avx512.mask.cvtss2sd.round
  return _mm_mask_cvtss_sd(__W, __U, __A, __B); 
}

__m128d test_mm_maskz_cvtss_sd( __mmask8 __U, __m128d __A, __m128 __B) {
  // CHECK-LABEL: test_mm_maskz_cvtss_sd
  // CHECK: @llvm.x86.avx512.mask.cvtss2sd.round
  return _mm_maskz_cvtss_sd( __U, __A, __B); 
}

__m128 test_mm_mask_cvtsd_ss(__m128 __W, __mmask8 __U, __m128 __A, __m128d __B) {
  // CHECK-LABEL: test_mm_mask_cvtsd_ss
  // CHECK: @llvm.x86.avx512.mask.cvtsd2ss.round
  return _mm_mask_cvtsd_ss(__W, __U, __A, __B); 
}

__m128 test_mm_maskz_cvtsd_ss(__mmask8 __U, __m128 __A, __m128d __B) {
  // CHECK-LABEL: test_mm_maskz_cvtsd_ss
  // CHECK: @llvm.x86.avx512.mask.cvtsd2ss.round
  return _mm_maskz_cvtsd_ss(__U, __A, __B); 
}

__m512i test_mm512_setzero_epi32(void)
{
  // CHECK-LABEL: test_mm512_setzero_epi32
  // CHECK: zeroinitializer
  return _mm512_setzero_epi32();
}
TEST_CONSTEXPR(match_m512i(_mm512_setzero_epi32(), 0, 0, 0, 0, 0, 0, 0, 0));

__m512 test_mm512_setzero(void)
{
  // CHECK-LABEL: test_mm512_setzero
  // CHECK: zeroinitializer
  return _mm512_setzero();
}
TEST_CONSTEXPR(match_m512(_mm512_setzero(), +0.0f, +0.0f, +0.0f, +0.0f, +0.0f, +0.0f, +0.0f, +0.0f, +0.0f, +0.0f, +0.0f, +0.0f, +0.0f, +0.0f, +0.0f, +0.0f));

__m512i test_mm512_setzero_si512(void)
{
  // CHECK-LABEL: test_mm512_setzero_si512
  // CHECK: zeroinitializer
  return _mm512_setzero_si512();
}
TEST_CONSTEXPR(match_m512i(_mm512_setzero_si512(), 0, 0, 0, 0, 0, 0, 0, 0));

__m512 test_mm512_setzero_ps(void)
{
  // CHECK-LABEL: test_mm512_setzero_ps
  // CHECK: zeroinitializer
  return _mm512_setzero_ps();
}
TEST_CONSTEXPR(match_m512(_mm512_setzero_ps(), +0.0f, +0.0f, +0.0f, +0.0f, +0.0f, +0.0f, +0.0f, +0.0f, +0.0f, +0.0f, +0.0f, +0.0f, +0.0f, +0.0f, +0.0f, +0.0f));

__m512d test_mm512_setzero_pd(void)
{
  // CHECK-LABEL: test_mm512_setzero_pd
  // CHECK: zeroinitializer
  return _mm512_setzero_pd();
}
TEST_CONSTEXPR(match_m512d(_mm512_setzero_pd(), 0.0, 0.0, 0.0, 0.0, 0.0, 0.0, 0.0, 0.0));

__mmask16 test_mm512_int2mask(int __a)
{
  // CHECK-LABEL: test_mm512_int2mask
  // CHECK: trunc i32 %{{.*}} to i16
  return _mm512_int2mask(__a);
}

int test_mm512_mask2int(__mmask16 __a)
{
  // CHECK-LABEL: test_mm512_mask2int
  // CHECK: zext i16 %{{.*}} to i32
  return _mm512_mask2int(__a);
}

__m128 test_mm_mask_move_ss (__m128 __W, __mmask8 __U, __m128 __A, __m128 __B)
{
  // CHECK-LABEL: test_mm_mask_move_ss
  // CHECK: [[EXT:%.*]] = extractelement <4 x float> %{{.*}}, i32 0
  // CHECK: insertelement <4 x float> %{{.*}}, float [[EXT]], i32 0
  // CHECK: [[A:%.*]] = extractelement <4 x float> [[VEC:%.*]], i64 0
  // CHECK-NEXT: [[B:%.*]] = extractelement <4 x float> %{{.*}}, i64 0
  // CHECK-NEXT: bitcast i8 %{{.*}} to <8 x i1>
  // CHECK-NEXT: extractelement <8 x i1> %{{.*}}, i64 0
  // CHECK-NEXT: [[SEL:%.*]] = select i1 %{{.*}}, float [[A]], float [[B]]
  // CHECK-NEXT: insertelement <4 x float> [[VEC]], float [[SEL]], i64 0
  return _mm_mask_move_ss ( __W,  __U,  __A,  __B);
}

__m128 test_mm_maskz_move_ss (__mmask8 __U, __m128 __A, __m128 __B)
{
  // CHECK-LABEL: test_mm_maskz_move_ss
  // CHECK: [[EXT:%.*]] = extractelement <4 x float> %{{.*}}, i32 0
  // CHECK: insertelement <4 x float> %{{.*}}, float [[EXT]], i32 0
  // CHECK: [[A:%.*]] = extractelement <4 x float> [[VEC:%.*]], i64 0
  // CHECK-NEXT: [[B:%.*]] = extractelement <4 x float> %{{.*}}, i64 0
  // CHECK-NEXT: bitcast i8 %{{.*}} to <8 x i1>
  // CHECK-NEXT: extractelement <8 x i1> %{{.*}}, i64 0
  // CHECK-NEXT: [[SEL:%.*]] = select i1 %{{.*}}, float [[A]], float [[B]]
  // CHECK-NEXT: insertelement <4 x float> [[VEC]], float [[SEL]], i64 0
  return _mm_maskz_move_ss (__U, __A, __B);
}

__m128d test_mm_mask_move_sd (__m128d __W, __mmask8 __U, __m128d __A, __m128d __B)
{
  // CHECK-LABEL: test_mm_mask_move_sd
  // CHECK: [[EXT:%.*]] = extractelement <2 x double> %{{.*}}, i32 0
  // CHECK: insertelement <2 x double> %{{.*}}, double [[EXT]], i32 0
  // CHECK: [[A:%.*]] = extractelement <2 x double> [[VEC:%.*]], i64 0
  // CHECK-NEXT: [[B:%.*]] = extractelement <2 x double> %{{.*}}, i64 0
  // CHECK-NEXT: bitcast i8 %{{.*}} to <8 x i1>
  // CHECK-NEXT: extractelement <8 x i1> %{{.*}}, i64 0
  // CHECK-NEXT: [[SEL:%.*]] = select i1 %{{.*}}, double [[A]], double [[B]]
  // CHECK-NEXT: insertelement <2 x double> [[VEC]], double [[SEL]], i64 0
  return _mm_mask_move_sd ( __W,  __U,  __A,  __B);
}

__m128d test_mm_maskz_move_sd (__mmask8 __U, __m128d __A, __m128d __B)
{
  // CHECK-LABEL: test_mm_maskz_move_sd
  // CHECK: [[EXT:%.*]] = extractelement <2 x double> %{{.*}}, i32 0
  // CHECK: insertelement <2 x double> %{{.*}}, double [[EXT]], i32 0
  // CHECK: [[A:%.*]] = extractelement <2 x double> [[VEC:%.*]], i64 0
  // CHECK-NEXT: [[B:%.*]] = extractelement <2 x double> %{{.*}}, i64 0
  // CHECK-NEXT: bitcast i8 %{{.*}} to <8 x i1>
  // CHECK-NEXT: extractelement <8 x i1> %{{.*}}, i64 0
  // CHECK-NEXT: [[SEL:%.*]] = select i1 %13, double [[A]], double [[B]]
  // CHECK-NEXT: insertelement <2 x double> [[VEC]], double [[SEL]], i64 0
  return _mm_maskz_move_sd (__U, __A, __B);
}

void test_mm_mask_store_ss(float * __P, __mmask8 __U, __m128 __A)
{
  // CHECK-LABEL: test_mm_mask_store_ss
  // CHECK: call void @llvm.masked.store.v4f32.p0(<4 x float> %{{.*}}, ptr %{{.*}}, i32 1, <4 x i1> %{{.*}})
  _mm_mask_store_ss(__P, __U, __A);
}

void test_mm_mask_store_sd(double * __P, __mmask8 __U, __m128d __A)
{
  // CHECK-LABEL: test_mm_mask_store_sd
  // CHECK: call void @llvm.masked.store.v2f64.p0(<2 x double> %{{.*}}, ptr %{{.*}}, i32 1, <2 x i1> %{{.*}})
  _mm_mask_store_sd(__P, __U, __A);
}

__m128 test_mm_mask_load_ss(__m128 __A, __mmask8 __U, const float* __W)
{
  // CHECK-LABEL: test_mm_mask_load_ss
  // CHECK: call {{.*}}<4 x float> @llvm.masked.load.v4f32.p0(ptr %{{.*}}, i32 1, <4 x i1> %{{.*}}, <4 x float> %{{.*}})
  return _mm_mask_load_ss(__A, __U, __W);
}

__m128 test_mm_maskz_load_ss (__mmask8 __U, const float * __W)
{
  // CHECK-LABEL: test_mm_maskz_load_ss
  // CHECK: call {{.*}}<4 x float> @llvm.masked.load.v4f32.p0(ptr %{{.*}}, i32 1, <4 x i1> %{{.*}}, <4 x float> %{{.*}})
  return _mm_maskz_load_ss (__U, __W);
}

__m128d test_mm_mask_load_sd (__m128d __A, __mmask8 __U, const double * __W)
{
  // CHECK-LABEL: test_mm_mask_load_sd
  // CHECK: call {{.*}}<2 x double> @llvm.masked.load.v2f64.p0(ptr %{{.*}}, i32 1, <2 x i1> %{{.*}}, <2 x double> %{{.*}})
  return _mm_mask_load_sd (__A, __U, __W);
}

__m128d test_mm_maskz_load_sd (__mmask8 __U, const double * __W)
{
  // CHECK-LABEL: test_mm_maskz_load_sd
  // CHECK: call {{.*}}<2 x double> @llvm.masked.load.v2f64.p0(ptr %{{.*}}, i32 1, <2 x i1> %{{.*}}, <2 x double> %{{.*}})
  return _mm_maskz_load_sd (__U, __W);
}

__m512d test_mm512_abs_pd(__m512d a){
  // CHECK-LABEL: test_mm512_abs_pd
  // CHECK: and <8 x i64> 
  return _mm512_abs_pd(a);
}

__m512d test_mm512_mask_abs_pd (__m512d __W, __mmask8 __U, __m512d __A){
  // CHECK-LABEL: test_mm512_mask_abs_pd 
  // CHECK: %[[AND_RES:.*]] = and <8 x i64>
  // CHECK: %[[MASK:.*]] = bitcast i8 %{{.*}} to <8 x i1>
  // CHECK: select <8 x i1> %[[MASK]], <8 x i64> %[[AND_RES]], <8 x i64> %{{.*}}
  return _mm512_mask_abs_pd (__W,__U,__A);
}

__m512 test_mm512_abs_ps(__m512 a){
  // CHECK-LABEL: test_mm512_abs_ps
  // CHECK: and <16 x i32> 
  return _mm512_abs_ps(a);
}

__m512 test_mm512_mask_abs_ps(__m512 __W, __mmask16 __U, __m512 __A){
  // CHECK-LABEL: test_mm512_mask_abs_ps
  // CHECK: and <16 x i32> 
  // CHECK: %[[MASK:.*]] = bitcast i16 %{{.*}} to <16 x i1>
  // CHECK: select <16 x i1> %[[MASK]], <16 x i32> %{{.*}}, <16 x i32> %{{.*}}
  return _mm512_mask_abs_ps( __W, __U, __A);
}

__m512d test_mm512_zextpd128_pd512(__m128d A) {
  // CHECK-LABEL: test_mm512_zextpd128_pd512
  // CHECK: store <2 x double> zeroinitializer
  // CHECK: shufflevector <2 x double> %{{.*}}, <2 x double> %{{.*}}, <8 x i32> <i32 0, i32 1, i32 2, i32 3, i32 2, i32 3, i32 2, i32 3>
  return _mm512_zextpd128_pd512(A);
}

__m512d test_mm512_zextpd256_pd512(__m256d A) {
  // CHECK-LABEL: test_mm512_zextpd256_pd512
  // CHECK: store <4 x double> zeroinitializer
  // CHECK: shufflevector <4 x double> %{{.*}}, <4 x double> %{{.*}}, <8 x i32> <i32 0, i32 1, i32 2, i32 3, i32 4, i32 5, i32 6, i32 7>
  return _mm512_zextpd256_pd512(A);
}

__m512 test_mm512_zextps128_ps512(__m128 A) {
  // CHECK-LABEL: test_mm512_zextps128_ps512
  // CHECK: store <4 x float> zeroinitializer
  // CHECK: shufflevector <4 x float> %{{.*}}, <4 x float> %{{.*}}, <16 x i32> <i32 0, i32 1, i32 2, i32 3, i32 4, i32 5, i32 6, i32 7, i32 4, i32 5, i32 6, i32 7, i32 4, i32 5, i32 6, i32 7>
  return _mm512_zextps128_ps512(A);
}

__m512 test_mm512_zextps256_ps512(__m256 A) {
  // CHECK-LABEL: test_mm512_zextps256_ps512
  // CHECK: store <8 x float> zeroinitializer
  // CHECK: shufflevector <8 x float> %{{.*}}, <8 x float> %{{.*}}, <16 x i32> <i32 0, i32 1, i32 2, i32 3, i32 4, i32 5, i32 6, i32 7, i32 8, i32 9, i32 10, i32 11, i32 12, i32 13, i32 14, i32 15>
  return _mm512_zextps256_ps512(A);
}

__m512i test_mm512_zextsi128_si512(__m128i A) {
  // CHECK-LABEL: test_mm512_zextsi128_si512
  // CHECK: store <2 x i64> zeroinitializer
  // CHECK: shufflevector <2 x i64> %{{.*}}, <2 x i64> %{{.*}}, <8 x i32> <i32 0, i32 1, i32 2, i32 3, i32 2, i32 3, i32 2, i32 3>
  return _mm512_zextsi128_si512(A);
}

__m512i test_mm512_zextsi256_si512(__m256i A) {
  // CHECK-LABEL: test_mm512_zextsi256_si512
  // CHECK: store <4 x i64> zeroinitializer
  // CHECK: shufflevector <4 x i64> %{{.*}}, <4 x i64> %{{.*}}, <8 x i32> <i32 0, i32 1, i32 2, i32 3, i32 4, i32 5, i32 6, i32 7>
  return _mm512_zextsi256_si512(A);
}

__m512d test_mm512_i32logather_pd(__m512i __index, void const *__addr) {
  // CHECK-LABEL: test_mm512_i32logather_pd
  // CHECK: @llvm.x86.avx512.mask.gather.dpd.512
  return _mm512_i32logather_pd(__index, __addr, 2);
}

__m512d test_mm512_mask_i32logather_pd(__m512d __v1_old, __mmask8 __mask, __m512i __index, void const *__addr) {
  // CHECK-LABEL: test_mm512_mask_i32logather_pd
  // CHECK: @llvm.x86.avx512.mask.gather.dpd.512
  return _mm512_mask_i32logather_pd(__v1_old, __mask, __index, __addr, 2);
}

void test_mm512_i32loscatter_pd(void *__addr, __m512i __index, __m512d __v1) {
  // CHECK-LABEL: test_mm512_i32loscatter_pd
  // CHECK: @llvm.x86.avx512.mask.scatter.dpd.512
  return _mm512_i32loscatter_pd(__addr, __index, __v1, 2);
}

void test_mm512_mask_i32loscatter_pd(void *__addr, __mmask8 __mask, __m512i __index, __m512d __v1) {
  // CHECK-LABEL: test_mm512_mask_i32loscatter_pd
  // CHECK: @llvm.x86.avx512.mask.scatter.dpd.512
  return _mm512_mask_i32loscatter_pd(__addr, __mask, __index, __v1, 2);
}

__m512i test_mm512_i32logather_epi64(__m512i __index, void const *__addr) {
  // CHECK-LABEL: test_mm512_i32logather_epi64
  // CHECK: @llvm.x86.avx512.mask.gather.dpq.512
  return _mm512_i32logather_epi64(__index, __addr, 2);
}

__m512i test_mm512_mask_i32logather_epi64(__m512i __v1_old, __mmask8 __mask, __m512i __index, void const *__addr) {
  // CHECK-LABEL: test_mm512_mask_i32logather_epi64
  // CHECK: @llvm.x86.avx512.mask.gather.dpq.512
  return _mm512_mask_i32logather_epi64(__v1_old, __mask, __index, __addr, 2);
}

void test_mm512_i32loscatter_epi64(void *__addr, __m512i __index, __m512i __v1) {
  // CHECK-LABEL: test_mm512_i32loscatter_epi64
  // CHECK: @llvm.x86.avx512.mask.scatter.dpq.512
  _mm512_i32loscatter_epi64(__addr, __index, __v1, 2);
}

void test_mm512_mask_i32loscatter_epi64(void *__addr, __mmask8 __mask, __m512i __index, __m512i __v1) {
  // CHECK-LABEL: test_mm512_mask_i32loscatter_epi64
  // CHECK: @llvm.x86.avx512.mask.scatter.dpq.512
  _mm512_mask_i32loscatter_epi64(__addr, __mask, __index, __v1, 2);
}

// Test constexpr handling.
#if defined(__cplusplus) && (__cplusplus >= 201103L)

void test_constexpr() {
  constexpr __m512 v_mm512_setzero = _mm512_setzero();
  static_assert(v_mm512_setzero[0] == +0.0f && v_mm512_setzero[1] == +0.0f && v_mm512_setzero[2] == +0.0f && v_mm512_setzero[3] == +0.0f && v_mm512_setzero[4] == +0.0f && v_mm512_setzero[5] == +0.0f && v_mm512_setzero[6] == +0.0f && v_mm512_setzero[7] == +0.0f && v_mm512_setzero[8] == +0.0f && v_mm512_setzero[9] == +0.0f && v_mm512_setzero[10] == +0.0f && v_mm512_setzero[11] == +0.0f && v_mm512_setzero[12] == +0.0f && v_mm512_setzero[13] == +0.0f && v_mm512_setzero[14] == +0.0f && v_mm512_setzero[15] == +0.0f);

  constexpr __m512 v_mm512_setzero_ps = _mm512_setzero_ps();
  static_assert(v_mm512_setzero_ps[0] == +0.0f && v_mm512_setzero_ps[1] == +0.0f && v_mm512_setzero_ps[2] == +0.0f && v_mm512_setzero_ps[3] == +0.0f && v_mm512_setzero_ps[4] == +0.0f && v_mm512_setzero_ps[5] == +0.0f && v_mm512_setzero_ps[6] == +0.0f && v_mm512_setzero_ps[7] == +0.0f && v_mm512_setzero_ps[8] == +0.0f && v_mm512_setzero_ps[9] == +0.0f && v_mm512_setzero_ps[10] == +0.0f && v_mm512_setzero_ps[11] == +0.0f && v_mm512_setzero_ps[12] == +0.0f && v_mm512_setzero_ps[13] == +0.0f && v_mm512_setzero_ps[14] == +0.0f && v_mm512_setzero_ps[15] == +0.0f);

  constexpr __m512d v_mm512_setzero_pd = _mm512_setzero_pd();
  static_assert(v_mm512_setzero_pd[0] == +0.0 && v_mm512_setzero_pd[1] == +0.0 && v_mm512_setzero_pd[2] == +0.0 && v_mm512_setzero_pd[3] == +0.0 && v_mm512_setzero_pd[4] == +0.0 && v_mm512_setzero_pd[5] == +0.0 && v_mm512_setzero_pd[6] == +0.0 && v_mm512_setzero_pd[7] == +0.0);

  constexpr __m512i v_mm512_setzero_si512 = _mm512_setzero_si512();
  static_assert(v_mm512_setzero_si512[0] == 0x0000000000000000ULL && v_mm512_setzero_si512[1] == 0x0000000000000000ULL && v_mm512_setzero_si512[2] == 0x0000000000000000ULL && v_mm512_setzero_si512[3] == 0x0000000000000000ULL && v_mm512_setzero_si512[4] == 0x0000000000000000ULL && v_mm512_setzero_si512[5] == 0x0000000000000000ULL && v_mm512_setzero_si512[6] == 0x0000000000000000ULL && v_mm512_setzero_si512[7] == 0x0000000000000000ULL);

  constexpr __m512i v_mm512_setzero_epi32 = _mm512_setzero_epi32();
  static_assert(v_mm512_setzero_epi32[0] == 0x0000000000000000ULL && v_mm512_setzero_epi32[1] == 0x0000000000000000ULL && v_mm512_setzero_epi32[2] == 0x0000000000000000ULL && v_mm512_setzero_epi32[3] == 0x0000000000000000ULL && v_mm512_setzero_epi32[4] == 0x0000000000000000ULL && v_mm512_setzero_epi32[5] == 0x0000000000000000ULL && v_mm512_setzero_epi32[6] == 0x0000000000000000ULL && v_mm512_setzero_epi32[7] == 0x0000000000000000ULL);
}

#endif<|MERGE_RESOLUTION|>--- conflicted
+++ resolved
@@ -2844,11 +2844,7 @@
 
 __m512i test_mm512_maskz_andnot_epi32 (__mmask16 __k,__m512i __A, __m512i __B){
   // CHECK-LABEL: test_mm512_maskz_andnot_epi32
-<<<<<<< HEAD
-  // CHECK: xor <16 x i32> %{{.*}}, <i32 -1, i32 -1, i32 -1, i32 -1, i32 -1, i32 -1, i32 -1, i32 -1, i32 -1, i32 -1, i32 -1, i32 -1, i32 -1, i32 -1, i32 -1, i32 -1>
-=======
   // CHECK: xor <16 x i32> %{{.*}}, splat (i32 -1)
->>>>>>> ce7c17d5
   // CHECK: and <16 x i32> %{{.*}}, %{{.*}}
   // CHECK: select <16 x i1> %{{.*}}, <16 x i32> %{{.*}}, <16 x i32> %{{.*}}
   return _mm512_maskz_andnot_epi32(__k,__A,__B);
@@ -2857,11 +2853,7 @@
 __m512i test_mm512_mask_andnot_epi32 (__mmask16 __k,__m512i __A, __m512i __B,
                                       __m512i __src) {
   // CHECK-LABEL: test_mm512_mask_andnot_epi32
-<<<<<<< HEAD
-  // CHECK: xor <16 x i32> %{{.*}}, <i32 -1, i32 -1, i32 -1, i32 -1, i32 -1, i32 -1, i32 -1, i32 -1, i32 -1, i32 -1, i32 -1, i32 -1, i32 -1, i32 -1, i32 -1, i32 -1>
-=======
   // CHECK: xor <16 x i32> %{{.*}}, splat (i32 -1)
->>>>>>> ce7c17d5
   // CHECK: and <16 x i32> %{{.*}}, %{{.*}}
   // CHECK: select <16 x i1> %{{.*}}, <16 x i32> %{{.*}}, <16 x i32> %{{.*}}
   return _mm512_mask_andnot_epi32(__src,__k,__A,__B);
@@ -2880,22 +2872,14 @@
 
 __m512i test_mm512_andnot_epi32(__m512i __A, __m512i __B) {
   // CHECK-LABEL: test_mm512_andnot_epi32
-<<<<<<< HEAD
-  // CHECK: xor <16 x i32> %{{.*}}, <i32 -1, i32 -1, i32 -1, i32 -1, i32 -1, i32 -1, i32 -1, i32 -1, i32 -1, i32 -1, i32 -1, i32 -1, i32 -1, i32 -1, i32 -1, i32 -1>
-=======
   // CHECK: xor <16 x i32> %{{.*}}, splat (i32 -1)
->>>>>>> ce7c17d5
   // CHECK: and <16 x i32> %{{.*}}, %{{.*}}
   return _mm512_andnot_epi32(__A,__B);
 }
 
 __m512i test_mm512_maskz_andnot_epi64 (__mmask8 __k,__m512i __A, __m512i __B) {
   // CHECK-LABEL: test_mm512_maskz_andnot_epi64
-<<<<<<< HEAD
-  // CHECK: xor <8 x i64> %{{.*}}, <i64 -1, i64 -1, i64 -1, i64 -1, i64 -1, i64 -1, i64 -1, i64 -1>
-=======
   // CHECK: xor <8 x i64> %{{.*}}, splat (i64 -1)
->>>>>>> ce7c17d5
   // CHECK: and <8 x i64> %{{.*}}, %{{.*}}
   // CHECK: select <8 x i1> %{{.*}}, <8 x i64> %{{.*}}, <8 x i64> %{{.*}}
   return _mm512_maskz_andnot_epi64(__k,__A,__B);
@@ -2904,11 +2888,7 @@
 __m512i test_mm512_mask_andnot_epi64 (__mmask8 __k,__m512i __A, __m512i __B, 
                                       __m512i __src) {
   //CHECK-LABEL: test_mm512_mask_andnot_epi64
-<<<<<<< HEAD
-  // CHECK: xor <8 x i64> %{{.*}}, <i64 -1, i64 -1, i64 -1, i64 -1, i64 -1, i64 -1, i64 -1, i64 -1>
-=======
   // CHECK: xor <8 x i64> %{{.*}}, splat (i64 -1)
->>>>>>> ce7c17d5
   // CHECK: and <8 x i64> %{{.*}}, %{{.*}}
   // CHECK: select <8 x i1> %{{.*}}, <8 x i64> %{{.*}}, <8 x i64> %{{.*}}
   return _mm512_mask_andnot_epi64(__src,__k,__A,__B);
@@ -2916,11 +2896,7 @@
 
 __m512i test_mm512_andnot_epi64(__m512i __A, __m512i __B) {
   //CHECK-LABEL: test_mm512_andnot_epi64
-<<<<<<< HEAD
-  // CHECK: xor <8 x i64> %{{.*}}, <i64 -1, i64 -1, i64 -1, i64 -1, i64 -1, i64 -1, i64 -1, i64 -1>
-=======
   // CHECK: xor <8 x i64> %{{.*}}, splat (i64 -1)
->>>>>>> ce7c17d5
   // CHECK: and <8 x i64> %{{.*}}, %{{.*}}
   return _mm512_andnot_epi64(__A,__B);
 }
@@ -3011,34 +2987,20 @@
 
 __m512i test_mm512_mul_epi32(__m512i __A, __m512i __B) {
   //CHECK-LABEL: test_mm512_mul_epi32
-<<<<<<< HEAD
-  //CHECK: shl <8 x i64> %{{.*}}, <i64 32, i64 32, i64 32, i64 32, i64 32, i64 32, i64 32, i64 32>
-  //CHECK: ashr <8 x i64> %{{.*}}, <i64 32, i64 32, i64 32, i64 32, i64 32, i64 32, i64 32, i64 32>
-  //CHECK: shl <8 x i64> %{{.*}}, <i64 32, i64 32, i64 32, i64 32, i64 32, i64 32, i64 32, i64 32>
-  //CHECK: ashr <8 x i64> %{{.*}}, <i64 32, i64 32, i64 32, i64 32, i64 32, i64 32, i64 32, i64 32>
-=======
   //CHECK: shl <8 x i64> %{{.*}}, splat (i64 32)
   //CHECK: ashr <8 x i64> %{{.*}}, splat (i64 32)
   //CHECK: shl <8 x i64> %{{.*}}, splat (i64 32)
   //CHECK: ashr <8 x i64> %{{.*}}, splat (i64 32)
->>>>>>> ce7c17d5
   //CHECK: mul <8 x i64> %{{.*}}, %{{.*}}
   return _mm512_mul_epi32(__A,__B);
 }
 
 __m512i test_mm512_maskz_mul_epi32 (__mmask8 __k,__m512i __A, __m512i __B) {
   //CHECK-LABEL: test_mm512_maskz_mul_epi32
-<<<<<<< HEAD
-  //CHECK: shl <8 x i64> %{{.*}}, <i64 32, i64 32, i64 32, i64 32, i64 32, i64 32, i64 32, i64 32>
-  //CHECK: ashr <8 x i64> %{{.*}}, <i64 32, i64 32, i64 32, i64 32, i64 32, i64 32, i64 32, i64 32>
-  //CHECK: shl <8 x i64> %{{.*}}, <i64 32, i64 32, i64 32, i64 32, i64 32, i64 32, i64 32, i64 32>
-  //CHECK: ashr <8 x i64> %{{.*}}, <i64 32, i64 32, i64 32, i64 32, i64 32, i64 32, i64 32, i64 32>
-=======
   //CHECK: shl <8 x i64> %{{.*}}, splat (i64 32)
   //CHECK: ashr <8 x i64> %{{.*}}, splat (i64 32)
   //CHECK: shl <8 x i64> %{{.*}}, splat (i64 32)
   //CHECK: ashr <8 x i64> %{{.*}}, splat (i64 32)
->>>>>>> ce7c17d5
   //CHECK: mul <8 x i64> %{{.*}}, %{{.*}}
   //CHECK: select <8 x i1> %{{.*}}, <8 x i64> %{{.*}}, <8 x i64> %{{.*}}
   return _mm512_maskz_mul_epi32(__k,__A,__B);
@@ -3046,17 +3008,10 @@
 
 __m512i test_mm512_mask_mul_epi32 (__mmask8 __k,__m512i __A, __m512i __B, __m512i __src) {
   //CHECK-LABEL: test_mm512_mask_mul_epi32
-<<<<<<< HEAD
-  //CHECK: shl <8 x i64> %{{.*}}, <i64 32, i64 32, i64 32, i64 32, i64 32, i64 32, i64 32, i64 32>
-  //CHECK: ashr <8 x i64> %{{.*}}, <i64 32, i64 32, i64 32, i64 32, i64 32, i64 32, i64 32, i64 32>
-  //CHECK: shl <8 x i64> %{{.*}}, <i64 32, i64 32, i64 32, i64 32, i64 32, i64 32, i64 32, i64 32>
-  //CHECK: ashr <8 x i64> %{{.*}}, <i64 32, i64 32, i64 32, i64 32, i64 32, i64 32, i64 32, i64 32>
-=======
   //CHECK: shl <8 x i64> %{{.*}}, splat (i64 32)
   //CHECK: ashr <8 x i64> %{{.*}}, splat (i64 32)
   //CHECK: shl <8 x i64> %{{.*}}, splat (i64 32)
   //CHECK: ashr <8 x i64> %{{.*}}, splat (i64 32)
->>>>>>> ce7c17d5
   //CHECK: mul <8 x i64> %{{.*}}, %{{.*}}
   //CHECK: select <8 x i1> %{{.*}}, <8 x i64> %{{.*}}, <8 x i64> %{{.*}}
   return _mm512_mask_mul_epi32(__src,__k,__A,__B);
@@ -3064,26 +3019,16 @@
 
 __m512i test_mm512_mul_epu32 (__m512i __A, __m512i __B) {
   //CHECK-LABEL: test_mm512_mul_epu32
-<<<<<<< HEAD
-  //CHECK: and <8 x i64> %{{.*}}, <i64 4294967295, i64 4294967295, i64 4294967295, i64 4294967295, i64 4294967295, i64 4294967295, i64 4294967295, i64 4294967295>
-  //CHECK: and <8 x i64> %{{.*}}, <i64 4294967295, i64 4294967295, i64 4294967295, i64 4294967295, i64 4294967295, i64 4294967295, i64 4294967295, i64 4294967295>
-=======
   //CHECK: and <8 x i64> %{{.*}}, splat (i64 4294967295)
   //CHECK: and <8 x i64> %{{.*}}, splat (i64 4294967295)
->>>>>>> ce7c17d5
   //CHECK: mul <8 x i64> %{{.*}}, %{{.*}}
   return _mm512_mul_epu32(__A,__B);
 }
 
 __m512i test_mm512_maskz_mul_epu32 (__mmask8 __k,__m512i __A, __m512i __B) {
   //CHECK-LABEL: test_mm512_maskz_mul_epu32
-<<<<<<< HEAD
-  //CHECK: and <8 x i64> %{{.*}}, <i64 4294967295, i64 4294967295, i64 4294967295, i64 4294967295, i64 4294967295, i64 4294967295, i64 4294967295, i64 4294967295>
-  //CHECK: and <8 x i64> %{{.*}}, <i64 4294967295, i64 4294967295, i64 4294967295, i64 4294967295, i64 4294967295, i64 4294967295, i64 4294967295, i64 4294967295>
-=======
   //CHECK: and <8 x i64> %{{.*}}, splat (i64 4294967295)
   //CHECK: and <8 x i64> %{{.*}}, splat (i64 4294967295)
->>>>>>> ce7c17d5
   //CHECK: mul <8 x i64> %{{.*}}, %{{.*}}
   //CHECK: select <8 x i1> %{{.*}}, <8 x i64> %{{.*}}, <8 x i64> %{{.*}}
   return _mm512_maskz_mul_epu32(__k,__A,__B);
@@ -3091,13 +3036,8 @@
 
 __m512i test_mm512_mask_mul_epu32 (__mmask8 __k,__m512i __A, __m512i __B, __m512i __src) {
   //CHECK-LABEL: test_mm512_mask_mul_epu32
-<<<<<<< HEAD
-  //CHECK: and <8 x i64> %{{.*}}, <i64 4294967295, i64 4294967295, i64 4294967295, i64 4294967295, i64 4294967295, i64 4294967295, i64 4294967295, i64 4294967295>
-  //CHECK: and <8 x i64> %{{.*}}, <i64 4294967295, i64 4294967295, i64 4294967295, i64 4294967295, i64 4294967295, i64 4294967295, i64 4294967295, i64 4294967295>
-=======
   //CHECK: and <8 x i64> %{{.*}}, splat (i64 4294967295)
   //CHECK: and <8 x i64> %{{.*}}, splat (i64 4294967295)
->>>>>>> ce7c17d5
   //CHECK: mul <8 x i64> %{{.*}}, %{{.*}}
   //CHECK: select <8 x i1> %{{.*}}, <8 x i64> %{{.*}}, <8 x i64> %{{.*}}
   return _mm512_mask_mul_epu32(__src,__k,__A,__B);
@@ -10944,26 +10884,4 @@
   // CHECK-LABEL: test_mm512_mask_i32loscatter_epi64
   // CHECK: @llvm.x86.avx512.mask.scatter.dpq.512
   _mm512_mask_i32loscatter_epi64(__addr, __mask, __index, __v1, 2);
-}
-
-// Test constexpr handling.
-#if defined(__cplusplus) && (__cplusplus >= 201103L)
-
-void test_constexpr() {
-  constexpr __m512 v_mm512_setzero = _mm512_setzero();
-  static_assert(v_mm512_setzero[0] == +0.0f && v_mm512_setzero[1] == +0.0f && v_mm512_setzero[2] == +0.0f && v_mm512_setzero[3] == +0.0f && v_mm512_setzero[4] == +0.0f && v_mm512_setzero[5] == +0.0f && v_mm512_setzero[6] == +0.0f && v_mm512_setzero[7] == +0.0f && v_mm512_setzero[8] == +0.0f && v_mm512_setzero[9] == +0.0f && v_mm512_setzero[10] == +0.0f && v_mm512_setzero[11] == +0.0f && v_mm512_setzero[12] == +0.0f && v_mm512_setzero[13] == +0.0f && v_mm512_setzero[14] == +0.0f && v_mm512_setzero[15] == +0.0f);
-
-  constexpr __m512 v_mm512_setzero_ps = _mm512_setzero_ps();
-  static_assert(v_mm512_setzero_ps[0] == +0.0f && v_mm512_setzero_ps[1] == +0.0f && v_mm512_setzero_ps[2] == +0.0f && v_mm512_setzero_ps[3] == +0.0f && v_mm512_setzero_ps[4] == +0.0f && v_mm512_setzero_ps[5] == +0.0f && v_mm512_setzero_ps[6] == +0.0f && v_mm512_setzero_ps[7] == +0.0f && v_mm512_setzero_ps[8] == +0.0f && v_mm512_setzero_ps[9] == +0.0f && v_mm512_setzero_ps[10] == +0.0f && v_mm512_setzero_ps[11] == +0.0f && v_mm512_setzero_ps[12] == +0.0f && v_mm512_setzero_ps[13] == +0.0f && v_mm512_setzero_ps[14] == +0.0f && v_mm512_setzero_ps[15] == +0.0f);
-
-  constexpr __m512d v_mm512_setzero_pd = _mm512_setzero_pd();
-  static_assert(v_mm512_setzero_pd[0] == +0.0 && v_mm512_setzero_pd[1] == +0.0 && v_mm512_setzero_pd[2] == +0.0 && v_mm512_setzero_pd[3] == +0.0 && v_mm512_setzero_pd[4] == +0.0 && v_mm512_setzero_pd[5] == +0.0 && v_mm512_setzero_pd[6] == +0.0 && v_mm512_setzero_pd[7] == +0.0);
-
-  constexpr __m512i v_mm512_setzero_si512 = _mm512_setzero_si512();
-  static_assert(v_mm512_setzero_si512[0] == 0x0000000000000000ULL && v_mm512_setzero_si512[1] == 0x0000000000000000ULL && v_mm512_setzero_si512[2] == 0x0000000000000000ULL && v_mm512_setzero_si512[3] == 0x0000000000000000ULL && v_mm512_setzero_si512[4] == 0x0000000000000000ULL && v_mm512_setzero_si512[5] == 0x0000000000000000ULL && v_mm512_setzero_si512[6] == 0x0000000000000000ULL && v_mm512_setzero_si512[7] == 0x0000000000000000ULL);
-
-  constexpr __m512i v_mm512_setzero_epi32 = _mm512_setzero_epi32();
-  static_assert(v_mm512_setzero_epi32[0] == 0x0000000000000000ULL && v_mm512_setzero_epi32[1] == 0x0000000000000000ULL && v_mm512_setzero_epi32[2] == 0x0000000000000000ULL && v_mm512_setzero_epi32[3] == 0x0000000000000000ULL && v_mm512_setzero_epi32[4] == 0x0000000000000000ULL && v_mm512_setzero_epi32[5] == 0x0000000000000000ULL && v_mm512_setzero_epi32[6] == 0x0000000000000000ULL && v_mm512_setzero_epi32[7] == 0x0000000000000000ULL);
-}
-
-#endif+}