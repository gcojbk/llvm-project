--- conflicted
+++ resolved
@@ -52,9 +52,6 @@
     TestNotNullTerm * const &x = this;
     strlen((char *)&x); // expected-warning{{Argument to string length function is not a null-terminated string}}
   }
-<<<<<<< HEAD
-};
-=======
 };
 
 void test_notcstring_tempobject() {
@@ -62,5 +59,4 @@
   // Handling of similar cases is not perfect in other cstring checkers.
   // The fix would be a larger change in CStringChecker and affect multiple checkers.
   strlen((char[]){'a', 0}); // expected-warning{{Argument to string length function is a C++ temp object of type char[2], which is not a null-terminated string}}
-}
->>>>>>> ce7c17d5
+}