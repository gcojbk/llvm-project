--- conflicted
+++ resolved
@@ -204,10 +204,7 @@
     GslPointerInit,
     GslPointerAssignment,
     DefaultArg,
-<<<<<<< HEAD
-=======
     ParenAggInit,
->>>>>>> ce7c17d5
   } Kind;
   Expr *E;
   union {
@@ -651,8 +648,6 @@
     }
     if (CheckCoroCall || Callee->getParamDecl(I)->hasAttr<LifetimeBoundAttr>())
       VisitLifetimeBoundArg(Callee->getParamDecl(I), Arg);
-<<<<<<< HEAD
-=======
     else if (const auto *CaptureAttr =
                  Callee->getParamDecl(I)->getAttr<LifetimeCaptureByAttr>();
              CaptureAttr && isa<CXXConstructorDecl>(Callee) &&
@@ -673,7 +668,6 @@
       // diagnostics will be emitted under `-Wdangling`, not
       // `-Wdangling-capture`.
       VisitLifetimeBoundArg(Callee->getParamDecl(I), Arg);
->>>>>>> ce7c17d5
     else if (EnableGSLAnalysis && I == 0) {
       // Perform GSL analysis for the first argument
       if (shouldTrackFirstArgument(Callee)) {
