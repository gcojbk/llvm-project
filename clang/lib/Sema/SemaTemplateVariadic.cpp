--- conflicted
+++ resolved
@@ -34,15 +34,8 @@
     : public DynamicRecursiveASTVisitor {
   SmallVectorImpl<UnexpandedParameterPack> &Unexpanded;
 
-<<<<<<< HEAD
-    SmallVectorImpl<UnexpandedParameterPack> &Unexpanded;
-
-    bool InLambdaOrBlock = false;
-    unsigned DepthLimit = (unsigned)-1;
-=======
   bool InLambdaOrBlock = false;
   unsigned DepthLimit = (unsigned)-1;
->>>>>>> ce7c17d5
 
 #ifndef NDEBUG
     bool ContainsIntermediatePacks = false;
@@ -151,28 +144,17 @@
     bool TraverseStmt(Stmt *S) override {
       Expr *E = dyn_cast_or_null<Expr>(S);
       if ((E && E->containsUnexpandedParameterPack()) || InLambdaOrBlock)
-<<<<<<< HEAD
-        return inherited::TraverseStmt(S);
-=======
         return DynamicRecursiveASTVisitor::TraverseStmt(S);
->>>>>>> ce7c17d5
 
       return true;
     }
 
     /// Suppress traversal into types that do not contain
     /// unexpanded parameter packs.
-<<<<<<< HEAD
-    bool TraverseType(QualType T) {
-      if ((!T.isNull() && T->containsUnexpandedParameterPack()) ||
-          InLambdaOrBlock)
-        return inherited::TraverseType(T);
-=======
     bool TraverseType(QualType T) override {
       if ((!T.isNull() && T->containsUnexpandedParameterPack()) ||
           InLambdaOrBlock)
         return DynamicRecursiveASTVisitor::TraverseType(T);
->>>>>>> ce7c17d5
 
       return true;
     }
@@ -183,11 +165,7 @@
       if ((!TL.getType().isNull() &&
            TL.getType()->containsUnexpandedParameterPack()) ||
           InLambdaOrBlock)
-<<<<<<< HEAD
-        return inherited::TraverseTypeLoc(TL);
-=======
         return DynamicRecursiveASTVisitor::TraverseTypeLoc(TL);
->>>>>>> ce7c17d5
 
       return true;
     }
@@ -310,20 +288,12 @@
     }
 
     /// Analogously for blocks.
-<<<<<<< HEAD
-    bool TraverseBlockExpr(BlockExpr *Block) {
-=======
     bool TraverseBlockExpr(BlockExpr *Block) override {
->>>>>>> ce7c17d5
       if (!Block->containsUnexpandedParameterPack())
         return true;
 
       SaveAndRestore _(InLambdaOrBlock, true);
-<<<<<<< HEAD
-      inherited::TraverseBlockExpr(Block);
-=======
       DynamicRecursiveASTVisitor::TraverseBlockExpr(Block);
->>>>>>> ce7c17d5
       return true;
     }
 
