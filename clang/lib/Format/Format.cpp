--- conflicted
+++ resolved
@@ -50,45 +50,25 @@
                     {/*Enabled=*/true, /*AcrossEmptyLines=*/false,
                      /*AcrossComments=*/false, /*AlignCompound=*/false,
                      /*AlignFunctionDeclarations=*/true,
-<<<<<<< HEAD
-                     /*AlignFunctionPointers=*/false,
-                     /*PadOperators=*/true}));
-=======
                      /*AlignFunctionPointers=*/false, /*PadOperators=*/true}));
->>>>>>> dd326b12
     IO.enumCase(Value, "AcrossEmptyLines",
                 FormatStyle::AlignConsecutiveStyle(
                     {/*Enabled=*/true, /*AcrossEmptyLines=*/true,
                      /*AcrossComments=*/false, /*AlignCompound=*/false,
                      /*AlignFunctionDeclarations=*/true,
-<<<<<<< HEAD
-                     /*AlignFunctionPointers=*/false,
-                     /*PadOperators=*/true}));
-=======
                      /*AlignFunctionPointers=*/false, /*PadOperators=*/true}));
->>>>>>> dd326b12
     IO.enumCase(Value, "AcrossComments",
                 FormatStyle::AlignConsecutiveStyle(
                     {/*Enabled=*/true, /*AcrossEmptyLines=*/false,
                      /*AcrossComments=*/true, /*AlignCompound=*/false,
                      /*AlignFunctionDeclarations=*/true,
-<<<<<<< HEAD
-                     /*AlignFunctionPointers=*/false,
-                     /*PadOperators=*/true}));
-=======
                      /*AlignFunctionPointers=*/false, /*PadOperators=*/true}));
->>>>>>> dd326b12
     IO.enumCase(Value, "AcrossEmptyLinesAndComments",
                 FormatStyle::AlignConsecutiveStyle(
                     {/*Enabled=*/true, /*AcrossEmptyLines=*/true,
                      /*AcrossComments=*/true, /*AlignCompound=*/false,
                      /*AlignFunctionDeclarations=*/true,
-<<<<<<< HEAD
-                     /*AlignFunctionPointers=*/false,
-                     /*PadOperators=*/true}));
-=======
                      /*AlignFunctionPointers=*/false, /*PadOperators=*/true}));
->>>>>>> dd326b12
 
     // For backward compatibility.
     IO.enumCase(Value, "true",
@@ -96,12 +76,7 @@
                     {/*Enabled=*/true, /*AcrossEmptyLines=*/false,
                      /*AcrossComments=*/false, /*AlignCompound=*/false,
                      /*AlignFunctionDeclarations=*/true,
-<<<<<<< HEAD
-                     /*AlignFunctionPointers=*/false,
-                     /*PadOperators=*/true}));
-=======
                      /*AlignFunctionPointers=*/false, /*PadOperators=*/true}));
->>>>>>> dd326b12
     IO.enumCase(Value, "false", FormatStyle::AlignConsecutiveStyle({}));
   }
 
