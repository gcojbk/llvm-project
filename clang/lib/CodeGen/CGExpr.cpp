--- conflicted
+++ resolved
@@ -1096,11 +1096,7 @@
   }
   const Expr *VisitCastExpr(const CastExpr *E) {
     if (E->getCastKind() == CK_LValueToRValue)
-<<<<<<< HEAD
-      return E;
-=======
       return IsExpectedRecordDecl(E) ? E : nullptr;
->>>>>>> dd326b12
     return Visit(E->getSubExpr());
   }
   const Expr *VisitParenExpr(const ParenExpr *E) {
