--- conflicted
+++ resolved
@@ -855,11 +855,7 @@
         if (Fe.Effect.kind() == FunctionEffect::Kind::NonBlocking)
           Fn->addFnAttr(llvm::Attribute::SanitizeRealtime);
         else if (Fe.Effect.kind() == FunctionEffect::Kind::Blocking)
-<<<<<<< HEAD
-          Fn->addFnAttr(llvm::Attribute::SanitizeRealtimeUnsafe);
-=======
           Fn->addFnAttr(llvm::Attribute::SanitizeRealtimeBlocking);
->>>>>>> ce7c17d5
       }
 
   // Apply fuzzing attribute to the function.
