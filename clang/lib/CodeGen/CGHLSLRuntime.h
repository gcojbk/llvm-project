--- conflicted
+++ resolved
@@ -97,10 +97,6 @@
   GENERATE_HLSL_INTRINSIC_FUNCTION(WaveActiveCountBits, wave_active_countbits)
   GENERATE_HLSL_INTRINSIC_FUNCTION(WaveIsFirstLane, wave_is_first_lane)
   GENERATE_HLSL_INTRINSIC_FUNCTION(WaveReadLaneAt, wave_readlane)
-<<<<<<< HEAD
-
-  GENERATE_HLSL_INTRINSIC_FUNCTION(CreateHandleFromBinding, handle_fromBinding)
-=======
   GENERATE_HLSL_INTRINSIC_FUNCTION(FirstBitUHigh, firstbituhigh)
   GENERATE_HLSL_INTRINSIC_FUNCTION(FirstBitSHigh, firstbitshigh)
   GENERATE_HLSL_INTRINSIC_FUNCTION(NClamp, nclamp)
@@ -112,7 +108,6 @@
   GENERATE_HLSL_INTRINSIC_FUNCTION(BufferUpdateCounter, resource_updatecounter)
   GENERATE_HLSL_INTRINSIC_FUNCTION(GroupMemoryBarrierWithGroupSync,
                                    group_memory_barrier_with_group_sync)
->>>>>>> ce7c17d5
 
   //===----------------------------------------------------------------------===//
   // End of reserved area for HLSL intrinsic getters.
@@ -163,10 +158,7 @@
 
   bool needsResourceBindingInitFn();
   llvm::Function *createResourceBindingInitFn();
-<<<<<<< HEAD
-=======
   llvm::Instruction *getConvergenceToken(llvm::BasicBlock &BB);
->>>>>>> ce7c17d5
 
 private:
   void addBufferResourceAnnotation(llvm::GlobalVariable *GV,
