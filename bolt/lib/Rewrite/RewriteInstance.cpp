//===- bolt/Rewrite/RewriteInstance.cpp - ELF rewriter --------------------===//
//
// Part of the LLVM Project, under the Apache License v2.0 with LLVM Exceptions.
// See https://llvm.org/LICENSE.txt for license information.
// SPDX-License-Identifier: Apache-2.0 WITH LLVM-exception
//
//===----------------------------------------------------------------------===//

#include "bolt/Rewrite/RewriteInstance.h"
#include "bolt/Core/AddressMap.h"
#include "bolt/Core/BinaryContext.h"
#include "bolt/Core/BinaryEmitter.h"
#include "bolt/Core/BinaryFunction.h"
#include "bolt/Core/DebugData.h"
#include "bolt/Core/Exceptions.h"
#include "bolt/Core/FunctionLayout.h"
#include "bolt/Core/MCPlusBuilder.h"
#include "bolt/Core/ParallelUtilities.h"
#include "bolt/Core/Relocation.h"
#include "bolt/Passes/CacheMetrics.h"
#include "bolt/Passes/ReorderFunctions.h"
#include "bolt/Profile/BoltAddressTranslation.h"
#include "bolt/Profile/DataAggregator.h"
#include "bolt/Profile/DataReader.h"
#include "bolt/Profile/YAMLProfileReader.h"
#include "bolt/Profile/YAMLProfileWriter.h"
#include "bolt/Rewrite/BinaryPassManager.h"
#include "bolt/Rewrite/DWARFRewriter.h"
#include "bolt/Rewrite/ExecutableFileMemoryManager.h"
#include "bolt/Rewrite/JITLinkLinker.h"
#include "bolt/Rewrite/MetadataRewriters.h"
#include "bolt/RuntimeLibs/HugifyRuntimeLibrary.h"
#include "bolt/RuntimeLibs/InstrumentationRuntimeLibrary.h"
#include "bolt/Utils/CommandLineOpts.h"
#include "bolt/Utils/Utils.h"
#include "llvm/ADT/AddressRanges.h"
#include "llvm/ADT/STLExtras.h"
#include "llvm/DebugInfo/DWARF/DWARFContext.h"
#include "llvm/DebugInfo/DWARF/DWARFDebugFrame.h"
#include "llvm/MC/MCAsmBackend.h"
#include "llvm/MC/MCAsmInfo.h"
#include "llvm/MC/MCAsmLayout.h"
#include "llvm/MC/MCDisassembler/MCDisassembler.h"
#include "llvm/MC/MCObjectStreamer.h"
#include "llvm/MC/MCStreamer.h"
#include "llvm/MC/MCSymbol.h"
#include "llvm/MC/TargetRegistry.h"
#include "llvm/Object/ObjectFile.h"
#include "llvm/Support/Alignment.h"
#include "llvm/Support/Casting.h"
#include "llvm/Support/CommandLine.h"
#include "llvm/Support/DataExtractor.h"
#include "llvm/Support/Errc.h"
#include "llvm/Support/Error.h"
#include "llvm/Support/FileSystem.h"
#include "llvm/Support/ManagedStatic.h"
#include "llvm/Support/Regex.h"
#include "llvm/Support/Timer.h"
#include "llvm/Support/ToolOutputFile.h"
#include "llvm/Support/raw_ostream.h"
#include <algorithm>
#include <fstream>
#include <memory>
#include <optional>
#include <system_error>

#undef  DEBUG_TYPE
#define DEBUG_TYPE "bolt"

using namespace llvm;
using namespace object;
using namespace bolt;

extern cl::opt<uint32_t> X86AlignBranchBoundary;
extern cl::opt<bool> X86AlignBranchWithin32BBoundaries;

namespace opts {

extern cl::opt<MacroFusionType> AlignMacroOpFusion;
extern cl::list<std::string> HotTextMoveSections;
extern cl::opt<bool> Hugify;
extern cl::opt<bool> Instrument;
extern cl::opt<JumpTableSupportLevel> JumpTables;
extern cl::opt<bool> KeepNops;
extern cl::list<std::string> ReorderData;
extern cl::opt<bolt::ReorderFunctions::ReorderType> ReorderFunctions;
extern cl::opt<bool> TerminalTrap;
extern cl::opt<bool> TimeBuild;

cl::opt<bool> AllowStripped("allow-stripped",
                            cl::desc("allow processing of stripped binaries"),
                            cl::Hidden, cl::cat(BoltCategory));

static cl::opt<bool> ForceToDataRelocations(
    "force-data-relocations",
    cl::desc("force relocations to data sections to always be processed"),

    cl::Hidden, cl::cat(BoltCategory));

cl::opt<std::string>
    BoltID("bolt-id",
           cl::desc("add any string to tag this execution in the "
                    "output binary via bolt info section"),
           cl::cat(BoltCategory));

cl::opt<bool> DumpDotAll(
    "dump-dot-all",
    cl::desc("dump function CFGs to graphviz format after each stage;"
             "enable '-print-loops' for color-coded blocks"),
    cl::Hidden, cl::cat(BoltCategory));

static cl::list<std::string>
ForceFunctionNames("funcs",
  cl::CommaSeparated,
  cl::desc("limit optimizations to functions from the list"),
  cl::value_desc("func1,func2,func3,..."),
  cl::Hidden,
  cl::cat(BoltCategory));

static cl::opt<std::string>
FunctionNamesFile("funcs-file",
  cl::desc("file with list of functions to optimize"),
  cl::Hidden,
  cl::cat(BoltCategory));

static cl::list<std::string> ForceFunctionNamesNR(
    "funcs-no-regex", cl::CommaSeparated,
    cl::desc("limit optimizations to functions from the list (non-regex)"),
    cl::value_desc("func1,func2,func3,..."), cl::Hidden, cl::cat(BoltCategory));

static cl::opt<std::string> FunctionNamesFileNR(
    "funcs-file-no-regex",
    cl::desc("file with list of functions to optimize (non-regex)"), cl::Hidden,
    cl::cat(BoltCategory));

cl::opt<bool>
KeepTmp("keep-tmp",
  cl::desc("preserve intermediate .o file"),
  cl::Hidden,
  cl::cat(BoltCategory));

cl::opt<bool> Lite("lite", cl::desc("skip processing of cold functions"),
                   cl::cat(BoltCategory));

static cl::opt<unsigned>
LiteThresholdPct("lite-threshold-pct",
  cl::desc("threshold (in percent) for selecting functions to process in lite "
            "mode. Higher threshold means fewer functions to process. E.g "
            "threshold of 90 means only top 10 percent of functions with "
            "profile will be processed."),
  cl::init(0),
  cl::ZeroOrMore,
  cl::Hidden,
  cl::cat(BoltOptCategory));

static cl::opt<unsigned> LiteThresholdCount(
    "lite-threshold-count",
    cl::desc("similar to '-lite-threshold-pct' but specify threshold using "
             "absolute function call count. I.e. limit processing to functions "
             "executed at least the specified number of times."),
    cl::init(0), cl::Hidden, cl::cat(BoltOptCategory));

static cl::opt<unsigned>
    MaxFunctions("max-funcs",
                 cl::desc("maximum number of functions to process"), cl::Hidden,
                 cl::cat(BoltCategory));

static cl::opt<unsigned> MaxDataRelocations(
    "max-data-relocations",
    cl::desc("maximum number of data relocations to process"), cl::Hidden,
    cl::cat(BoltCategory));

cl::opt<bool> PrintAll("print-all",
                       cl::desc("print functions after each stage"), cl::Hidden,
                       cl::cat(BoltCategory));

cl::opt<bool> PrintProfile("print-profile",
                           cl::desc("print functions after attaching profile"),
                           cl::Hidden, cl::cat(BoltCategory));

cl::opt<bool> PrintCFG("print-cfg",
                       cl::desc("print functions after CFG construction"),
                       cl::Hidden, cl::cat(BoltCategory));

cl::opt<bool> PrintDisasm("print-disasm",
                          cl::desc("print function after disassembly"),
                          cl::Hidden, cl::cat(BoltCategory));

static cl::opt<bool>
    PrintGlobals("print-globals",
                 cl::desc("print global symbols after disassembly"), cl::Hidden,
                 cl::cat(BoltCategory));

extern cl::opt<bool> PrintSections;

static cl::opt<bool> PrintLoopInfo("print-loops",
                                   cl::desc("print loop related information"),
                                   cl::Hidden, cl::cat(BoltCategory));

static cl::opt<cl::boolOrDefault> RelocationMode(
    "relocs", cl::desc("use relocations in the binary (default=autodetect)"),
    cl::cat(BoltCategory));

extern cl::opt<std::string> SaveProfile;

static cl::list<std::string>
SkipFunctionNames("skip-funcs",
  cl::CommaSeparated,
  cl::desc("list of functions to skip"),
  cl::value_desc("func1,func2,func3,..."),
  cl::Hidden,
  cl::cat(BoltCategory));

static cl::opt<std::string>
SkipFunctionNamesFile("skip-funcs-file",
  cl::desc("file with list of functions to skip"),
  cl::Hidden,
  cl::cat(BoltCategory));

cl::opt<bool>
TrapOldCode("trap-old-code",
  cl::desc("insert traps in old function bodies (relocation mode)"),
  cl::Hidden,
  cl::cat(BoltCategory));

static cl::opt<std::string> DWPPathName("dwp",
                                        cl::desc("Path and name to DWP file."),
                                        cl::Hidden, cl::init(""),
                                        cl::cat(BoltCategory));

static cl::opt<bool>
UseGnuStack("use-gnu-stack",
  cl::desc("use GNU_STACK program header for new segment (workaround for "
           "issues with strip/objcopy)"),
  cl::ZeroOrMore,
  cl::cat(BoltCategory));

static cl::opt<bool>
    TimeRewrite("time-rewrite",
                cl::desc("print time spent in rewriting passes"), cl::Hidden,
                cl::cat(BoltCategory));

static cl::opt<bool>
SequentialDisassembly("sequential-disassembly",
  cl::desc("performs disassembly sequentially"),
  cl::init(false),
  cl::cat(BoltOptCategory));

static cl::opt<bool> WriteBoltInfoSection(
    "bolt-info", cl::desc("write bolt info section in the output binary"),
    cl::init(true), cl::Hidden, cl::cat(BoltOutputCategory));

} // namespace opts

// FIXME: implement a better way to mark sections for replacement.
constexpr const char *RewriteInstance::SectionsToOverwrite[];
std::vector<std::string> RewriteInstance::DebugSectionsToOverwrite = {
    ".debug_abbrev", ".debug_aranges",  ".debug_line",   ".debug_line_str",
    ".debug_loc",    ".debug_loclists", ".debug_ranges", ".debug_rnglists",
    ".gdb_index",    ".debug_addr",     ".debug_abbrev", ".debug_info",
    ".debug_types",  ".pseudo_probe"};

const char RewriteInstance::TimerGroupName[] = "rewrite";
const char RewriteInstance::TimerGroupDesc[] = "Rewrite passes";

namespace llvm {
namespace bolt {

extern const char *BoltRevision;

// Weird location for createMCPlusBuilder, but this is here to avoid a
// cyclic dependency of libCore (its natural place) and libTarget. libRewrite
// can depend on libTarget, but not libCore. Since libRewrite is the only
// user of this function, we define it here.
MCPlusBuilder *createMCPlusBuilder(const Triple::ArchType Arch,
                                   const MCInstrAnalysis *Analysis,
                                   const MCInstrInfo *Info,
                                   const MCRegisterInfo *RegInfo,
                                   const MCSubtargetInfo *STI) {
#ifdef X86_AVAILABLE
  if (Arch == Triple::x86_64)
    return createX86MCPlusBuilder(Analysis, Info, RegInfo, STI);
#endif

#ifdef AARCH64_AVAILABLE
  if (Arch == Triple::aarch64)
    return createAArch64MCPlusBuilder(Analysis, Info, RegInfo, STI);
#endif

#ifdef RISCV_AVAILABLE
  if (Arch == Triple::riscv64)
    return createRISCVMCPlusBuilder(Analysis, Info, RegInfo, STI);
#endif

  llvm_unreachable("architecture unsupported by MCPlusBuilder");
}

} // namespace bolt
} // namespace llvm

using ELF64LEPhdrTy = ELF64LEFile::Elf_Phdr;

namespace {

bool refersToReorderedSection(ErrorOr<BinarySection &> Section) {
  return llvm::any_of(opts::ReorderData, [&](const std::string &SectionName) {
    return Section && Section->getName() == SectionName;
  });
}

} // anonymous namespace

Expected<std::unique_ptr<RewriteInstance>>
RewriteInstance::create(ELFObjectFileBase *File, const int Argc,
                        const char *const *Argv, StringRef ToolPath,
                        raw_ostream &Stdout, raw_ostream &Stderr) {
  Error Err = Error::success();
  auto RI = std::make_unique<RewriteInstance>(File, Argc, Argv, ToolPath,
                                              Stdout, Stderr, Err);
  if (Err)
    return std::move(Err);
  return std::move(RI);
}

RewriteInstance::RewriteInstance(ELFObjectFileBase *File, const int Argc,
                                 const char *const *Argv, StringRef ToolPath,
                                 raw_ostream &Stdout, raw_ostream &Stderr,
                                 Error &Err)
    : InputFile(File), Argc(Argc), Argv(Argv), ToolPath(ToolPath),
      SHStrTab(StringTableBuilder::ELF) {
  ErrorAsOutParameter EAO(&Err);
  auto ELF64LEFile = dyn_cast<ELF64LEObjectFile>(InputFile);
  if (!ELF64LEFile) {
    Err = createStringError(errc::not_supported,
                            "Only 64-bit LE ELF binaries are supported");
    return;
  }

  bool IsPIC = false;
  const ELFFile<ELF64LE> &Obj = ELF64LEFile->getELFFile();
  if (Obj.getHeader().e_type != ELF::ET_EXEC) {
    Stdout << "BOLT-INFO: shared object or position-independent executable "
              "detected\n";
    IsPIC = true;
  }

  // Make sure we don't miss any output on core dumps.
  Stdout.SetUnbuffered();
  Stderr.SetUnbuffered();
  LLVM_DEBUG(dbgs().SetUnbuffered());

  // Read RISCV subtarget features from input file
  std::unique_ptr<SubtargetFeatures> Features;
  Triple TheTriple = File->makeTriple();
  if (TheTriple.getArch() == llvm::Triple::riscv64) {
    Expected<SubtargetFeatures> FeaturesOrErr = File->getFeatures();
    if (auto E = FeaturesOrErr.takeError()) {
      Err = std::move(E);
      return;
    } else {
      Features.reset(new SubtargetFeatures(*FeaturesOrErr));
    }
  }

  auto BCOrErr = BinaryContext::createBinaryContext(
      TheTriple, File->getFileName(), Features.get(), IsPIC,
      DWARFContext::create(*File, DWARFContext::ProcessDebugRelocations::Ignore,
                           nullptr, opts::DWPPathName,
                           WithColor::defaultErrorHandler,
                           WithColor::defaultWarningHandler),
      JournalingStreams{Stdout, Stderr});
  if (Error E = BCOrErr.takeError()) {
    Err = std::move(E);
    return;
  }
  BC = std::move(BCOrErr.get());
  BC->initializeTarget(std::unique_ptr<MCPlusBuilder>(
      createMCPlusBuilder(BC->TheTriple->getArch(), BC->MIA.get(),
                          BC->MII.get(), BC->MRI.get(), BC->STI.get())));

  BAT = std::make_unique<BoltAddressTranslation>();

  if (opts::UpdateDebugSections)
    DebugInfoRewriter = std::make_unique<DWARFRewriter>(*BC);

  if (opts::Instrument)
    BC->setRuntimeLibrary(std::make_unique<InstrumentationRuntimeLibrary>());
  else if (opts::Hugify)
    BC->setRuntimeLibrary(std::make_unique<HugifyRuntimeLibrary>());
}

RewriteInstance::~RewriteInstance() {}

Error RewriteInstance::setProfile(StringRef Filename) {
  if (!sys::fs::exists(Filename))
    return errorCodeToError(make_error_code(errc::no_such_file_or_directory));

  if (ProfileReader) {
    // Already exists
    return make_error<StringError>(Twine("multiple profiles specified: ") +
                                       ProfileReader->getFilename() + " and " +
                                       Filename,
                                   inconvertibleErrorCode());
  }

  // Spawn a profile reader based on file contents.
  if (DataAggregator::checkPerfDataMagic(Filename))
    ProfileReader = std::make_unique<DataAggregator>(Filename);
  else if (YAMLProfileReader::isYAML(Filename))
    ProfileReader = std::make_unique<YAMLProfileReader>(Filename);
  else
    ProfileReader = std::make_unique<DataReader>(Filename);

  return Error::success();
}

/// Return true if the function \p BF should be disassembled.
static bool shouldDisassemble(const BinaryFunction &BF) {
  if (BF.isPseudo())
    return false;

  if (opts::processAllFunctions())
    return true;

  return !BF.isIgnored();
}

// Return if a section stored in the image falls into a segment address space.
// If not, Set \p Overlap to true if there's a partial overlap.
template <class ELFT>
static bool checkOffsets(const typename ELFT::Phdr &Phdr,
                         const typename ELFT::Shdr &Sec, bool &Overlap) {
  // SHT_NOBITS sections don't need to have an offset inside the segment.
  if (Sec.sh_type == ELF::SHT_NOBITS)
    return true;

  // Only non-empty sections can be at the end of a segment.
  uint64_t SectionSize = Sec.sh_size ? Sec.sh_size : 1ull;
  AddressRange SectionAddressRange((uint64_t)Sec.sh_offset,
                                   Sec.sh_offset + SectionSize);
  AddressRange SegmentAddressRange(Phdr.p_offset,
                                   Phdr.p_offset + Phdr.p_filesz);
  if (SegmentAddressRange.contains(SectionAddressRange))
    return true;

  Overlap = SegmentAddressRange.intersects(SectionAddressRange);
  return false;
}

// Check that an allocatable section belongs to a virtual address
// space of a segment.
template <class ELFT>
static bool checkVMA(const typename ELFT::Phdr &Phdr,
                     const typename ELFT::Shdr &Sec, bool &Overlap) {
  // Only non-empty sections can be at the end of a segment.
  uint64_t SectionSize = Sec.sh_size ? Sec.sh_size : 1ull;
  AddressRange SectionAddressRange((uint64_t)Sec.sh_addr,
                                   Sec.sh_addr + SectionSize);
  AddressRange SegmentAddressRange(Phdr.p_vaddr, Phdr.p_vaddr + Phdr.p_memsz);

  if (SegmentAddressRange.contains(SectionAddressRange))
    return true;
  Overlap = SegmentAddressRange.intersects(SectionAddressRange);
  return false;
}

void RewriteInstance::markGnuRelroSections() {
  using ELFT = ELF64LE;
  using ELFShdrTy = typename ELFObjectFile<ELFT>::Elf_Shdr;
  auto ELF64LEFile = cast<ELF64LEObjectFile>(InputFile);
  const ELFFile<ELFT> &Obj = ELF64LEFile->getELFFile();

  auto handleSection = [&](const ELFT::Phdr &Phdr, SectionRef SecRef) {
    BinarySection *BinarySection = BC->getSectionForSectionRef(SecRef);
    // If the section is non-allocatable, ignore it for GNU_RELRO purposes:
    // it can't be made read-only after runtime relocations processing.
    if (!BinarySection || !BinarySection->isAllocatable())
      return;
    const ELFShdrTy *Sec = cantFail(Obj.getSection(SecRef.getIndex()));
    bool ImageOverlap{false}, VMAOverlap{false};
    bool ImageContains = checkOffsets<ELFT>(Phdr, *Sec, ImageOverlap);
    bool VMAContains = checkVMA<ELFT>(Phdr, *Sec, VMAOverlap);
    if (ImageOverlap) {
      if (opts::Verbosity >= 1)
        BC->errs() << "BOLT-WARNING: GNU_RELRO segment has partial file offset "
                   << "overlap with section " << BinarySection->getName()
                   << '\n';
      return;
    }
    if (VMAOverlap) {
      if (opts::Verbosity >= 1)
        BC->errs() << "BOLT-WARNING: GNU_RELRO segment has partial VMA overlap "
                   << "with section " << BinarySection->getName() << '\n';
      return;
    }
    if (!ImageContains || !VMAContains)
      return;
    BinarySection->setRelro();
    if (opts::Verbosity >= 1)
      BC->outs() << "BOLT-INFO: marking " << BinarySection->getName()
                 << " as GNU_RELRO\n";
  };

  for (const ELFT::Phdr &Phdr : cantFail(Obj.program_headers()))
    if (Phdr.p_type == ELF::PT_GNU_RELRO)
      for (SectionRef SecRef : InputFile->sections())
        handleSection(Phdr, SecRef);
}

Error RewriteInstance::discoverStorage() {
  NamedRegionTimer T("discoverStorage", "discover storage", TimerGroupName,
                     TimerGroupDesc, opts::TimeRewrite);

  auto ELF64LEFile = cast<ELF64LEObjectFile>(InputFile);
  const ELFFile<ELF64LE> &Obj = ELF64LEFile->getELFFile();

  BC->StartFunctionAddress = Obj.getHeader().e_entry;

  NextAvailableAddress = 0;
  uint64_t NextAvailableOffset = 0;
  Expected<ELF64LE::PhdrRange> PHsOrErr = Obj.program_headers();
  if (Error E = PHsOrErr.takeError())
    return E;

  ELF64LE::PhdrRange PHs = PHsOrErr.get();
  for (const ELF64LE::Phdr &Phdr : PHs) {
    switch (Phdr.p_type) {
    case ELF::PT_LOAD:
      BC->FirstAllocAddress = std::min(BC->FirstAllocAddress,
                                       static_cast<uint64_t>(Phdr.p_vaddr));
      NextAvailableAddress = std::max(NextAvailableAddress,
                                      Phdr.p_vaddr + Phdr.p_memsz);
      NextAvailableOffset = std::max(NextAvailableOffset,
                                     Phdr.p_offset + Phdr.p_filesz);

      BC->SegmentMapInfo[Phdr.p_vaddr] = SegmentInfo{Phdr.p_vaddr,
                                                     Phdr.p_memsz,
                                                     Phdr.p_offset,
                                                     Phdr.p_filesz,
                                                     Phdr.p_align};
      if (BC->TheTriple->getArch() == llvm::Triple::x86_64 &&
          Phdr.p_vaddr >= BinaryContext::KernelStartX86_64)
        BC->IsLinuxKernel = true;
      break;
    case ELF::PT_INTERP:
      BC->HasInterpHeader = true;
      break;
    }
  }

  if (BC->IsLinuxKernel)
    BC->outs() << "BOLT-INFO: Linux kernel binary detected\n";

  for (const SectionRef &Section : InputFile->sections()) {
    Expected<StringRef> SectionNameOrErr = Section.getName();
    if (Error E = SectionNameOrErr.takeError())
      return E;
    StringRef SectionName = SectionNameOrErr.get();
    if (SectionName == BC->getMainCodeSectionName()) {
      BC->OldTextSectionAddress = Section.getAddress();
      BC->OldTextSectionSize = Section.getSize();

      Expected<StringRef> SectionContentsOrErr = Section.getContents();
      if (Error E = SectionContentsOrErr.takeError())
        return E;
      StringRef SectionContents = SectionContentsOrErr.get();
      BC->OldTextSectionOffset =
          SectionContents.data() - InputFile->getData().data();
    }

    if (!opts::HeatmapMode &&
        !(opts::AggregateOnly && BAT->enabledFor(InputFile)) &&
        (SectionName.starts_with(getOrgSecPrefix()) ||
         SectionName == getBOLTTextSectionName()))
      return createStringError(
          errc::function_not_supported,
          "BOLT-ERROR: input file was processed by BOLT. Cannot re-optimize");
  }

  if (!NextAvailableAddress || !NextAvailableOffset)
    return createStringError(errc::executable_format_error,
                             "no PT_LOAD pheader seen");

  BC->outs() << "BOLT-INFO: first alloc address is 0x"
             << Twine::utohexstr(BC->FirstAllocAddress) << '\n';

  FirstNonAllocatableOffset = NextAvailableOffset;

  NextAvailableAddress = alignTo(NextAvailableAddress, BC->PageAlign);
  NextAvailableOffset = alignTo(NextAvailableOffset, BC->PageAlign);

  // Hugify: Additional huge page from left side due to
  // weird ASLR mapping addresses (4KB aligned)
  if (opts::Hugify && !BC->HasFixedLoadAddress)
    NextAvailableAddress += BC->PageAlign;

  if (!opts::UseGnuStack && !BC->IsLinuxKernel) {
    // This is where the black magic happens. Creating PHDR table in a segment
    // other than that containing ELF header is tricky. Some loaders and/or
    // parts of loaders will apply e_phoff from ELF header assuming both are in
    // the same segment, while others will do the proper calculation.
    // We create the new PHDR table in such a way that both of the methods
    // of loading and locating the table work. There's a slight file size
    // overhead because of that.
    //
    // NB: bfd's strip command cannot do the above and will corrupt the
    //     binary during the process of stripping non-allocatable sections.
    if (NextAvailableOffset <= NextAvailableAddress - BC->FirstAllocAddress)
      NextAvailableOffset = NextAvailableAddress - BC->FirstAllocAddress;
    else
      NextAvailableAddress = NextAvailableOffset + BC->FirstAllocAddress;

    assert(NextAvailableOffset ==
               NextAvailableAddress - BC->FirstAllocAddress &&
           "PHDR table address calculation error");

    BC->outs() << "BOLT-INFO: creating new program header table at address 0x"
               << Twine::utohexstr(NextAvailableAddress) << ", offset 0x"
               << Twine::utohexstr(NextAvailableOffset) << '\n';

    PHDRTableAddress = NextAvailableAddress;
    PHDRTableOffset = NextAvailableOffset;

    // Reserve space for 3 extra pheaders.
    unsigned Phnum = Obj.getHeader().e_phnum;
    Phnum += 3;

    NextAvailableAddress += Phnum * sizeof(ELF64LEPhdrTy);
    NextAvailableOffset += Phnum * sizeof(ELF64LEPhdrTy);
  }

  // Align at cache line.
  NextAvailableAddress = alignTo(NextAvailableAddress, 64);
  NextAvailableOffset = alignTo(NextAvailableOffset, 64);

  NewTextSegmentAddress = NextAvailableAddress;
  NewTextSegmentOffset = NextAvailableOffset;
  BC->LayoutStartAddress = NextAvailableAddress;

  // Tools such as objcopy can strip section contents but leave header
  // entries. Check that at least .text is mapped in the file.
  if (!getFileOffsetForAddress(BC->OldTextSectionAddress))
    return createStringError(errc::executable_format_error,
                             "BOLT-ERROR: input binary is not a valid ELF "
                             "executable as its text section is not "
                             "mapped to a valid segment");
  return Error::success();
}

void RewriteInstance::parseBuildID() {
  if (!BuildIDSection)
    return;

  StringRef Buf = BuildIDSection->getContents();

  // Reading notes section (see Portable Formats Specification, Version 1.1,
  // pg 2-5, section "Note Section").
  DataExtractor DE =
      DataExtractor(Buf,
                    /*IsLittleEndian=*/true, InputFile->getBytesInAddress());
  uint64_t Offset = 0;
  if (!DE.isValidOffset(Offset))
    return;
  uint32_t NameSz = DE.getU32(&Offset);
  if (!DE.isValidOffset(Offset))
    return;
  uint32_t DescSz = DE.getU32(&Offset);
  if (!DE.isValidOffset(Offset))
    return;
  uint32_t Type = DE.getU32(&Offset);

  LLVM_DEBUG(dbgs() << "NameSz = " << NameSz << "; DescSz = " << DescSz
                    << "; Type = " << Type << "\n");

  // Type 3 is a GNU build-id note section
  if (Type != 3)
    return;

  StringRef Name = Buf.slice(Offset, Offset + NameSz);
  Offset = alignTo(Offset + NameSz, 4);
  if (Name.substr(0, 3) != "GNU")
    return;

  BuildID = Buf.slice(Offset, Offset + DescSz);
}

std::optional<std::string> RewriteInstance::getPrintableBuildID() const {
  if (BuildID.empty())
    return std::nullopt;

  std::string Str;
  raw_string_ostream OS(Str);
  const unsigned char *CharIter = BuildID.bytes_begin();
  while (CharIter != BuildID.bytes_end()) {
    if (*CharIter < 0x10)
      OS << "0";
    OS << Twine::utohexstr(*CharIter);
    ++CharIter;
  }
  return OS.str();
}

void RewriteInstance::patchBuildID() {
  raw_fd_ostream &OS = Out->os();

  if (BuildID.empty())
    return;

  size_t IDOffset = BuildIDSection->getContents().rfind(BuildID);
  assert(IDOffset != StringRef::npos && "failed to patch build-id");

  uint64_t FileOffset = getFileOffsetForAddress(BuildIDSection->getAddress());
  if (!FileOffset) {
    BC->errs()
        << "BOLT-WARNING: Non-allocatable build-id will not be updated.\n";
    return;
  }

  char LastIDByte = BuildID[BuildID.size() - 1];
  LastIDByte ^= 1;
  OS.pwrite(&LastIDByte, 1, FileOffset + IDOffset + BuildID.size() - 1);

  BC->outs() << "BOLT-INFO: patched build-id (flipped last bit)\n";
}

Error RewriteInstance::run() {
  assert(BC && "failed to create a binary context");

  BC->outs() << "BOLT-INFO: Target architecture: "
             << Triple::getArchTypeName(
                    (llvm::Triple::ArchType)InputFile->getArch())
             << "\n";
  BC->outs() << "BOLT-INFO: BOLT version: " << BoltRevision << "\n";

  if (Error E = discoverStorage())
    return E;
  if (Error E = readSpecialSections())
    return E;
  adjustCommandLineOptions();
  discoverFileObjects();

  if (opts::Instrument && !BC->IsStaticExecutable)
    if (Error E = discoverRtFiniAddress())
      return E;

  preprocessProfileData();

  // Skip disassembling if we have a translation table and we are running an
  // aggregation job.
  if (opts::AggregateOnly && BAT->enabledFor(InputFile)) {
    // YAML profile in BAT mode requires CFG for .bolt.org.text functions
    if (!opts::SaveProfile.empty() ||
        opts::ProfileFormat == opts::ProfileFormatKind::PF_YAML) {
      selectFunctionsToProcess();
      disassembleFunctions();
      buildFunctionsCFG();
    }
    processProfileData();
    return Error::success();
  }

  selectFunctionsToProcess();

  readDebugInfo();

  disassembleFunctions();

  processMetadataPreCFG();

  buildFunctionsCFG();

  processProfileData();

  // Save input binary metadata if BAT section needs to be emitted
  if (opts::EnableBAT)
    BAT->saveMetadata(*BC);

  postProcessFunctions();

  processMetadataPostCFG();

  if (opts::DiffOnly)
    return Error::success();

  preregisterSections();

  runOptimizationPasses();

  finalizeMetadataPreEmit();

  emitAndLink();

  updateMetadata();

  if (opts::Instrument && !BC->IsStaticExecutable)
    updateRtFiniReloc();

  if (opts::OutputFilename == "/dev/null") {
    BC->outs() << "BOLT-INFO: skipping writing final binary to disk\n";
    return Error::success();
  } else if (BC->IsLinuxKernel) {
    BC->errs() << "BOLT-WARNING: Linux kernel support is experimental\n";
  }

  // Rewrite allocatable contents and copy non-allocatable parts with mods.
  rewriteFile();
  return Error::success();
}

void RewriteInstance::discoverFileObjects() {
  NamedRegionTimer T("discoverFileObjects", "discover file objects",
                     TimerGroupName, TimerGroupDesc, opts::TimeRewrite);

  // For local symbols we want to keep track of associated FILE symbol name for
  // disambiguation by combined name.
  StringRef FileSymbolName;
  bool SeenFileName = false;
  struct SymbolRefHash {
    size_t operator()(SymbolRef const &S) const {
      return std::hash<decltype(DataRefImpl::p)>{}(S.getRawDataRefImpl().p);
    }
  };
  std::unordered_map<SymbolRef, StringRef, SymbolRefHash> SymbolToFileName;
  for (const ELFSymbolRef &Symbol : InputFile->symbols()) {
    Expected<StringRef> NameOrError = Symbol.getName();
    if (NameOrError && NameOrError->starts_with("__asan_init")) {
      BC->errs()
          << "BOLT-ERROR: input file was compiled or linked with sanitizer "
             "support. Cannot optimize.\n";
      exit(1);
    }
    if (NameOrError && NameOrError->starts_with("__llvm_coverage_mapping")) {
      BC->errs()
          << "BOLT-ERROR: input file was compiled or linked with coverage "
             "support. Cannot optimize.\n";
      exit(1);
    }

    if (cantFail(Symbol.getFlags()) & SymbolRef::SF_Undefined)
      continue;

    if (cantFail(Symbol.getType()) == SymbolRef::ST_File) {
      FileSymbols.emplace_back(Symbol);
      StringRef Name =
          cantFail(std::move(NameOrError), "cannot get symbol name for file");
      // Ignore Clang LTO artificial FILE symbol as it is not always generated,
      // and this uncertainty is causing havoc in function name matching.
      if (Name == "ld-temp.o")
        continue;
      FileSymbolName = Name;
      SeenFileName = true;
      continue;
    }
    if (!FileSymbolName.empty() &&
        !(cantFail(Symbol.getFlags()) & SymbolRef::SF_Global))
      SymbolToFileName[Symbol] = FileSymbolName;
  }

  // Sort symbols in the file by value. Ignore symbols from non-allocatable
  // sections. We memoize getAddress(), as it has rather high overhead.
  struct SymbolInfo {
    uint64_t Address;
    SymbolRef Symbol;
  };
  std::vector<SymbolInfo> SortedSymbols;
  auto isSymbolInMemory = [this](const SymbolRef &Sym) {
    if (cantFail(Sym.getType()) == SymbolRef::ST_File)
      return false;
    if (cantFail(Sym.getFlags()) & SymbolRef::SF_Absolute)
      return true;
    if (cantFail(Sym.getFlags()) & SymbolRef::SF_Undefined)
      return false;
    BinarySection Section(*BC, *cantFail(Sym.getSection()));
    return Section.isAllocatable();
  };
  for (const SymbolRef &Symbol : InputFile->symbols())
    if (isSymbolInMemory(Symbol))
      SortedSymbols.push_back({cantFail(Symbol.getAddress()), Symbol});

  auto CompareSymbols = [this](const SymbolInfo &A, const SymbolInfo &B) {
    if (A.Address != B.Address)
      return A.Address < B.Address;

    const bool AMarker = BC->isMarker(A.Symbol);
    const bool BMarker = BC->isMarker(B.Symbol);
    if (AMarker || BMarker) {
      return AMarker && !BMarker;
    }

    const auto AType = cantFail(A.Symbol.getType());
    const auto BType = cantFail(B.Symbol.getType());
    if (AType == SymbolRef::ST_Function && BType != SymbolRef::ST_Function)
      return true;
    if (BType == SymbolRef::ST_Debug && AType != SymbolRef::ST_Debug)
      return true;

    return false;
  };
  llvm::stable_sort(SortedSymbols, CompareSymbols);

  auto LastSymbol = SortedSymbols.end();
  if (!SortedSymbols.empty())
    --LastSymbol;

  // For aarch64, the ABI defines mapping symbols so we identify data in the
  // code section (see IHI0056B). $d identifies data contents.
  // Compilers usually merge multiple data objects in a single $d-$x interval,
  // but we need every data object to be marked with $d. Because of that we
  // create a vector of MarkerSyms with all locations of data objects.

  struct MarkerSym {
    uint64_t Address;
    MarkerSymType Type;
  };

  std::vector<MarkerSym> SortedMarkerSymbols;
  auto addExtraDataMarkerPerSymbol = [&]() {
    bool IsData = false;
    uint64_t LastAddr = 0;
    for (const auto &SymInfo : SortedSymbols) {
      if (LastAddr == SymInfo.Address) // don't repeat markers
        continue;

      MarkerSymType MarkerType = BC->getMarkerType(SymInfo.Symbol);
      if (MarkerType != MarkerSymType::NONE) {
        SortedMarkerSymbols.push_back(MarkerSym{SymInfo.Address, MarkerType});
        LastAddr = SymInfo.Address;
        IsData = MarkerType == MarkerSymType::DATA;
        continue;
      }

      if (IsData) {
        SortedMarkerSymbols.push_back({SymInfo.Address, MarkerSymType::DATA});
        LastAddr = SymInfo.Address;
      }
    }
  };

  if (BC->isAArch64() || BC->isRISCV()) {
    addExtraDataMarkerPerSymbol();
    LastSymbol = std::stable_partition(
        SortedSymbols.begin(), SortedSymbols.end(),
        [this](const SymbolInfo &S) { return !BC->isMarker(S.Symbol); });
    if (!SortedSymbols.empty())
      --LastSymbol;
  }

  BinaryFunction *PreviousFunction = nullptr;
  unsigned AnonymousId = 0;

  // Regex object for matching cold fragments.
  const Regex ColdFragment(".*\\.cold(\\.[0-9]+)?");

  const auto SortedSymbolsEnd =
      LastSymbol == SortedSymbols.end() ? LastSymbol : std::next(LastSymbol);
  for (auto Iter = SortedSymbols.begin(); Iter != SortedSymbolsEnd; ++Iter) {
    const SymbolRef &Symbol = Iter->Symbol;
    const uint64_t SymbolAddress = Iter->Address;
    const auto SymbolFlags = cantFail(Symbol.getFlags());
    const SymbolRef::Type SymbolType = cantFail(Symbol.getType());

    if (SymbolType == SymbolRef::ST_File)
      continue;

    StringRef SymName = cantFail(Symbol.getName(), "cannot get symbol name");
    if (SymbolAddress == 0) {
      if (opts::Verbosity >= 1 && SymbolType == SymbolRef::ST_Function)
        BC->errs() << "BOLT-WARNING: function with 0 address seen\n";
      continue;
    }

    // Ignore input hot markers
    if (SymName == "__hot_start" || SymName == "__hot_end")
      continue;

    FileSymRefs[SymbolAddress] = Symbol;

    // Skip section symbols that will be registered by disassemblePLT().
    if (SymbolType == SymbolRef::ST_Debug) {
      ErrorOr<BinarySection &> BSection =
          BC->getSectionForAddress(SymbolAddress);
      if (BSection && getPLTSectionInfo(BSection->getName()))
        continue;
    }

    /// It is possible we are seeing a globalized local. LLVM might treat it as
    /// a local if it has a "private global" prefix, e.g. ".L". Thus we have to
    /// change the prefix to enforce global scope of the symbol.
    std::string Name =
        SymName.starts_with(BC->AsmInfo->getPrivateGlobalPrefix())
            ? "PG" + std::string(SymName)
            : std::string(SymName);

    // Disambiguate all local symbols before adding to symbol table.
    // Since we don't know if we will see a global with the same name,
    // always modify the local name.
    //
    // NOTE: the naming convention for local symbols should match
    //       the one we use for profile data.
    std::string UniqueName;
    std::string AlternativeName;
    if (Name.empty()) {
      UniqueName = "ANONYMOUS." + std::to_string(AnonymousId++);
    } else if (SymbolFlags & SymbolRef::SF_Global) {
      if (const BinaryData *BD = BC->getBinaryDataByName(Name)) {
        if (BD->getSize() == ELFSymbolRef(Symbol).getSize() &&
            BD->getAddress() == SymbolAddress) {
          if (opts::Verbosity > 1)
            BC->errs() << "BOLT-WARNING: ignoring duplicate global symbol "
                       << Name << "\n";
          // Ignore duplicate entry - possibly a bug in the linker
          continue;
        }
        BC->errs() << "BOLT-ERROR: bad input binary, global symbol \"" << Name
                   << "\" is not unique\n";
        exit(1);
      }
      UniqueName = Name;
    } else {
      // If we have a local file name, we should create 2 variants for the
      // function name. The reason is that perf profile might have been
      // collected on a binary that did not have the local file name (e.g. as
      // a side effect of stripping debug info from the binary):
      //
      //   primary:     <function>/<id>
      //   alternative: <function>/<file>/<id2>
      //
      // The <id> field is used for disambiguation of local symbols since there
      // could be identical function names coming from identical file names
      // (e.g. from different directories).
      std::string AltPrefix;
      auto SFI = SymbolToFileName.find(Symbol);
      if (SymbolType == SymbolRef::ST_Function && SFI != SymbolToFileName.end())
        AltPrefix = Name + "/" + std::string(SFI->second);

      UniqueName = NR.uniquify(Name);
      if (!AltPrefix.empty())
        AlternativeName = NR.uniquify(AltPrefix);
    }

    uint64_t SymbolSize = ELFSymbolRef(Symbol).getSize();
    uint64_t SymbolAlignment = Symbol.getAlignment();

    auto registerName = [&](uint64_t FinalSize) {
      // Register names even if it's not a function, e.g. for an entry point.
      BC->registerNameAtAddress(UniqueName, SymbolAddress, FinalSize,
                                SymbolAlignment, SymbolFlags);
      if (!AlternativeName.empty())
        BC->registerNameAtAddress(AlternativeName, SymbolAddress, FinalSize,
                                  SymbolAlignment, SymbolFlags);
    };

    section_iterator Section =
        cantFail(Symbol.getSection(), "cannot get symbol section");
    if (Section == InputFile->section_end()) {
      // Could be an absolute symbol. Used on RISC-V for __global_pointer$ so we
      // need to record it to handle relocations against it. For other instances
      // of absolute symbols, we record for pretty printing.
      LLVM_DEBUG(if (opts::Verbosity > 1) {
        dbgs() << "BOLT-INFO: absolute sym " << UniqueName << "\n";
      });
      registerName(SymbolSize);
      continue;
    }

    if (SymName == getBOLTReservedStart() || SymName == getBOLTReservedEnd()) {
      registerName(SymbolSize);
      continue;
    }

    LLVM_DEBUG(dbgs() << "BOLT-DEBUG: considering symbol " << UniqueName
                      << " for function\n");

    if (SymbolAddress == Section->getAddress() + Section->getSize()) {
      assert(SymbolSize == 0 &&
             "unexpect non-zero sized symbol at end of section");
      LLVM_DEBUG(
          dbgs()
          << "BOLT-DEBUG: rejecting as symbol points to end of its section\n");
      registerName(SymbolSize);
      continue;
    }

    if (!Section->isText()) {
      assert(SymbolType != SymbolRef::ST_Function &&
             "unexpected function inside non-code section");
      LLVM_DEBUG(dbgs() << "BOLT-DEBUG: rejecting as symbol is not in code\n");
      registerName(SymbolSize);
      continue;
    }

    // Assembly functions could be ST_NONE with 0 size. Check that the
    // corresponding section is a code section and they are not inside any
    // other known function to consider them.
    //
    // Sometimes assembly functions are not marked as functions and neither are
    // their local labels. The only way to tell them apart is to look at
    // symbol scope - global vs local.
    if (PreviousFunction && SymbolType != SymbolRef::ST_Function) {
      if (PreviousFunction->containsAddress(SymbolAddress)) {
        if (PreviousFunction->isSymbolValidInScope(Symbol, SymbolSize)) {
          LLVM_DEBUG(dbgs()
                     << "BOLT-DEBUG: symbol is a function local symbol\n");
        } else if (SymbolAddress == PreviousFunction->getAddress() &&
                   !SymbolSize) {
          LLVM_DEBUG(dbgs() << "BOLT-DEBUG: ignoring symbol as a marker\n");
        } else if (opts::Verbosity > 1) {
          BC->errs() << "BOLT-WARNING: symbol " << UniqueName
                     << " seen in the middle of function " << *PreviousFunction
                     << ". Could be a new entry.\n";
        }
        registerName(SymbolSize);
        continue;
      } else if (PreviousFunction->getSize() == 0 &&
                 PreviousFunction->isSymbolValidInScope(Symbol, SymbolSize)) {
        LLVM_DEBUG(dbgs() << "BOLT-DEBUG: symbol is a function local symbol\n");
        registerName(SymbolSize);
        continue;
      }
    }

    if (PreviousFunction && PreviousFunction->containsAddress(SymbolAddress) &&
        PreviousFunction->getAddress() != SymbolAddress) {
      if (PreviousFunction->isSymbolValidInScope(Symbol, SymbolSize)) {
        if (opts::Verbosity >= 1)
          BC->outs()
              << "BOLT-INFO: skipping possibly another entry for function "
              << *PreviousFunction << " : " << UniqueName << '\n';
        registerName(SymbolSize);
      } else {
        BC->outs() << "BOLT-INFO: using " << UniqueName
                   << " as another entry to "
                   << "function " << *PreviousFunction << '\n';

        registerName(0);

        PreviousFunction->addEntryPointAtOffset(SymbolAddress -
                                                PreviousFunction->getAddress());

        // Remove the symbol from FileSymRefs so that we can skip it from
        // in the future.
        auto SI = FileSymRefs.find(SymbolAddress);
        assert(SI != FileSymRefs.end() && "symbol expected to be present");
        assert(SI->second == Symbol && "wrong symbol found");
        FileSymRefs.erase(SI);
      }
      continue;
    }

    // Checkout for conflicts with function data from FDEs.
    bool IsSimple = true;
    auto FDEI = CFIRdWrt->getFDEs().lower_bound(SymbolAddress);
    if (FDEI != CFIRdWrt->getFDEs().end()) {
      const dwarf::FDE &FDE = *FDEI->second;
      if (FDEI->first != SymbolAddress) {
        // There's no matching starting address in FDE. Make sure the previous
        // FDE does not contain this address.
        if (FDEI != CFIRdWrt->getFDEs().begin()) {
          --FDEI;
          const dwarf::FDE &PrevFDE = *FDEI->second;
          uint64_t PrevStart = PrevFDE.getInitialLocation();
          uint64_t PrevLength = PrevFDE.getAddressRange();
          if (SymbolAddress > PrevStart &&
              SymbolAddress < PrevStart + PrevLength) {
            BC->errs() << "BOLT-ERROR: function " << UniqueName
                       << " is in conflict with FDE ["
                       << Twine::utohexstr(PrevStart) << ", "
                       << Twine::utohexstr(PrevStart + PrevLength)
                       << "). Skipping.\n";
            IsSimple = false;
          }
        }
      } else if (FDE.getAddressRange() != SymbolSize) {
        if (SymbolSize) {
          // Function addresses match but sizes differ.
          BC->errs() << "BOLT-WARNING: sizes differ for function " << UniqueName
                     << ". FDE : " << FDE.getAddressRange()
                     << "; symbol table : " << SymbolSize
                     << ". Using max size.\n";
        }
        SymbolSize = std::max(SymbolSize, FDE.getAddressRange());
        if (BC->getBinaryDataAtAddress(SymbolAddress)) {
          BC->setBinaryDataSize(SymbolAddress, SymbolSize);
        } else {
          LLVM_DEBUG(dbgs() << "BOLT-DEBUG: No BD @ 0x"
                            << Twine::utohexstr(SymbolAddress) << "\n");
        }
      }
    }

    BinaryFunction *BF = nullptr;
    // Since function may not have yet obtained its real size, do a search
    // using the list of registered functions instead of calling
    // getBinaryFunctionAtAddress().
    auto BFI = BC->getBinaryFunctions().find(SymbolAddress);
    if (BFI != BC->getBinaryFunctions().end()) {
      BF = &BFI->second;
      // Duplicate the function name. Make sure everything matches before we add
      // an alternative name.
      if (SymbolSize != BF->getSize()) {
        if (opts::Verbosity >= 1) {
          if (SymbolSize && BF->getSize())
            BC->errs() << "BOLT-WARNING: size mismatch for duplicate entries "
                       << *BF << " and " << UniqueName << '\n';
          BC->outs() << "BOLT-INFO: adjusting size of function " << *BF
                     << " old " << BF->getSize() << " new " << SymbolSize
                     << "\n";
        }
        BF->setSize(std::max(SymbolSize, BF->getSize()));
        BC->setBinaryDataSize(SymbolAddress, BF->getSize());
      }
      BF->addAlternativeName(UniqueName);
    } else {
      ErrorOr<BinarySection &> Section =
          BC->getSectionForAddress(SymbolAddress);
      // Skip symbols from invalid sections
      if (!Section) {
        BC->errs() << "BOLT-WARNING: " << UniqueName << " (0x"
                   << Twine::utohexstr(SymbolAddress)
                   << ") does not have any section\n";
        continue;
      }

      // Skip symbols from zero-sized sections.
      if (!Section->getSize())
        continue;

      BF = BC->createBinaryFunction(UniqueName, *Section, SymbolAddress,
                                    SymbolSize);
      if (!IsSimple)
        BF->setSimple(false);
    }

    // Check if it's a cold function fragment.
    if (ColdFragment.match(SymName)) {
      static bool PrintedWarning = false;
      if (!PrintedWarning) {
        PrintedWarning = true;
        BC->errs() << "BOLT-WARNING: split function detected on input : "
                   << SymName;
        if (BC->HasRelocations)
          BC->errs() << ". The support is limited in relocation mode\n";
        else
          BC->errs() << '\n';
      }
      BC->HasSplitFunctions = true;
      BF->IsFragment = true;
    }

    if (!AlternativeName.empty())
      BF->addAlternativeName(AlternativeName);

    registerName(SymbolSize);
    PreviousFunction = BF;
  }

  // Read dynamic relocation first as their presence affects the way we process
  // static relocations. E.g. we will ignore a static relocation at an address
  // that is a subject to dynamic relocation processing.
  processDynamicRelocations();

  // Process PLT section.
  disassemblePLT();

  // See if we missed any functions marked by FDE.
  for (const auto &FDEI : CFIRdWrt->getFDEs()) {
    const uint64_t Address = FDEI.first;
    const dwarf::FDE *FDE = FDEI.second;
    const BinaryFunction *BF = BC->getBinaryFunctionAtAddress(Address);
    if (BF)
      continue;

    BF = BC->getBinaryFunctionContainingAddress(Address);
    if (BF) {
      BC->errs() << "BOLT-WARNING: FDE [0x" << Twine::utohexstr(Address)
                 << ", 0x" << Twine::utohexstr(Address + FDE->getAddressRange())
                 << ") conflicts with function " << *BF << '\n';
      continue;
    }

    if (opts::Verbosity >= 1)
      BC->errs() << "BOLT-WARNING: FDE [0x" << Twine::utohexstr(Address)
                 << ", 0x" << Twine::utohexstr(Address + FDE->getAddressRange())
                 << ") has no corresponding symbol table entry\n";

    ErrorOr<BinarySection &> Section = BC->getSectionForAddress(Address);
    assert(Section && "cannot get section for address from FDE");
    std::string FunctionName =
        "__BOLT_FDE_FUNCat" + Twine::utohexstr(Address).str();
    BC->createBinaryFunction(FunctionName, *Section, Address,
                             FDE->getAddressRange());
  }

  BC->setHasSymbolsWithFileName(SeenFileName);

  // Now that all the functions were created - adjust their boundaries.
  adjustFunctionBoundaries();

  // Annotate functions with code/data markers in AArch64
  for (auto ISym = SortedMarkerSymbols.begin();
       ISym != SortedMarkerSymbols.end(); ++ISym) {

    auto *BF =
        BC->getBinaryFunctionContainingAddress(ISym->Address, true, true);

    if (!BF) {
      // Stray marker
      continue;
    }
    const auto EntryOffset = ISym->Address - BF->getAddress();
    if (ISym->Type == MarkerSymType::CODE) {
      BF->markCodeAtOffset(EntryOffset);
      continue;
    }
    if (ISym->Type == MarkerSymType::DATA) {
      BF->markDataAtOffset(EntryOffset);
      BC->AddressToConstantIslandMap[ISym->Address] = BF;
      continue;
    }
    llvm_unreachable("Unknown marker");
  }

  if (BC->isAArch64()) {
    // Check for dynamic relocations that might be contained in
    // constant islands.
    for (const BinarySection &Section : BC->allocatableSections()) {
      const uint64_t SectionAddress = Section.getAddress();
      for (const Relocation &Rel : Section.dynamicRelocations()) {
        const uint64_t RelAddress = SectionAddress + Rel.Offset;
        BinaryFunction *BF =
            BC->getBinaryFunctionContainingAddress(RelAddress,
                                                   /*CheckPastEnd*/ false,
                                                   /*UseMaxSize*/ true);
        if (BF) {
          assert(Rel.isRelative() && "Expected relative relocation for island");
          BC->logBOLTErrorsAndQuitOnFatal(
              BF->markIslandDynamicRelocationAtAddress(RelAddress));
        }
      }
    }
  }

  if (!BC->IsLinuxKernel) {
    // Read all relocations now that we have binary functions mapped.
    processRelocations();
  }

  registerFragments();
  FileSymbols.clear();
}

Error RewriteInstance::discoverRtFiniAddress() {
  // Use DT_FINI if it's available.
  if (BC->FiniAddress) {
    BC->FiniFunctionAddress = BC->FiniAddress;
    return Error::success();
  }

  if (!BC->FiniArrayAddress || !BC->FiniArraySize) {
    return createStringError(
        std::errc::not_supported,
        "Instrumentation needs either DT_FINI or DT_FINI_ARRAY");
  }

  if (*BC->FiniArraySize < BC->AsmInfo->getCodePointerSize()) {
    return createStringError(std::errc::not_supported,
                             "Need at least 1 DT_FINI_ARRAY slot");
  }

  ErrorOr<BinarySection &> FiniArraySection =
      BC->getSectionForAddress(*BC->FiniArrayAddress);
  if (auto EC = FiniArraySection.getError())
    return errorCodeToError(EC);

  if (const Relocation *Reloc = FiniArraySection->getDynamicRelocationAt(0)) {
    BC->FiniFunctionAddress = Reloc->Addend;
    return Error::success();
  }

  if (const Relocation *Reloc = FiniArraySection->getRelocationAt(0)) {
    BC->FiniFunctionAddress = Reloc->Value;
    return Error::success();
  }

  return createStringError(std::errc::not_supported,
                           "No relocation for first DT_FINI_ARRAY slot");
}

void RewriteInstance::updateRtFiniReloc() {
  // Updating DT_FINI is handled by patchELFDynamic.
  if (BC->FiniAddress)
    return;

  const RuntimeLibrary *RT = BC->getRuntimeLibrary();
  if (!RT || !RT->getRuntimeFiniAddress())
    return;

  assert(BC->FiniArrayAddress && BC->FiniArraySize &&
         "inconsistent .fini_array state");

  ErrorOr<BinarySection &> FiniArraySection =
      BC->getSectionForAddress(*BC->FiniArrayAddress);
  assert(FiniArraySection && ".fini_array removed");

  if (std::optional<Relocation> Reloc =
          FiniArraySection->takeDynamicRelocationAt(0)) {
    assert(Reloc->Addend == BC->FiniFunctionAddress &&
           "inconsistent .fini_array dynamic relocation");
    Reloc->Addend = RT->getRuntimeFiniAddress();
    FiniArraySection->addDynamicRelocation(*Reloc);
  }

  // Update the static relocation by adding a pending relocation which will get
  // patched when flushPendingRelocations is called in rewriteFile. Note that
  // flushPendingRelocations will calculate the value to patch as
  // "Symbol + Addend". Since we don't have a symbol, just set the addend to the
  // desired value.
  FiniArraySection->addPendingRelocation(Relocation{
      /*Offset*/ 0, /*Symbol*/ nullptr, /*Type*/ Relocation::getAbs64(),
      /*Addend*/ RT->getRuntimeFiniAddress(), /*Value*/ 0});
}

void RewriteInstance::registerFragments() {
  if (!BC->HasSplitFunctions)
    return;

  // Process fragments with ambiguous parents separately as they are typically a
  // vanishing minority of cases and require expensive symbol table lookups.
  std::vector<std::pair<StringRef, BinaryFunction *>> AmbiguousFragments;
  for (auto &BFI : BC->getBinaryFunctions()) {
    BinaryFunction &Function = BFI.second;
    if (!Function.isFragment())
      continue;
    for (StringRef Name : Function.getNames()) {
      StringRef BaseName = NR.restore(Name);
      const bool IsGlobal = BaseName == Name;
      const size_t ColdSuffixPos = BaseName.find(".cold");
      if (ColdSuffixPos == StringRef::npos)
        continue;
      StringRef ParentName = BaseName.substr(0, ColdSuffixPos);
      const BinaryData *BD = BC->getBinaryDataByName(ParentName);
      const uint64_t NumPossibleLocalParents =
          NR.getUniquifiedNameCount(ParentName);
      // The most common case: single local parent fragment.
      if (!BD && NumPossibleLocalParents == 1) {
        BD = BC->getBinaryDataByName(NR.getUniqueName(ParentName, 1));
      } else if (BD && (!NumPossibleLocalParents || IsGlobal)) {
        // Global parent and either no local candidates (second most common), or
        // the fragment is global as well (uncommon).
      } else {
        // Any other case: need to disambiguate using FILE symbols.
        AmbiguousFragments.emplace_back(ParentName, &Function);
        continue;
      }
      if (BD) {
        BinaryFunction *BF = BC->getFunctionForSymbol(BD->getSymbol());
        if (BF) {
          BC->registerFragment(Function, *BF);
          continue;
        }
      }
      BC->errs() << "BOLT-ERROR: parent function not found for " << Function
                 << '\n';
      exit(1);
    }
  }

  if (AmbiguousFragments.empty())
    return;

  if (!BC->hasSymbolsWithFileName()) {
    BC->errs() << "BOLT-ERROR: input file has split functions but does not "
                  "have FILE symbols. If the binary was stripped, preserve "
                  "FILE symbols with --keep-file-symbols strip option";
    exit(1);
  }

  // The first global symbol is identified by the symbol table sh_info value.
  // Used as local symbol search stopping point.
  auto *ELF64LEFile = cast<ELF64LEObjectFile>(InputFile);
  const ELFFile<ELF64LE> &Obj = ELF64LEFile->getELFFile();
  auto *SymTab = llvm::find_if(cantFail(Obj.sections()), [](const auto &Sec) {
    return Sec.sh_type == ELF::SHT_SYMTAB;
  });
  assert(SymTab);
<<<<<<< HEAD
  if (!SymTab->sh_info) {
    BC->errs() << "BOLT-ERROR: malformed SYMTAB sh_info\n";
    exit(1);
  }
  ELFSymbolRef FirstGlobal = ELF64LEFile->toSymbolRef(SymTab, SymTab->sh_info);
=======
  // Symtab sh_info contains the value one greater than the symbol table index
  // of the last local symbol.
  ELFSymbolRef LocalSymEnd = ELF64LEFile->toSymbolRef(SymTab, SymTab->sh_info);
>>>>>>> c4c4e17c

  for (auto &[ParentName, BF] : AmbiguousFragments) {
    const uint64_t Address = BF->getAddress();

    // Get fragment's own symbol
    const auto SymIt = FileSymRefs.find(Address);
    if (SymIt == FileSymRefs.end()) {
      BC->errs()
          << "BOLT-ERROR: symbol lookup failed for function at address 0x"
          << Twine::utohexstr(Address) << '\n';
      exit(1);
    }

    // Find containing FILE symbol
    ELFSymbolRef Symbol = SymIt->second;
    auto FSI = llvm::upper_bound(FileSymbols, Symbol);
    if (FSI == FileSymbols.begin()) {
      BC->errs() << "BOLT-ERROR: owning FILE symbol not found for symbol "
                 << cantFail(Symbol.getName()) << '\n';
      exit(1);
    }

<<<<<<< HEAD
    ELFSymbolRef StopSymbol = FirstGlobal;
=======
    ELFSymbolRef StopSymbol = LocalSymEnd;
>>>>>>> c4c4e17c
    if (FSI != FileSymbols.end())
      StopSymbol = *FSI;

    uint64_t ParentAddress{0};

    // BOLT split fragment symbols are emitted just before the main function
    // symbol.
    for (ELFSymbolRef NextSymbol = Symbol; NextSymbol < StopSymbol;
         NextSymbol.moveNext()) {
<<<<<<< HEAD
      Expected<StringRef> NameOrError = Symbol.getName();
      if (!NameOrError)
        break;
      StringRef Name = *NameOrError;
=======
      StringRef Name = cantFail(NextSymbol.getName());
>>>>>>> c4c4e17c
      if (Name == ParentName) {
        ParentAddress = cantFail(NextSymbol.getValue());
        goto registerParent;
      }
      if (Name.starts_with(ParentName))
        // With multi-way splitting, there are multiple fragments with different
        // suffixes. Parent follows the last fragment.
        continue;
      break;
    }

    // Iterate over local file symbols and check symbol names to match parent.
    for (ELFSymbolRef Symbol(FSI[-1]); Symbol < StopSymbol; Symbol.moveNext()) {
      if (cantFail(Symbol.getName()) == ParentName) {
        ParentAddress = cantFail(Symbol.getAddress());
        break;
      }
    }

registerParent:
    // No local parent is found, use global parent function.
    if (!ParentAddress)
      if (BinaryData *ParentBD = BC->getBinaryDataByName(ParentName))
        ParentAddress = ParentBD->getAddress();

    if (BinaryFunction *ParentBF =
            BC->getBinaryFunctionAtAddress(ParentAddress)) {
      BC->registerFragment(*BF, *ParentBF);
      continue;
    }
    BC->errs() << "BOLT-ERROR: parent function not found for " << *BF << '\n';
    exit(1);
  }
}

void RewriteInstance::createPLTBinaryFunction(uint64_t TargetAddress,
                                              uint64_t EntryAddress,
                                              uint64_t EntrySize) {
  if (!TargetAddress)
    return;

  auto setPLTSymbol = [&](BinaryFunction *BF, StringRef Name) {
    const unsigned PtrSize = BC->AsmInfo->getCodePointerSize();
    MCSymbol *TargetSymbol = BC->registerNameAtAddress(
        Name.str() + "@GOT", TargetAddress, PtrSize, PtrSize);
    BF->setPLTSymbol(TargetSymbol);
  };

  BinaryFunction *BF = BC->getBinaryFunctionAtAddress(EntryAddress);
  if (BF && BC->isAArch64()) {
    // Handle IFUNC trampoline with symbol
    setPLTSymbol(BF, BF->getOneName());
    return;
  }

  const Relocation *Rel = BC->getDynamicRelocationAt(TargetAddress);
  if (!Rel)
    return;

  MCSymbol *Symbol = Rel->Symbol;
  if (!Symbol) {
    if (!BC->isAArch64() || !Rel->Addend || !Rel->isIRelative())
      return;

    // IFUNC trampoline without symbol
    BinaryFunction *TargetBF = BC->getBinaryFunctionAtAddress(Rel->Addend);
    if (!TargetBF) {
      BC->errs()
          << "BOLT-WARNING: Expected BF to be presented as IFUNC resolver at "
          << Twine::utohexstr(Rel->Addend) << ", skipping\n";
      return;
    }

    Symbol = TargetBF->getSymbol();
  }

  ErrorOr<BinarySection &> Section = BC->getSectionForAddress(EntryAddress);
  assert(Section && "cannot get section for address");
  if (!BF)
    BF = BC->createBinaryFunction(Symbol->getName().str() + "@PLT", *Section,
                                  EntryAddress, 0, EntrySize,
                                  Section->getAlignment());
  else
    BF->addAlternativeName(Symbol->getName().str() + "@PLT");
  setPLTSymbol(BF, Symbol->getName());
}

void RewriteInstance::disassemblePLTInstruction(const BinarySection &Section,
                                                uint64_t InstrOffset,
                                                MCInst &Instruction,
                                                uint64_t &InstrSize) {
  const uint64_t SectionAddress = Section.getAddress();
  const uint64_t SectionSize = Section.getSize();
  StringRef PLTContents = Section.getContents();
  ArrayRef<uint8_t> PLTData(
      reinterpret_cast<const uint8_t *>(PLTContents.data()), SectionSize);

  const uint64_t InstrAddr = SectionAddress + InstrOffset;
  if (!BC->DisAsm->getInstruction(Instruction, InstrSize,
                                  PLTData.slice(InstrOffset), InstrAddr,
                                  nulls())) {
    BC->errs()
        << "BOLT-ERROR: unable to disassemble instruction in PLT section "
        << Section.getName() << formatv(" at offset {0:x}\n", InstrOffset);
    exit(1);
  }
}

void RewriteInstance::disassemblePLTSectionAArch64(BinarySection &Section) {
  const uint64_t SectionAddress = Section.getAddress();
  const uint64_t SectionSize = Section.getSize();

  uint64_t InstrOffset = 0;
  // Locate new plt entry
  while (InstrOffset < SectionSize) {
    InstructionListType Instructions;
    MCInst Instruction;
    uint64_t EntryOffset = InstrOffset;
    uint64_t EntrySize = 0;
    uint64_t InstrSize;
    // Loop through entry instructions
    while (InstrOffset < SectionSize) {
      disassemblePLTInstruction(Section, InstrOffset, Instruction, InstrSize);
      EntrySize += InstrSize;
      if (!BC->MIB->isIndirectBranch(Instruction)) {
        Instructions.emplace_back(Instruction);
        InstrOffset += InstrSize;
        continue;
      }

      const uint64_t EntryAddress = SectionAddress + EntryOffset;
      const uint64_t TargetAddress = BC->MIB->analyzePLTEntry(
          Instruction, Instructions.begin(), Instructions.end(), EntryAddress);

      createPLTBinaryFunction(TargetAddress, EntryAddress, EntrySize);
      break;
    }

    // Branch instruction
    InstrOffset += InstrSize;

    // Skip nops if any
    while (InstrOffset < SectionSize) {
      disassemblePLTInstruction(Section, InstrOffset, Instruction, InstrSize);
      if (!BC->MIB->isNoop(Instruction))
        break;

      InstrOffset += InstrSize;
    }
  }
}

void RewriteInstance::disassemblePLTSectionRISCV(BinarySection &Section) {
  const uint64_t SectionAddress = Section.getAddress();
  const uint64_t SectionSize = Section.getSize();
  StringRef PLTContents = Section.getContents();
  ArrayRef<uint8_t> PLTData(
      reinterpret_cast<const uint8_t *>(PLTContents.data()), SectionSize);

  auto disassembleInstruction = [&](uint64_t InstrOffset, MCInst &Instruction,
                                    uint64_t &InstrSize) {
    const uint64_t InstrAddr = SectionAddress + InstrOffset;
    if (!BC->DisAsm->getInstruction(Instruction, InstrSize,
                                    PLTData.slice(InstrOffset), InstrAddr,
                                    nulls())) {
      BC->errs()
          << "BOLT-ERROR: unable to disassemble instruction in PLT section "
          << Section.getName() << " at offset 0x"
          << Twine::utohexstr(InstrOffset) << '\n';
      exit(1);
    }
  };

  // Skip the first special entry since no relocation points to it.
  uint64_t InstrOffset = 32;

  while (InstrOffset < SectionSize) {
    InstructionListType Instructions;
    MCInst Instruction;
    const uint64_t EntryOffset = InstrOffset;
    const uint64_t EntrySize = 16;
    uint64_t InstrSize;

    while (InstrOffset < EntryOffset + EntrySize) {
      disassembleInstruction(InstrOffset, Instruction, InstrSize);
      Instructions.emplace_back(Instruction);
      InstrOffset += InstrSize;
    }

    const uint64_t EntryAddress = SectionAddress + EntryOffset;
    const uint64_t TargetAddress = BC->MIB->analyzePLTEntry(
        Instruction, Instructions.begin(), Instructions.end(), EntryAddress);

    createPLTBinaryFunction(TargetAddress, EntryAddress, EntrySize);
  }
}

void RewriteInstance::disassemblePLTSectionX86(BinarySection &Section,
                                               uint64_t EntrySize) {
  const uint64_t SectionAddress = Section.getAddress();
  const uint64_t SectionSize = Section.getSize();

  for (uint64_t EntryOffset = 0; EntryOffset + EntrySize <= SectionSize;
       EntryOffset += EntrySize) {
    MCInst Instruction;
    uint64_t InstrSize, InstrOffset = EntryOffset;
    while (InstrOffset < EntryOffset + EntrySize) {
      disassemblePLTInstruction(Section, InstrOffset, Instruction, InstrSize);
      // Check if the entry size needs adjustment.
      if (EntryOffset == 0 && BC->MIB->isTerminateBranch(Instruction) &&
          EntrySize == 8)
        EntrySize = 16;

      if (BC->MIB->isIndirectBranch(Instruction))
        break;

      InstrOffset += InstrSize;
    }

    if (InstrOffset + InstrSize > EntryOffset + EntrySize)
      continue;

    uint64_t TargetAddress;
    if (!BC->MIB->evaluateMemOperandTarget(Instruction, TargetAddress,
                                           SectionAddress + InstrOffset,
                                           InstrSize)) {
      BC->errs() << "BOLT-ERROR: error evaluating PLT instruction at offset 0x"
                 << Twine::utohexstr(SectionAddress + InstrOffset) << '\n';
      exit(1);
    }

    createPLTBinaryFunction(TargetAddress, SectionAddress + EntryOffset,
                            EntrySize);
  }
}

void RewriteInstance::disassemblePLT() {
  auto analyzeOnePLTSection = [&](BinarySection &Section, uint64_t EntrySize) {
    if (BC->isAArch64())
      return disassemblePLTSectionAArch64(Section);
    if (BC->isRISCV())
      return disassemblePLTSectionRISCV(Section);
    if (BC->isX86())
      return disassemblePLTSectionX86(Section, EntrySize);
    llvm_unreachable("Unmplemented PLT");
  };

  for (BinarySection &Section : BC->allocatableSections()) {
    const PLTSectionInfo *PLTSI = getPLTSectionInfo(Section.getName());
    if (!PLTSI)
      continue;

    analyzeOnePLTSection(Section, PLTSI->EntrySize);

    BinaryFunction *PltBF;
    auto BFIter = BC->getBinaryFunctions().find(Section.getAddress());
    if (BFIter != BC->getBinaryFunctions().end()) {
      PltBF = &BFIter->second;
    } else {
      // If we did not register any function at the start of the section,
      // then it must be a general PLT entry. Add a function at the location.
      PltBF = BC->createBinaryFunction(
          "__BOLT_PSEUDO_" + Section.getName().str(), Section,
          Section.getAddress(), 0, PLTSI->EntrySize, Section.getAlignment());
    }
    PltBF->setPseudo(true);
  }
}

void RewriteInstance::adjustFunctionBoundaries() {
  for (auto BFI = BC->getBinaryFunctions().begin(),
            BFE = BC->getBinaryFunctions().end();
       BFI != BFE; ++BFI) {
    BinaryFunction &Function = BFI->second;
    const BinaryFunction *NextFunction = nullptr;
    if (std::next(BFI) != BFE)
      NextFunction = &std::next(BFI)->second;

    // Check if there's a symbol or a function with a larger address in the
    // same section. If there is - it determines the maximum size for the
    // current function. Otherwise, it is the size of a containing section
    // the defines it.
    //
    // NOTE: ignore some symbols that could be tolerated inside the body
    //       of a function.
    auto NextSymRefI = FileSymRefs.upper_bound(Function.getAddress());
    while (NextSymRefI != FileSymRefs.end()) {
      SymbolRef &Symbol = NextSymRefI->second;
      const uint64_t SymbolAddress = NextSymRefI->first;
      const uint64_t SymbolSize = ELFSymbolRef(Symbol).getSize();

      if (NextFunction && SymbolAddress >= NextFunction->getAddress())
        break;

      if (!Function.isSymbolValidInScope(Symbol, SymbolSize))
        break;

      // Skip basic block labels. This happens on RISC-V with linker relaxation
      // enabled because every branch needs a relocation and corresponding
      // symbol. We don't want to add such symbols as entry points.
      const auto PrivateLabelPrefix = BC->AsmInfo->getPrivateLabelPrefix();
      if (!PrivateLabelPrefix.empty() &&
          cantFail(Symbol.getName()).starts_with(PrivateLabelPrefix)) {
        ++NextSymRefI;
        continue;
      }

      // This is potentially another entry point into the function.
      uint64_t EntryOffset = NextSymRefI->first - Function.getAddress();
      LLVM_DEBUG(dbgs() << "BOLT-DEBUG: adding entry point to function "
                        << Function << " at offset 0x"
                        << Twine::utohexstr(EntryOffset) << '\n');
      Function.addEntryPointAtOffset(EntryOffset);

      ++NextSymRefI;
    }

    // Function runs at most till the end of the containing section.
    uint64_t NextObjectAddress = Function.getOriginSection()->getEndAddress();
    // Or till the next object marked by a symbol.
    if (NextSymRefI != FileSymRefs.end())
      NextObjectAddress = std::min(NextSymRefI->first, NextObjectAddress);

    // Or till the next function not marked by a symbol.
    if (NextFunction)
      NextObjectAddress =
          std::min(NextFunction->getAddress(), NextObjectAddress);

    const uint64_t MaxSize = NextObjectAddress - Function.getAddress();
    if (MaxSize < Function.getSize()) {
      BC->errs() << "BOLT-ERROR: symbol seen in the middle of the function "
                 << Function << ". Skipping.\n";
      Function.setSimple(false);
      Function.setMaxSize(Function.getSize());
      continue;
    }
    Function.setMaxSize(MaxSize);
    if (!Function.getSize() && Function.isSimple()) {
      // Some assembly functions have their size set to 0, use the max
      // size as their real size.
      if (opts::Verbosity >= 1)
        BC->outs() << "BOLT-INFO: setting size of function " << Function
                   << " to " << Function.getMaxSize() << " (was 0)\n";
      Function.setSize(Function.getMaxSize());
    }
  }
}

void RewriteInstance::relocateEHFrameSection() {
  assert(EHFrameSection && "Non-empty .eh_frame section expected.");

  BinarySection *RelocatedEHFrameSection =
      getSection(".relocated" + getEHFrameSectionName());
  assert(RelocatedEHFrameSection &&
         "Relocated eh_frame section should be preregistered.");
  DWARFDataExtractor DE(EHFrameSection->getContents(),
                        BC->AsmInfo->isLittleEndian(),
                        BC->AsmInfo->getCodePointerSize());
  auto createReloc = [&](uint64_t Value, uint64_t Offset, uint64_t DwarfType) {
    if (DwarfType == dwarf::DW_EH_PE_omit)
      return;

    // Only fix references that are relative to other locations.
    if (!(DwarfType & dwarf::DW_EH_PE_pcrel) &&
        !(DwarfType & dwarf::DW_EH_PE_textrel) &&
        !(DwarfType & dwarf::DW_EH_PE_funcrel) &&
        !(DwarfType & dwarf::DW_EH_PE_datarel))
      return;

    if (!(DwarfType & dwarf::DW_EH_PE_sdata4))
      return;

    uint64_t RelType;
    switch (DwarfType & 0x0f) {
    default:
      llvm_unreachable("unsupported DWARF encoding type");
    case dwarf::DW_EH_PE_sdata4:
    case dwarf::DW_EH_PE_udata4:
      RelType = Relocation::getPC32();
      Offset -= 4;
      break;
    case dwarf::DW_EH_PE_sdata8:
    case dwarf::DW_EH_PE_udata8:
      RelType = Relocation::getPC64();
      Offset -= 8;
      break;
    }

    // Create a relocation against an absolute value since the goal is to
    // preserve the contents of the section independent of the new values
    // of referenced symbols.
    RelocatedEHFrameSection->addRelocation(Offset, nullptr, RelType, Value);
  };

  Error E = EHFrameParser::parse(DE, EHFrameSection->getAddress(), createReloc);
  check_error(std::move(E), "failed to patch EH frame");
}

Error RewriteInstance::readSpecialSections() {
  NamedRegionTimer T("readSpecialSections", "read special sections",
                     TimerGroupName, TimerGroupDesc, opts::TimeRewrite);

  bool HasTextRelocations = false;
  bool HasSymbolTable = false;
  bool HasDebugInfo = false;

  // Process special sections.
  for (const SectionRef &Section : InputFile->sections()) {
    Expected<StringRef> SectionNameOrErr = Section.getName();
    check_error(SectionNameOrErr.takeError(), "cannot get section name");
    StringRef SectionName = *SectionNameOrErr;

    if (Error E = Section.getContents().takeError())
      return E;
    BC->registerSection(Section);
    LLVM_DEBUG(
        dbgs() << "BOLT-DEBUG: registering section " << SectionName << " @ 0x"
               << Twine::utohexstr(Section.getAddress()) << ":0x"
               << Twine::utohexstr(Section.getAddress() + Section.getSize())
               << "\n");
    if (isDebugSection(SectionName))
      HasDebugInfo = true;
  }

  // Set IsRelro section attribute based on PT_GNU_RELRO segment.
  markGnuRelroSections();

  if (HasDebugInfo && !opts::UpdateDebugSections && !opts::AggregateOnly) {
    BC->errs() << "BOLT-WARNING: debug info will be stripped from the binary. "
                  "Use -update-debug-sections to keep it.\n";
  }

  HasTextRelocations = (bool)BC->getUniqueSectionByName(
      ".rela" + std::string(BC->getMainCodeSectionName()));
  HasSymbolTable = (bool)BC->getUniqueSectionByName(".symtab");
  EHFrameSection = BC->getUniqueSectionByName(".eh_frame");
  BuildIDSection = BC->getUniqueSectionByName(".note.gnu.build-id");

  if (ErrorOr<BinarySection &> BATSec =
          BC->getUniqueSectionByName(BoltAddressTranslation::SECTION_NAME)) {
    // Do not read BAT when plotting a heatmap
    if (!opts::HeatmapMode) {
      if (std::error_code EC = BAT->parse(BC->outs(), BATSec->getContents())) {
        BC->errs() << "BOLT-ERROR: failed to parse BOLT address translation "
                      "table.\n";
        exit(1);
      }
    }
  }

  if (opts::PrintSections) {
    BC->outs() << "BOLT-INFO: Sections from original binary:\n";
    BC->printSections(BC->outs());
  }

  if (opts::RelocationMode == cl::BOU_TRUE && !HasTextRelocations) {
    BC->errs()
        << "BOLT-ERROR: relocations against code are missing from the input "
           "file. Cannot proceed in relocations mode (-relocs).\n";
    exit(1);
  }

  BC->HasRelocations =
      HasTextRelocations && (opts::RelocationMode != cl::BOU_FALSE);

  if (BC->IsLinuxKernel && BC->HasRelocations) {
    BC->outs() << "BOLT-INFO: disabling relocation mode for Linux kernel\n";
    BC->HasRelocations = false;
  }

  BC->IsStripped = !HasSymbolTable;

  if (BC->IsStripped && !opts::AllowStripped) {
    BC->errs()
        << "BOLT-ERROR: stripped binaries are not supported. If you know "
           "what you're doing, use --allow-stripped to proceed";
    exit(1);
  }

  // Force non-relocation mode for heatmap generation
  if (opts::HeatmapMode)
    BC->HasRelocations = false;

  if (BC->HasRelocations)
    BC->outs() << "BOLT-INFO: enabling " << (opts::StrictMode ? "strict " : "")
               << "relocation mode\n";

  // Read EH frame for function boundaries info.
  Expected<const DWARFDebugFrame *> EHFrameOrError = BC->DwCtx->getEHFrame();
  if (!EHFrameOrError)
    report_error("expected valid eh_frame section", EHFrameOrError.takeError());
  CFIRdWrt.reset(new CFIReaderWriter(*BC, *EHFrameOrError.get()));

  // Parse build-id
  parseBuildID();
  if (std::optional<std::string> FileBuildID = getPrintableBuildID())
    BC->setFileBuildID(*FileBuildID);

  // Read .dynamic/PT_DYNAMIC.
  return readELFDynamic();
}

void RewriteInstance::adjustCommandLineOptions() {
  if (BC->isAArch64() && !BC->HasRelocations)
    BC->errs() << "BOLT-WARNING: non-relocation mode for AArch64 is not fully "
                  "supported\n";

  if (RuntimeLibrary *RtLibrary = BC->getRuntimeLibrary())
    RtLibrary->adjustCommandLineOptions(*BC);

  if (opts::AlignMacroOpFusion != MFT_NONE && !BC->isX86()) {
    BC->outs()
        << "BOLT-INFO: disabling -align-macro-fusion on non-x86 platform\n";
    opts::AlignMacroOpFusion = MFT_NONE;
  }

  if (BC->isX86() && BC->MAB->allowAutoPadding()) {
    if (!BC->HasRelocations) {
      BC->errs()
          << "BOLT-ERROR: cannot apply mitigations for Intel JCC erratum in "
             "non-relocation mode\n";
      exit(1);
    }
    BC->outs()
        << "BOLT-WARNING: using mitigation for Intel JCC erratum, layout "
           "may take several minutes\n";
    opts::AlignMacroOpFusion = MFT_NONE;
  }

  if (opts::AlignMacroOpFusion != MFT_NONE && !BC->HasRelocations) {
    BC->outs() << "BOLT-INFO: disabling -align-macro-fusion in non-relocation "
                  "mode\n";
    opts::AlignMacroOpFusion = MFT_NONE;
  }

  if (opts::SplitEH && !BC->HasRelocations) {
    BC->errs() << "BOLT-WARNING: disabling -split-eh in non-relocation mode\n";
    opts::SplitEH = false;
  }

  if (opts::StrictMode && !BC->HasRelocations) {
    BC->errs()
        << "BOLT-WARNING: disabling strict mode (-strict) in non-relocation "
           "mode\n";
    opts::StrictMode = false;
  }

  if (BC->HasRelocations && opts::AggregateOnly &&
      !opts::StrictMode.getNumOccurrences()) {
    BC->outs() << "BOLT-INFO: enabling strict relocation mode for aggregation "
                  "purposes\n";
    opts::StrictMode = true;
  }

  if (BC->isX86() && BC->HasRelocations &&
      opts::AlignMacroOpFusion == MFT_HOT && !ProfileReader) {
    BC->outs()
        << "BOLT-INFO: enabling -align-macro-fusion=all since no profile "
           "was specified\n";
    opts::AlignMacroOpFusion = MFT_ALL;
  }

  if (!BC->HasRelocations &&
      opts::ReorderFunctions != ReorderFunctions::RT_NONE) {
    BC->errs() << "BOLT-ERROR: function reordering only works when "
               << "relocations are enabled\n";
    exit(1);
  }

  if (opts::Instrument ||
      (opts::ReorderFunctions != ReorderFunctions::RT_NONE &&
       !opts::HotText.getNumOccurrences())) {
    opts::HotText = true;
  } else if (opts::HotText && !BC->HasRelocations) {
    BC->errs() << "BOLT-WARNING: hot text is disabled in non-relocation mode\n";
    opts::HotText = false;
  }

  if (opts::HotText && opts::HotTextMoveSections.getNumOccurrences() == 0) {
    opts::HotTextMoveSections.addValue(".stub");
    opts::HotTextMoveSections.addValue(".mover");
    opts::HotTextMoveSections.addValue(".never_hugify");
  }

  if (opts::UseOldText && !BC->OldTextSectionAddress) {
    BC->errs()
        << "BOLT-WARNING: cannot use old .text as the section was not found"
           "\n";
    opts::UseOldText = false;
  }
  if (opts::UseOldText && !BC->HasRelocations) {
    BC->errs() << "BOLT-WARNING: cannot use old .text in non-relocation mode\n";
    opts::UseOldText = false;
  }

  if (!opts::AlignText.getNumOccurrences())
    opts::AlignText = BC->PageAlign;

  if (opts::AlignText < opts::AlignFunctions)
    opts::AlignText = (unsigned)opts::AlignFunctions;

  if (BC->isX86() && opts::Lite.getNumOccurrences() == 0 && !opts::StrictMode &&
      !opts::UseOldText)
    opts::Lite = true;

  if (opts::Lite && opts::UseOldText) {
    BC->errs() << "BOLT-WARNING: cannot combine -lite with -use-old-text. "
                  "Disabling -use-old-text.\n";
    opts::UseOldText = false;
  }

  if (opts::Lite && opts::StrictMode) {
    BC->errs()
        << "BOLT-ERROR: -strict and -lite cannot be used at the same time\n";
    exit(1);
  }

  if (opts::Lite)
    BC->outs() << "BOLT-INFO: enabling lite mode\n";

  if (BC->IsLinuxKernel) {
    if (!opts::KeepNops.getNumOccurrences())
      opts::KeepNops = true;

    // Linux kernel may resume execution after a trap instruction in some cases.
    if (!opts::TerminalTrap.getNumOccurrences())
      opts::TerminalTrap = false;
  }
}

namespace {
template <typename ELFT>
int64_t getRelocationAddend(const ELFObjectFile<ELFT> *Obj,
                            const RelocationRef &RelRef) {
  using ELFShdrTy = typename ELFT::Shdr;
  using Elf_Rela = typename ELFT::Rela;
  int64_t Addend = 0;
  const ELFFile<ELFT> &EF = Obj->getELFFile();
  DataRefImpl Rel = RelRef.getRawDataRefImpl();
  const ELFShdrTy *RelocationSection = cantFail(EF.getSection(Rel.d.a));
  switch (RelocationSection->sh_type) {
  default:
    llvm_unreachable("unexpected relocation section type");
  case ELF::SHT_REL:
    break;
  case ELF::SHT_RELA: {
    const Elf_Rela *RelA = Obj->getRela(Rel);
    Addend = RelA->r_addend;
    break;
  }
  }

  return Addend;
}

int64_t getRelocationAddend(const ELFObjectFileBase *Obj,
                            const RelocationRef &Rel) {
  return getRelocationAddend(cast<ELF64LEObjectFile>(Obj), Rel);
}

template <typename ELFT>
uint32_t getRelocationSymbol(const ELFObjectFile<ELFT> *Obj,
                             const RelocationRef &RelRef) {
  using ELFShdrTy = typename ELFT::Shdr;
  uint32_t Symbol = 0;
  const ELFFile<ELFT> &EF = Obj->getELFFile();
  DataRefImpl Rel = RelRef.getRawDataRefImpl();
  const ELFShdrTy *RelocationSection = cantFail(EF.getSection(Rel.d.a));
  switch (RelocationSection->sh_type) {
  default:
    llvm_unreachable("unexpected relocation section type");
  case ELF::SHT_REL:
    Symbol = Obj->getRel(Rel)->getSymbol(EF.isMips64EL());
    break;
  case ELF::SHT_RELA:
    Symbol = Obj->getRela(Rel)->getSymbol(EF.isMips64EL());
    break;
  }

  return Symbol;
}

uint32_t getRelocationSymbol(const ELFObjectFileBase *Obj,
                             const RelocationRef &Rel) {
  return getRelocationSymbol(cast<ELF64LEObjectFile>(Obj), Rel);
}
} // anonymous namespace

bool RewriteInstance::analyzeRelocation(
    const RelocationRef &Rel, uint64_t &RType, std::string &SymbolName,
    bool &IsSectionRelocation, uint64_t &SymbolAddress, int64_t &Addend,
    uint64_t &ExtractedValue, bool &Skip) const {
  Skip = false;
  if (!Relocation::isSupported(RType))
    return false;

  const bool IsAArch64 = BC->isAArch64();

  const size_t RelSize = Relocation::getSizeForType(RType);

  ErrorOr<uint64_t> Value =
      BC->getUnsignedValueAtAddress(Rel.getOffset(), RelSize);
  assert(Value && "failed to extract relocated value");
  if ((Skip = Relocation::skipRelocationProcess(RType, *Value)))
    return true;

  ExtractedValue = Relocation::extractValue(RType, *Value, Rel.getOffset());
  Addend = getRelocationAddend(InputFile, Rel);

  const bool IsPCRelative = Relocation::isPCRelative(RType);
  const uint64_t PCRelOffset = IsPCRelative && !IsAArch64 ? Rel.getOffset() : 0;
  bool SkipVerification = false;
  auto SymbolIter = Rel.getSymbol();
  if (SymbolIter == InputFile->symbol_end()) {
    SymbolAddress = ExtractedValue - Addend + PCRelOffset;
    MCSymbol *RelSymbol =
        BC->getOrCreateGlobalSymbol(SymbolAddress, "RELSYMat");
    SymbolName = std::string(RelSymbol->getName());
    IsSectionRelocation = false;
  } else {
    const SymbolRef &Symbol = *SymbolIter;
    SymbolName = std::string(cantFail(Symbol.getName()));
    SymbolAddress = cantFail(Symbol.getAddress());
    SkipVerification = (cantFail(Symbol.getType()) == SymbolRef::ST_Other);
    // Section symbols are marked as ST_Debug.
    IsSectionRelocation = (cantFail(Symbol.getType()) == SymbolRef::ST_Debug);
    // Check for PLT entry registered with symbol name
    if (!SymbolAddress && (IsAArch64 || BC->isRISCV())) {
      const BinaryData *BD = BC->getPLTBinaryDataByName(SymbolName);
      SymbolAddress = BD ? BD->getAddress() : 0;
    }
  }
  // For PIE or dynamic libs, the linker may choose not to put the relocation
  // result at the address if it is a X86_64_64 one because it will emit a
  // dynamic relocation (X86_RELATIVE) for the dynamic linker and loader to
  // resolve it at run time. The static relocation result goes as the addend
  // of the dynamic relocation in this case. We can't verify these cases.
  // FIXME: perhaps we can try to find if it really emitted a corresponding
  // RELATIVE relocation at this offset with the correct value as the addend.
  if (!BC->HasFixedLoadAddress && RelSize == 8)
    SkipVerification = true;

  if (IsSectionRelocation && !IsAArch64) {
    ErrorOr<BinarySection &> Section = BC->getSectionForAddress(SymbolAddress);
    assert(Section && "section expected for section relocation");
    SymbolName = "section " + std::string(Section->getName());
    // Convert section symbol relocations to regular relocations inside
    // non-section symbols.
    if (Section->containsAddress(ExtractedValue) && !IsPCRelative) {
      SymbolAddress = ExtractedValue;
      Addend = 0;
    } else {
      Addend = ExtractedValue - (SymbolAddress - PCRelOffset);
    }
  }

  // If no symbol has been found or if it is a relocation requiring the
  // creation of a GOT entry, do not link against the symbol but against
  // whatever address was extracted from the instruction itself. We are
  // not creating a GOT entry as this was already processed by the linker.
  // For GOT relocs, do not subtract addend as the addend does not refer
  // to this instruction's target, but it refers to the target in the GOT
  // entry.
  if (Relocation::isGOT(RType)) {
    Addend = 0;
    SymbolAddress = ExtractedValue + PCRelOffset;
  } else if (Relocation::isTLS(RType)) {
    SkipVerification = true;
  } else if (!SymbolAddress) {
    assert(!IsSectionRelocation);
    if (ExtractedValue || Addend == 0 || IsPCRelative) {
      SymbolAddress =
          truncateToSize(ExtractedValue - Addend + PCRelOffset, RelSize);
    } else {
      // This is weird case.  The extracted value is zero but the addend is
      // non-zero and the relocation is not pc-rel.  Using the previous logic,
      // the SymbolAddress would end up as a huge number.  Seen in
      // exceptions_pic.test.
      LLVM_DEBUG(dbgs() << "BOLT-DEBUG: relocation @ 0x"
                        << Twine::utohexstr(Rel.getOffset())
                        << " value does not match addend for "
                        << "relocation to undefined symbol.\n");
      return true;
    }
  }

  auto verifyExtractedValue = [&]() {
    if (SkipVerification)
      return true;

    if (IsAArch64 || BC->isRISCV())
      return true;

    if (SymbolName == "__hot_start" || SymbolName == "__hot_end")
      return true;

    if (RType == ELF::R_X86_64_PLT32)
      return true;

    return truncateToSize(ExtractedValue, RelSize) ==
           truncateToSize(SymbolAddress + Addend - PCRelOffset, RelSize);
  };

  (void)verifyExtractedValue;
  assert(verifyExtractedValue() && "mismatched extracted relocation value");

  return true;
}

void RewriteInstance::processDynamicRelocations() {
  // Read .relr.dyn section containing compressed R_*_RELATIVE relocations.
  if (DynamicRelrSize > 0) {
    ErrorOr<BinarySection &> DynamicRelrSectionOrErr =
        BC->getSectionForAddress(*DynamicRelrAddress);
    if (!DynamicRelrSectionOrErr)
      report_error("unable to find section corresponding to DT_RELR",
                   DynamicRelrSectionOrErr.getError());
    if (DynamicRelrSectionOrErr->getSize() != DynamicRelrSize)
      report_error("section size mismatch for DT_RELRSZ",
                   errc::executable_format_error);
    readDynamicRelrRelocations(*DynamicRelrSectionOrErr);
  }

  // Read relocations for PLT - DT_JMPREL.
  if (PLTRelocationsSize > 0) {
    ErrorOr<BinarySection &> PLTRelSectionOrErr =
        BC->getSectionForAddress(*PLTRelocationsAddress);
    if (!PLTRelSectionOrErr)
      report_error("unable to find section corresponding to DT_JMPREL",
                   PLTRelSectionOrErr.getError());
    if (PLTRelSectionOrErr->getSize() != PLTRelocationsSize)
      report_error("section size mismatch for DT_PLTRELSZ",
                   errc::executable_format_error);
    readDynamicRelocations(PLTRelSectionOrErr->getSectionRef(),
                           /*IsJmpRel*/ true);
  }

  // The rest of dynamic relocations - DT_RELA.
  // The static executable might have .rela.dyn secion and not have PT_DYNAMIC
  if (!DynamicRelocationsSize && BC->IsStaticExecutable) {
    ErrorOr<BinarySection &> DynamicRelSectionOrErr =
        BC->getUniqueSectionByName(getRelaDynSectionName());
    if (DynamicRelSectionOrErr) {
      DynamicRelocationsAddress = DynamicRelSectionOrErr->getAddress();
      DynamicRelocationsSize = DynamicRelSectionOrErr->getSize();
      const SectionRef &SectionRef = DynamicRelSectionOrErr->getSectionRef();
      DynamicRelativeRelocationsCount = std::distance(
          SectionRef.relocation_begin(), SectionRef.relocation_end());
    }
  }

  if (DynamicRelocationsSize > 0) {
    ErrorOr<BinarySection &> DynamicRelSectionOrErr =
        BC->getSectionForAddress(*DynamicRelocationsAddress);
    if (!DynamicRelSectionOrErr)
      report_error("unable to find section corresponding to DT_RELA",
                   DynamicRelSectionOrErr.getError());
    auto DynamicRelSectionSize = DynamicRelSectionOrErr->getSize();
    // On RISC-V DT_RELASZ seems to include both .rela.dyn and .rela.plt
    if (DynamicRelocationsSize == DynamicRelSectionSize + PLTRelocationsSize)
      DynamicRelocationsSize = DynamicRelSectionSize;
    if (DynamicRelSectionSize != DynamicRelocationsSize)
      report_error("section size mismatch for DT_RELASZ",
                   errc::executable_format_error);
    readDynamicRelocations(DynamicRelSectionOrErr->getSectionRef(),
                           /*IsJmpRel*/ false);
  }
}

void RewriteInstance::processRelocations() {
  if (!BC->HasRelocations)
    return;

  for (const SectionRef &Section : InputFile->sections()) {
    section_iterator SecIter = cantFail(Section.getRelocatedSection());
    if (SecIter == InputFile->section_end())
      continue;
    if (BinarySection(*BC, Section).isAllocatable())
      continue;

    readRelocations(Section);
  }

  if (NumFailedRelocations)
    BC->errs() << "BOLT-WARNING: Failed to analyze " << NumFailedRelocations
               << " relocations\n";
}

void RewriteInstance::readDynamicRelocations(const SectionRef &Section,
                                             bool IsJmpRel) {
  assert(BinarySection(*BC, Section).isAllocatable() && "allocatable expected");

  LLVM_DEBUG({
    StringRef SectionName = cantFail(Section.getName());
    dbgs() << "BOLT-DEBUG: reading relocations for section " << SectionName
           << ":\n";
  });

  for (const RelocationRef &Rel : Section.relocations()) {
    const uint64_t RType = Rel.getType();
    if (Relocation::isNone(RType))
      continue;

    StringRef SymbolName = "<none>";
    MCSymbol *Symbol = nullptr;
    uint64_t SymbolAddress = 0;
    const uint64_t Addend = getRelocationAddend(InputFile, Rel);

    symbol_iterator SymbolIter = Rel.getSymbol();
    if (SymbolIter != InputFile->symbol_end()) {
      SymbolName = cantFail(SymbolIter->getName());
      BinaryData *BD = BC->getBinaryDataByName(SymbolName);
      Symbol = BD ? BD->getSymbol()
                  : BC->getOrCreateUndefinedGlobalSymbol(SymbolName);
      SymbolAddress = cantFail(SymbolIter->getAddress());
      (void)SymbolAddress;
    }

    LLVM_DEBUG(
      SmallString<16> TypeName;
      Rel.getTypeName(TypeName);
      dbgs() << "BOLT-DEBUG: dynamic relocation at 0x"
             << Twine::utohexstr(Rel.getOffset()) << " : " << TypeName
             << " : " << SymbolName << " : " <<  Twine::utohexstr(SymbolAddress)
             << " : + 0x" << Twine::utohexstr(Addend) << '\n'
    );

    if (IsJmpRel)
      IsJmpRelocation[RType] = true;

    if (Symbol)
      SymbolIndex[Symbol] = getRelocationSymbol(InputFile, Rel);

    BC->addDynamicRelocation(Rel.getOffset(), Symbol, RType, Addend);
  }
}

void RewriteInstance::readDynamicRelrRelocations(BinarySection &Section) {
  assert(Section.isAllocatable() && "allocatable expected");

  LLVM_DEBUG({
    StringRef SectionName = Section.getName();
    dbgs() << "BOLT-DEBUG: reading relocations in section " << SectionName
           << ":\n";
  });

  const uint64_t RType = Relocation::getRelative();
  const uint8_t PSize = BC->AsmInfo->getCodePointerSize();
  const uint64_t MaxDelta = ((CHAR_BIT * DynamicRelrEntrySize) - 1) * PSize;

  auto ExtractAddendValue = [&](uint64_t Address) -> uint64_t {
    ErrorOr<BinarySection &> Section = BC->getSectionForAddress(Address);
    assert(Section && "cannot get section for data address from RELR");
    DataExtractor DE = DataExtractor(Section->getContents(),
                                     BC->AsmInfo->isLittleEndian(), PSize);
    uint64_t Offset = Address - Section->getAddress();
    return DE.getUnsigned(&Offset, PSize);
  };

  auto AddRelocation = [&](uint64_t Address) {
    uint64_t Addend = ExtractAddendValue(Address);
    LLVM_DEBUG(dbgs() << "BOLT-DEBUG: R_*_RELATIVE relocation at 0x"
                      << Twine::utohexstr(Address) << " to 0x"
                      << Twine::utohexstr(Addend) << '\n';);
    BC->addDynamicRelocation(Address, nullptr, RType, Addend);
  };

  DataExtractor DE = DataExtractor(Section.getContents(),
                                   BC->AsmInfo->isLittleEndian(), PSize);
  uint64_t Offset = 0, Address = 0;
  uint64_t RelrCount = DynamicRelrSize / DynamicRelrEntrySize;
  while (RelrCount--) {
    assert(DE.isValidOffset(Offset));
    uint64_t Entry = DE.getUnsigned(&Offset, DynamicRelrEntrySize);
    if ((Entry & 1) == 0) {
      AddRelocation(Entry);
      Address = Entry + PSize;
    } else {
      const uint64_t StartAddress = Address;
      while (Entry >>= 1) {
        if (Entry & 1)
          AddRelocation(Address);

        Address += PSize;
      }

      Address = StartAddress + MaxDelta;
    }
  }
}

void RewriteInstance::printRelocationInfo(const RelocationRef &Rel,
                                          StringRef SymbolName,
                                          uint64_t SymbolAddress,
                                          uint64_t Addend,
                                          uint64_t ExtractedValue) const {
  SmallString<16> TypeName;
  Rel.getTypeName(TypeName);
  const uint64_t Address = SymbolAddress + Addend;
  const uint64_t Offset = Rel.getOffset();
  ErrorOr<BinarySection &> Section = BC->getSectionForAddress(SymbolAddress);
  BinaryFunction *Func =
      BC->getBinaryFunctionContainingAddress(Offset, false, BC->isAArch64());
  dbgs() << formatv("Relocation: offset = {0:x}; type = {1}; value = {2:x}; ",
                    Offset, TypeName, ExtractedValue)
         << formatv("symbol = {0} ({1}); symbol address = {2:x}; ", SymbolName,
                    Section ? Section->getName() : "", SymbolAddress)
         << formatv("addend = {0:x}; address = {1:x}; in = ", Addend, Address);
  if (Func)
    dbgs() << Func->getPrintName();
  else
    dbgs() << BC->getSectionForAddress(Rel.getOffset())->getName();
  dbgs() << '\n';
}

void RewriteInstance::readRelocations(const SectionRef &Section) {
  LLVM_DEBUG({
    StringRef SectionName = cantFail(Section.getName());
    dbgs() << "BOLT-DEBUG: reading relocations for section " << SectionName
           << ":\n";
  });
  if (BinarySection(*BC, Section).isAllocatable()) {
    LLVM_DEBUG(dbgs() << "BOLT-DEBUG: ignoring runtime relocations\n");
    return;
  }
  section_iterator SecIter = cantFail(Section.getRelocatedSection());
  assert(SecIter != InputFile->section_end() && "relocated section expected");
  SectionRef RelocatedSection = *SecIter;

  StringRef RelocatedSectionName = cantFail(RelocatedSection.getName());
  LLVM_DEBUG(dbgs() << "BOLT-DEBUG: relocated section is "
                    << RelocatedSectionName << '\n');

  if (!BinarySection(*BC, RelocatedSection).isAllocatable()) {
    LLVM_DEBUG(dbgs() << "BOLT-DEBUG: ignoring relocations against "
                      << "non-allocatable section\n");
    return;
  }
  const bool SkipRelocs = StringSwitch<bool>(RelocatedSectionName)
                              .Cases(".plt", ".rela.plt", ".got.plt",
                                     ".eh_frame", ".gcc_except_table", true)
                              .Default(false);
  if (SkipRelocs) {
    LLVM_DEBUG(
        dbgs() << "BOLT-DEBUG: ignoring relocations against known section\n");
    return;
  }

  for (const RelocationRef &Rel : Section.relocations())
    handleRelocation(RelocatedSection, Rel);
}

void RewriteInstance::handleRelocation(const SectionRef &RelocatedSection,
                                       const RelocationRef &Rel) {
  const bool IsAArch64 = BC->isAArch64();
  const bool IsFromCode = RelocatedSection.isText();

  SmallString<16> TypeName;
  Rel.getTypeName(TypeName);
  uint64_t RType = Rel.getType();
  if (Relocation::skipRelocationType(RType))
    return;

  // Adjust the relocation type as the linker might have skewed it.
  if (BC->isX86() && (RType & ELF::R_X86_64_converted_reloc_bit)) {
    if (opts::Verbosity >= 1)
      dbgs() << "BOLT-WARNING: ignoring R_X86_64_converted_reloc_bit\n";
    RType &= ~ELF::R_X86_64_converted_reloc_bit;
  }

  if (Relocation::isTLS(RType)) {
    // No special handling required for TLS relocations on X86.
    if (BC->isX86())
      return;

    // The non-got related TLS relocations on AArch64 and RISC-V also could be
    // skipped.
    if (!Relocation::isGOT(RType))
      return;
  }

  if (!IsAArch64 && BC->getDynamicRelocationAt(Rel.getOffset())) {
    LLVM_DEBUG({
      dbgs() << formatv("BOLT-DEBUG: address {0:x} has a ", Rel.getOffset())
             << "dynamic relocation against it. Ignoring static relocation.\n";
    });
    return;
  }

  std::string SymbolName;
  uint64_t SymbolAddress;
  int64_t Addend;
  uint64_t ExtractedValue;
  bool IsSectionRelocation;
  bool Skip;
  if (!analyzeRelocation(Rel, RType, SymbolName, IsSectionRelocation,
                         SymbolAddress, Addend, ExtractedValue, Skip)) {
    LLVM_DEBUG({
      dbgs() << "BOLT-WARNING: failed to analyze relocation @ offset = "
             << formatv("{0:x}; type name = {1}\n", Rel.getOffset(), TypeName);
    });
    ++NumFailedRelocations;
    return;
  }

  if (Skip) {
    LLVM_DEBUG({
      dbgs() << "BOLT-DEBUG: skipping relocation @ offset = "
             << formatv("{0:x}; type name = {1}\n", Rel.getOffset(), TypeName);
    });
    return;
  }

  const uint64_t Address = SymbolAddress + Addend;

  LLVM_DEBUG({
    dbgs() << "BOLT-DEBUG: ";
    printRelocationInfo(Rel, SymbolName, SymbolAddress, Addend, ExtractedValue);
  });

  BinaryFunction *ContainingBF = nullptr;
  if (IsFromCode) {
    ContainingBF =
        BC->getBinaryFunctionContainingAddress(Rel.getOffset(),
                                               /*CheckPastEnd*/ false,
                                               /*UseMaxSize*/ true);
    assert(ContainingBF && "cannot find function for address in code");
    if (!IsAArch64 && !ContainingBF->containsAddress(Rel.getOffset())) {
      if (opts::Verbosity >= 1)
        BC->outs() << formatv(
            "BOLT-INFO: {0} has relocations in padding area\n", *ContainingBF);
      ContainingBF->setSize(ContainingBF->getMaxSize());
      ContainingBF->setSimple(false);
      return;
    }
  }

  MCSymbol *ReferencedSymbol = nullptr;
  if (!IsSectionRelocation) {
    if (BinaryData *BD = BC->getBinaryDataByName(SymbolName))
      ReferencedSymbol = BD->getSymbol();
    else if (BC->isGOTSymbol(SymbolName))
      if (BinaryData *BD = BC->getGOTSymbol())
        ReferencedSymbol = BD->getSymbol();
  }

  ErrorOr<BinarySection &> ReferencedSection{std::errc::bad_address};
  symbol_iterator SymbolIter = Rel.getSymbol();
  if (SymbolIter != InputFile->symbol_end()) {
    SymbolRef Symbol = *SymbolIter;
    section_iterator Section =
        cantFail(Symbol.getSection(), "cannot get symbol section");
    if (Section != InputFile->section_end()) {
      Expected<StringRef> SectionName = Section->getName();
      if (SectionName && !SectionName->empty())
        ReferencedSection = BC->getUniqueSectionByName(*SectionName);
    } else if (ReferencedSymbol && ContainingBF &&
               (cantFail(Symbol.getFlags()) & SymbolRef::SF_Absolute)) {
      // This might be a relocation for an ABS symbols like __global_pointer$ on
      // RISC-V
      ContainingBF->addRelocation(Rel.getOffset(), ReferencedSymbol,
                                  Rel.getType(), 0,
                                  cantFail(Symbol.getValue()));
      return;
    }
  }

  if (!ReferencedSection)
    ReferencedSection = BC->getSectionForAddress(SymbolAddress);

  const bool IsToCode = ReferencedSection && ReferencedSection->isText();

  // Special handling of PC-relative relocations.
  if (BC->isX86() && Relocation::isPCRelative(RType)) {
    if (!IsFromCode && IsToCode) {
      // PC-relative relocations from data to code are tricky since the
      // original information is typically lost after linking, even with
      // '--emit-relocs'. Such relocations are normally used by PIC-style
      // jump tables and they reference both the jump table and jump
      // targets by computing the difference between the two. If we blindly
      // apply the relocation, it will appear that it references an arbitrary
      // location in the code, possibly in a different function from the one
      // containing the jump table.
      //
      // For that reason, we only register the fact that there is a
      // PC-relative relocation at a given address against the code.
      // The actual referenced label/address will be determined during jump
      // table analysis.
      BC->addPCRelativeDataRelocation(Rel.getOffset());
    } else if (ContainingBF && !IsSectionRelocation && ReferencedSymbol) {
      // If we know the referenced symbol, register the relocation from
      // the code. It's required  to properly handle cases where
      // "symbol + addend" references an object different from "symbol".
      ContainingBF->addRelocation(Rel.getOffset(), ReferencedSymbol, RType,
                                  Addend, ExtractedValue);
    } else {
      LLVM_DEBUG({
        dbgs() << "BOLT-DEBUG: not creating PC-relative relocation at"
               << formatv("{0:x} for {1}\n", Rel.getOffset(), SymbolName);
      });
    }

    return;
  }

  bool ForceRelocation = BC->forceSymbolRelocations(SymbolName);
  if ((BC->isAArch64() || BC->isRISCV()) && Relocation::isGOT(RType))
    ForceRelocation = true;

  if (!ReferencedSection && !ForceRelocation) {
    LLVM_DEBUG(dbgs() << "BOLT-DEBUG: cannot determine referenced section.\n");
    return;
  }

  // Occasionally we may see a reference past the last byte of the function
  // typically as a result of __builtin_unreachable(). Check it here.
  BinaryFunction *ReferencedBF = BC->getBinaryFunctionContainingAddress(
      Address, /*CheckPastEnd*/ true, /*UseMaxSize*/ IsAArch64);

  if (!IsSectionRelocation) {
    if (BinaryFunction *BF =
            BC->getBinaryFunctionContainingAddress(SymbolAddress)) {
      if (BF != ReferencedBF) {
        // It's possible we are referencing a function without referencing any
        // code, e.g. when taking a bitmask action on a function address.
        BC->errs()
            << "BOLT-WARNING: non-standard function reference (e.g. bitmask)"
            << formatv(" detected against function {0} from ", *BF);
        if (IsFromCode)
          BC->errs() << formatv("function {0}\n", *ContainingBF);
        else
          BC->errs() << formatv("data section at {0:x}\n", Rel.getOffset());
        LLVM_DEBUG(printRelocationInfo(Rel, SymbolName, SymbolAddress, Addend,
                                       ExtractedValue));
        ReferencedBF = BF;
      }
    }
  } else if (ReferencedBF) {
    assert(ReferencedSection && "section expected for section relocation");
    if (*ReferencedBF->getOriginSection() != *ReferencedSection) {
      LLVM_DEBUG(dbgs() << "BOLT-DEBUG: ignoring false function reference\n");
      ReferencedBF = nullptr;
    }
  }

  // Workaround for a member function pointer de-virtualization bug. We check
  // if a non-pc-relative relocation in the code is pointing to (fptr - 1).
  if (IsToCode && ContainingBF && !Relocation::isPCRelative(RType) &&
      (!ReferencedBF || (ReferencedBF->getAddress() != Address))) {
    if (const BinaryFunction *RogueBF =
            BC->getBinaryFunctionAtAddress(Address + 1)) {
      // Do an extra check that the function was referenced previously.
      // It's a linear search, but it should rarely happen.
      auto CheckReloc = [&](const Relocation &Rel) {
        return Rel.Symbol == RogueBF->getSymbol() &&
               !Relocation::isPCRelative(Rel.Type);
      };
      bool Found = llvm::any_of(
          llvm::make_second_range(ContainingBF->Relocations), CheckReloc);

      if (Found) {
        BC->errs()
            << "BOLT-WARNING: detected possible compiler de-virtualization "
               "bug: -1 addend used with non-pc-relative relocation against "
            << formatv("function {0} in function {1}\n", *RogueBF,
                       *ContainingBF);
        return;
      }
    }
  }

  if (ForceRelocation) {
    std::string Name =
        Relocation::isGOT(RType) ? "__BOLT_got_zero" : SymbolName;
    ReferencedSymbol = BC->registerNameAtAddress(Name, 0, 0, 0);
    SymbolAddress = 0;
    if (Relocation::isGOT(RType))
      Addend = Address;
    LLVM_DEBUG(dbgs() << "BOLT-DEBUG: forcing relocation against symbol "
                      << SymbolName << " with addend " << Addend << '\n');
  } else if (ReferencedBF) {
    ReferencedSymbol = ReferencedBF->getSymbol();
    uint64_t RefFunctionOffset = 0;

    // Adjust the point of reference to a code location inside a function.
    if (ReferencedBF->containsAddress(Address, /*UseMaxSize = */ true)) {
      RefFunctionOffset = Address - ReferencedBF->getAddress();
      if (Relocation::isInstructionReference(RType)) {
        // Instruction labels are created while disassembling so we just leave
        // the symbol empty for now. Since the extracted value is typically
        // unrelated to the referenced symbol (e.g., %pcrel_lo in RISC-V
        // references an instruction but the patched value references the low
        // bits of a data address), we set the extracted value to the symbol
        // address in order to be able to correctly reconstruct the reference
        // later.
        ReferencedSymbol = nullptr;
        ExtractedValue = Address;
      } else if (RefFunctionOffset) {
        if (ContainingBF && ContainingBF != ReferencedBF) {
          ReferencedSymbol =
              ReferencedBF->addEntryPointAtOffset(RefFunctionOffset);
        } else {
          ReferencedSymbol =
              ReferencedBF->getOrCreateLocalLabel(Address,
                                                  /*CreatePastEnd =*/true);

          // If ContainingBF != nullptr, it equals ReferencedBF (see
          // if-condition above) so we're handling a relocation from a function
          // to itself. RISC-V uses such relocations for branches, for example.
          // These should not be registered as externally references offsets.
          if (!ContainingBF)
            ReferencedBF->registerReferencedOffset(RefFunctionOffset);
        }
        if (opts::Verbosity > 1 &&
            BinarySection(*BC, RelocatedSection).isWritable())
          BC->errs()
              << "BOLT-WARNING: writable reference into the middle of the "
              << formatv("function {0} detected at address {1:x}\n",
                         *ReferencedBF, Rel.getOffset());
      }
      SymbolAddress = Address;
      Addend = 0;
    }
    LLVM_DEBUG({
      dbgs() << "  referenced function " << *ReferencedBF;
      if (Address != ReferencedBF->getAddress())
        dbgs() << formatv(" at offset {0:x}", RefFunctionOffset);
      dbgs() << '\n';
    });
  } else {
    if (IsToCode && SymbolAddress) {
      // This can happen e.g. with PIC-style jump tables.
      LLVM_DEBUG(dbgs() << "BOLT-DEBUG: no corresponding function for "
                           "relocation against code\n");
    }

    // In AArch64 there are zero reasons to keep a reference to the
    // "original" symbol plus addend. The original symbol is probably just a
    // section symbol. If we are here, this means we are probably accessing
    // data, so it is imperative to keep the original address.
    if (IsAArch64) {
      SymbolName = formatv("SYMBOLat{0:x}", Address);
      SymbolAddress = Address;
      Addend = 0;
    }

    if (BinaryData *BD = BC->getBinaryDataContainingAddress(SymbolAddress)) {
      // Note: this assertion is trying to check sanity of BinaryData objects
      // but AArch64 has inferred and incomplete object locations coming from
      // GOT/TLS or any other non-trivial relocation (that requires creation
      // of sections and whose symbol address is not really what should be
      // encoded in the instruction). So we essentially disabled this check
      // for AArch64 and live with bogus names for objects.
      assert((IsAArch64 || IsSectionRelocation ||
              BD->nameStartsWith(SymbolName) ||
              BD->nameStartsWith("PG" + SymbolName) ||
              (BD->nameStartsWith("ANONYMOUS") &&
               (BD->getSectionName().starts_with(".plt") ||
                BD->getSectionName().ends_with(".plt")))) &&
             "BOLT symbol names of all non-section relocations must match up "
             "with symbol names referenced in the relocation");

      if (IsSectionRelocation)
        BC->markAmbiguousRelocations(*BD, Address);

      ReferencedSymbol = BD->getSymbol();
      Addend += (SymbolAddress - BD->getAddress());
      SymbolAddress = BD->getAddress();
      assert(Address == SymbolAddress + Addend);
    } else {
      // These are mostly local data symbols but undefined symbols
      // in relocation sections can get through here too, from .plt.
      assert(
          (IsAArch64 || BC->isRISCV() || IsSectionRelocation ||
           BC->getSectionNameForAddress(SymbolAddress)->starts_with(".plt")) &&
          "known symbols should not resolve to anonymous locals");

      if (IsSectionRelocation) {
        ReferencedSymbol =
            BC->getOrCreateGlobalSymbol(SymbolAddress, "SYMBOLat");
      } else {
        SymbolRef Symbol = *Rel.getSymbol();
        const uint64_t SymbolSize =
            IsAArch64 ? 0 : ELFSymbolRef(Symbol).getSize();
        const uint64_t SymbolAlignment = IsAArch64 ? 1 : Symbol.getAlignment();
        const uint32_t SymbolFlags = cantFail(Symbol.getFlags());
        std::string Name;
        if (SymbolFlags & SymbolRef::SF_Global) {
          Name = SymbolName;
        } else {
          if (StringRef(SymbolName)
                  .starts_with(BC->AsmInfo->getPrivateGlobalPrefix()))
            Name = NR.uniquify("PG" + SymbolName);
          else
            Name = NR.uniquify(SymbolName);
        }
        ReferencedSymbol = BC->registerNameAtAddress(
            Name, SymbolAddress, SymbolSize, SymbolAlignment, SymbolFlags);
      }

      if (IsSectionRelocation) {
        BinaryData *BD = BC->getBinaryDataByName(ReferencedSymbol->getName());
        BC->markAmbiguousRelocations(*BD, Address);
      }
    }
  }

  auto checkMaxDataRelocations = [&]() {
    ++NumDataRelocations;
    LLVM_DEBUG(if (opts::MaxDataRelocations &&
                   NumDataRelocations + 1 == opts::MaxDataRelocations) {
      dbgs() << "BOLT-DEBUG: processing ending on data relocation "
             << NumDataRelocations << ": ";
      printRelocationInfo(Rel, ReferencedSymbol->getName(), SymbolAddress,
                          Addend, ExtractedValue);
    });

    return (!opts::MaxDataRelocations ||
            NumDataRelocations < opts::MaxDataRelocations);
  };

  if ((ReferencedSection && refersToReorderedSection(ReferencedSection)) ||
      (opts::ForceToDataRelocations && checkMaxDataRelocations()) ||
      // RISC-V has ADD/SUB data-to-data relocations
      BC->isRISCV())
    ForceRelocation = true;

  if (IsFromCode)
    ContainingBF->addRelocation(Rel.getOffset(), ReferencedSymbol, RType,
                                Addend, ExtractedValue);
  else if (IsToCode || ForceRelocation)
    BC->addRelocation(Rel.getOffset(), ReferencedSymbol, RType, Addend,
                      ExtractedValue);
  else
    LLVM_DEBUG(dbgs() << "BOLT-DEBUG: ignoring relocation from data to data\n");
}

void RewriteInstance::selectFunctionsToProcess() {
  // Extend the list of functions to process or skip from a file.
  auto populateFunctionNames = [](cl::opt<std::string> &FunctionNamesFile,
                                  cl::list<std::string> &FunctionNames) {
    if (FunctionNamesFile.empty())
      return;
    std::ifstream FuncsFile(FunctionNamesFile, std::ios::in);
    std::string FuncName;
    while (std::getline(FuncsFile, FuncName))
      FunctionNames.push_back(FuncName);
  };
  populateFunctionNames(opts::FunctionNamesFile, opts::ForceFunctionNames);
  populateFunctionNames(opts::SkipFunctionNamesFile, opts::SkipFunctionNames);
  populateFunctionNames(opts::FunctionNamesFileNR, opts::ForceFunctionNamesNR);

  // Make a set of functions to process to speed up lookups.
  std::unordered_set<std::string> ForceFunctionsNR(
      opts::ForceFunctionNamesNR.begin(), opts::ForceFunctionNamesNR.end());

  if ((!opts::ForceFunctionNames.empty() ||
       !opts::ForceFunctionNamesNR.empty()) &&
      !opts::SkipFunctionNames.empty()) {
    BC->errs()
        << "BOLT-ERROR: cannot select functions to process and skip at the "
           "same time. Please use only one type of selection.\n";
    exit(1);
  }

  uint64_t LiteThresholdExecCount = 0;
  if (opts::LiteThresholdPct) {
    if (opts::LiteThresholdPct > 100)
      opts::LiteThresholdPct = 100;

    std::vector<const BinaryFunction *> TopFunctions;
    for (auto &BFI : BC->getBinaryFunctions()) {
      const BinaryFunction &Function = BFI.second;
      if (ProfileReader->mayHaveProfileData(Function))
        TopFunctions.push_back(&Function);
    }
    llvm::sort(
        TopFunctions, [](const BinaryFunction *A, const BinaryFunction *B) {
          return A->getKnownExecutionCount() < B->getKnownExecutionCount();
        });

    size_t Index = TopFunctions.size() * opts::LiteThresholdPct / 100;
    if (Index)
      --Index;
    LiteThresholdExecCount = TopFunctions[Index]->getKnownExecutionCount();
    BC->outs() << "BOLT-INFO: limiting processing to functions with at least "
               << LiteThresholdExecCount << " invocations\n";
  }
  LiteThresholdExecCount = std::max(
      LiteThresholdExecCount, static_cast<uint64_t>(opts::LiteThresholdCount));

  StringSet<> ReorderFunctionsUserSet;
  StringSet<> ReorderFunctionsLTOCommonSet;
  if (opts::ReorderFunctions == ReorderFunctions::RT_USER) {
    std::vector<std::string> FunctionNames;
    BC->logBOLTErrorsAndQuitOnFatal(
        ReorderFunctions::readFunctionOrderFile(FunctionNames));
    for (const std::string &Function : FunctionNames) {
      ReorderFunctionsUserSet.insert(Function);
      if (std::optional<StringRef> LTOCommonName = getLTOCommonName(Function))
        ReorderFunctionsLTOCommonSet.insert(*LTOCommonName);
    }
  }

  uint64_t NumFunctionsToProcess = 0;
  auto mustSkip = [&](const BinaryFunction &Function) {
    if (opts::MaxFunctions.getNumOccurrences() &&
        NumFunctionsToProcess >= opts::MaxFunctions)
      return true;
    for (std::string &Name : opts::SkipFunctionNames)
      if (Function.hasNameRegex(Name))
        return true;

    return false;
  };

  auto shouldProcess = [&](const BinaryFunction &Function) {
    if (mustSkip(Function))
      return false;

    // If the list is not empty, only process functions from the list.
    if (!opts::ForceFunctionNames.empty() || !ForceFunctionsNR.empty()) {
      // Regex check (-funcs and -funcs-file options).
      for (std::string &Name : opts::ForceFunctionNames)
        if (Function.hasNameRegex(Name))
          return true;

      // Non-regex check (-funcs-no-regex and -funcs-file-no-regex).
      for (const StringRef Name : Function.getNames())
        if (ForceFunctionsNR.count(Name.str()))
          return true;

      return false;
    }

    if (opts::Lite) {
      // Forcibly include functions specified in the -function-order file.
      if (opts::ReorderFunctions == ReorderFunctions::RT_USER) {
        for (const StringRef Name : Function.getNames())
          if (ReorderFunctionsUserSet.contains(Name))
            return true;
        for (const StringRef Name : Function.getNames())
          if (std::optional<StringRef> LTOCommonName = getLTOCommonName(Name))
            if (ReorderFunctionsLTOCommonSet.contains(*LTOCommonName))
              return true;
      }

      if (ProfileReader && !ProfileReader->mayHaveProfileData(Function))
        return false;

      if (Function.getKnownExecutionCount() < LiteThresholdExecCount)
        return false;
    }

    return true;
  };

  for (auto &BFI : BC->getBinaryFunctions()) {
    BinaryFunction &Function = BFI.second;

    // Pseudo functions are explicitly marked by us not to be processed.
    if (Function.isPseudo()) {
      Function.IsIgnored = true;
      Function.HasExternalRefRelocations = true;
      continue;
    }

    // Decide what to do with fragments after parent functions are processed.
    if (Function.isFragment())
      continue;

    if (!shouldProcess(Function)) {
      if (opts::Verbosity >= 1) {
        BC->outs() << "BOLT-INFO: skipping processing " << Function
                   << " per user request\n";
      }
      Function.setIgnored();
    } else {
      ++NumFunctionsToProcess;
      if (opts::MaxFunctions.getNumOccurrences() &&
          NumFunctionsToProcess == opts::MaxFunctions)
        BC->outs() << "BOLT-INFO: processing ending on " << Function << '\n';
    }
  }

  if (!BC->HasSplitFunctions)
    return;

  // Fragment overrides:
  // - If the fragment must be skipped, then the parent must be skipped as well.
  // Otherwise, fragment should follow the parent function:
  // - if the parent is skipped, skip fragment,
  // - if the parent is processed, process the fragment(s) as well.
  for (auto &BFI : BC->getBinaryFunctions()) {
    BinaryFunction &Function = BFI.second;
    if (!Function.isFragment())
      continue;
    if (mustSkip(Function)) {
      for (BinaryFunction *Parent : Function.ParentFragments) {
        if (opts::Verbosity >= 1) {
          BC->outs() << "BOLT-INFO: skipping processing " << *Parent
                     << " together with fragment function\n";
        }
        Parent->setIgnored();
        --NumFunctionsToProcess;
      }
      Function.setIgnored();
      continue;
    }

    bool IgnoredParent =
        llvm::any_of(Function.ParentFragments, [&](BinaryFunction *Parent) {
          return Parent->isIgnored();
        });
    if (IgnoredParent) {
      if (opts::Verbosity >= 1) {
        BC->outs() << "BOLT-INFO: skipping processing " << Function
                   << " together with parent function\n";
      }
      Function.setIgnored();
    } else {
      ++NumFunctionsToProcess;
      if (opts::Verbosity >= 1) {
        BC->outs() << "BOLT-INFO: processing " << Function
                   << " as a sibling of non-ignored function\n";
      }
      if (opts::MaxFunctions && NumFunctionsToProcess == opts::MaxFunctions)
        BC->outs() << "BOLT-INFO: processing ending on " << Function << '\n';
    }
  }
}

void RewriteInstance::readDebugInfo() {
  NamedRegionTimer T("readDebugInfo", "read debug info", TimerGroupName,
                     TimerGroupDesc, opts::TimeRewrite);
  if (!opts::UpdateDebugSections)
    return;

  BC->preprocessDebugInfo();
}

void RewriteInstance::preprocessProfileData() {
  if (!ProfileReader)
    return;

  NamedRegionTimer T("preprocessprofile", "pre-process profile data",
                     TimerGroupName, TimerGroupDesc, opts::TimeRewrite);

  BC->outs() << "BOLT-INFO: pre-processing profile using "
             << ProfileReader->getReaderName() << '\n';

  if (BAT->enabledFor(InputFile)) {
    BC->outs() << "BOLT-INFO: profile collection done on a binary already "
                  "processed by BOLT\n";
    ProfileReader->setBAT(&*BAT);
  }

  if (Error E = ProfileReader->preprocessProfile(*BC.get()))
    report_error("cannot pre-process profile", std::move(E));

  if (!BC->hasSymbolsWithFileName() && ProfileReader->hasLocalsWithFileName()) {
    BC->errs()
        << "BOLT-ERROR: input binary does not have local file symbols "
           "but profile data includes function names with embedded file "
           "names. It appears that the input binary was stripped while a "
           "profiled binary was not\n";
    exit(1);
  }
}

void RewriteInstance::initializeMetadataManager() {
  if (BC->IsLinuxKernel)
    MetadataManager.registerRewriter(createLinuxKernelRewriter(*BC));

  MetadataManager.registerRewriter(createPseudoProbeRewriter(*BC));

  MetadataManager.registerRewriter(createSDTRewriter(*BC));
}

void RewriteInstance::processMetadataPreCFG() {
  initializeMetadataManager();

  MetadataManager.runInitializersPreCFG();

  processProfileDataPreCFG();
}

void RewriteInstance::processMetadataPostCFG() {
  MetadataManager.runInitializersPostCFG();
}

void RewriteInstance::processProfileDataPreCFG() {
  if (!ProfileReader)
    return;

  NamedRegionTimer T("processprofile-precfg", "process profile data pre-CFG",
                     TimerGroupName, TimerGroupDesc, opts::TimeRewrite);

  if (Error E = ProfileReader->readProfilePreCFG(*BC.get()))
    report_error("cannot read profile pre-CFG", std::move(E));
}

void RewriteInstance::processProfileData() {
  if (!ProfileReader)
    return;

  NamedRegionTimer T("processprofile", "process profile data", TimerGroupName,
                     TimerGroupDesc, opts::TimeRewrite);

  if (Error E = ProfileReader->readProfile(*BC.get()))
    report_error("cannot read profile", std::move(E));

  if (opts::PrintProfile || opts::PrintAll) {
    for (auto &BFI : BC->getBinaryFunctions()) {
      BinaryFunction &Function = BFI.second;
      if (Function.empty())
        continue;

      Function.print(BC->outs(), "after attaching profile");
    }
  }

  if (!opts::SaveProfile.empty() && !BAT->enabledFor(InputFile)) {
    YAMLProfileWriter PW(opts::SaveProfile);
    PW.writeProfile(*this);
  }
  if (opts::AggregateOnly &&
      opts::ProfileFormat == opts::ProfileFormatKind::PF_YAML &&
      !BAT->enabledFor(InputFile)) {
    YAMLProfileWriter PW(opts::OutputFilename);
    PW.writeProfile(*this);
  }

  // Release memory used by profile reader.
  ProfileReader.reset();

  if (opts::AggregateOnly)
    exit(0);
}

void RewriteInstance::disassembleFunctions() {
  NamedRegionTimer T("disassembleFunctions", "disassemble functions",
                     TimerGroupName, TimerGroupDesc, opts::TimeRewrite);
  for (auto &BFI : BC->getBinaryFunctions()) {
    BinaryFunction &Function = BFI.second;

    ErrorOr<ArrayRef<uint8_t>> FunctionData = Function.getData();
    if (!FunctionData) {
      BC->errs() << "BOLT-ERROR: corresponding section is non-executable or "
                 << "empty for function " << Function << '\n';
      exit(1);
    }

    // Treat zero-sized functions as non-simple ones.
    if (Function.getSize() == 0) {
      Function.setSimple(false);
      continue;
    }

    // Offset of the function in the file.
    const auto *FileBegin =
        reinterpret_cast<const uint8_t *>(InputFile->getData().data());
    Function.setFileOffset(FunctionData->begin() - FileBegin);

    if (!shouldDisassemble(Function)) {
      NamedRegionTimer T("scan", "scan functions", "buildfuncs",
                         "Scan Binary Functions", opts::TimeBuild);
      Function.scanExternalRefs();
      Function.setSimple(false);
      continue;
    }

    bool DisasmFailed{false};
    handleAllErrors(Function.disassemble(), [&](const BOLTError &E) {
      DisasmFailed = true;
      if (E.isFatal()) {
        E.log(BC->errs());
        exit(1);
      }
      if (opts::processAllFunctions()) {
        BC->errs() << BC->generateBugReportMessage(
            "function cannot be properly disassembled. "
            "Unable to continue in relocation mode.",
            Function);
        exit(1);
      }
      if (opts::Verbosity >= 1)
        BC->outs() << "BOLT-INFO: could not disassemble function " << Function
                   << ". Will ignore.\n";
      // Forcefully ignore the function.
      Function.setIgnored();
    });

    if (DisasmFailed)
      continue;

    if (opts::PrintAll || opts::PrintDisasm)
      Function.print(BC->outs(), "after disassembly");
  }

  BC->processInterproceduralReferences();
  BC->populateJumpTables();

  for (auto &BFI : BC->getBinaryFunctions()) {
    BinaryFunction &Function = BFI.second;

    if (!shouldDisassemble(Function))
      continue;

    Function.postProcessEntryPoints();
    Function.postProcessJumpTables();
  }

  BC->clearJumpTableTempData();
  BC->adjustCodePadding();

  for (auto &BFI : BC->getBinaryFunctions()) {
    BinaryFunction &Function = BFI.second;

    if (!shouldDisassemble(Function))
      continue;

    if (!Function.isSimple()) {
      assert((!BC->HasRelocations || Function.getSize() == 0 ||
              Function.hasIndirectTargetToSplitFragment()) &&
             "unexpected non-simple function in relocation mode");
      continue;
    }

    // Fill in CFI information for this function
    if (!Function.trapsOnEntry() && !CFIRdWrt->fillCFIInfoFor(Function)) {
      if (BC->HasRelocations) {
        BC->errs() << BC->generateBugReportMessage("unable to fill CFI.",
                                                   Function);
        exit(1);
      } else {
        BC->errs() << "BOLT-WARNING: unable to fill CFI for function "
                   << Function << ". Skipping.\n";
        Function.setSimple(false);
        continue;
      }
    }

    // Parse LSDA.
    if (Function.getLSDAAddress() != 0 &&
        !BC->getFragmentsToSkip().count(&Function)) {
      ErrorOr<BinarySection &> LSDASection =
          BC->getSectionForAddress(Function.getLSDAAddress());
      check_error(LSDASection.getError(), "failed to get LSDA section");
      ArrayRef<uint8_t> LSDAData = ArrayRef<uint8_t>(
          LSDASection->getData(), LSDASection->getContents().size());
      BC->logBOLTErrorsAndQuitOnFatal(
          Function.parseLSDA(LSDAData, LSDASection->getAddress()));
    }
  }
}

void RewriteInstance::buildFunctionsCFG() {
  NamedRegionTimer T("buildCFG", "buildCFG", "buildfuncs",
                     "Build Binary Functions", opts::TimeBuild);

  // Create annotation indices to allow lock-free execution
  BC->MIB->getOrCreateAnnotationIndex("JTIndexReg");
  BC->MIB->getOrCreateAnnotationIndex("NOP");

  ParallelUtilities::WorkFuncWithAllocTy WorkFun =
      [&](BinaryFunction &BF, MCPlusBuilder::AllocatorIdTy AllocId) {
        bool HadErrors{false};
        handleAllErrors(BF.buildCFG(AllocId), [&](const BOLTError &E) {
          if (!E.getMessage().empty())
            E.log(BC->errs());
          if (E.isFatal())
            exit(1);
          HadErrors = true;
        });

        if (HadErrors)
          return;

        if (opts::PrintAll) {
          auto L = BC->scopeLock();
          BF.print(BC->outs(), "while building cfg");
        }
      };

  ParallelUtilities::PredicateTy SkipPredicate = [&](const BinaryFunction &BF) {
    return !shouldDisassemble(BF) || !BF.isSimple();
  };

  ParallelUtilities::runOnEachFunctionWithUniqueAllocId(
      *BC, ParallelUtilities::SchedulingPolicy::SP_INST_LINEAR, WorkFun,
      SkipPredicate, "disassembleFunctions-buildCFG",
      /*ForceSequential*/ opts::SequentialDisassembly || opts::PrintAll);

  BC->postProcessSymbolTable();
}

void RewriteInstance::postProcessFunctions() {
  // We mark fragments as non-simple here, not during disassembly,
  // So we can build their CFGs.
  BC->skipMarkedFragments();
  BC->clearFragmentsToSkip();

  BC->TotalScore = 0;
  BC->SumExecutionCount = 0;
  for (auto &BFI : BC->getBinaryFunctions()) {
    BinaryFunction &Function = BFI.second;

    // Set function as non-simple if it has dynamic relocations
    // in constant island, we don't want this function to be optimized
    // e.g. function splitting is unsupported.
    if (Function.hasDynamicRelocationAtIsland())
      Function.setSimple(false);

    if (Function.empty())
      continue;

    Function.postProcessCFG();

    if (opts::PrintAll || opts::PrintCFG)
      Function.print(BC->outs(), "after building cfg");

    if (opts::DumpDotAll)
      Function.dumpGraphForPass("00_build-cfg");

    if (opts::PrintLoopInfo) {
      Function.calculateLoopInfo();
      Function.printLoopInfo(BC->outs());
    }

    BC->TotalScore += Function.getFunctionScore();
    BC->SumExecutionCount += Function.getKnownExecutionCount();
  }

  if (opts::PrintGlobals) {
    BC->outs() << "BOLT-INFO: Global symbols:\n";
    BC->printGlobalSymbols(BC->outs());
  }
}

void RewriteInstance::runOptimizationPasses() {
  NamedRegionTimer T("runOptimizationPasses", "run optimization passes",
                     TimerGroupName, TimerGroupDesc, opts::TimeRewrite);
  BC->logBOLTErrorsAndQuitOnFatal(BinaryFunctionPassManager::runAllPasses(*BC));
}

void RewriteInstance::preregisterSections() {
  // Preregister sections before emission to set their order in the output.
  const unsigned ROFlags = BinarySection::getFlags(/*IsReadOnly*/ true,
                                                   /*IsText*/ false,
                                                   /*IsAllocatable*/ true);
  if (BinarySection *EHFrameSection = getSection(getEHFrameSectionName())) {
    // New .eh_frame.
    BC->registerOrUpdateSection(getNewSecPrefix() + getEHFrameSectionName(),
                                ELF::SHT_PROGBITS, ROFlags);
    // Fully register a relocatable copy of the original .eh_frame.
    BC->registerSection(".relocated.eh_frame", *EHFrameSection);
  }
  BC->registerOrUpdateSection(getNewSecPrefix() + ".gcc_except_table",
                              ELF::SHT_PROGBITS, ROFlags);
  BC->registerOrUpdateSection(getNewSecPrefix() + ".rodata", ELF::SHT_PROGBITS,
                              ROFlags);
  BC->registerOrUpdateSection(getNewSecPrefix() + ".rodata.cold",
                              ELF::SHT_PROGBITS, ROFlags);
}

void RewriteInstance::emitAndLink() {
  NamedRegionTimer T("emitAndLink", "emit and link", TimerGroupName,
                     TimerGroupDesc, opts::TimeRewrite);

  SmallString<0> ObjectBuffer;
  raw_svector_ostream OS(ObjectBuffer);

  // Implicitly MCObjectStreamer takes ownership of MCAsmBackend (MAB)
  // and MCCodeEmitter (MCE). ~MCObjectStreamer() will delete these
  // two instances.
  std::unique_ptr<MCStreamer> Streamer = BC->createStreamer(OS);

  if (EHFrameSection) {
    if (opts::UseOldText || opts::StrictMode) {
      // The section is going to be regenerated from scratch.
      // Empty the contents, but keep the section reference.
      EHFrameSection->clearContents();
    } else {
      // Make .eh_frame relocatable.
      relocateEHFrameSection();
    }
  }

  emitBinaryContext(*Streamer, *BC, getOrgSecPrefix());

  Streamer->finish();
  if (Streamer->getContext().hadError()) {
    BC->errs() << "BOLT-ERROR: Emission failed.\n";
    exit(1);
  }

  if (opts::KeepTmp) {
    SmallString<128> OutObjectPath;
    sys::fs::getPotentiallyUniqueTempFileName("output", "o", OutObjectPath);
    std::error_code EC;
    raw_fd_ostream FOS(OutObjectPath, EC);
    check_error(EC, "cannot create output object file");
    FOS << ObjectBuffer;
    BC->outs()
        << "BOLT-INFO: intermediary output object file saved for debugging "
           "purposes: "
        << OutObjectPath << "\n";
  }

  ErrorOr<BinarySection &> TextSection =
      BC->getUniqueSectionByName(BC->getMainCodeSectionName());
  if (BC->HasRelocations && TextSection)
    BC->renameSection(*TextSection,
                      getOrgSecPrefix() + BC->getMainCodeSectionName());

  //////////////////////////////////////////////////////////////////////////////
  // Assign addresses to new sections.
  //////////////////////////////////////////////////////////////////////////////

  // Get output object as ObjectFile.
  std::unique_ptr<MemoryBuffer> ObjectMemBuffer =
      MemoryBuffer::getMemBuffer(ObjectBuffer, "in-memory object file", false);

  auto EFMM = std::make_unique<ExecutableFileMemoryManager>(*BC);
  EFMM->setNewSecPrefix(getNewSecPrefix());
  EFMM->setOrgSecPrefix(getOrgSecPrefix());

  Linker = std::make_unique<JITLinkLinker>(*BC, std::move(EFMM));
  Linker->loadObject(ObjectMemBuffer->getMemBufferRef(),
                     [this](auto MapSection) { mapFileSections(MapSection); });

  // Update output addresses based on the new section map and
  // layout. Only do this for the object created by ourselves.
  updateOutputValues(*Linker);

  if (opts::UpdateDebugSections) {
    MCAsmLayout FinalLayout(
        static_cast<MCObjectStreamer *>(Streamer.get())->getAssembler());
    DebugInfoRewriter->updateLineTableOffsets(FinalLayout);
  }

  if (RuntimeLibrary *RtLibrary = BC->getRuntimeLibrary())
    RtLibrary->link(*BC, ToolPath, *Linker, [this](auto MapSection) {
      // Map newly registered sections.
      this->mapAllocatableSections(MapSection);
    });

  // Once the code is emitted, we can rename function sections to actual
  // output sections and de-register sections used for emission.
  for (BinaryFunction *Function : BC->getAllBinaryFunctions()) {
    ErrorOr<BinarySection &> Section = Function->getCodeSection();
    if (Section &&
        (Function->getImageAddress() == 0 || Function->getImageSize() == 0))
      continue;

    // Restore origin section for functions that were emitted or supposed to
    // be emitted to patch sections.
    if (Section)
      BC->deregisterSection(*Section);
    assert(Function->getOriginSectionName() && "expected origin section");
    Function->CodeSectionName = Function->getOriginSectionName()->str();
    for (const FunctionFragment &FF :
         Function->getLayout().getSplitFragments()) {
      if (ErrorOr<BinarySection &> ColdSection =
              Function->getCodeSection(FF.getFragmentNum()))
        BC->deregisterSection(*ColdSection);
    }
    if (Function->getLayout().isSplit())
      Function->setColdCodeSectionName(getBOLTTextSectionName());
  }

  if (opts::PrintCacheMetrics) {
    BC->outs() << "BOLT-INFO: cache metrics after emitting functions:\n";
    CacheMetrics::printAll(BC->outs(), BC->getSortedFunctions());
  }
}

void RewriteInstance::finalizeMetadataPreEmit() {
  MetadataManager.runFinalizersPreEmit();
}

void RewriteInstance::updateMetadata() {
  MetadataManager.runFinalizersAfterEmit();

  if (opts::UpdateDebugSections) {
    NamedRegionTimer T("updateDebugInfo", "update debug info", TimerGroupName,
                       TimerGroupDesc, opts::TimeRewrite);
    DebugInfoRewriter->updateDebugInfo();
  }

  if (opts::WriteBoltInfoSection)
    addBoltInfoSection();
}

void RewriteInstance::mapFileSections(BOLTLinker::SectionMapper MapSection) {
  BC->deregisterUnusedSections();

  // Check if the input has a space reserved for BOLT.
  BinaryData *StartBD = BC->getBinaryDataByName(getBOLTReservedStart());
  BinaryData *EndBD = BC->getBinaryDataByName(getBOLTReservedEnd());
  if (!StartBD != !EndBD) {
    BC->errs() << "BOLT-ERROR: one of the symbols is missing from the binary: "
               << getBOLTReservedStart() << ", " << getBOLTReservedEnd()
               << '\n';
    exit(1);
  }

  if (StartBD) {
    PHDRTableOffset = 0;
    PHDRTableAddress = 0;
    NewTextSegmentAddress = 0;
    NewTextSegmentOffset = 0;
    NextAvailableAddress = StartBD->getAddress();
    BC->outs()
        << "BOLT-INFO: using reserved space for allocating new sections\n";
  }

  // If no new .eh_frame was written, remove relocated original .eh_frame.
  BinarySection *RelocatedEHFrameSection =
      getSection(".relocated" + getEHFrameSectionName());
  if (RelocatedEHFrameSection && RelocatedEHFrameSection->hasValidSectionID()) {
    BinarySection *NewEHFrameSection =
        getSection(getNewSecPrefix() + getEHFrameSectionName());
    if (!NewEHFrameSection || !NewEHFrameSection->isFinalized()) {
      // JITLink will still have to process relocations for the section, hence
      // we need to assign it the address that wouldn't result in relocation
      // processing failure.
      MapSection(*RelocatedEHFrameSection, NextAvailableAddress);
      BC->deregisterSection(*RelocatedEHFrameSection);
    }
  }

  mapCodeSections(MapSection);

  // Map the rest of the sections.
  mapAllocatableSections(MapSection);

  if (StartBD) {
    const uint64_t ReservedSpace = EndBD->getAddress() - StartBD->getAddress();
    const uint64_t AllocatedSize = NextAvailableAddress - StartBD->getAddress();
    if (ReservedSpace < AllocatedSize) {
      BC->errs() << "BOLT-ERROR: reserved space (" << ReservedSpace << " byte"
                 << (ReservedSpace == 1 ? "" : "s")
                 << ") is smaller than required for new allocations ("
                 << AllocatedSize << " bytes)\n";
      exit(1);
    }
  }
}

std::vector<BinarySection *> RewriteInstance::getCodeSections() {
  std::vector<BinarySection *> CodeSections;
  for (BinarySection &Section : BC->textSections())
    if (Section.hasValidSectionID())
      CodeSections.emplace_back(&Section);

  auto compareSections = [&](const BinarySection *A, const BinarySection *B) {
    // If both A and B have names starting with ".text.cold", then
    // - if opts::HotFunctionsAtEnd is true, we want order
    //   ".text.cold.T", ".text.cold.T-1", ... ".text.cold.1", ".text.cold"
    // - if opts::HotFunctionsAtEnd is false, we want order
    //   ".text.cold", ".text.cold.1", ... ".text.cold.T-1", ".text.cold.T"
    if (A->getName().starts_with(BC->getColdCodeSectionName()) &&
        B->getName().starts_with(BC->getColdCodeSectionName())) {
      if (A->getName().size() != B->getName().size())
        return (opts::HotFunctionsAtEnd)
                   ? (A->getName().size() > B->getName().size())
                   : (A->getName().size() < B->getName().size());
      return (opts::HotFunctionsAtEnd) ? (A->getName() > B->getName())
                                       : (A->getName() < B->getName());
    }

    // Place movers before anything else.
    if (A->getName() == BC->getHotTextMoverSectionName())
      return true;
    if (B->getName() == BC->getHotTextMoverSectionName())
      return false;

    // Depending on opts::HotFunctionsAtEnd, place main and warm sections in
    // order.
    if (opts::HotFunctionsAtEnd) {
      if (B->getName() == BC->getMainCodeSectionName())
        return true;
      if (A->getName() == BC->getMainCodeSectionName())
        return false;
      return (B->getName() == BC->getWarmCodeSectionName());
    } else {
      if (A->getName() == BC->getMainCodeSectionName())
        return true;
      if (B->getName() == BC->getMainCodeSectionName())
        return false;
      return (A->getName() == BC->getWarmCodeSectionName());
    }
  };

  // Determine the order of sections.
  llvm::stable_sort(CodeSections, compareSections);

  return CodeSections;
}

void RewriteInstance::mapCodeSections(BOLTLinker::SectionMapper MapSection) {
  if (BC->HasRelocations) {
    // Map sections for functions with pre-assigned addresses.
    for (BinaryFunction *InjectedFunction : BC->getInjectedBinaryFunctions()) {
      const uint64_t OutputAddress = InjectedFunction->getOutputAddress();
      if (!OutputAddress)
        continue;

      ErrorOr<BinarySection &> FunctionSection =
          InjectedFunction->getCodeSection();
      assert(FunctionSection && "function should have section");
      FunctionSection->setOutputAddress(OutputAddress);
      MapSection(*FunctionSection, OutputAddress);
      InjectedFunction->setImageAddress(FunctionSection->getAllocAddress());
      InjectedFunction->setImageSize(FunctionSection->getOutputSize());
    }

    // Populate the list of sections to be allocated.
    std::vector<BinarySection *> CodeSections = getCodeSections();

    // Remove sections that were pre-allocated (patch sections).
    llvm::erase_if(CodeSections, [](BinarySection *Section) {
      return Section->getOutputAddress();
    });
    LLVM_DEBUG(dbgs() << "Code sections in the order of output:\n";
      for (const BinarySection *Section : CodeSections)
        dbgs() << Section->getName() << '\n';
    );

    uint64_t PaddingSize = 0; // size of padding required at the end

    // Allocate sections starting at a given Address.
    auto allocateAt = [&](uint64_t Address) {
      const char *LastNonColdSectionName = BC->HasWarmSection
                                               ? BC->getWarmCodeSectionName()
                                               : BC->getMainCodeSectionName();
      for (BinarySection *Section : CodeSections) {
        Address = alignTo(Address, Section->getAlignment());
        Section->setOutputAddress(Address);
        Address += Section->getOutputSize();

        // Hugify: Additional huge page from right side due to
        // weird ASLR mapping addresses (4KB aligned)
        if (opts::Hugify && !BC->HasFixedLoadAddress &&
            Section->getName() == LastNonColdSectionName)
          Address = alignTo(Address, Section->getAlignment());
      }

      // Make sure we allocate enough space for huge pages.
      ErrorOr<BinarySection &> TextSection =
          BC->getUniqueSectionByName(LastNonColdSectionName);
      if (opts::HotText && TextSection && TextSection->hasValidSectionID()) {
        uint64_t HotTextEnd =
            TextSection->getOutputAddress() + TextSection->getOutputSize();
        HotTextEnd = alignTo(HotTextEnd, BC->PageAlign);
        if (HotTextEnd > Address) {
          PaddingSize = HotTextEnd - Address;
          Address = HotTextEnd;
        }
      }
      return Address;
    };

    // Check if we can fit code in the original .text
    bool AllocationDone = false;
    if (opts::UseOldText) {
      const uint64_t CodeSize =
          allocateAt(BC->OldTextSectionAddress) - BC->OldTextSectionAddress;

      if (CodeSize <= BC->OldTextSectionSize) {
        BC->outs() << "BOLT-INFO: using original .text for new code with 0x"
                   << Twine::utohexstr(opts::AlignText) << " alignment\n";
        AllocationDone = true;
      } else {
        BC->errs()
            << "BOLT-WARNING: original .text too small to fit the new code"
            << " using 0x" << Twine::utohexstr(opts::AlignText)
            << " alignment. " << CodeSize << " bytes needed, have "
            << BC->OldTextSectionSize << " bytes available.\n";
        opts::UseOldText = false;
      }
    }

    if (!AllocationDone)
      NextAvailableAddress = allocateAt(NextAvailableAddress);

    // Do the mapping for ORC layer based on the allocation.
    for (BinarySection *Section : CodeSections) {
      LLVM_DEBUG(
          dbgs() << "BOLT: mapping " << Section->getName() << " at 0x"
                 << Twine::utohexstr(Section->getAllocAddress()) << " to 0x"
                 << Twine::utohexstr(Section->getOutputAddress()) << '\n');
      MapSection(*Section, Section->getOutputAddress());
      Section->setOutputFileOffset(
          getFileOffsetForAddress(Section->getOutputAddress()));
    }

    // Check if we need to insert a padding section for hot text.
    if (PaddingSize && !opts::UseOldText)
      BC->outs() << "BOLT-INFO: padding code to 0x"
                 << Twine::utohexstr(NextAvailableAddress)
                 << " to accommodate hot text\n";

    return;
  }

  // Processing in non-relocation mode.
  uint64_t NewTextSectionStartAddress = NextAvailableAddress;

  for (auto &BFI : BC->getBinaryFunctions()) {
    BinaryFunction &Function = BFI.second;
    if (!Function.isEmitted())
      continue;

    bool TooLarge = false;
    ErrorOr<BinarySection &> FuncSection = Function.getCodeSection();
    assert(FuncSection && "cannot find section for function");
    FuncSection->setOutputAddress(Function.getAddress());
    LLVM_DEBUG(dbgs() << "BOLT: mapping 0x"
                      << Twine::utohexstr(FuncSection->getAllocAddress())
                      << " to 0x" << Twine::utohexstr(Function.getAddress())
                      << '\n');
    MapSection(*FuncSection, Function.getAddress());
    Function.setImageAddress(FuncSection->getAllocAddress());
    Function.setImageSize(FuncSection->getOutputSize());
    if (Function.getImageSize() > Function.getMaxSize()) {
      assert(!BC->isX86() && "Unexpected large function.");
      TooLarge = true;
      FailedAddresses.emplace_back(Function.getAddress());
    }

    // Map jump tables if updating in-place.
    if (opts::JumpTables == JTS_BASIC) {
      for (auto &JTI : Function.JumpTables) {
        JumpTable *JT = JTI.second;
        BinarySection &Section = JT->getOutputSection();
        Section.setOutputAddress(JT->getAddress());
        Section.setOutputFileOffset(getFileOffsetForAddress(JT->getAddress()));
        LLVM_DEBUG(dbgs() << "BOLT-DEBUG: mapping JT " << Section.getName()
                          << " to 0x" << Twine::utohexstr(JT->getAddress())
                          << '\n');
        MapSection(Section, JT->getAddress());
      }
    }

    if (!Function.isSplit())
      continue;

    assert(Function.getLayout().isHotColdSplit() &&
           "Cannot allocate more than two fragments per function in "
           "non-relocation mode.");

    FunctionFragment &FF =
        Function.getLayout().getFragment(FragmentNum::cold());
    ErrorOr<BinarySection &> ColdSection =
        Function.getCodeSection(FF.getFragmentNum());
    assert(ColdSection && "cannot find section for cold part");
    // Cold fragments are aligned at 16 bytes.
    NextAvailableAddress = alignTo(NextAvailableAddress, 16);
    if (TooLarge) {
      // The corresponding FDE will refer to address 0.
      FF.setAddress(0);
      FF.setImageAddress(0);
      FF.setImageSize(0);
      FF.setFileOffset(0);
    } else {
      FF.setAddress(NextAvailableAddress);
      FF.setImageAddress(ColdSection->getAllocAddress());
      FF.setImageSize(ColdSection->getOutputSize());
      FF.setFileOffset(getFileOffsetForAddress(NextAvailableAddress));
      ColdSection->setOutputAddress(FF.getAddress());
    }

    LLVM_DEBUG(
        dbgs() << formatv(
            "BOLT: mapping cold fragment {0:x+} to {1:x+} with size {2:x+}\n",
            FF.getImageAddress(), FF.getAddress(), FF.getImageSize()));
    MapSection(*ColdSection, FF.getAddress());

    if (TooLarge)
      BC->deregisterSection(*ColdSection);

    NextAvailableAddress += FF.getImageSize();
  }

  // Add the new text section aggregating all existing code sections.
  // This is pseudo-section that serves a purpose of creating a corresponding
  // entry in section header table.
  const uint64_t NewTextSectionSize =
      NextAvailableAddress - NewTextSectionStartAddress;
  if (NewTextSectionSize) {
    const unsigned Flags = BinarySection::getFlags(/*IsReadOnly=*/true,
                                                   /*IsText=*/true,
                                                   /*IsAllocatable=*/true);
    BinarySection &Section =
      BC->registerOrUpdateSection(getBOLTTextSectionName(),
                                  ELF::SHT_PROGBITS,
                                  Flags,
                                  /*Data=*/nullptr,
                                  NewTextSectionSize,
                                  16);
    Section.setOutputAddress(NewTextSectionStartAddress);
    Section.setOutputFileOffset(
        getFileOffsetForAddress(NewTextSectionStartAddress));
  }
}

void RewriteInstance::mapAllocatableSections(
    BOLTLinker::SectionMapper MapSection) {
  // Allocate read-only sections first, then writable sections.
  enum : uint8_t { ST_READONLY, ST_READWRITE };
  for (uint8_t SType = ST_READONLY; SType <= ST_READWRITE; ++SType) {
    const uint64_t LastNextAvailableAddress = NextAvailableAddress;
    if (SType == ST_READWRITE) {
      // Align R+W segment to regular page size
      NextAvailableAddress = alignTo(NextAvailableAddress, BC->RegularPageSize);
      NewWritableSegmentAddress = NextAvailableAddress;
    }

    for (BinarySection &Section : BC->allocatableSections()) {
      if (Section.isLinkOnly())
        continue;

      if (!Section.hasValidSectionID())
        continue;

      if (Section.isWritable() == (SType == ST_READONLY))
        continue;

      if (Section.getOutputAddress()) {
        LLVM_DEBUG({
          dbgs() << "BOLT-DEBUG: section " << Section.getName()
                 << " is already mapped at 0x"
                 << Twine::utohexstr(Section.getOutputAddress()) << '\n';
        });
        continue;
      }

      if (Section.hasSectionRef()) {
        LLVM_DEBUG({
          dbgs() << "BOLT-DEBUG: mapping original section " << Section.getName()
                 << " to 0x" << Twine::utohexstr(Section.getAddress()) << '\n';
        });
        Section.setOutputAddress(Section.getAddress());
        Section.setOutputFileOffset(Section.getInputFileOffset());
        MapSection(Section, Section.getAddress());
      } else {
        NextAvailableAddress =
            alignTo(NextAvailableAddress, Section.getAlignment());
        LLVM_DEBUG({
          dbgs() << "BOLT: mapping section " << Section.getName() << " (0x"
                 << Twine::utohexstr(Section.getAllocAddress()) << ") to 0x"
                 << Twine::utohexstr(NextAvailableAddress) << ":0x"
                 << Twine::utohexstr(NextAvailableAddress +
                                     Section.getOutputSize())
                 << '\n';
        });

        MapSection(Section, NextAvailableAddress);
        Section.setOutputAddress(NextAvailableAddress);
        Section.setOutputFileOffset(
            getFileOffsetForAddress(NextAvailableAddress));

        NextAvailableAddress += Section.getOutputSize();
      }
    }

    if (SType == ST_READONLY) {
      if (PHDRTableAddress) {
        // Segment size includes the size of the PHDR area.
        NewTextSegmentSize = NextAvailableAddress - PHDRTableAddress;
      } else if (NewTextSegmentAddress) {
        // Existing PHDR table would be updated.
        NewTextSegmentSize = NextAvailableAddress - NewTextSegmentAddress;
      }
    } else if (SType == ST_READWRITE) {
      NewWritableSegmentSize = NextAvailableAddress - NewWritableSegmentAddress;
      // Restore NextAvailableAddress if no new writable sections
      if (!NewWritableSegmentSize)
        NextAvailableAddress = LastNextAvailableAddress;
    }
  }
}

void RewriteInstance::updateOutputValues(const BOLTLinker &Linker) {
  if (std::optional<AddressMap> Map = AddressMap::parse(*BC))
    BC->setIOAddressMap(std::move(*Map));

  for (BinaryFunction *Function : BC->getAllBinaryFunctions())
    Function->updateOutputValues(Linker);
}

void RewriteInstance::patchELFPHDRTable() {
  auto ELF64LEFile = cast<ELF64LEObjectFile>(InputFile);
  const ELFFile<ELF64LE> &Obj = ELF64LEFile->getELFFile();
  raw_fd_ostream &OS = Out->os();

  // Write/re-write program headers.
  Phnum = Obj.getHeader().e_phnum;
  if (PHDRTableOffset) {
    // Writing new pheader table and adding one new entry for R+X segment.
    Phnum += 1;
    if (NewWritableSegmentSize) {
      // Adding one more entry for R+W segment.
      Phnum += 1;
    }
  } else {
    assert(!PHDRTableAddress && "unexpected address for program header table");
    PHDRTableOffset = Obj.getHeader().e_phoff;
    if (NewWritableSegmentSize) {
      BC->errs() << "BOLT-ERROR: unable to add writable segment\n";
      exit(1);
    }
  }

  // NOTE Currently .eh_frame_hdr appends to the last segment, recalculate
  // last segments size based on the NextAvailableAddress variable.
  if (!NewWritableSegmentSize) {
    if (PHDRTableAddress)
      NewTextSegmentSize = NextAvailableAddress - PHDRTableAddress;
    else if (NewTextSegmentAddress)
      NewTextSegmentSize = NextAvailableAddress - NewTextSegmentAddress;
  } else {
    NewWritableSegmentSize = NextAvailableAddress - NewWritableSegmentAddress;
  }

  OS.seek(PHDRTableOffset);

  auto createNewTextPhdr = [&]() {
    ELF64LEPhdrTy NewPhdr;
    NewPhdr.p_type = ELF::PT_LOAD;
    if (PHDRTableAddress) {
      NewPhdr.p_offset = PHDRTableOffset;
      NewPhdr.p_vaddr = PHDRTableAddress;
      NewPhdr.p_paddr = PHDRTableAddress;
    } else {
      NewPhdr.p_offset = NewTextSegmentOffset;
      NewPhdr.p_vaddr = NewTextSegmentAddress;
      NewPhdr.p_paddr = NewTextSegmentAddress;
    }
    NewPhdr.p_filesz = NewTextSegmentSize;
    NewPhdr.p_memsz = NewTextSegmentSize;
    NewPhdr.p_flags = ELF::PF_X | ELF::PF_R;
    if (opts::Instrument) {
      // FIXME: Currently instrumentation is experimental and the runtime data
      // is emitted with code, thus everything needs to be writable.
      NewPhdr.p_flags |= ELF::PF_W;
    }
    NewPhdr.p_align = BC->PageAlign;

    return NewPhdr;
  };

  auto writeNewSegmentPhdrs = [&]() {
    if (PHDRTableAddress || NewTextSegmentSize) {
      ELF64LE::Phdr NewPhdr = createNewTextPhdr();
      OS.write(reinterpret_cast<const char *>(&NewPhdr), sizeof(NewPhdr));
    }

    if (NewWritableSegmentSize) {
      ELF64LEPhdrTy NewPhdr;
      NewPhdr.p_type = ELF::PT_LOAD;
      NewPhdr.p_offset = getFileOffsetForAddress(NewWritableSegmentAddress);
      NewPhdr.p_vaddr = NewWritableSegmentAddress;
      NewPhdr.p_paddr = NewWritableSegmentAddress;
      NewPhdr.p_filesz = NewWritableSegmentSize;
      NewPhdr.p_memsz = NewWritableSegmentSize;
      NewPhdr.p_align = BC->RegularPageSize;
      NewPhdr.p_flags = ELF::PF_R | ELF::PF_W;
      OS.write(reinterpret_cast<const char *>(&NewPhdr), sizeof(NewPhdr));
    }
  };

  bool ModdedGnuStack = false;
  bool AddedSegment = false;

  // Copy existing program headers with modifications.
  for (const ELF64LE::Phdr &Phdr : cantFail(Obj.program_headers())) {
    ELF64LE::Phdr NewPhdr = Phdr;
    switch (Phdr.p_type) {
    case ELF::PT_PHDR:
      if (PHDRTableAddress) {
        NewPhdr.p_offset = PHDRTableOffset;
        NewPhdr.p_vaddr = PHDRTableAddress;
        NewPhdr.p_paddr = PHDRTableAddress;
        NewPhdr.p_filesz = sizeof(NewPhdr) * Phnum;
        NewPhdr.p_memsz = sizeof(NewPhdr) * Phnum;
      }
      break;
    case ELF::PT_GNU_EH_FRAME: {
      ErrorOr<BinarySection &> EHFrameHdrSec = BC->getUniqueSectionByName(
          getNewSecPrefix() + getEHFrameHdrSectionName());
      if (EHFrameHdrSec && EHFrameHdrSec->isAllocatable() &&
          EHFrameHdrSec->isFinalized()) {
        NewPhdr.p_offset = EHFrameHdrSec->getOutputFileOffset();
        NewPhdr.p_vaddr = EHFrameHdrSec->getOutputAddress();
        NewPhdr.p_paddr = EHFrameHdrSec->getOutputAddress();
        NewPhdr.p_filesz = EHFrameHdrSec->getOutputSize();
        NewPhdr.p_memsz = EHFrameHdrSec->getOutputSize();
      }
      break;
    }
    case ELF::PT_GNU_STACK:
      if (opts::UseGnuStack) {
        // Overwrite the header with the new text segment header.
        NewPhdr = createNewTextPhdr();
        ModdedGnuStack = true;
      }
      break;
    case ELF::PT_DYNAMIC:
      if (!opts::UseGnuStack) {
        // Insert new headers before DYNAMIC.
        writeNewSegmentPhdrs();
        AddedSegment = true;
      }
      break;
    }
    OS.write(reinterpret_cast<const char *>(&NewPhdr), sizeof(NewPhdr));
  }

  if (!opts::UseGnuStack && !AddedSegment) {
    // Append new headers to the end of the table.
    writeNewSegmentPhdrs();
  }

  if (opts::UseGnuStack && !ModdedGnuStack) {
    BC->errs()
        << "BOLT-ERROR: could not find PT_GNU_STACK program header to modify\n";
    exit(1);
  }
}

namespace {

/// Write padding to \p OS such that its current \p Offset becomes aligned
/// at \p Alignment. Return new (aligned) offset.
uint64_t appendPadding(raw_pwrite_stream &OS, uint64_t Offset,
                       uint64_t Alignment) {
  if (!Alignment)
    return Offset;

  const uint64_t PaddingSize =
      offsetToAlignment(Offset, llvm::Align(Alignment));
  for (unsigned I = 0; I < PaddingSize; ++I)
    OS.write((unsigned char)0);
  return Offset + PaddingSize;
}

}

void RewriteInstance::rewriteNoteSections() {
  auto ELF64LEFile = cast<ELF64LEObjectFile>(InputFile);
  const ELFFile<ELF64LE> &Obj = ELF64LEFile->getELFFile();
  raw_fd_ostream &OS = Out->os();

  uint64_t NextAvailableOffset = std::max(
      getFileOffsetForAddress(NextAvailableAddress), FirstNonAllocatableOffset);
  OS.seek(NextAvailableOffset);

  // Copy over non-allocatable section contents and update file offsets.
  for (const ELF64LE::Shdr &Section : cantFail(Obj.sections())) {
    if (Section.sh_type == ELF::SHT_NULL)
      continue;
    if (Section.sh_flags & ELF::SHF_ALLOC)
      continue;

    SectionRef SecRef = ELF64LEFile->toSectionRef(&Section);
    BinarySection *BSec = BC->getSectionForSectionRef(SecRef);
    assert(BSec && !BSec->isAllocatable() &&
           "Matching non-allocatable BinarySection should exist.");

    StringRef SectionName =
        cantFail(Obj.getSectionName(Section), "cannot get section name");
    if (shouldStrip(Section, SectionName))
      continue;

    // Insert padding as needed.
    NextAvailableOffset =
        appendPadding(OS, NextAvailableOffset, Section.sh_addralign);

    // New section size.
    uint64_t Size = 0;
    bool DataWritten = false;
    uint8_t *SectionData = nullptr;
    // Copy over section contents unless it's one of the sections we overwrite.
    if (!willOverwriteSection(SectionName)) {
      Size = Section.sh_size;
      StringRef Dataref = InputFile->getData().substr(Section.sh_offset, Size);
      std::string Data;
      if (BSec->getPatcher()) {
        Data = BSec->getPatcher()->patchBinary(Dataref);
        Dataref = StringRef(Data);
      }

      // Section was expanded, so need to treat it as overwrite.
      if (Size != Dataref.size()) {
        BSec = &BC->registerOrUpdateNoteSection(
            SectionName, copyByteArray(Dataref), Dataref.size());
        Size = 0;
      } else {
        OS << Dataref;
        DataWritten = true;

        // Add padding as the section extension might rely on the alignment.
        Size = appendPadding(OS, Size, Section.sh_addralign);
      }
    }

    // Perform section post-processing.
    assert(BSec->getAlignment() <= Section.sh_addralign &&
           "alignment exceeds value in file");

    if (BSec->getAllocAddress()) {
      assert(!DataWritten && "Writing section twice.");
      (void)DataWritten;
      SectionData = BSec->getOutputData();

      LLVM_DEBUG(dbgs() << "BOLT-DEBUG: " << (Size ? "appending" : "writing")
                        << " contents to section " << SectionName << '\n');
      OS.write(reinterpret_cast<char *>(SectionData), BSec->getOutputSize());
      Size += BSec->getOutputSize();
    }

    BSec->setOutputFileOffset(NextAvailableOffset);
    BSec->flushPendingRelocations(OS, [this](const MCSymbol *S) {
      return getNewValueForSymbol(S->getName());
    });

    // Section contents are no longer needed, but we need to update the size so
    // that it will be reflected in the section header table.
    BSec->updateContents(nullptr, Size);

    NextAvailableOffset += Size;
  }

  // Write new note sections.
  for (BinarySection &Section : BC->nonAllocatableSections()) {
    if (Section.getOutputFileOffset() || !Section.getAllocAddress())
      continue;

    assert(!Section.hasPendingRelocations() && "cannot have pending relocs");

    NextAvailableOffset =
        appendPadding(OS, NextAvailableOffset, Section.getAlignment());
    Section.setOutputFileOffset(NextAvailableOffset);

    LLVM_DEBUG(
        dbgs() << "BOLT-DEBUG: writing out new section " << Section.getName()
               << " of size " << Section.getOutputSize() << " at offset 0x"
               << Twine::utohexstr(Section.getOutputFileOffset()) << '\n');

    OS.write(Section.getOutputContents().data(), Section.getOutputSize());
    NextAvailableOffset += Section.getOutputSize();
  }
}

template <typename ELFT>
void RewriteInstance::finalizeSectionStringTable(ELFObjectFile<ELFT> *File) {
  // Pre-populate section header string table.
  for (const BinarySection &Section : BC->sections())
    if (!Section.isAnonymous())
      SHStrTab.add(Section.getOutputName());
  SHStrTab.finalize();

  const size_t SHStrTabSize = SHStrTab.getSize();
  uint8_t *DataCopy = new uint8_t[SHStrTabSize];
  memset(DataCopy, 0, SHStrTabSize);
  SHStrTab.write(DataCopy);
  BC->registerOrUpdateNoteSection(".shstrtab",
                                  DataCopy,
                                  SHStrTabSize,
                                  /*Alignment=*/1,
                                  /*IsReadOnly=*/true,
                                  ELF::SHT_STRTAB);
}

void RewriteInstance::addBoltInfoSection() {
  std::string DescStr;
  raw_string_ostream DescOS(DescStr);

  DescOS << "BOLT revision: " << BoltRevision << ", "
         << "command line:";
  for (int I = 0; I < Argc; ++I)
    DescOS << " " << Argv[I];
  DescOS.flush();

  // Encode as GNU GOLD VERSION so it is easily printable by 'readelf -n'
  const std::string BoltInfo =
      BinarySection::encodeELFNote("GNU", DescStr, 4 /*NT_GNU_GOLD_VERSION*/);
  BC->registerOrUpdateNoteSection(".note.bolt_info", copyByteArray(BoltInfo),
                                  BoltInfo.size(),
                                  /*Alignment=*/1,
                                  /*IsReadOnly=*/true, ELF::SHT_NOTE);
}

void RewriteInstance::addBATSection() {
  BC->registerOrUpdateNoteSection(BoltAddressTranslation::SECTION_NAME, nullptr,
                                  0,
                                  /*Alignment=*/1,
                                  /*IsReadOnly=*/true, ELF::SHT_NOTE);
}

void RewriteInstance::encodeBATSection() {
  std::string DescStr;
  raw_string_ostream DescOS(DescStr);

  BAT->write(*BC, DescOS);
  DescOS.flush();

  const std::string BoltInfo =
      BinarySection::encodeELFNote("BOLT", DescStr, BinarySection::NT_BOLT_BAT);
  BC->registerOrUpdateNoteSection(BoltAddressTranslation::SECTION_NAME,
                                  copyByteArray(BoltInfo), BoltInfo.size(),
                                  /*Alignment=*/1,
                                  /*IsReadOnly=*/true, ELF::SHT_NOTE);
  BC->outs() << "BOLT-INFO: BAT section size (bytes): " << BoltInfo.size()
             << '\n';
}

template <typename ELFShdrTy>
bool RewriteInstance::shouldStrip(const ELFShdrTy &Section,
                                  StringRef SectionName) {
  // Strip non-allocatable relocation sections.
  if (!(Section.sh_flags & ELF::SHF_ALLOC) && Section.sh_type == ELF::SHT_RELA)
    return true;

  // Strip debug sections if not updating them.
  if (isDebugSection(SectionName) && !opts::UpdateDebugSections)
    return true;

  // Strip symtab section if needed
  if (opts::RemoveSymtab && Section.sh_type == ELF::SHT_SYMTAB)
    return true;

  return false;
}

template <typename ELFT>
std::vector<typename object::ELFObjectFile<ELFT>::Elf_Shdr>
RewriteInstance::getOutputSections(ELFObjectFile<ELFT> *File,
                                   std::vector<uint32_t> &NewSectionIndex) {
  using ELFShdrTy = typename ELFObjectFile<ELFT>::Elf_Shdr;
  const ELFFile<ELFT> &Obj = File->getELFFile();
  typename ELFT::ShdrRange Sections = cantFail(Obj.sections());

  // Keep track of section header entries attached to the corresponding section.
  std::vector<std::pair<BinarySection *, ELFShdrTy>> OutputSections;
  auto addSection = [&](const ELFShdrTy &Section, BinarySection &BinSec) {
    ELFShdrTy NewSection = Section;
    NewSection.sh_name = SHStrTab.getOffset(BinSec.getOutputName());
    OutputSections.emplace_back(&BinSec, std::move(NewSection));
  };

  // Copy over entries for original allocatable sections using modified name.
  for (const ELFShdrTy &Section : Sections) {
    // Always ignore this section.
    if (Section.sh_type == ELF::SHT_NULL) {
      OutputSections.emplace_back(nullptr, Section);
      continue;
    }

    if (!(Section.sh_flags & ELF::SHF_ALLOC))
      continue;

    SectionRef SecRef = File->toSectionRef(&Section);
    BinarySection *BinSec = BC->getSectionForSectionRef(SecRef);
    assert(BinSec && "Matching BinarySection should exist.");

    addSection(Section, *BinSec);
  }

  for (BinarySection &Section : BC->allocatableSections()) {
    if (!Section.isFinalized())
      continue;

    if (Section.hasSectionRef() || Section.isAnonymous()) {
      if (opts::Verbosity)
        BC->outs() << "BOLT-INFO: not writing section header for section "
                   << Section.getOutputName() << '\n';
      continue;
    }

    if (opts::Verbosity >= 1)
      BC->outs() << "BOLT-INFO: writing section header for "
                 << Section.getOutputName() << '\n';
    ELFShdrTy NewSection;
    NewSection.sh_type = ELF::SHT_PROGBITS;
    NewSection.sh_addr = Section.getOutputAddress();
    NewSection.sh_offset = Section.getOutputFileOffset();
    NewSection.sh_size = Section.getOutputSize();
    NewSection.sh_entsize = 0;
    NewSection.sh_flags = Section.getELFFlags();
    NewSection.sh_link = 0;
    NewSection.sh_info = 0;
    NewSection.sh_addralign = Section.getAlignment();
    addSection(NewSection, Section);
  }

  // Sort all allocatable sections by their offset.
  llvm::stable_sort(OutputSections, [](const auto &A, const auto &B) {
    return A.second.sh_offset < B.second.sh_offset;
  });

  // Fix section sizes to prevent overlapping.
  ELFShdrTy *PrevSection = nullptr;
  BinarySection *PrevBinSec = nullptr;
  for (auto &SectionKV : OutputSections) {
    ELFShdrTy &Section = SectionKV.second;

    // Ignore NOBITS sections as they don't take any space in the file.
    if (Section.sh_type == ELF::SHT_NOBITS)
      continue;

    // Note that address continuity is not guaranteed as sections could be
    // placed in different loadable segments.
    if (PrevSection &&
        PrevSection->sh_offset + PrevSection->sh_size > Section.sh_offset) {
      if (opts::Verbosity > 1)
        BC->outs() << "BOLT-INFO: adjusting size for section "
                   << PrevBinSec->getOutputName() << '\n';
      PrevSection->sh_size = Section.sh_offset - PrevSection->sh_offset;
    }

    PrevSection = &Section;
    PrevBinSec = SectionKV.first;
  }

  uint64_t LastFileOffset = 0;

  // Copy over entries for non-allocatable sections performing necessary
  // adjustments.
  for (const ELFShdrTy &Section : Sections) {
    if (Section.sh_type == ELF::SHT_NULL)
      continue;
    if (Section.sh_flags & ELF::SHF_ALLOC)
      continue;

    StringRef SectionName =
        cantFail(Obj.getSectionName(Section), "cannot get section name");

    if (shouldStrip(Section, SectionName))
      continue;

    SectionRef SecRef = File->toSectionRef(&Section);
    BinarySection *BinSec = BC->getSectionForSectionRef(SecRef);
    assert(BinSec && "Matching BinarySection should exist.");

    ELFShdrTy NewSection = Section;
    NewSection.sh_offset = BinSec->getOutputFileOffset();
    NewSection.sh_size = BinSec->getOutputSize();

    if (NewSection.sh_type == ELF::SHT_SYMTAB)
      NewSection.sh_info = NumLocalSymbols;

    addSection(NewSection, *BinSec);

    LastFileOffset = BinSec->getOutputFileOffset();
  }

  // Create entries for new non-allocatable sections.
  for (BinarySection &Section : BC->nonAllocatableSections()) {
    if (Section.getOutputFileOffset() <= LastFileOffset)
      continue;

    if (opts::Verbosity >= 1)
      BC->outs() << "BOLT-INFO: writing section header for "
                 << Section.getOutputName() << '\n';

    ELFShdrTy NewSection;
    NewSection.sh_type = Section.getELFType();
    NewSection.sh_addr = 0;
    NewSection.sh_offset = Section.getOutputFileOffset();
    NewSection.sh_size = Section.getOutputSize();
    NewSection.sh_entsize = 0;
    NewSection.sh_flags = Section.getELFFlags();
    NewSection.sh_link = 0;
    NewSection.sh_info = 0;
    NewSection.sh_addralign = Section.getAlignment();

    addSection(NewSection, Section);
  }

  // Assign indices to sections.
  std::unordered_map<std::string, uint64_t> NameToIndex;
  for (uint32_t Index = 1; Index < OutputSections.size(); ++Index)
    OutputSections[Index].first->setIndex(Index);

  // Update section index mapping
  NewSectionIndex.clear();
  NewSectionIndex.resize(Sections.size(), 0);
  for (const ELFShdrTy &Section : Sections) {
    if (Section.sh_type == ELF::SHT_NULL)
      continue;

    size_t OrgIndex = std::distance(Sections.begin(), &Section);

    SectionRef SecRef = File->toSectionRef(&Section);
    BinarySection *BinSec = BC->getSectionForSectionRef(SecRef);
    assert(BinSec && "BinarySection should exist for an input section.");

    // Some sections are stripped
    if (!BinSec->hasValidIndex())
      continue;

    NewSectionIndex[OrgIndex] = BinSec->getIndex();
  }

  std::vector<ELFShdrTy> SectionsOnly(OutputSections.size());
  llvm::copy(llvm::make_second_range(OutputSections), SectionsOnly.begin());

  return SectionsOnly;
}

// Rewrite section header table inserting new entries as needed. The sections
// header table size itself may affect the offsets of other sections,
// so we are placing it at the end of the binary.
//
// As we rewrite entries we need to track how many sections were inserted
// as it changes the sh_link value. We map old indices to new ones for
// existing sections.
template <typename ELFT>
void RewriteInstance::patchELFSectionHeaderTable(ELFObjectFile<ELFT> *File) {
  using ELFShdrTy = typename ELFObjectFile<ELFT>::Elf_Shdr;
  using ELFEhdrTy = typename ELFObjectFile<ELFT>::Elf_Ehdr;
  raw_fd_ostream &OS = Out->os();
  const ELFFile<ELFT> &Obj = File->getELFFile();

  // Mapping from old section indices to new ones
  std::vector<uint32_t> NewSectionIndex;
  std::vector<ELFShdrTy> OutputSections =
      getOutputSections(File, NewSectionIndex);
  LLVM_DEBUG(
    dbgs() << "BOLT-DEBUG: old to new section index mapping:\n";
    for (uint64_t I = 0; I < NewSectionIndex.size(); ++I)
      dbgs() << "  " << I << " -> " << NewSectionIndex[I] << '\n';
  );

  // Align starting address for section header table. There's no architecutal
  // need to align this, it is just for pleasant human readability.
  uint64_t SHTOffset = OS.tell();
  SHTOffset = appendPadding(OS, SHTOffset, 16);

  // Write all section header entries while patching section references.
  for (ELFShdrTy &Section : OutputSections) {
    Section.sh_link = NewSectionIndex[Section.sh_link];
    if (Section.sh_type == ELF::SHT_REL || Section.sh_type == ELF::SHT_RELA)
      Section.sh_info = NewSectionIndex[Section.sh_info];
    OS.write(reinterpret_cast<const char *>(&Section), sizeof(Section));
  }

  // Fix ELF header.
  ELFEhdrTy NewEhdr = Obj.getHeader();

  if (BC->HasRelocations) {
    if (RuntimeLibrary *RtLibrary = BC->getRuntimeLibrary())
      NewEhdr.e_entry = RtLibrary->getRuntimeStartAddress();
    else
      NewEhdr.e_entry = getNewFunctionAddress(NewEhdr.e_entry);
    assert((NewEhdr.e_entry || !Obj.getHeader().e_entry) &&
           "cannot find new address for entry point");
  }
  if (PHDRTableOffset) {
    NewEhdr.e_phoff = PHDRTableOffset;
    NewEhdr.e_phnum = Phnum;
  }
  NewEhdr.e_shoff = SHTOffset;
  NewEhdr.e_shnum = OutputSections.size();
  NewEhdr.e_shstrndx = NewSectionIndex[NewEhdr.e_shstrndx];
  OS.pwrite(reinterpret_cast<const char *>(&NewEhdr), sizeof(NewEhdr), 0);
}

template <typename ELFT, typename WriteFuncTy, typename StrTabFuncTy>
void RewriteInstance::updateELFSymbolTable(
    ELFObjectFile<ELFT> *File, bool IsDynSym,
    const typename object::ELFObjectFile<ELFT>::Elf_Shdr &SymTabSection,
    const std::vector<uint32_t> &NewSectionIndex, WriteFuncTy Write,
    StrTabFuncTy AddToStrTab) {
  const ELFFile<ELFT> &Obj = File->getELFFile();
  using ELFSymTy = typename ELFObjectFile<ELFT>::Elf_Sym;

  StringRef StringSection =
      cantFail(Obj.getStringTableForSymtab(SymTabSection));

  unsigned NumHotTextSymsUpdated = 0;
  unsigned NumHotDataSymsUpdated = 0;

  std::map<const BinaryFunction *, uint64_t> IslandSizes;
  auto getConstantIslandSize = [&IslandSizes](const BinaryFunction &BF) {
    auto Itr = IslandSizes.find(&BF);
    if (Itr != IslandSizes.end())
      return Itr->second;
    return IslandSizes[&BF] = BF.estimateConstantIslandSize();
  };

  // Symbols for the new symbol table.
  std::vector<ELFSymTy> Symbols;

  bool EmittedColdFileSymbol = false;

  auto getNewSectionIndex = [&](uint32_t OldIndex) {
    // For dynamic symbol table, the section index could be wrong on the input,
    // and its value is ignored by the runtime if it's different from
    // SHN_UNDEF and SHN_ABS.
    // However, we still need to update dynamic symbol table, so return a
    // section index, even though the index is broken.
    if (IsDynSym && OldIndex >= NewSectionIndex.size())
      return OldIndex;

    assert(OldIndex < NewSectionIndex.size() && "section index out of bounds");
    const uint32_t NewIndex = NewSectionIndex[OldIndex];

    // We may have stripped the section that dynsym was referencing due to
    // the linker bug. In that case return the old index avoiding marking
    // the symbol as undefined.
    if (IsDynSym && NewIndex != OldIndex && NewIndex == ELF::SHN_UNDEF)
      return OldIndex;
    return NewIndex;
  };

  // Get the extra symbol name of a split fragment; used in addExtraSymbols.
  auto getSplitSymbolName = [&](const FunctionFragment &FF,
                                const ELFSymTy &FunctionSymbol) {
    SmallString<256> SymbolName;
    if (BC->HasWarmSection)
      SymbolName =
          formatv("{0}.{1}", cantFail(FunctionSymbol.getName(StringSection)),
                  FF.getFragmentNum() == FragmentNum::warm() ? "warm" : "cold");
    else
      SymbolName = formatv("{0}.cold.{1}",
                           cantFail(FunctionSymbol.getName(StringSection)),
                           FF.getFragmentNum().get() - 1);
    return SymbolName;
  };

  // Add extra symbols for the function.
  //
  // Note that addExtraSymbols() could be called multiple times for the same
  // function with different FunctionSymbol matching the main function entry
  // point.
  auto addExtraSymbols = [&](const BinaryFunction &Function,
                             const ELFSymTy &FunctionSymbol) {
    if (Function.isFolded()) {
      BinaryFunction *ICFParent = Function.getFoldedIntoFunction();
      while (ICFParent->isFolded())
        ICFParent = ICFParent->getFoldedIntoFunction();
      ELFSymTy ICFSymbol = FunctionSymbol;
      SmallVector<char, 256> Buf;
      ICFSymbol.st_name =
          AddToStrTab(Twine(cantFail(FunctionSymbol.getName(StringSection)))
                          .concat(".icf.0")
                          .toStringRef(Buf));
      ICFSymbol.st_value = ICFParent->getOutputAddress();
      ICFSymbol.st_size = ICFParent->getOutputSize();
      ICFSymbol.st_shndx = ICFParent->getCodeSection()->getIndex();
      Symbols.emplace_back(ICFSymbol);
    }
    if (Function.isSplit()) {
      // Prepend synthetic FILE symbol to prevent local cold fragments from
      // colliding with existing symbols with the same name.
      if (!EmittedColdFileSymbol &&
          FunctionSymbol.getBinding() == ELF::STB_GLOBAL) {
        ELFSymTy FileSymbol;
        FileSymbol.st_shndx = ELF::SHN_ABS;
        FileSymbol.st_name = AddToStrTab(getBOLTFileSymbolName());
        FileSymbol.st_value = 0;
        FileSymbol.st_size = 0;
        FileSymbol.st_other = 0;
        FileSymbol.setBindingAndType(ELF::STB_LOCAL, ELF::STT_FILE);
        Symbols.emplace_back(FileSymbol);
        EmittedColdFileSymbol = true;
      }
      for (const FunctionFragment &FF :
           Function.getLayout().getSplitFragments()) {
        if (FF.getAddress()) {
          ELFSymTy NewColdSym = FunctionSymbol;
          const SmallString<256> SymbolName =
              getSplitSymbolName(FF, FunctionSymbol);
          NewColdSym.st_name = AddToStrTab(SymbolName);
          NewColdSym.st_shndx =
              Function.getCodeSection(FF.getFragmentNum())->getIndex();
          NewColdSym.st_value = FF.getAddress();
          NewColdSym.st_size = FF.getImageSize();
          NewColdSym.setBindingAndType(ELF::STB_LOCAL, ELF::STT_FUNC);
          Symbols.emplace_back(NewColdSym);
        }
      }
    }
    if (Function.hasConstantIsland()) {
      uint64_t DataMark = Function.getOutputDataAddress();
      uint64_t CISize = getConstantIslandSize(Function);
      uint64_t CodeMark = DataMark + CISize;
      ELFSymTy DataMarkSym = FunctionSymbol;
      DataMarkSym.st_name = AddToStrTab("$d");
      DataMarkSym.st_value = DataMark;
      DataMarkSym.st_size = 0;
      DataMarkSym.setType(ELF::STT_NOTYPE);
      DataMarkSym.setBinding(ELF::STB_LOCAL);
      ELFSymTy CodeMarkSym = DataMarkSym;
      CodeMarkSym.st_name = AddToStrTab("$x");
      CodeMarkSym.st_value = CodeMark;
      Symbols.emplace_back(DataMarkSym);
      Symbols.emplace_back(CodeMarkSym);
    }
    if (Function.hasConstantIsland() && Function.isSplit()) {
      uint64_t DataMark = Function.getOutputColdDataAddress();
      uint64_t CISize = getConstantIslandSize(Function);
      uint64_t CodeMark = DataMark + CISize;
      ELFSymTy DataMarkSym = FunctionSymbol;
      DataMarkSym.st_name = AddToStrTab("$d");
      DataMarkSym.st_value = DataMark;
      DataMarkSym.st_size = 0;
      DataMarkSym.setType(ELF::STT_NOTYPE);
      DataMarkSym.setBinding(ELF::STB_LOCAL);
      ELFSymTy CodeMarkSym = DataMarkSym;
      CodeMarkSym.st_name = AddToStrTab("$x");
      CodeMarkSym.st_value = CodeMark;
      Symbols.emplace_back(DataMarkSym);
      Symbols.emplace_back(CodeMarkSym);
    }
  };

  // For regular (non-dynamic) symbol table, exclude symbols referring
  // to non-allocatable sections.
  auto shouldStrip = [&](const ELFSymTy &Symbol) {
    if (Symbol.isAbsolute() || !Symbol.isDefined())
      return false;

    // If we cannot link the symbol to a section, leave it as is.
    Expected<const typename ELFT::Shdr *> Section =
        Obj.getSection(Symbol.st_shndx);
    if (!Section)
      return false;

    // Remove the section symbol iif the corresponding section was stripped.
    if (Symbol.getType() == ELF::STT_SECTION) {
      if (!getNewSectionIndex(Symbol.st_shndx))
        return true;
      return false;
    }

    // Symbols in non-allocatable sections are typically remnants of relocations
    // emitted under "-emit-relocs" linker option. Delete those as we delete
    // relocations against non-allocatable sections.
    if (!((*Section)->sh_flags & ELF::SHF_ALLOC))
      return true;

    return false;
  };

  for (const ELFSymTy &Symbol : cantFail(Obj.symbols(&SymTabSection))) {
    // For regular (non-dynamic) symbol table strip unneeded symbols.
    if (!IsDynSym && shouldStrip(Symbol))
      continue;

    const BinaryFunction *Function =
        BC->getBinaryFunctionAtAddress(Symbol.st_value);
    // Ignore false function references, e.g. when the section address matches
    // the address of the function.
    if (Function && Symbol.getType() == ELF::STT_SECTION)
      Function = nullptr;

    // For non-dynamic symtab, make sure the symbol section matches that of
    // the function. It can mismatch e.g. if the symbol is a section marker
    // in which case we treat the symbol separately from the function.
    // For dynamic symbol table, the section index could be wrong on the input,
    // and its value is ignored by the runtime if it's different from
    // SHN_UNDEF and SHN_ABS.
    if (!IsDynSym && Function &&
        Symbol.st_shndx !=
            Function->getOriginSection()->getSectionRef().getIndex())
      Function = nullptr;

    // Create a new symbol based on the existing symbol.
    ELFSymTy NewSymbol = Symbol;

    if (Function) {
      // If the symbol matched a function that was not emitted, update the
      // corresponding section index but otherwise leave it unchanged.
      if (Function->isEmitted()) {
        NewSymbol.st_value = Function->getOutputAddress();
        NewSymbol.st_size = Function->getOutputSize();
        NewSymbol.st_shndx = Function->getCodeSection()->getIndex();
      } else if (Symbol.st_shndx < ELF::SHN_LORESERVE) {
        NewSymbol.st_shndx = getNewSectionIndex(Symbol.st_shndx);
      }

      // Add new symbols to the symbol table if necessary.
      if (!IsDynSym)
        addExtraSymbols(*Function, NewSymbol);
    } else {
      // Check if the function symbol matches address inside a function, i.e.
      // it marks a secondary entry point.
      Function =
          (Symbol.getType() == ELF::STT_FUNC)
              ? BC->getBinaryFunctionContainingAddress(Symbol.st_value,
                                                       /*CheckPastEnd=*/false,
                                                       /*UseMaxSize=*/true)
              : nullptr;

      if (Function && Function->isEmitted()) {
        assert(Function->getLayout().isHotColdSplit() &&
               "Adding symbols based on cold fragment when there are more than "
               "2 fragments");
        const uint64_t OutputAddress =
            Function->translateInputToOutputAddress(Symbol.st_value);

        NewSymbol.st_value = OutputAddress;
        // Force secondary entry points to have zero size.
        NewSymbol.st_size = 0;

        // Find fragment containing entrypoint
        FunctionLayout::fragment_const_iterator FF = llvm::find_if(
            Function->getLayout().fragments(), [&](const FunctionFragment &FF) {
              uint64_t Lo = FF.getAddress();
              uint64_t Hi = Lo + FF.getImageSize();
              return Lo <= OutputAddress && OutputAddress < Hi;
            });

        if (FF == Function->getLayout().fragment_end()) {
          assert(
              OutputAddress >= Function->getCodeSection()->getOutputAddress() &&
              OutputAddress < (Function->getCodeSection()->getOutputAddress() +
                               Function->getCodeSection()->getOutputSize()) &&
              "Cannot locate fragment containing secondary entrypoint");
          FF = Function->getLayout().fragment_begin();
        }

        NewSymbol.st_shndx =
            Function->getCodeSection(FF->getFragmentNum())->getIndex();
      } else {
        // Check if the symbol belongs to moved data object and update it.
        BinaryData *BD = opts::ReorderData.empty()
                             ? nullptr
                             : BC->getBinaryDataAtAddress(Symbol.st_value);
        if (BD && BD->isMoved() && !BD->isJumpTable()) {
          assert((!BD->getSize() || !Symbol.st_size ||
                  Symbol.st_size == BD->getSize()) &&
                 "sizes must match");

          BinarySection &OutputSection = BD->getOutputSection();
          assert(OutputSection.getIndex());
          LLVM_DEBUG(dbgs()
                     << "BOLT-DEBUG: moving " << BD->getName() << " from "
                     << *BC->getSectionNameForAddress(Symbol.st_value) << " ("
                     << Symbol.st_shndx << ") to " << OutputSection.getName()
                     << " (" << OutputSection.getIndex() << ")\n");
          NewSymbol.st_shndx = OutputSection.getIndex();
          NewSymbol.st_value = BD->getOutputAddress();
        } else {
          // Otherwise just update the section for the symbol.
          if (Symbol.st_shndx < ELF::SHN_LORESERVE)
            NewSymbol.st_shndx = getNewSectionIndex(Symbol.st_shndx);
        }

        // Detect local syms in the text section that we didn't update
        // and that were preserved by the linker to support relocations against
        // .text. Remove them from the symtab.
        if (Symbol.getType() == ELF::STT_NOTYPE &&
            Symbol.getBinding() == ELF::STB_LOCAL && Symbol.st_size == 0) {
          if (BC->getBinaryFunctionContainingAddress(Symbol.st_value,
                                                     /*CheckPastEnd=*/false,
                                                     /*UseMaxSize=*/true)) {
            // Can only delete the symbol if not patching. Such symbols should
            // not exist in the dynamic symbol table.
            assert(!IsDynSym && "cannot delete symbol");
            continue;
          }
        }
      }
    }

    // Handle special symbols based on their name.
    Expected<StringRef> SymbolName = Symbol.getName(StringSection);
    assert(SymbolName && "cannot get symbol name");

    auto updateSymbolValue = [&](const StringRef Name,
                                 std::optional<uint64_t> Value = std::nullopt) {
      NewSymbol.st_value = Value ? *Value : getNewValueForSymbol(Name);
      NewSymbol.st_shndx = ELF::SHN_ABS;
      BC->outs() << "BOLT-INFO: setting " << Name << " to 0x"
                 << Twine::utohexstr(NewSymbol.st_value) << '\n';
    };

    if (opts::HotText &&
        (*SymbolName == "__hot_start" || *SymbolName == "__hot_end")) {
      updateSymbolValue(*SymbolName);
      ++NumHotTextSymsUpdated;
    }

    if (opts::HotData && (*SymbolName == "__hot_data_start" ||
                          *SymbolName == "__hot_data_end")) {
      updateSymbolValue(*SymbolName);
      ++NumHotDataSymsUpdated;
    }

    if (*SymbolName == "_end" && NextAvailableAddress > Symbol.st_value)
      updateSymbolValue(*SymbolName, NextAvailableAddress);

    if (IsDynSym)
      Write((&Symbol - cantFail(Obj.symbols(&SymTabSection)).begin()) *
                sizeof(ELFSymTy),
            NewSymbol);
    else
      Symbols.emplace_back(NewSymbol);
  }

  if (IsDynSym) {
    assert(Symbols.empty());
    return;
  }

  // Add symbols of injected functions
  for (BinaryFunction *Function : BC->getInjectedBinaryFunctions()) {
    ELFSymTy NewSymbol;
    BinarySection *OriginSection = Function->getOriginSection();
    NewSymbol.st_shndx =
        OriginSection
            ? getNewSectionIndex(OriginSection->getSectionRef().getIndex())
            : Function->getCodeSection()->getIndex();
    NewSymbol.st_value = Function->getOutputAddress();
    NewSymbol.st_name = AddToStrTab(Function->getOneName());
    NewSymbol.st_size = Function->getOutputSize();
    NewSymbol.st_other = 0;
    NewSymbol.setBindingAndType(ELF::STB_LOCAL, ELF::STT_FUNC);
    Symbols.emplace_back(NewSymbol);

    if (Function->isSplit()) {
      assert(Function->getLayout().isHotColdSplit() &&
             "Adding symbols based on cold fragment when there are more than "
             "2 fragments");
      ELFSymTy NewColdSym = NewSymbol;
      NewColdSym.setType(ELF::STT_NOTYPE);
      SmallVector<char, 256> Buf;
      NewColdSym.st_name = AddToStrTab(
          Twine(Function->getPrintName()).concat(".cold.0").toStringRef(Buf));
      const FunctionFragment &ColdFF =
          Function->getLayout().getFragment(FragmentNum::cold());
      NewColdSym.st_value = ColdFF.getAddress();
      NewColdSym.st_size = ColdFF.getImageSize();
      Symbols.emplace_back(NewColdSym);
    }
  }

  auto AddSymbol = [&](const StringRef &Name, uint64_t Address) {
    if (!Address)
      return;

    ELFSymTy Symbol;
    Symbol.st_value = Address;
    Symbol.st_shndx = ELF::SHN_ABS;
    Symbol.st_name = AddToStrTab(Name);
    Symbol.st_size = 0;
    Symbol.st_other = 0;
    Symbol.setBindingAndType(ELF::STB_WEAK, ELF::STT_NOTYPE);

    BC->outs() << "BOLT-INFO: setting " << Name << " to 0x"
               << Twine::utohexstr(Symbol.st_value) << '\n';

    Symbols.emplace_back(Symbol);
  };

  // Add runtime library start and fini address symbols
  if (RuntimeLibrary *RtLibrary = BC->getRuntimeLibrary()) {
    AddSymbol("__bolt_runtime_start", RtLibrary->getRuntimeStartAddress());
    AddSymbol("__bolt_runtime_fini", RtLibrary->getRuntimeFiniAddress());
  }

  assert((!NumHotTextSymsUpdated || NumHotTextSymsUpdated == 2) &&
         "either none or both __hot_start/__hot_end symbols were expected");
  assert((!NumHotDataSymsUpdated || NumHotDataSymsUpdated == 2) &&
         "either none or both __hot_data_start/__hot_data_end symbols were "
         "expected");

  auto AddEmittedSymbol = [&](const StringRef &Name) {
    AddSymbol(Name, getNewValueForSymbol(Name));
  };

  if (opts::HotText && !NumHotTextSymsUpdated) {
    AddEmittedSymbol("__hot_start");
    AddEmittedSymbol("__hot_end");
  }

  if (opts::HotData && !NumHotDataSymsUpdated) {
    AddEmittedSymbol("__hot_data_start");
    AddEmittedSymbol("__hot_data_end");
  }

  // Put local symbols at the beginning.
  llvm::stable_sort(Symbols, [](const ELFSymTy &A, const ELFSymTy &B) {
    if (A.getBinding() == ELF::STB_LOCAL && B.getBinding() != ELF::STB_LOCAL)
      return true;
    return false;
  });

  for (const ELFSymTy &Symbol : Symbols)
    Write(0, Symbol);
}

template <typename ELFT>
void RewriteInstance::patchELFSymTabs(ELFObjectFile<ELFT> *File) {
  const ELFFile<ELFT> &Obj = File->getELFFile();
  using ELFShdrTy = typename ELFObjectFile<ELFT>::Elf_Shdr;
  using ELFSymTy = typename ELFObjectFile<ELFT>::Elf_Sym;

  // Compute a preview of how section indices will change after rewriting, so
  // we can properly update the symbol table based on new section indices.
  std::vector<uint32_t> NewSectionIndex;
  getOutputSections(File, NewSectionIndex);

  // Update dynamic symbol table.
  const ELFShdrTy *DynSymSection = nullptr;
  for (const ELFShdrTy &Section : cantFail(Obj.sections())) {
    if (Section.sh_type == ELF::SHT_DYNSYM) {
      DynSymSection = &Section;
      break;
    }
  }
  assert((DynSymSection || BC->IsStaticExecutable) &&
         "dynamic symbol table expected");
  if (DynSymSection) {
    // Set pointer to the end of the section, so we can use pwrite to update
    // the dynamic symbol table.
    Out->os().seek(DynSymSection->sh_offset + DynSymSection->sh_size);

    updateELFSymbolTable(
        File,
        /*IsDynSym=*/true,
        *DynSymSection,
        NewSectionIndex,
        [&](size_t Offset, const ELFSymTy &Sym) {
          Out->os().pwrite(reinterpret_cast<const char *>(&Sym),
                           sizeof(ELFSymTy),
                           DynSymSection->sh_offset + Offset);
        },
        [](StringRef) -> size_t { return 0; });
  }

  if (opts::RemoveSymtab)
    return;

  // (re)create regular symbol table.
  const ELFShdrTy *SymTabSection = nullptr;
  for (const ELFShdrTy &Section : cantFail(Obj.sections())) {
    if (Section.sh_type == ELF::SHT_SYMTAB) {
      SymTabSection = &Section;
      break;
    }
  }
  if (!SymTabSection) {
    BC->errs() << "BOLT-WARNING: no symbol table found\n";
    return;
  }

  const ELFShdrTy *StrTabSection =
      cantFail(Obj.getSection(SymTabSection->sh_link));
  std::string NewContents;
  std::string NewStrTab = std::string(
      File->getData().substr(StrTabSection->sh_offset, StrTabSection->sh_size));
  StringRef SecName = cantFail(Obj.getSectionName(*SymTabSection));
  StringRef StrSecName = cantFail(Obj.getSectionName(*StrTabSection));

  NumLocalSymbols = 0;
  updateELFSymbolTable(
      File,
      /*IsDynSym=*/false,
      *SymTabSection,
      NewSectionIndex,
      [&](size_t Offset, const ELFSymTy &Sym) {
        if (Sym.getBinding() == ELF::STB_LOCAL)
          ++NumLocalSymbols;
        NewContents.append(reinterpret_cast<const char *>(&Sym),
                           sizeof(ELFSymTy));
      },
      [&](StringRef Str) {
        size_t Idx = NewStrTab.size();
        NewStrTab.append(NameResolver::restore(Str).str());
        NewStrTab.append(1, '\0');
        return Idx;
      });

  BC->registerOrUpdateNoteSection(SecName,
                                  copyByteArray(NewContents),
                                  NewContents.size(),
                                  /*Alignment=*/1,
                                  /*IsReadOnly=*/true,
                                  ELF::SHT_SYMTAB);

  BC->registerOrUpdateNoteSection(StrSecName,
                                  copyByteArray(NewStrTab),
                                  NewStrTab.size(),
                                  /*Alignment=*/1,
                                  /*IsReadOnly=*/true,
                                  ELF::SHT_STRTAB);
}

template <typename ELFT>
void RewriteInstance::patchELFAllocatableRelrSection(
    ELFObjectFile<ELFT> *File) {
  if (!DynamicRelrAddress)
    return;

  raw_fd_ostream &OS = Out->os();
  const uint8_t PSize = BC->AsmInfo->getCodePointerSize();
  const uint64_t MaxDelta = ((CHAR_BIT * DynamicRelrEntrySize) - 1) * PSize;

  auto FixAddend = [&](const BinarySection &Section, const Relocation &Rel,
                       uint64_t FileOffset) {
    // Fix relocation symbol value in place if no static relocation found
    // on the same address. We won't check the BF relocations here since it
    // is rare case and no optimization is required.
    if (Section.getRelocationAt(Rel.Offset))
      return;

    // No fixup needed if symbol address was not changed
    const uint64_t Addend = getNewFunctionOrDataAddress(Rel.Addend);
    if (!Addend)
      return;

    OS.pwrite(reinterpret_cast<const char *>(&Addend), PSize, FileOffset);
  };

  // Fill new relative relocation offsets set
  std::set<uint64_t> RelOffsets;
  for (const BinarySection &Section : BC->allocatableSections()) {
    const uint64_t SectionInputAddress = Section.getAddress();
    uint64_t SectionAddress = Section.getOutputAddress();
    if (!SectionAddress)
      SectionAddress = SectionInputAddress;

    for (const Relocation &Rel : Section.dynamicRelocations()) {
      if (!Rel.isRelative())
        continue;

      uint64_t RelOffset =
          getNewFunctionOrDataAddress(SectionInputAddress + Rel.Offset);

      RelOffset = RelOffset == 0 ? SectionAddress + Rel.Offset : RelOffset;
      assert((RelOffset & 1) == 0 && "Wrong relocation offset");
      RelOffsets.emplace(RelOffset);
      FixAddend(Section, Rel, RelOffset);
    }
  }

  ErrorOr<BinarySection &> Section =
      BC->getSectionForAddress(*DynamicRelrAddress);
  assert(Section && "cannot get .relr.dyn section");
  assert(Section->isRelr() && "Expected section to be SHT_RELR type");
  uint64_t RelrDynOffset = Section->getInputFileOffset();
  const uint64_t RelrDynEndOffset = RelrDynOffset + Section->getSize();

  auto WriteRelr = [&](uint64_t Value) {
    if (RelrDynOffset + DynamicRelrEntrySize > RelrDynEndOffset) {
      BC->errs() << "BOLT-ERROR: Offset overflow for relr.dyn section\n";
      exit(1);
    }

    OS.pwrite(reinterpret_cast<const char *>(&Value), DynamicRelrEntrySize,
              RelrDynOffset);
    RelrDynOffset += DynamicRelrEntrySize;
  };

  for (auto RelIt = RelOffsets.begin(); RelIt != RelOffsets.end();) {
    WriteRelr(*RelIt);
    uint64_t Base = *RelIt++ + PSize;
    while (1) {
      uint64_t Bitmap = 0;
      for (; RelIt != RelOffsets.end(); ++RelIt) {
        const uint64_t Delta = *RelIt - Base;
        if (Delta >= MaxDelta || Delta % PSize)
          break;

        Bitmap |= (1ULL << (Delta / PSize));
      }

      if (!Bitmap)
        break;

      WriteRelr((Bitmap << 1) | 1);
      Base += MaxDelta;
    }
  }

  // Fill the rest of the section with empty bitmap value
  while (RelrDynOffset != RelrDynEndOffset)
    WriteRelr(1);
}

template <typename ELFT>
void
RewriteInstance::patchELFAllocatableRelaSections(ELFObjectFile<ELFT> *File) {
  using Elf_Rela = typename ELFT::Rela;
  raw_fd_ostream &OS = Out->os();
  const ELFFile<ELFT> &EF = File->getELFFile();

  uint64_t RelDynOffset = 0, RelDynEndOffset = 0;
  uint64_t RelPltOffset = 0, RelPltEndOffset = 0;

  auto setSectionFileOffsets = [&](uint64_t Address, uint64_t &Start,
                                   uint64_t &End) {
    ErrorOr<BinarySection &> Section = BC->getSectionForAddress(Address);
    assert(Section && "cannot get relocation section");
    Start = Section->getInputFileOffset();
    End = Start + Section->getSize();
  };

  if (!DynamicRelocationsAddress && !PLTRelocationsAddress)
    return;

  if (DynamicRelocationsAddress)
    setSectionFileOffsets(*DynamicRelocationsAddress, RelDynOffset,
                          RelDynEndOffset);

  if (PLTRelocationsAddress)
    setSectionFileOffsets(*PLTRelocationsAddress, RelPltOffset,
                          RelPltEndOffset);

  DynamicRelativeRelocationsCount = 0;

  auto writeRela = [&OS](const Elf_Rela *RelA, uint64_t &Offset) {
    OS.pwrite(reinterpret_cast<const char *>(RelA), sizeof(*RelA), Offset);
    Offset += sizeof(*RelA);
  };

  auto writeRelocations = [&](bool PatchRelative) {
    for (BinarySection &Section : BC->allocatableSections()) {
      const uint64_t SectionInputAddress = Section.getAddress();
      uint64_t SectionAddress = Section.getOutputAddress();
      if (!SectionAddress)
        SectionAddress = SectionInputAddress;

      for (const Relocation &Rel : Section.dynamicRelocations()) {
        const bool IsRelative = Rel.isRelative();
        if (PatchRelative != IsRelative)
          continue;

        if (IsRelative)
          ++DynamicRelativeRelocationsCount;

        Elf_Rela NewRelA;
        MCSymbol *Symbol = Rel.Symbol;
        uint32_t SymbolIdx = 0;
        uint64_t Addend = Rel.Addend;
        uint64_t RelOffset =
            getNewFunctionOrDataAddress(SectionInputAddress + Rel.Offset);

        RelOffset = RelOffset == 0 ? SectionAddress + Rel.Offset : RelOffset;
        if (Rel.Symbol) {
          SymbolIdx = getOutputDynamicSymbolIndex(Symbol);
        } else {
          // Usually this case is used for R_*_(I)RELATIVE relocations
          const uint64_t Address = getNewFunctionOrDataAddress(Addend);
          if (Address)
            Addend = Address;
        }

        NewRelA.setSymbolAndType(SymbolIdx, Rel.Type, EF.isMips64EL());
        NewRelA.r_offset = RelOffset;
        NewRelA.r_addend = Addend;

        const bool IsJmpRel = IsJmpRelocation.contains(Rel.Type);
        uint64_t &Offset = IsJmpRel ? RelPltOffset : RelDynOffset;
        const uint64_t &EndOffset =
            IsJmpRel ? RelPltEndOffset : RelDynEndOffset;
        if (!Offset || !EndOffset) {
          BC->errs() << "BOLT-ERROR: Invalid offsets for dynamic relocation\n";
          exit(1);
        }

        if (Offset + sizeof(NewRelA) > EndOffset) {
          BC->errs() << "BOLT-ERROR: Offset overflow for dynamic relocation\n";
          exit(1);
        }

        writeRela(&NewRelA, Offset);
      }
    }
  };

  // Place R_*_RELATIVE relocations in RELA section if RELR is not presented.
  // The dynamic linker expects all R_*_RELATIVE relocations in RELA
  // to be emitted first.
  if (!DynamicRelrAddress)
    writeRelocations(/* PatchRelative */ true);
  writeRelocations(/* PatchRelative */ false);

  auto fillNone = [&](uint64_t &Offset, uint64_t EndOffset) {
    if (!Offset)
      return;

    typename ELFObjectFile<ELFT>::Elf_Rela RelA;
    RelA.setSymbolAndType(0, Relocation::getNone(), EF.isMips64EL());
    RelA.r_offset = 0;
    RelA.r_addend = 0;
    while (Offset < EndOffset)
      writeRela(&RelA, Offset);

    assert(Offset == EndOffset && "Unexpected section overflow");
  };

  // Fill the rest of the sections with R_*_NONE relocations
  fillNone(RelDynOffset, RelDynEndOffset);
  fillNone(RelPltOffset, RelPltEndOffset);
}

template <typename ELFT>
void RewriteInstance::patchELFGOT(ELFObjectFile<ELFT> *File) {
  raw_fd_ostream &OS = Out->os();

  SectionRef GOTSection;
  for (const SectionRef &Section : File->sections()) {
    StringRef SectionName = cantFail(Section.getName());
    if (SectionName == ".got") {
      GOTSection = Section;
      break;
    }
  }
  if (!GOTSection.getObject()) {
    if (!BC->IsStaticExecutable)
      BC->errs() << "BOLT-INFO: no .got section found\n";
    return;
  }

  StringRef GOTContents = cantFail(GOTSection.getContents());
  for (const uint64_t *GOTEntry =
           reinterpret_cast<const uint64_t *>(GOTContents.data());
       GOTEntry < reinterpret_cast<const uint64_t *>(GOTContents.data() +
                                                     GOTContents.size());
       ++GOTEntry) {
    if (uint64_t NewAddress = getNewFunctionAddress(*GOTEntry)) {
      LLVM_DEBUG(dbgs() << "BOLT-DEBUG: patching GOT entry 0x"
                        << Twine::utohexstr(*GOTEntry) << " with 0x"
                        << Twine::utohexstr(NewAddress) << '\n');
      OS.pwrite(reinterpret_cast<const char *>(&NewAddress), sizeof(NewAddress),
                reinterpret_cast<const char *>(GOTEntry) -
                    File->getData().data());
    }
  }
}

template <typename ELFT>
void RewriteInstance::patchELFDynamic(ELFObjectFile<ELFT> *File) {
  if (BC->IsStaticExecutable)
    return;

  const ELFFile<ELFT> &Obj = File->getELFFile();
  raw_fd_ostream &OS = Out->os();

  using Elf_Phdr = typename ELFFile<ELFT>::Elf_Phdr;
  using Elf_Dyn = typename ELFFile<ELFT>::Elf_Dyn;

  // Locate DYNAMIC by looking through program headers.
  uint64_t DynamicOffset = 0;
  const Elf_Phdr *DynamicPhdr = nullptr;
  for (const Elf_Phdr &Phdr : cantFail(Obj.program_headers())) {
    if (Phdr.p_type == ELF::PT_DYNAMIC) {
      DynamicOffset = Phdr.p_offset;
      DynamicPhdr = &Phdr;
      assert(Phdr.p_memsz == Phdr.p_filesz && "dynamic sizes should match");
      break;
    }
  }
  assert(DynamicPhdr && "missing dynamic in ELF binary");

  bool ZNowSet = false;

  // Go through all dynamic entries and patch functions addresses with
  // new ones.
  typename ELFT::DynRange DynamicEntries =
      cantFail(Obj.dynamicEntries(), "error accessing dynamic table");
  auto DTB = DynamicEntries.begin();
  for (const Elf_Dyn &Dyn : DynamicEntries) {
    Elf_Dyn NewDE = Dyn;
    bool ShouldPatch = true;
    switch (Dyn.d_tag) {
    default:
      ShouldPatch = false;
      break;
    case ELF::DT_RELACOUNT:
      NewDE.d_un.d_val = DynamicRelativeRelocationsCount;
      break;
    case ELF::DT_INIT:
    case ELF::DT_FINI: {
      if (BC->HasRelocations) {
        if (uint64_t NewAddress = getNewFunctionAddress(Dyn.getPtr())) {
          LLVM_DEBUG(dbgs() << "BOLT-DEBUG: patching dynamic entry of type "
                            << Dyn.getTag() << '\n');
          NewDE.d_un.d_ptr = NewAddress;
        }
      }
      RuntimeLibrary *RtLibrary = BC->getRuntimeLibrary();
      if (RtLibrary && Dyn.getTag() == ELF::DT_FINI) {
        if (uint64_t Addr = RtLibrary->getRuntimeFiniAddress())
          NewDE.d_un.d_ptr = Addr;
      }
      if (RtLibrary && Dyn.getTag() == ELF::DT_INIT && !BC->HasInterpHeader) {
        if (auto Addr = RtLibrary->getRuntimeStartAddress()) {
          LLVM_DEBUG(dbgs() << "BOLT-DEBUG: Set DT_INIT to 0x"
                            << Twine::utohexstr(Addr) << '\n');
          NewDE.d_un.d_ptr = Addr;
        }
      }
      break;
    }
    case ELF::DT_FLAGS:
      if (BC->RequiresZNow) {
        NewDE.d_un.d_val |= ELF::DF_BIND_NOW;
        ZNowSet = true;
      }
      break;
    case ELF::DT_FLAGS_1:
      if (BC->RequiresZNow) {
        NewDE.d_un.d_val |= ELF::DF_1_NOW;
        ZNowSet = true;
      }
      break;
    }
    if (ShouldPatch)
      OS.pwrite(reinterpret_cast<const char *>(&NewDE), sizeof(NewDE),
                DynamicOffset + (&Dyn - DTB) * sizeof(Dyn));
  }

  if (BC->RequiresZNow && !ZNowSet) {
    BC->errs()
        << "BOLT-ERROR: output binary requires immediate relocation "
           "processing which depends on DT_FLAGS or DT_FLAGS_1 presence in "
           ".dynamic. Please re-link the binary with -znow.\n";
    exit(1);
  }
}

template <typename ELFT>
Error RewriteInstance::readELFDynamic(ELFObjectFile<ELFT> *File) {
  const ELFFile<ELFT> &Obj = File->getELFFile();

  using Elf_Phdr = typename ELFFile<ELFT>::Elf_Phdr;
  using Elf_Dyn = typename ELFFile<ELFT>::Elf_Dyn;

  // Locate DYNAMIC by looking through program headers.
  const Elf_Phdr *DynamicPhdr = nullptr;
  for (const Elf_Phdr &Phdr : cantFail(Obj.program_headers())) {
    if (Phdr.p_type == ELF::PT_DYNAMIC) {
      DynamicPhdr = &Phdr;
      break;
    }
  }

  if (!DynamicPhdr) {
    BC->outs() << "BOLT-INFO: static input executable detected\n";
    // TODO: static PIE executable might have dynamic header
    BC->IsStaticExecutable = true;
    return Error::success();
  }

  if (DynamicPhdr->p_memsz != DynamicPhdr->p_filesz)
    return createStringError(errc::executable_format_error,
                             "dynamic section sizes should match");

  // Go through all dynamic entries to locate entries of interest.
  auto DynamicEntriesOrErr = Obj.dynamicEntries();
  if (!DynamicEntriesOrErr)
    return DynamicEntriesOrErr.takeError();
  typename ELFT::DynRange DynamicEntries = DynamicEntriesOrErr.get();

  for (const Elf_Dyn &Dyn : DynamicEntries) {
    switch (Dyn.d_tag) {
    case ELF::DT_INIT:
      if (!BC->HasInterpHeader) {
        LLVM_DEBUG(dbgs() << "BOLT-DEBUG: Set start function address\n");
        BC->StartFunctionAddress = Dyn.getPtr();
      }
      break;
    case ELF::DT_FINI:
      BC->FiniAddress = Dyn.getPtr();
      break;
    case ELF::DT_FINI_ARRAY:
      BC->FiniArrayAddress = Dyn.getPtr();
      break;
    case ELF::DT_FINI_ARRAYSZ:
      BC->FiniArraySize = Dyn.getPtr();
      break;
    case ELF::DT_RELA:
      DynamicRelocationsAddress = Dyn.getPtr();
      break;
    case ELF::DT_RELASZ:
      DynamicRelocationsSize = Dyn.getVal();
      break;
    case ELF::DT_JMPREL:
      PLTRelocationsAddress = Dyn.getPtr();
      break;
    case ELF::DT_PLTRELSZ:
      PLTRelocationsSize = Dyn.getVal();
      break;
    case ELF::DT_RELACOUNT:
      DynamicRelativeRelocationsCount = Dyn.getVal();
      break;
    case ELF::DT_RELR:
      DynamicRelrAddress = Dyn.getPtr();
      break;
    case ELF::DT_RELRSZ:
      DynamicRelrSize = Dyn.getVal();
      break;
    case ELF::DT_RELRENT:
      DynamicRelrEntrySize = Dyn.getVal();
      break;
    }
  }

  if (!DynamicRelocationsAddress || !DynamicRelocationsSize) {
    DynamicRelocationsAddress.reset();
    DynamicRelocationsSize = 0;
  }

  if (!PLTRelocationsAddress || !PLTRelocationsSize) {
    PLTRelocationsAddress.reset();
    PLTRelocationsSize = 0;
  }

  if (!DynamicRelrAddress || !DynamicRelrSize) {
    DynamicRelrAddress.reset();
    DynamicRelrSize = 0;
  } else if (!DynamicRelrEntrySize) {
    BC->errs() << "BOLT-ERROR: expected DT_RELRENT to be presented "
               << "in DYNAMIC section\n";
    exit(1);
  } else if (DynamicRelrSize % DynamicRelrEntrySize) {
    BC->errs() << "BOLT-ERROR: expected RELR table size to be divisible "
               << "by RELR entry size\n";
    exit(1);
  }

  return Error::success();
}

uint64_t RewriteInstance::getNewFunctionAddress(uint64_t OldAddress) {
  const BinaryFunction *Function = BC->getBinaryFunctionAtAddress(OldAddress);
  if (!Function)
    return 0;

  return Function->getOutputAddress();
}

uint64_t RewriteInstance::getNewFunctionOrDataAddress(uint64_t OldAddress) {
  if (uint64_t Function = getNewFunctionAddress(OldAddress))
    return Function;

  const BinaryData *BD = BC->getBinaryDataAtAddress(OldAddress);
  if (BD && BD->isMoved())
    return BD->getOutputAddress();

  if (const BinaryFunction *BF =
          BC->getBinaryFunctionContainingAddress(OldAddress)) {
    if (BF->isEmitted()) {
      BC->errs() << "BOLT-ERROR: unable to get new address corresponding to "
                    "input address 0x"
                 << Twine::utohexstr(OldAddress) << " in function " << *BF
                 << ". Consider adding this function to --skip-funcs=...\n";
      exit(1);
    }
  }

  return 0;
}

void RewriteInstance::rewriteFile() {
  std::error_code EC;
  Out = std::make_unique<ToolOutputFile>(opts::OutputFilename, EC,
                                         sys::fs::OF_None);
  check_error(EC, "cannot create output executable file");

  raw_fd_ostream &OS = Out->os();

  // Copy allocatable part of the input.
  OS << InputFile->getData().substr(0, FirstNonAllocatableOffset);

  auto Streamer = BC->createStreamer(OS);
  // Make sure output stream has enough reserved space, otherwise
  // pwrite() will fail.
  uint64_t Offset = std::max(getFileOffsetForAddress(NextAvailableAddress),
                             FirstNonAllocatableOffset);
  Offset = OS.seek(Offset);
  assert((Offset != (uint64_t)-1) && "Error resizing output file");

  // Overwrite functions with fixed output address. This is mostly used by
  // non-relocation mode, with one exception: injected functions are covered
  // here in both modes.
  uint64_t CountOverwrittenFunctions = 0;
  uint64_t OverwrittenScore = 0;
  for (BinaryFunction *Function : BC->getAllBinaryFunctions()) {
    if (Function->getImageAddress() == 0 || Function->getImageSize() == 0)
      continue;

    if (Function->getImageSize() > Function->getMaxSize()) {
      assert(!BC->isX86() && "Unexpected large function.");
      if (opts::Verbosity >= 1)
        BC->errs() << "BOLT-WARNING: new function size (0x"
                   << Twine::utohexstr(Function->getImageSize())
                   << ") is larger than maximum allowed size (0x"
                   << Twine::utohexstr(Function->getMaxSize())
                   << ") for function " << *Function << '\n';

      // Remove jump table sections that this function owns in non-reloc mode
      // because we don't want to write them anymore.
      if (!BC->HasRelocations && opts::JumpTables == JTS_BASIC) {
        for (auto &JTI : Function->JumpTables) {
          JumpTable *JT = JTI.second;
          BinarySection &Section = JT->getOutputSection();
          BC->deregisterSection(Section);
        }
      }
      continue;
    }

    const auto HasAddress = [](const FunctionFragment &FF) {
      return FF.empty() ||
             (FF.getImageAddress() != 0 && FF.getImageSize() != 0);
    };
    const bool SplitFragmentsHaveAddress =
        llvm::all_of(Function->getLayout().getSplitFragments(), HasAddress);
    if (Function->isSplit() && !SplitFragmentsHaveAddress) {
      const auto HasNoAddress = [](const FunctionFragment &FF) {
        return FF.getImageAddress() == 0 && FF.getImageSize() == 0;
      };
      assert(llvm::all_of(Function->getLayout().getSplitFragments(),
                          HasNoAddress) &&
             "Some split fragments have an address while others do not");
      (void)HasNoAddress;
      continue;
    }

    OverwrittenScore += Function->getFunctionScore();
    ++CountOverwrittenFunctions;

    // Overwrite function in the output file.
    if (opts::Verbosity >= 2)
      BC->outs() << "BOLT: rewriting function \"" << *Function << "\"\n";

    OS.pwrite(reinterpret_cast<char *>(Function->getImageAddress()),
              Function->getImageSize(), Function->getFileOffset());

    // Write nops at the end of the function.
    if (Function->getMaxSize() != std::numeric_limits<uint64_t>::max()) {
      uint64_t Pos = OS.tell();
      OS.seek(Function->getFileOffset() + Function->getImageSize());
      BC->MAB->writeNopData(
          OS, Function->getMaxSize() - Function->getImageSize(), &*BC->STI);

      OS.seek(Pos);
    }

    if (!Function->isSplit())
      continue;

    // Write cold part
    if (opts::Verbosity >= 2) {
      BC->outs() << formatv("BOLT: rewriting function \"{0}\" (split parts)\n",
                            *Function);
    }

    for (const FunctionFragment &FF :
         Function->getLayout().getSplitFragments()) {
      OS.pwrite(reinterpret_cast<char *>(FF.getImageAddress()),
                FF.getImageSize(), FF.getFileOffset());
    }
  }

  // Print function statistics for non-relocation mode.
  if (!BC->HasRelocations) {
    BC->outs() << "BOLT: " << CountOverwrittenFunctions << " out of "
               << BC->getBinaryFunctions().size()
               << " functions were overwritten.\n";
    if (BC->TotalScore != 0) {
      double Coverage = OverwrittenScore / (double)BC->TotalScore * 100.0;
      BC->outs() << format("BOLT-INFO: rewritten functions cover %.2lf",
                           Coverage)
                 << "% of the execution count of simple functions of "
                    "this binary\n";
    }
  }

  if (BC->HasRelocations && opts::TrapOldCode) {
    uint64_t SavedPos = OS.tell();
    // Overwrite function body to make sure we never execute these instructions.
    for (auto &BFI : BC->getBinaryFunctions()) {
      BinaryFunction &BF = BFI.second;
      if (!BF.getFileOffset() || !BF.isEmitted())
        continue;
      OS.seek(BF.getFileOffset());
      StringRef TrapInstr = BC->MIB->getTrapFillValue();
      unsigned NInstr = BF.getMaxSize() / TrapInstr.size();
      for (unsigned I = 0; I < NInstr; ++I)
        OS.write(TrapInstr.data(), TrapInstr.size());
    }
    OS.seek(SavedPos);
  }

  // Write all allocatable sections - reloc-mode text is written here as well
  for (BinarySection &Section : BC->allocatableSections()) {
    if (!Section.isFinalized() || !Section.getOutputData())
      continue;
    if (Section.isLinkOnly())
      continue;

    if (opts::Verbosity >= 1)
      BC->outs() << "BOLT: writing new section " << Section.getName()
                 << "\n data at 0x"
                 << Twine::utohexstr(Section.getAllocAddress()) << "\n of size "
                 << Section.getOutputSize() << "\n at offset "
                 << Section.getOutputFileOffset() << '\n';
    OS.pwrite(reinterpret_cast<const char *>(Section.getOutputData()),
              Section.getOutputSize(), Section.getOutputFileOffset());
  }

  for (BinarySection &Section : BC->allocatableSections())
    Section.flushPendingRelocations(OS, [this](const MCSymbol *S) {
      return getNewValueForSymbol(S->getName());
    });

  // If .eh_frame is present create .eh_frame_hdr.
  if (EHFrameSection)
    writeEHFrameHeader();

  // Add BOLT Addresses Translation maps to allow profile collection to
  // happen in the output binary
  if (opts::EnableBAT)
    addBATSection();

  // Patch program header table.
  if (!BC->IsLinuxKernel)
    patchELFPHDRTable();

  // Finalize memory image of section string table.
  finalizeSectionStringTable();

  // Update symbol tables.
  patchELFSymTabs();

  patchBuildID();

  if (opts::EnableBAT)
    encodeBATSection();

  // Copy non-allocatable sections once allocatable part is finished.
  rewriteNoteSections();

  if (BC->HasRelocations) {
    patchELFAllocatableRelaSections();
    patchELFAllocatableRelrSection();
    patchELFGOT();
  }

  // Patch dynamic section/segment.
  patchELFDynamic();

  // Update ELF book-keeping info.
  patchELFSectionHeaderTable();

  if (opts::PrintSections) {
    BC->outs() << "BOLT-INFO: Sections after processing:\n";
    BC->printSections(BC->outs());
  }

  Out->keep();
  EC = sys::fs::setPermissions(
      opts::OutputFilename,
      static_cast<sys::fs::perms>(sys::fs::perms::all_all &
                                  ~sys::fs::getUmask()));
  check_error(EC, "cannot set permissions of output file");
}

void RewriteInstance::writeEHFrameHeader() {
  BinarySection *NewEHFrameSection =
      getSection(getNewSecPrefix() + getEHFrameSectionName());

  // No need to update the header if no new .eh_frame was created.
  if (!NewEHFrameSection)
    return;

  DWARFDebugFrame NewEHFrame(BC->TheTriple->getArch(), true,
                             NewEHFrameSection->getOutputAddress());
  Error E = NewEHFrame.parse(DWARFDataExtractor(
      NewEHFrameSection->getOutputContents(), BC->AsmInfo->isLittleEndian(),
      BC->AsmInfo->getCodePointerSize()));
  check_error(std::move(E), "failed to parse EH frame");

  uint64_t RelocatedEHFrameAddress = 0;
  StringRef RelocatedEHFrameContents;
  BinarySection *RelocatedEHFrameSection =
      getSection(".relocated" + getEHFrameSectionName());
  if (RelocatedEHFrameSection) {
    RelocatedEHFrameAddress = RelocatedEHFrameSection->getOutputAddress();
    RelocatedEHFrameContents = RelocatedEHFrameSection->getOutputContents();
  }
  DWARFDebugFrame RelocatedEHFrame(BC->TheTriple->getArch(), true,
                                   RelocatedEHFrameAddress);
  Error Er = RelocatedEHFrame.parse(DWARFDataExtractor(
      RelocatedEHFrameContents, BC->AsmInfo->isLittleEndian(),
      BC->AsmInfo->getCodePointerSize()));
  check_error(std::move(Er), "failed to parse EH frame");

  LLVM_DEBUG(dbgs() << "BOLT: writing a new " << getEHFrameHdrSectionName()
                    << '\n');

  NextAvailableAddress =
      appendPadding(Out->os(), NextAvailableAddress, EHFrameHdrAlign);

  const uint64_t EHFrameHdrOutputAddress = NextAvailableAddress;
  const uint64_t EHFrameHdrFileOffset =
      getFileOffsetForAddress(NextAvailableAddress);

  std::vector<char> NewEHFrameHdr = CFIRdWrt->generateEHFrameHeader(
      RelocatedEHFrame, NewEHFrame, EHFrameHdrOutputAddress, FailedAddresses);

  Out->os().seek(EHFrameHdrFileOffset);
  Out->os().write(NewEHFrameHdr.data(), NewEHFrameHdr.size());

  const unsigned Flags = BinarySection::getFlags(/*IsReadOnly=*/true,
                                                 /*IsText=*/false,
                                                 /*IsAllocatable=*/true);
  BinarySection *OldEHFrameHdrSection = getSection(getEHFrameHdrSectionName());
  if (OldEHFrameHdrSection)
    OldEHFrameHdrSection->setOutputName(getOrgSecPrefix() +
                                        getEHFrameHdrSectionName());

  BinarySection &EHFrameHdrSec = BC->registerOrUpdateSection(
      getNewSecPrefix() + getEHFrameHdrSectionName(), ELF::SHT_PROGBITS, Flags,
      nullptr, NewEHFrameHdr.size(), /*Alignment=*/1);
  EHFrameHdrSec.setOutputFileOffset(EHFrameHdrFileOffset);
  EHFrameHdrSec.setOutputAddress(EHFrameHdrOutputAddress);
  EHFrameHdrSec.setOutputName(getEHFrameHdrSectionName());

  NextAvailableAddress += EHFrameHdrSec.getOutputSize();

  if (const BinaryData *ReservedEnd =
          BC->getBinaryDataByName(getBOLTReservedEnd())) {
    if (NextAvailableAddress > ReservedEnd->getAddress()) {
      BC->errs() << "BOLT-ERROR: unable to fit " << getEHFrameHdrSectionName()
                 << " into reserved space\n";
      exit(1);
    }
  }

  // Merge new .eh_frame with the relocated original so that gdb can locate all
  // FDEs.
  if (RelocatedEHFrameSection) {
    const uint64_t NewEHFrameSectionSize =
        RelocatedEHFrameSection->getOutputAddress() +
        RelocatedEHFrameSection->getOutputSize() -
        NewEHFrameSection->getOutputAddress();
    NewEHFrameSection->updateContents(NewEHFrameSection->getOutputData(),
                                      NewEHFrameSectionSize);
    BC->deregisterSection(*RelocatedEHFrameSection);
  }

  LLVM_DEBUG(dbgs() << "BOLT-DEBUG: size of .eh_frame after merge is "
                    << NewEHFrameSection->getOutputSize() << '\n');
}

uint64_t RewriteInstance::getNewValueForSymbol(const StringRef Name) {
  auto Value = Linker->lookupSymbol(Name);
  if (Value)
    return *Value;

  // Return the original value if we haven't emitted the symbol.
  BinaryData *BD = BC->getBinaryDataByName(Name);
  if (!BD)
    return 0;

  return BD->getAddress();
}

uint64_t RewriteInstance::getFileOffsetForAddress(uint64_t Address) const {
  // Check if it's possibly part of the new segment.
  if (Address >= NewTextSegmentAddress)
    return Address - NewTextSegmentAddress + NewTextSegmentOffset;

  // Find an existing segment that matches the address.
  const auto SegmentInfoI = BC->SegmentMapInfo.upper_bound(Address);
  if (SegmentInfoI == BC->SegmentMapInfo.begin())
    return 0;

  const SegmentInfo &SegmentInfo = std::prev(SegmentInfoI)->second;
  if (Address < SegmentInfo.Address ||
      Address >= SegmentInfo.Address + SegmentInfo.FileSize)
    return 0;

  return SegmentInfo.FileOffset + Address - SegmentInfo.Address;
}

bool RewriteInstance::willOverwriteSection(StringRef SectionName) {
  if (llvm::is_contained(SectionsToOverwrite, SectionName))
    return true;
  if (llvm::is_contained(DebugSectionsToOverwrite, SectionName))
    return true;

  ErrorOr<BinarySection &> Section = BC->getUniqueSectionByName(SectionName);
  return Section && Section->isAllocatable() && Section->isFinalized();
}

bool RewriteInstance::isDebugSection(StringRef SectionName) {
  if (SectionName.starts_with(".debug_") ||
      SectionName.starts_with(".zdebug_") || SectionName == ".gdb_index" ||
      SectionName == ".stab" || SectionName == ".stabstr")
    return true;

  return false;
}<|MERGE_RESOLUTION|>--- conflicted
+++ resolved
@@ -1483,17 +1483,9 @@
     return Sec.sh_type == ELF::SHT_SYMTAB;
   });
   assert(SymTab);
-<<<<<<< HEAD
-  if (!SymTab->sh_info) {
-    BC->errs() << "BOLT-ERROR: malformed SYMTAB sh_info\n";
-    exit(1);
-  }
-  ELFSymbolRef FirstGlobal = ELF64LEFile->toSymbolRef(SymTab, SymTab->sh_info);
-=======
   // Symtab sh_info contains the value one greater than the symbol table index
   // of the last local symbol.
   ELFSymbolRef LocalSymEnd = ELF64LEFile->toSymbolRef(SymTab, SymTab->sh_info);
->>>>>>> c4c4e17c
 
   for (auto &[ParentName, BF] : AmbiguousFragments) {
     const uint64_t Address = BF->getAddress();
@@ -1516,11 +1508,7 @@
       exit(1);
     }
 
-<<<<<<< HEAD
-    ELFSymbolRef StopSymbol = FirstGlobal;
-=======
     ELFSymbolRef StopSymbol = LocalSymEnd;
->>>>>>> c4c4e17c
     if (FSI != FileSymbols.end())
       StopSymbol = *FSI;
 
@@ -1530,14 +1518,7 @@
     // symbol.
     for (ELFSymbolRef NextSymbol = Symbol; NextSymbol < StopSymbol;
          NextSymbol.moveNext()) {
-<<<<<<< HEAD
-      Expected<StringRef> NameOrError = Symbol.getName();
-      if (!NameOrError)
-        break;
-      StringRef Name = *NameOrError;
-=======
       StringRef Name = cantFail(NextSymbol.getName());
->>>>>>> c4c4e17c
       if (Name == ParentName) {
         ParentAddress = cantFail(NextSymbol.getValue());
         goto registerParent;
