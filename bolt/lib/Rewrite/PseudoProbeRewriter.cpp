--- conflicted
+++ resolved
@@ -135,27 +135,22 @@
 
   MCPseudoProbeDecoder::Uint64Set GuidFilter;
   MCPseudoProbeDecoder::Uint64Map FuncStartAddrs;
-  SmallVector<StringRef, 3> Suffixes({".destroy", ".resume", ".llvm."});
+  SmallVector<StringRef, 0> Suffixes(
+      {".destroy", ".resume", ".llvm.", ".cold", ".warm"});
   for (const BinaryFunction *F : BC.getAllBinaryFunctions()) {
     bool HasProfile = F->hasProfileAvailable();
     for (const MCSymbol *Sym : F->getSymbols()) {
-      StringRef SymName = NameResolver::restore(Sym->getName());
-      if (std::optional<StringRef> CommonName =
-              getCommonName(SymName, false, Suffixes)) {
-        SymName = *CommonName;
+      StringRef SymName = Sym->getName();
+      for (auto Name : {std::optional(NameResolver::restore(SymName)),
+                        getCommonName(SymName, false, Suffixes)}) {
+        if (!Name)
+          continue;
+        SymName = *Name;
+        uint64_t GUID = Function::getGUID(SymName);
+        FuncStartAddrs[GUID] = F->getAddress();
+        if (ProfiledOnly && HasProfile)
+          GuidFilter.insert(GUID);
       }
-      uint64_t GUID = Function::getGUID(SymName);
-      FuncStartAddrs[GUID] = F->getAddress();
-      if (ProfiledOnly && HasProfile)
-        GuidFilter.insert(GUID);
-      std::optional<StringRef> CommonName =
-          getCommonName(SymName, false, Suffixes);
-      if (!CommonName)
-        continue;
-      GUID = Function::getGUID(*CommonName);
-      FuncStartAddrs.try_emplace(GUID, F->getAddress());
-      if (ProfiledOnly && HasProfile)
-        GuidFilter.insert(GUID);
     }
   }
   if (ProfiledOnly) {
@@ -181,13 +176,12 @@
     ProbeDecoder.printProbesForAllAddresses(outs());
   }
 
-<<<<<<< HEAD
   const GUIDProbeFunctionMap &GUID2Func = ProbeDecoder.getGUID2FuncDescMap();
   // Checks GUID in GUID2Func and returns it if it's present or null otherwise.
-  auto checkGUID = [&](StringRef SymName) {
+  auto checkGUID = [&](StringRef SymName) -> uint64_t {
     uint64_t GUID = Function::getGUID(SymName);
     if (GUID2Func.find(GUID) == GUID2Func.end())
-      return 0ull;
+      return 0;
     return GUID;
   };
   for (BinaryFunction *F : BC.getAllBinaryFunctions()) {
@@ -201,15 +195,6 @@
       if (GUID)
         F->setGUID(GUID);
     }
-=======
-  for (const auto &FuncDesc : ProbeDecoder.getGUID2FuncDescMap()) {
-    uint64_t GUID = FuncDesc.FuncGUID;
-    if (!FuncStartAddrs.contains(GUID))
-      continue;
-    BinaryFunction *BF = BC.getBinaryFunctionAtAddress(FuncStartAddrs[GUID]);
-    assert(BF);
-    BF->setGUID(GUID);
->>>>>>> dd754cd2
   }
 }
 
