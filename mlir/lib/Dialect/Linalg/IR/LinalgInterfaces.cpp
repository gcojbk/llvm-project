--- conflicted
+++ resolved
@@ -29,10 +29,7 @@
 #include "llvm/Support/raw_ostream.h"
 #include <algorithm>
 #include <numeric>
-<<<<<<< HEAD
-=======
 #include <optional>
->>>>>>> ce7c17d5
 
 using namespace mlir;
 using namespace mlir::linalg;
