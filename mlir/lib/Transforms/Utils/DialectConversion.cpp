//===- DialectConversion.cpp - MLIR dialect conversion generic pass -------===//
//
// Part of the LLVM Project, under the Apache License v2.0 with LLVM Exceptions.
// See https://llvm.org/LICENSE.txt for license information.
// SPDX-License-Identifier: Apache-2.0 WITH LLVM-exception
//
//===----------------------------------------------------------------------===//

#include "mlir/Transforms/DialectConversion.h"
#include "mlir/Config/mlir-config.h"
#include "mlir/IR/Block.h"
#include "mlir/IR/Builders.h"
#include "mlir/IR/BuiltinOps.h"
#include "mlir/IR/IRMapping.h"
#include "mlir/IR/Iterators.h"
#include "mlir/Interfaces/FunctionInterfaces.h"
#include "mlir/Rewrite/PatternApplicator.h"
#include "llvm/ADT/ScopeExit.h"
#include "llvm/ADT/SetVector.h"
#include "llvm/ADT/SmallPtrSet.h"
#include "llvm/Support/Debug.h"
#include "llvm/Support/FormatVariadic.h"
#include "llvm/Support/SaveAndRestore.h"
#include "llvm/Support/ScopedPrinter.h"
#include <optional>

using namespace mlir;
using namespace mlir::detail;

#define DEBUG_TYPE "dialect-conversion"

/// A utility function to log a successful result for the given reason.
template <typename... Args>
static void logSuccess(llvm::ScopedPrinter &os, StringRef fmt, Args &&...args) {
  LLVM_DEBUG({
    os.unindent();
    os.startLine() << "} -> SUCCESS";
    if (!fmt.empty())
      os.getOStream() << " : "
                      << llvm::formatv(fmt.data(), std::forward<Args>(args)...);
    os.getOStream() << "\n";
  });
}

/// A utility function to log a failure result for the given reason.
template <typename... Args>
static void logFailure(llvm::ScopedPrinter &os, StringRef fmt, Args &&...args) {
  LLVM_DEBUG({
    os.unindent();
    os.startLine() << "} -> FAILURE : "
                   << llvm::formatv(fmt.data(), std::forward<Args>(args)...)
                   << "\n";
  });
}

/// Helper function that computes an insertion point where the given value is
/// defined and can be used without a dominance violation.
static OpBuilder::InsertPoint computeInsertPoint(Value value) {
  Block *insertBlock = value.getParentBlock();
  Block::iterator insertPt = insertBlock->begin();
  if (OpResult inputRes = dyn_cast<OpResult>(value))
    insertPt = ++inputRes.getOwner()->getIterator();
  return OpBuilder::InsertPoint(insertBlock, insertPt);
}

//===----------------------------------------------------------------------===//
// ConversionValueMapping
//===----------------------------------------------------------------------===//

namespace {
/// This class wraps a IRMapping to provide recursive lookup
/// functionality, i.e. we will traverse if the mapped value also has a mapping.
struct ConversionValueMapping {
  /// Return "true" if an SSA value is mapped to the given value. May return
  /// false positives.
  bool isMappedTo(Value value) const { return mappedTo.contains(value); }

  /// Lookup the most recently mapped value with the desired type in the
  /// mapping.
  ///
  /// Special cases:
  /// - If the desired type is "null", simply return the most recently mapped
  ///   value.
  /// - If there is no mapping to the desired type, also return the most
  ///   recently mapped value.
  /// - If there is no mapping for the given value at all, return the given
  ///   value.
  Value lookupOrDefault(Value from, Type desiredType = nullptr) const;

  /// Lookup a mapped value within the map, or return null if a mapping does not
  /// exist. If a mapping exists, this follows the same behavior of
  /// `lookupOrDefault`.
  Value lookupOrNull(Value from, Type desiredType = nullptr) const;

  /// Map a value to the one provided.
  void map(Value oldVal, Value newVal) {
    LLVM_DEBUG({
      for (Value it = newVal; it; it = mapping.lookupOrNull(it))
        assert(it != oldVal && "inserting cyclic mapping");
    });
    mapping.map(oldVal, newVal);
    mappedTo.insert(newVal);
  }

  /// Drop the last mapping for the given value.
  void erase(Value value) { mapping.erase(value); }

private:
  /// Current value mappings.
  IRMapping mapping;

  /// All SSA values that are mapped to. May contain false positives.
  DenseSet<Value> mappedTo;
};
} // namespace

Value ConversionValueMapping::lookupOrDefault(Value from,
                                              Type desiredType) const {
  // Try to find the deepest value that has the desired type. If there is no
  // such value, simply return the deepest value.
  Value desiredValue;
  do {
    if (!desiredType || from.getType() == desiredType)
      desiredValue = from;

    Value mappedValue = mapping.lookupOrNull(from);
    if (!mappedValue)
      break;
    from = mappedValue;
  } while (true);

  // If the desired value was found use it, otherwise default to the leaf value.
  return desiredValue ? desiredValue : from;
}

Value ConversionValueMapping::lookupOrNull(Value from, Type desiredType) const {
  Value result = lookupOrDefault(from, desiredType);
  if (result == from || (desiredType && result.getType() != desiredType))
    return nullptr;
  return result;
}

//===----------------------------------------------------------------------===//
// Rewriter and Translation State
//===----------------------------------------------------------------------===//
namespace {
/// This class contains a snapshot of the current conversion rewriter state.
/// This is useful when saving and undoing a set of rewrites.
struct RewriterState {
  RewriterState(unsigned numRewrites, unsigned numIgnoredOperations,
                unsigned numReplacedOps)
      : numRewrites(numRewrites), numIgnoredOperations(numIgnoredOperations),
        numReplacedOps(numReplacedOps) {}

  /// The current number of rewrites performed.
  unsigned numRewrites;

  /// The current number of ignored operations.
  unsigned numIgnoredOperations;

  /// The current number of replaced ops that are scheduled for erasure.
  unsigned numReplacedOps;
};

//===----------------------------------------------------------------------===//
// IR rewrites
//===----------------------------------------------------------------------===//

/// An IR rewrite that can be committed (upon success) or rolled back (upon
/// failure).
///
/// The dialect conversion keeps track of IR modifications (requested by the
/// user through the rewriter API) in `IRRewrite` objects. Some kind of rewrites
/// are directly applied to the IR as the rewriter API is used, some are applied
/// partially, and some are delayed until the `IRRewrite` objects are committed.
class IRRewrite {
public:
  /// The kind of the rewrite. Rewrites can be undone if the conversion fails.
  /// Enum values are ordered, so that they can be used in `classof`: first all
  /// block rewrites, then all operation rewrites.
  enum class Kind {
    // Block rewrites
    CreateBlock,
    EraseBlock,
    InlineBlock,
    MoveBlock,
    BlockTypeConversion,
    ReplaceBlockArg,
    // Operation rewrites
    MoveOperation,
    ModifyOperation,
    ReplaceOperation,
    CreateOperation,
    UnresolvedMaterialization
  };

  virtual ~IRRewrite() = default;

  /// Roll back the rewrite. Operations may be erased during rollback.
  virtual void rollback() = 0;

  /// Commit the rewrite. At this point, it is certain that the dialect
  /// conversion will succeed. All IR modifications, except for operation/block
  /// erasure, must be performed through the given rewriter.
  ///
  /// Instead of erasing operations/blocks, they should merely be unlinked
  /// commit phase and finally be erased during the cleanup phase. This is
  /// because internal dialect conversion state (such as `mapping`) may still
  /// be using them.
  ///
  /// Any IR modification that was already performed before the commit phase
  /// (e.g., insertion of an op) must be communicated to the listener that may
  /// be attached to the given rewriter.
  virtual void commit(RewriterBase &rewriter) {}

  /// Cleanup operations/blocks. Cleanup is called after commit.
  virtual void cleanup(RewriterBase &rewriter) {}

  Kind getKind() const { return kind; }

  static bool classof(const IRRewrite *rewrite) { return true; }

protected:
  IRRewrite(Kind kind, ConversionPatternRewriterImpl &rewriterImpl)
      : kind(kind), rewriterImpl(rewriterImpl) {}

  const ConversionConfig &getConfig() const;

  const Kind kind;
  ConversionPatternRewriterImpl &rewriterImpl;
};

/// A block rewrite.
class BlockRewrite : public IRRewrite {
public:
  /// Return the block that this rewrite operates on.
  Block *getBlock() const { return block; }

  static bool classof(const IRRewrite *rewrite) {
    return rewrite->getKind() >= Kind::CreateBlock &&
           rewrite->getKind() <= Kind::ReplaceBlockArg;
  }

protected:
  BlockRewrite(Kind kind, ConversionPatternRewriterImpl &rewriterImpl,
               Block *block)
      : IRRewrite(kind, rewriterImpl), block(block) {}

  // The block that this rewrite operates on.
  Block *block;
};

/// Creation of a block. Block creations are immediately reflected in the IR.
/// There is no extra work to commit the rewrite. During rollback, the newly
/// created block is erased.
class CreateBlockRewrite : public BlockRewrite {
public:
  CreateBlockRewrite(ConversionPatternRewriterImpl &rewriterImpl, Block *block)
      : BlockRewrite(Kind::CreateBlock, rewriterImpl, block) {}

  static bool classof(const IRRewrite *rewrite) {
    return rewrite->getKind() == Kind::CreateBlock;
  }

  void commit(RewriterBase &rewriter) override {
    // The block was already created and inserted. Just inform the listener.
    if (auto *listener = rewriter.getListener())
      listener->notifyBlockInserted(block, /*previous=*/{}, /*previousIt=*/{});
  }

  void rollback() override {
    // Unlink all of the operations within this block, they will be deleted
    // separately.
    auto &blockOps = block->getOperations();
    while (!blockOps.empty())
      blockOps.remove(blockOps.begin());
    block->dropAllUses();
    if (block->getParent())
      block->erase();
    else
      delete block;
  }
};

/// Erasure of a block. Block erasures are partially reflected in the IR. Erased
/// blocks are immediately unlinked, but only erased during cleanup. This makes
/// it easier to rollback a block erasure: the block is simply inserted into its
/// original location.
class EraseBlockRewrite : public BlockRewrite {
public:
  EraseBlockRewrite(ConversionPatternRewriterImpl &rewriterImpl, Block *block)
      : BlockRewrite(Kind::EraseBlock, rewriterImpl, block),
        region(block->getParent()), insertBeforeBlock(block->getNextNode()) {}

  static bool classof(const IRRewrite *rewrite) {
    return rewrite->getKind() == Kind::EraseBlock;
  }

  ~EraseBlockRewrite() override {
    assert(!block &&
           "rewrite was neither rolled back nor committed/cleaned up");
  }

  void rollback() override {
    // The block (owned by this rewrite) was not actually erased yet. It was
    // just unlinked. Put it back into its original position.
    assert(block && "expected block");
    auto &blockList = region->getBlocks();
    Region::iterator before = insertBeforeBlock
                                  ? Region::iterator(insertBeforeBlock)
                                  : blockList.end();
    blockList.insert(before, block);
    block = nullptr;
  }

  void commit(RewriterBase &rewriter) override {
    // Erase the block.
    assert(block && "expected block");
    assert(block->empty() && "expected empty block");

    // Notify the listener that the block is about to be erased.
    if (auto *listener =
            dyn_cast_or_null<RewriterBase::Listener>(rewriter.getListener()))
      listener->notifyBlockErased(block);
  }

  void cleanup(RewriterBase &rewriter) override {
    // Erase the block.
    block->dropAllDefinedValueUses();
    delete block;
    block = nullptr;
  }

private:
  // The region in which this block was previously contained.
  Region *region;

  // The original successor of this block before it was unlinked. "nullptr" if
  // this block was the only block in the region.
  Block *insertBeforeBlock;
};

/// Inlining of a block. This rewrite is immediately reflected in the IR.
/// Note: This rewrite represents only the inlining of the operations. The
/// erasure of the inlined block is a separate rewrite.
class InlineBlockRewrite : public BlockRewrite {
public:
  InlineBlockRewrite(ConversionPatternRewriterImpl &rewriterImpl, Block *block,
                     Block *sourceBlock, Block::iterator before)
      : BlockRewrite(Kind::InlineBlock, rewriterImpl, block),
        sourceBlock(sourceBlock),
        firstInlinedInst(sourceBlock->empty() ? nullptr
                                              : &sourceBlock->front()),
        lastInlinedInst(sourceBlock->empty() ? nullptr : &sourceBlock->back()) {
    // If a listener is attached to the dialect conversion, ops must be moved
    // one-by-one. When they are moved in bulk, notifications cannot be sent
    // because the ops that used to be in the source block at the time of the
    // inlining (before the "commit" phase) are unknown at the time when
    // notifications are sent (which is during the "commit" phase).
    assert(!getConfig().listener &&
           "InlineBlockRewrite not supported if listener is attached");
  }

  static bool classof(const IRRewrite *rewrite) {
    return rewrite->getKind() == Kind::InlineBlock;
  }

  void rollback() override {
    // Put the operations from the destination block (owned by the rewrite)
    // back into the source block.
    if (firstInlinedInst) {
      assert(lastInlinedInst && "expected operation");
      sourceBlock->getOperations().splice(sourceBlock->begin(),
                                          block->getOperations(),
                                          Block::iterator(firstInlinedInst),
                                          ++Block::iterator(lastInlinedInst));
    }
  }

private:
  // The block that originally contained the operations.
  Block *sourceBlock;

  // The first inlined operation.
  Operation *firstInlinedInst;

  // The last inlined operation.
  Operation *lastInlinedInst;
};

/// Moving of a block. This rewrite is immediately reflected in the IR.
class MoveBlockRewrite : public BlockRewrite {
public:
  MoveBlockRewrite(ConversionPatternRewriterImpl &rewriterImpl, Block *block,
                   Region *region, Block *insertBeforeBlock)
      : BlockRewrite(Kind::MoveBlock, rewriterImpl, block), region(region),
        insertBeforeBlock(insertBeforeBlock) {}

  static bool classof(const IRRewrite *rewrite) {
    return rewrite->getKind() == Kind::MoveBlock;
  }

  void commit(RewriterBase &rewriter) override {
    // The block was already moved. Just inform the listener.
    if (auto *listener = rewriter.getListener()) {
      // Note: `previousIt` cannot be passed because this is a delayed
      // notification and iterators into past IR state cannot be represented.
      listener->notifyBlockInserted(block, /*previous=*/region,
                                    /*previousIt=*/{});
    }
  }

  void rollback() override {
    // Move the block back to its original position.
    Region::iterator before =
        insertBeforeBlock ? Region::iterator(insertBeforeBlock) : region->end();
    region->getBlocks().splice(before, block->getParent()->getBlocks(), block);
  }

private:
  // The region in which this block was previously contained.
  Region *region;

  // The original successor of this block before it was moved. "nullptr" if
  // this block was the only block in the region.
  Block *insertBeforeBlock;
};

/// Block type conversion. This rewrite is partially reflected in the IR.
class BlockTypeConversionRewrite : public BlockRewrite {
public:
  BlockTypeConversionRewrite(ConversionPatternRewriterImpl &rewriterImpl,
                             Block *origBlock, Block *newBlock)
      : BlockRewrite(Kind::BlockTypeConversion, rewriterImpl, origBlock),
        newBlock(newBlock) {}

  static bool classof(const IRRewrite *rewrite) {
    return rewrite->getKind() == Kind::BlockTypeConversion;
  }

  Block *getOrigBlock() const { return block; }

  Block *getNewBlock() const { return newBlock; }

  void commit(RewriterBase &rewriter) override;

  void rollback() override;

private:
  /// The new block that was created as part of this signature conversion.
  Block *newBlock;
};

/// Replacing a block argument. This rewrite is not immediately reflected in the
/// IR. An internal IR mapping is updated, but the actual replacement is delayed
/// until the rewrite is committed.
class ReplaceBlockArgRewrite : public BlockRewrite {
public:
  ReplaceBlockArgRewrite(ConversionPatternRewriterImpl &rewriterImpl,
                         Block *block, BlockArgument arg,
                         const TypeConverter *converter)
      : BlockRewrite(Kind::ReplaceBlockArg, rewriterImpl, block), arg(arg),
        converter(converter) {}

  static bool classof(const IRRewrite *rewrite) {
    return rewrite->getKind() == Kind::ReplaceBlockArg;
  }

  void commit(RewriterBase &rewriter) override;

  void rollback() override;

private:
  BlockArgument arg;

  /// The current type converter when the block argument was replaced.
  const TypeConverter *converter;
};

/// An operation rewrite.
class OperationRewrite : public IRRewrite {
public:
  /// Return the operation that this rewrite operates on.
  Operation *getOperation() const { return op; }

  static bool classof(const IRRewrite *rewrite) {
    return rewrite->getKind() >= Kind::MoveOperation &&
           rewrite->getKind() <= Kind::UnresolvedMaterialization;
  }

protected:
  OperationRewrite(Kind kind, ConversionPatternRewriterImpl &rewriterImpl,
                   Operation *op)
      : IRRewrite(kind, rewriterImpl), op(op) {}

  // The operation that this rewrite operates on.
  Operation *op;
};

/// Moving of an operation. This rewrite is immediately reflected in the IR.
class MoveOperationRewrite : public OperationRewrite {
public:
  MoveOperationRewrite(ConversionPatternRewriterImpl &rewriterImpl,
                       Operation *op, Block *block, Operation *insertBeforeOp)
      : OperationRewrite(Kind::MoveOperation, rewriterImpl, op), block(block),
        insertBeforeOp(insertBeforeOp) {}

  static bool classof(const IRRewrite *rewrite) {
    return rewrite->getKind() == Kind::MoveOperation;
  }

  void commit(RewriterBase &rewriter) override {
    // The operation was already moved. Just inform the listener.
    if (auto *listener = rewriter.getListener()) {
      // Note: `previousIt` cannot be passed because this is a delayed
      // notification and iterators into past IR state cannot be represented.
      listener->notifyOperationInserted(
          op, /*previous=*/OpBuilder::InsertPoint(/*insertBlock=*/block,
                                                  /*insertPt=*/{}));
    }
  }

  void rollback() override {
    // Move the operation back to its original position.
    Block::iterator before =
        insertBeforeOp ? Block::iterator(insertBeforeOp) : block->end();
    block->getOperations().splice(before, op->getBlock()->getOperations(), op);
  }

private:
  // The block in which this operation was previously contained.
  Block *block;

  // The original successor of this operation before it was moved. "nullptr"
  // if this operation was the only operation in the region.
  Operation *insertBeforeOp;
};

/// In-place modification of an op. This rewrite is immediately reflected in
/// the IR. The previous state of the operation is stored in this object.
class ModifyOperationRewrite : public OperationRewrite {
public:
  ModifyOperationRewrite(ConversionPatternRewriterImpl &rewriterImpl,
                         Operation *op)
      : OperationRewrite(Kind::ModifyOperation, rewriterImpl, op),
        name(op->getName()), loc(op->getLoc()), attrs(op->getAttrDictionary()),
        operands(op->operand_begin(), op->operand_end()),
        successors(op->successor_begin(), op->successor_end()) {
    if (OpaqueProperties prop = op->getPropertiesStorage()) {
      // Make a copy of the properties.
      propertiesStorage = operator new(op->getPropertiesStorageSize());
      OpaqueProperties propCopy(propertiesStorage);
      name.initOpProperties(propCopy, /*init=*/prop);
    }
  }

  static bool classof(const IRRewrite *rewrite) {
    return rewrite->getKind() == Kind::ModifyOperation;
  }

  ~ModifyOperationRewrite() override {
    assert(!propertiesStorage &&
           "rewrite was neither committed nor rolled back");
  }

  void commit(RewriterBase &rewriter) override {
    // Notify the listener that the operation was modified in-place.
    if (auto *listener =
            dyn_cast_or_null<RewriterBase::Listener>(rewriter.getListener()))
      listener->notifyOperationModified(op);

    if (propertiesStorage) {
      OpaqueProperties propCopy(propertiesStorage);
      // Note: The operation may have been erased in the mean time, so
      // OperationName must be stored in this object.
      name.destroyOpProperties(propCopy);
      operator delete(propertiesStorage);
      propertiesStorage = nullptr;
    }
  }

  void rollback() override {
    op->setLoc(loc);
    op->setAttrs(attrs);
    op->setOperands(operands);
    for (const auto &it : llvm::enumerate(successors))
      op->setSuccessor(it.value(), it.index());
    if (propertiesStorage) {
      OpaqueProperties propCopy(propertiesStorage);
      op->copyProperties(propCopy);
      name.destroyOpProperties(propCopy);
      operator delete(propertiesStorage);
      propertiesStorage = nullptr;
    }
  }

private:
  OperationName name;
  LocationAttr loc;
  DictionaryAttr attrs;
  SmallVector<Value, 8> operands;
  SmallVector<Block *, 2> successors;
  void *propertiesStorage = nullptr;
};

/// Replacing an operation. Erasing an operation is treated as a special case
/// with "null" replacements. This rewrite is not immediately reflected in the
/// IR. An internal IR mapping is updated, but values are not replaced and the
/// original op is not erased until the rewrite is committed.
class ReplaceOperationRewrite : public OperationRewrite {
public:
  ReplaceOperationRewrite(ConversionPatternRewriterImpl &rewriterImpl,
                          Operation *op, const TypeConverter *converter)
      : OperationRewrite(Kind::ReplaceOperation, rewriterImpl, op),
        converter(converter) {}

  static bool classof(const IRRewrite *rewrite) {
    return rewrite->getKind() == Kind::ReplaceOperation;
  }

  void commit(RewriterBase &rewriter) override;

  void rollback() override;

  void cleanup(RewriterBase &rewriter) override;

private:
  /// An optional type converter that can be used to materialize conversions
  /// between the new and old values if necessary.
  const TypeConverter *converter;
};

class CreateOperationRewrite : public OperationRewrite {
public:
  CreateOperationRewrite(ConversionPatternRewriterImpl &rewriterImpl,
                         Operation *op)
      : OperationRewrite(Kind::CreateOperation, rewriterImpl, op) {}

  static bool classof(const IRRewrite *rewrite) {
    return rewrite->getKind() == Kind::CreateOperation;
  }

  void commit(RewriterBase &rewriter) override {
    // The operation was already created and inserted. Just inform the listener.
    if (auto *listener = rewriter.getListener())
      listener->notifyOperationInserted(op, /*previous=*/{});
  }

  void rollback() override;
};

/// The type of materialization.
enum MaterializationKind {
  /// This materialization materializes a conversion for an illegal block
  /// argument type, to the original one.
  Argument,

  /// This materialization materializes a conversion from an illegal type to a
  /// legal one.
  Target,

  /// This materialization materializes a conversion from a legal type back to
  /// an illegal one.
  Source
};

/// An unresolved materialization, i.e., a "builtin.unrealized_conversion_cast"
/// op. Unresolved materializations are erased at the end of the dialect
/// conversion.
class UnresolvedMaterializationRewrite : public OperationRewrite {
public:
  UnresolvedMaterializationRewrite(ConversionPatternRewriterImpl &rewriterImpl,
                                   UnrealizedConversionCastOp op,
                                   const TypeConverter *converter,
<<<<<<< HEAD
                                   MaterializationKind kind, Type originalType);
=======
                                   MaterializationKind kind, Type originalType,
                                   Value mappedValue);
>>>>>>> ce7c17d5

  static bool classof(const IRRewrite *rewrite) {
    return rewrite->getKind() == Kind::UnresolvedMaterialization;
  }

  void rollback() override;

  UnrealizedConversionCastOp getOperation() const {
    return cast<UnrealizedConversionCastOp>(op);
  }

  /// Return the type converter of this materialization (which may be null).
  const TypeConverter *getConverter() const {
    return converterAndKind.getPointer();
  }

  /// Return the kind of this materialization.
  MaterializationKind getMaterializationKind() const {
    return converterAndKind.getInt();
  }

  /// Return the original type of the SSA value.
  Type getOriginalType() const { return originalType; }

private:
  /// The corresponding type converter to use when resolving this
  /// materialization, and the kind of this materialization.
  llvm::PointerIntPair<const TypeConverter *, 2, MaterializationKind>
      converterAndKind;

  /// The original type of the SSA value. Only used for target
  /// materializations.
  Type originalType;
<<<<<<< HEAD
=======

  /// The value in the conversion value mapping that is being replaced by the
  /// results of this unresolved materialization.
  Value mappedValue;
>>>>>>> ce7c17d5
};
} // namespace

#if MLIR_ENABLE_EXPENSIVE_PATTERN_API_CHECKS
/// Return "true" if there is an operation rewrite that matches the specified
/// rewrite type and operation among the given rewrites.
template <typename RewriteTy, typename R>
static bool hasRewrite(R &&rewrites, Operation *op) {
  return any_of(std::forward<R>(rewrites), [&](auto &rewrite) {
    auto *rewriteTy = dyn_cast<RewriteTy>(rewrite.get());
    return rewriteTy && rewriteTy->getOperation() == op;
  });
}

/// Return "true" if there is a block rewrite that matches the specified
/// rewrite type and block among the given rewrites.
template <typename RewriteTy, typename R>
static bool hasRewrite(R &&rewrites, Block *block) {
  return any_of(std::forward<R>(rewrites), [&](auto &rewrite) {
    auto *rewriteTy = dyn_cast<RewriteTy>(rewrite.get());
    return rewriteTy && rewriteTy->getBlock() == block;
  });
}
#endif // MLIR_ENABLE_EXPENSIVE_PATTERN_API_CHECKS

//===----------------------------------------------------------------------===//
// ConversionPatternRewriterImpl
//===----------------------------------------------------------------------===//
namespace mlir {
namespace detail {
struct ConversionPatternRewriterImpl : public RewriterBase::Listener {
  explicit ConversionPatternRewriterImpl(MLIRContext *ctx,
                                         const ConversionConfig &config)
      : context(ctx), eraseRewriter(ctx), config(config) {}

  //===--------------------------------------------------------------------===//
  // State Management
  //===--------------------------------------------------------------------===//

  /// Return the current state of the rewriter.
  RewriterState getCurrentState();

  /// Apply all requested operation rewrites. This method is invoked when the
  /// conversion process succeeds.
  void applyRewrites();

  /// Reset the state of the rewriter to a previously saved point.
  void resetState(RewriterState state);

  /// Append a rewrite. Rewrites are committed upon success and rolled back upon
  /// failure.
  template <typename RewriteTy, typename... Args>
  void appendRewrite(Args &&...args) {
    rewrites.push_back(
        std::make_unique<RewriteTy>(*this, std::forward<Args>(args)...));
  }

  /// Undo the rewrites (motions, splits) one by one in reverse order until
  /// "numRewritesToKeep" rewrites remains.
  void undoRewrites(unsigned numRewritesToKeep = 0);

  /// Remap the given values to those with potentially different types. Returns
  /// success if the values could be remapped, failure otherwise. `valueDiagTag`
  /// is the tag used when describing a value within a diagnostic, e.g.
  /// "operand".
  LogicalResult remapValues(StringRef valueDiagTag,
                            std::optional<Location> inputLoc,
                            PatternRewriter &rewriter, ValueRange values,
                            SmallVector<SmallVector<Value>> &remapped);

  /// Return "true" if the given operation is ignored, and does not need to be
  /// converted.
  bool isOpIgnored(Operation *op) const;

  /// Return "true" if the given operation was replaced or erased.
  bool wasOpReplaced(Operation *op) const;

  //===--------------------------------------------------------------------===//
  // Type Conversion
  //===--------------------------------------------------------------------===//

  /// Convert the types of block arguments within the given region.
  FailureOr<Block *>
  convertRegionTypes(ConversionPatternRewriter &rewriter, Region *region,
                     const TypeConverter &converter,
                     TypeConverter::SignatureConversion *entryConversion);

  /// Apply the given signature conversion on the given block. The new block
  /// containing the updated signature is returned. If no conversions were
  /// necessary, e.g. if the block has no arguments, `block` is returned.
  /// `converter` is used to generate any necessary cast operations that
  /// translate between the origin argument types and those specified in the
  /// signature conversion.
  Block *applySignatureConversion(
      ConversionPatternRewriter &rewriter, Block *block,
      const TypeConverter *converter,
      TypeConverter::SignatureConversion &signatureConversion);

  //===--------------------------------------------------------------------===//
  // Materializations
  //===--------------------------------------------------------------------===//

<<<<<<< HEAD
  /// Build an unresolved materialization operation given an output type and set
  /// of input operands.
  Value buildUnresolvedMaterialization(MaterializationKind kind,
                                       OpBuilder::InsertPoint ip, Location loc,
                                       ValueRange inputs, Type outputType,
                                       Type originalType,
                                       const TypeConverter *converter);
=======
  /// Build an unresolved materialization operation given a range of output
  /// types and a list of input operands. Returns the inputs if they their
  /// types match the output types.
  ///
  /// If a cast op was built, it can optionally be returned with the `castOp`
  /// output argument.
  ///
  /// If `valueToMap` is set to a non-null Value, then that value is mapped to
  /// the results of the unresolved materialization in the conversion value
  /// mapping.
  ValueRange buildUnresolvedMaterialization(
      MaterializationKind kind, OpBuilder::InsertPoint ip, Location loc,
      Value valueToMap, ValueRange inputs, TypeRange outputTypes,
      Type originalType, const TypeConverter *converter,
      UnrealizedConversionCastOp *castOp = nullptr);
  Value buildUnresolvedMaterialization(
      MaterializationKind kind, OpBuilder::InsertPoint ip, Location loc,
      Value valueToMap, ValueRange inputs, Type outputType, Type originalType,
      const TypeConverter *converter,
      UnrealizedConversionCastOp *castOp = nullptr) {
    return buildUnresolvedMaterialization(kind, ip, loc, valueToMap, inputs,
                                          TypeRange(outputType), originalType,
                                          converter, castOp)
        .front();
  }

  /// Build an N:1 materialization for the given original value that was
  /// replaced with the given replacement values.
  ///
  /// This is a workaround around incomplete 1:N support in the dialect
  /// conversion driver. The conversion mapping can store only 1:1 replacements
  /// and the conversion patterns only support single Value replacements in the
  /// adaptor, so N values must be converted back to a single value. This
  /// function will be deleted when full 1:N support has been added.
  ///
  /// This function inserts an argument materialization back to the original
  /// type, followed by a target materialization to the legalized type (if
  /// applicable).
  void insertNTo1Materialization(OpBuilder::InsertPoint ip, Location loc,
                                 ValueRange replacements, Value originalValue,
                                 const TypeConverter *converter);

  /// Find a replacement value for the given SSA value in the conversion value
  /// mapping. The replacement value must have the same type as the given SSA
  /// value. If there is no replacement value with the correct type, find the
  /// latest replacement value (regardless of the type) and build a source
  /// materialization.
  Value findOrBuildReplacementValue(Value value,
                                    const TypeConverter *converter);

  /// Unpack an N:1 materialization and return the inputs of the
  /// materialization. This function unpacks only those materializations that
  /// were built with `insertNTo1Materialization`.
  ///
  /// This is a workaround around incomplete 1:N support in the dialect
  /// conversion driver. It allows us to write 1:N conversion patterns while
  /// 1:N support is still missing in the conversion value mapping. This
  /// function will be deleted when full 1:N support has been added.
  SmallVector<Value> unpackNTo1Materialization(Value value);
>>>>>>> ce7c17d5

  //===--------------------------------------------------------------------===//
  // Rewriter Notification Hooks
  //===--------------------------------------------------------------------===//

  //// Notifies that an op was inserted.
  void notifyOperationInserted(Operation *op,
                               OpBuilder::InsertPoint previous) override;

  /// Notifies that an op is about to be replaced with the given values.
  void notifyOpReplaced(Operation *op, ArrayRef<ValueRange> newValues);

  /// Notifies that a block is about to be erased.
  void notifyBlockIsBeingErased(Block *block);

  /// Notifies that a block was inserted.
  void notifyBlockInserted(Block *block, Region *previous,
                           Region::iterator previousIt) override;

  /// Notifies that a block is being inlined into another block.
  void notifyBlockBeingInlined(Block *block, Block *srcBlock,
                               Block::iterator before);

  /// Notifies that a pattern match failed for the given reason.
  void
  notifyMatchFailure(Location loc,
                     function_ref<void(Diagnostic &)> reasonCallback) override;

  //===--------------------------------------------------------------------===//
  // IR Erasure
  //===--------------------------------------------------------------------===//

  /// A rewriter that keeps track of erased ops and blocks. It ensures that no
  /// operation or block is erased multiple times. This rewriter assumes that
  /// no new IR is created between calls to `eraseOp`/`eraseBlock`.
  struct SingleEraseRewriter : public RewriterBase, RewriterBase::Listener {
  public:
    SingleEraseRewriter(MLIRContext *context)
        : RewriterBase(context, /*listener=*/this) {}

    /// Erase the given op (unless it was already erased).
    void eraseOp(Operation *op) override {
      if (wasErased(op))
        return;
      op->dropAllUses();
      RewriterBase::eraseOp(op);
    }

    /// Erase the given block (unless it was already erased).
    void eraseBlock(Block *block) override {
      if (wasErased(block))
        return;
      assert(block->empty() && "expected empty block");
      block->dropAllDefinedValueUses();
      RewriterBase::eraseBlock(block);
    }

    bool wasErased(void *ptr) const { return erased.contains(ptr); }

    void notifyOperationErased(Operation *op) override { erased.insert(op); }

    void notifyBlockErased(Block *block) override { erased.insert(block); }

  private:
    /// Pointers to all erased operations and blocks.
    DenseSet<void *> erased;
  };

  //===--------------------------------------------------------------------===//
  // State
  //===--------------------------------------------------------------------===//

  /// MLIR context.
  MLIRContext *context;

  /// A rewriter that keeps track of ops/block that were already erased and
  /// skips duplicate op/block erasures. This rewriter is used during the
  /// "cleanup" phase.
  SingleEraseRewriter eraseRewriter;

  // Mapping between replaced values that differ in type. This happens when
  // replacing a value with one of a different type.
  ConversionValueMapping mapping;

  /// Ordered list of block operations (creations, splits, motions).
  SmallVector<std::unique_ptr<IRRewrite>> rewrites;

  /// A set of operations that should no longer be considered for legalization.
  /// E.g., ops that are recursively legal. Ops that were replaced/erased are
  /// tracked separately.
  SetVector<Operation *> ignoredOps;

  /// A set of operations that were replaced/erased. Such ops are not erased
  /// immediately but only when the dialect conversion succeeds. In the mean
  /// time, they should no longer be considered for legalization and any attempt
  /// to modify/access them is invalid rewriter API usage.
  SetVector<Operation *> replacedOps;

  /// A mapping of all unresolved materializations (UnrealizedConversionCastOp)
  /// to the corresponding rewrite objects.
  DenseMap<UnrealizedConversionCastOp, UnresolvedMaterializationRewrite *>
      unresolvedMaterializations;

  /// A set of all N:1 materializations that were added to work around
  /// incomplete 1:N support in the dialect conversion driver.
  DenseSet<UnrealizedConversionCastOp> nTo1TempMaterializations;

  /// The current type converter, or nullptr if no type converter is currently
  /// active.
  const TypeConverter *currentTypeConverter = nullptr;

  /// A mapping of regions to type converters that should be used when
  /// converting the arguments of blocks within that region.
  DenseMap<Region *, const TypeConverter *> regionToConverter;

  /// Dialect conversion configuration.
  const ConversionConfig &config;

#ifndef NDEBUG
  /// A set of operations that have pending updates. This tracking isn't
  /// strictly necessary, and is thus only active during debug builds for extra
  /// verification.
  SmallPtrSet<Operation *, 1> pendingRootUpdates;

  /// A logger used to emit diagnostics during the conversion process.
  llvm::ScopedPrinter logger{llvm::dbgs()};
#endif
};
} // namespace detail
} // namespace mlir

const ConversionConfig &IRRewrite::getConfig() const {
  return rewriterImpl.config;
}

void BlockTypeConversionRewrite::commit(RewriterBase &rewriter) {
  // Inform the listener about all IR modifications that have already taken
  // place: References to the original block have been replaced with the new
  // block.
  if (auto *listener =
          dyn_cast_or_null<RewriterBase::Listener>(rewriter.getListener()))
    for (Operation *op : getNewBlock()->getUsers())
      listener->notifyOperationModified(op);
}

void BlockTypeConversionRewrite::rollback() {
  getNewBlock()->replaceAllUsesWith(getOrigBlock());
}

void ReplaceBlockArgRewrite::commit(RewriterBase &rewriter) {
  Value repl = rewriterImpl.findOrBuildReplacementValue(arg, converter);
  if (!repl)
    return;

  if (isa<BlockArgument>(repl)) {
    rewriter.replaceAllUsesWith(arg, repl);
    return;
  }

  // If the replacement value is an operation, we check to make sure that we
  // don't replace uses that are within the parent operation of the
  // replacement value.
  Operation *replOp = cast<OpResult>(repl).getOwner();
  Block *replBlock = replOp->getBlock();
  rewriter.replaceUsesWithIf(arg, repl, [&](OpOperand &operand) {
    Operation *user = operand.getOwner();
    return user->getBlock() != replBlock || replOp->isBeforeInBlock(user);
  });
}

void ReplaceBlockArgRewrite::rollback() { rewriterImpl.mapping.erase(arg); }

void ReplaceOperationRewrite::commit(RewriterBase &rewriter) {
  auto *listener =
      dyn_cast_or_null<RewriterBase::Listener>(rewriter.getListener());

  // Compute replacement values.
  SmallVector<Value> replacements =
      llvm::map_to_vector(op->getResults(), [&](OpResult result) {
        return rewriterImpl.findOrBuildReplacementValue(result, converter);
      });

  // Notify the listener that the operation is about to be replaced.
  if (listener)
    listener->notifyOperationReplaced(op, replacements);

  // Replace all uses with the new values.
  for (auto [result, newValue] :
       llvm::zip_equal(op->getResults(), replacements))
    if (newValue)
      rewriter.replaceAllUsesWith(result, newValue);

  // The original op will be erased, so remove it from the set of unlegalized
  // ops.
  if (getConfig().unlegalizedOps)
    getConfig().unlegalizedOps->erase(op);

  // Notify the listener that the operation (and its nested operations) was
  // erased.
  if (listener) {
    op->walk<WalkOrder::PostOrder>(
        [&](Operation *op) { listener->notifyOperationErased(op); });
  }

  // Do not erase the operation yet. It may still be referenced in `mapping`.
  // Just unlink it for now and erase it during cleanup.
  op->getBlock()->getOperations().remove(op);
}

void ReplaceOperationRewrite::rollback() {
  for (auto result : op->getResults())
    rewriterImpl.mapping.erase(result);
}

void ReplaceOperationRewrite::cleanup(RewriterBase &rewriter) {
  rewriter.eraseOp(op);
}

void CreateOperationRewrite::rollback() {
  for (Region &region : op->getRegions()) {
    while (!region.getBlocks().empty())
      region.getBlocks().remove(region.getBlocks().begin());
  }
  op->dropAllUses();
  op->erase();
}

UnresolvedMaterializationRewrite::UnresolvedMaterializationRewrite(
    ConversionPatternRewriterImpl &rewriterImpl, UnrealizedConversionCastOp op,
<<<<<<< HEAD
    const TypeConverter *converter, MaterializationKind kind, Type originalType)
    : OperationRewrite(Kind::UnresolvedMaterialization, rewriterImpl, op),
      converterAndKind(converter, kind), originalType(originalType) {
=======
    const TypeConverter *converter, MaterializationKind kind, Type originalType,
    Value mappedValue)
    : OperationRewrite(Kind::UnresolvedMaterialization, rewriterImpl, op),
      converterAndKind(converter, kind), originalType(originalType),
      mappedValue(mappedValue) {
>>>>>>> ce7c17d5
  assert((!originalType || kind == MaterializationKind::Target) &&
         "original type is valid only for target materializations");
  rewriterImpl.unresolvedMaterializations[op] = this;
}

void UnresolvedMaterializationRewrite::rollback() {
  if (mappedValue)
    rewriterImpl.mapping.erase(mappedValue);
  rewriterImpl.unresolvedMaterializations.erase(getOperation());
  rewriterImpl.nTo1TempMaterializations.erase(getOperation());
  op->erase();
}

void ConversionPatternRewriterImpl::applyRewrites() {
  // Commit all rewrites.
  IRRewriter rewriter(context, config.listener);
  // Note: New rewrites may be added during the "commit" phase and the
  // `rewrites` vector may reallocate.
  for (size_t i = 0; i < rewrites.size(); ++i)
    rewrites[i]->commit(rewriter);

  // Clean up all rewrites.
  for (auto &rewrite : rewrites)
    rewrite->cleanup(eraseRewriter);
}

//===----------------------------------------------------------------------===//
// State Management

RewriterState ConversionPatternRewriterImpl::getCurrentState() {
  return RewriterState(rewrites.size(), ignoredOps.size(), replacedOps.size());
}

void ConversionPatternRewriterImpl::resetState(RewriterState state) {
  // Undo any rewrites.
  undoRewrites(state.numRewrites);

  // Pop all of the recorded ignored operations that are no longer valid.
  while (ignoredOps.size() != state.numIgnoredOperations)
    ignoredOps.pop_back();

  while (replacedOps.size() != state.numReplacedOps)
    replacedOps.pop_back();
}

void ConversionPatternRewriterImpl::undoRewrites(unsigned numRewritesToKeep) {
  for (auto &rewrite :
       llvm::reverse(llvm::drop_begin(rewrites, numRewritesToKeep)))
    rewrite->rollback();
  rewrites.resize(numRewritesToKeep);
}

LogicalResult ConversionPatternRewriterImpl::remapValues(
    StringRef valueDiagTag, std::optional<Location> inputLoc,
    PatternRewriter &rewriter, ValueRange values,
    SmallVector<SmallVector<Value>> &remapped) {
  remapped.reserve(llvm::size(values));

  for (const auto &it : llvm::enumerate(values)) {
    Value operand = it.value();
    Type origType = operand.getType();
    Location operandLoc = inputLoc ? *inputLoc : operand.getLoc();

    // Find the most recently mapped value. Unpack all temporary N:1
    // materializations. Such conversions are a workaround around missing
    // 1:N support in the ConversionValueMapping. (The conversion patterns
    // already support 1:N replacements.)
    Value repl = mapping.lookupOrDefault(operand);
    SmallVector<Value> unpacked = unpackNTo1Materialization(repl);

    if (!currentTypeConverter) {
      // The current pattern does not have a type converter. I.e., it does not
      // distinguish between legal and illegal types. For each operand, simply
      // pass through the most recently mapped value.
      remapped.push_back(std::move(unpacked));
      continue;
    }

    // If there is no legal conversion, fail to match this pattern.
    SmallVector<Type, 1> legalTypes;
    if (failed(currentTypeConverter->convertType(origType, legalTypes))) {
      notifyMatchFailure(operandLoc, [=](Diagnostic &diag) {
        diag << "unable to convert type for " << valueDiagTag << " #"
             << it.index() << ", type was " << origType;
      });
      return failure();
    }

    // If a type is converted to 0 types, there is nothing to do.
    if (legalTypes.empty()) {
      remapped.push_back({});
      continue;
    }

    if (legalTypes.size() != 1) {
      // TODO: This is a 1:N conversion. The conversion value mapping does not
      // store such materializations yet. If the types of the most recently
      // mapped values do not match, build a target materialization.
      ValueRange unpackedRange(unpacked);
      if (TypeRange(unpackedRange) == legalTypes) {
        remapped.push_back(std::move(unpacked));
        continue;
      }

      // Insert a target materialization if the current pattern expects
      // different legalized types.
      ValueRange targetMat = buildUnresolvedMaterialization(
          MaterializationKind::Target, computeInsertPoint(repl), operandLoc,
          /*valueToMap=*/Value(), /*inputs=*/unpacked,
          /*outputType=*/legalTypes, /*originalType=*/origType,
          currentTypeConverter);
      remapped.push_back(targetMat);
      continue;
    }

    // Handle 1->1 type conversions.
    Type desiredType = legalTypes.front();
    // Try to find a mapped value with the desired type. (Or the operand itself
    // if the value is not mapped at all.)
    Value newOperand = mapping.lookupOrDefault(operand, desiredType);
    if (newOperand.getType() != desiredType) {
      // If the looked up value's type does not have the desired type, it means
      // that the value was replaced with a value of different type and no
      // target materialization was created yet.
      Value castValue = buildUnresolvedMaterialization(
          MaterializationKind::Target, computeInsertPoint(newOperand),
<<<<<<< HEAD
          operandLoc, /*inputs=*/newOperand, /*outputType=*/desiredType,
          /*originalType=*/origType, currentTypeConverter);
      mapping.map(newOperand, castValue);
=======
          operandLoc, /*valueToMap=*/newOperand, /*inputs=*/unpacked,
          /*outputType=*/desiredType, /*originalType=*/origType,
          currentTypeConverter);
>>>>>>> ce7c17d5
      newOperand = castValue;
    }
    remapped.push_back({newOperand});
  }
  return success();
}

bool ConversionPatternRewriterImpl::isOpIgnored(Operation *op) const {
  // Check to see if this operation is ignored or was replaced.
  return replacedOps.count(op) || ignoredOps.count(op);
}

bool ConversionPatternRewriterImpl::wasOpReplaced(Operation *op) const {
  // Check to see if this operation was replaced.
  return replacedOps.count(op);
}

//===----------------------------------------------------------------------===//
// Type Conversion

FailureOr<Block *> ConversionPatternRewriterImpl::convertRegionTypes(
    ConversionPatternRewriter &rewriter, Region *region,
    const TypeConverter &converter,
    TypeConverter::SignatureConversion *entryConversion) {
  regionToConverter[region] = &converter;
  if (region->empty())
    return nullptr;

  // Convert the arguments of each non-entry block within the region.
  for (Block &block :
       llvm::make_early_inc_range(llvm::drop_begin(*region, 1))) {
    // Compute the signature for the block with the provided converter.
    std::optional<TypeConverter::SignatureConversion> conversion =
        converter.convertBlockSignature(&block);
    if (!conversion)
      return failure();
    // Convert the block with the computed signature.
    applySignatureConversion(rewriter, &block, &converter, *conversion);
  }

  // Convert the entry block. If an entry signature conversion was provided,
  // use that one. Otherwise, compute the signature with the type converter.
  if (entryConversion)
    return applySignatureConversion(rewriter, &region->front(), &converter,
                                    *entryConversion);
  std::optional<TypeConverter::SignatureConversion> conversion =
      converter.convertBlockSignature(&region->front());
  if (!conversion)
    return failure();
  return applySignatureConversion(rewriter, &region->front(), &converter,
                                  *conversion);
}

Block *ConversionPatternRewriterImpl::applySignatureConversion(
    ConversionPatternRewriter &rewriter, Block *block,
    const TypeConverter *converter,
    TypeConverter::SignatureConversion &signatureConversion) {
#if MLIR_ENABLE_EXPENSIVE_PATTERN_API_CHECKS
  // A block cannot be converted multiple times.
  if (hasRewrite<BlockTypeConversionRewrite>(rewrites, block))
    llvm::report_fatal_error("block was already converted");
#endif // MLIR_ENABLE_EXPENSIVE_PATTERN_API_CHECKS

  OpBuilder::InsertionGuard g(rewriter);

  // If no arguments are being changed or added, there is nothing to do.
  unsigned origArgCount = block->getNumArguments();
  auto convertedTypes = signatureConversion.getConvertedTypes();
  if (llvm::equal(block->getArgumentTypes(), convertedTypes))
    return block;

  // Compute the locations of all block arguments in the new block.
  SmallVector<Location> newLocs(convertedTypes.size(),
                                rewriter.getUnknownLoc());
  for (unsigned i = 0; i < origArgCount; ++i) {
    auto inputMap = signatureConversion.getInputMapping(i);
    if (!inputMap || inputMap->replacementValue)
      continue;
    Location origLoc = block->getArgument(i).getLoc();
    for (unsigned j = 0; j < inputMap->size; ++j)
      newLocs[inputMap->inputNo + j] = origLoc;
  }

  // Insert a new block with the converted block argument types and move all ops
  // from the old block to the new block.
  Block *newBlock =
      rewriter.createBlock(block->getParent(), std::next(block->getIterator()),
                           convertedTypes, newLocs);

  // If a listener is attached to the dialect conversion, ops cannot be moved
  // to the destination block in bulk ("fast path"). This is because at the time
  // the notifications are sent, it is unknown which ops were moved. Instead,
  // ops should be moved one-by-one ("slow path"), so that a separate
  // `MoveOperationRewrite` is enqueued for each moved op. Moving ops in bulk is
  // a bit more efficient, so we try to do that when possible.
  bool fastPath = !config.listener;
  if (fastPath) {
    appendRewrite<InlineBlockRewrite>(newBlock, block, newBlock->end());
    newBlock->getOperations().splice(newBlock->end(), block->getOperations());
  } else {
    while (!block->empty())
      rewriter.moveOpBefore(&block->front(), newBlock, newBlock->end());
  }

  // Replace all uses of the old block with the new block.
  block->replaceAllUsesWith(newBlock);

  for (unsigned i = 0; i != origArgCount; ++i) {
    BlockArgument origArg = block->getArgument(i);
    Type origArgType = origArg.getType();

    std::optional<TypeConverter::SignatureConversion::InputMapping> inputMap =
        signatureConversion.getInputMapping(i);
    if (!inputMap) {
      // This block argument was dropped and no replacement value was provided.
      // Materialize a replacement value "out of thin air".
      buildUnresolvedMaterialization(
          MaterializationKind::Source,
          OpBuilder::InsertPoint(newBlock, newBlock->begin()), origArg.getLoc(),
<<<<<<< HEAD
          /*inputs=*/ValueRange(),
          /*outputType=*/origArgType, /*originalType=*/Type(), converter);
      mapping.map(origArg, repl);
      appendRewrite<ReplaceBlockArgRewrite>(block, origArg);
=======
          /*valueToMap=*/origArg, /*inputs=*/ValueRange(),
          /*outputType=*/origArgType, /*originalType=*/Type(), converter);
      appendRewrite<ReplaceBlockArgRewrite>(block, origArg, converter);
>>>>>>> ce7c17d5
      continue;
    }

    if (Value repl = inputMap->replacementValue) {
      // This block argument was dropped and a replacement value was provided.
      assert(inputMap->size == 0 &&
             "invalid to provide a replacement value when the argument isn't "
             "dropped");
      mapping.map(origArg, repl);
      appendRewrite<ReplaceBlockArgRewrite>(block, origArg, converter);
      continue;
    }

    // This is a 1->1+ mapping. 1->N mappings are not fully supported in the
    // dialect conversion. Therefore, we need an argument materialization to
    // turn the replacement block arguments into a single SSA value that can be
    // used as a replacement.
    auto replArgs =
        newBlock->getArguments().slice(inputMap->inputNo, inputMap->size);
    insertNTo1Materialization(
        OpBuilder::InsertPoint(newBlock, newBlock->begin()), origArg.getLoc(),
<<<<<<< HEAD
        /*inputs=*/replArgs, /*outputType=*/origArgType,
        /*originalType=*/Type(), converter);
    mapping.map(origArg, argMat);

    Type legalOutputType;
    if (converter) {
      legalOutputType = converter->convertType(origArgType);
    } else if (replArgs.size() == 1) {
      // When there is no type converter, assume that the new block argument
      // types are legal. This is reasonable to assume because they were
      // specified by the user.
      // FIXME: This won't work for 1->N conversions because multiple output
      // types are not supported in parts of the dialect conversion. In such a
      // case, we currently use the original block argument type (produced by
      // the argument materialization).
      legalOutputType = replArgs[0].getType();
    }
    if (legalOutputType && legalOutputType != origArgType) {
      Value targetMat = buildUnresolvedMaterialization(
          MaterializationKind::Target, computeInsertPoint(argMat),
          origArg.getLoc(), /*inputs=*/argMat, /*outputType=*/legalOutputType,
          /*originalType=*/origArgType, converter);
      mapping.map(argMat, targetMat);
    }
    appendRewrite<ReplaceBlockArgRewrite>(block, origArg);
=======
        /*replacements=*/replArgs, /*outputValue=*/origArg, converter);
    appendRewrite<ReplaceBlockArgRewrite>(block, origArg, converter);
>>>>>>> ce7c17d5
  }

  appendRewrite<BlockTypeConversionRewrite>(/*origBlock=*/block, newBlock);

  // Erase the old block. (It is just unlinked for now and will be erased during
  // cleanup.)
  rewriter.eraseBlock(block);

  return newBlock;
}

//===----------------------------------------------------------------------===//
// Materializations
//===----------------------------------------------------------------------===//

/// Build an unresolved materialization operation given an output type and set
/// of input operands.
ValueRange ConversionPatternRewriterImpl::buildUnresolvedMaterialization(
    MaterializationKind kind, OpBuilder::InsertPoint ip, Location loc,
<<<<<<< HEAD
    ValueRange inputs, Type outputType, Type originalType,
    const TypeConverter *converter) {
=======
    Value valueToMap, ValueRange inputs, TypeRange outputTypes,
    Type originalType, const TypeConverter *converter,
    UnrealizedConversionCastOp *castOp) {
>>>>>>> ce7c17d5
  assert((!originalType || kind == MaterializationKind::Target) &&
         "original type is valid only for target materializations");

  // Avoid materializing an unnecessary cast.
  if (TypeRange(inputs) == outputTypes) {
    if (valueToMap) {
      assert(inputs.size() == 1 && "1:N mapping is not supported");
      mapping.map(valueToMap, inputs.front());
    }
    return inputs;
  }

  // Create an unresolved materialization. We use a new OpBuilder to avoid
  // tracking the materialization like we do for other operations.
  OpBuilder builder(outputTypes.front().getContext());
  builder.setInsertionPoint(ip.getBlock(), ip.getPoint());
  auto convertOp =
<<<<<<< HEAD
      builder.create<UnrealizedConversionCastOp>(loc, outputType, inputs);
  appendRewrite<UnresolvedMaterializationRewrite>(convertOp, converter, kind,
                                                  originalType);
  return convertOp.getResult(0);
=======
      builder.create<UnrealizedConversionCastOp>(loc, outputTypes, inputs);
  if (valueToMap) {
    assert(outputTypes.size() == 1 && "1:N mapping is not supported");
    mapping.map(valueToMap, convertOp.getResult(0));
  }
  if (castOp)
    *castOp = convertOp;
  appendRewrite<UnresolvedMaterializationRewrite>(convertOp, converter, kind,
                                                  originalType, valueToMap);
  return convertOp.getResults();
}

void ConversionPatternRewriterImpl::insertNTo1Materialization(
    OpBuilder::InsertPoint ip, Location loc, ValueRange replacements,
    Value originalValue, const TypeConverter *converter) {
  // Insert argument materialization back to the original type.
  Type originalType = originalValue.getType();
  UnrealizedConversionCastOp argCastOp;
  Value argMat = buildUnresolvedMaterialization(
      MaterializationKind::Argument, ip, loc, /*valueToMap=*/originalValue,
      /*inputs=*/replacements, originalType, /*originalType=*/Type(), converter,
      &argCastOp);
  if (argCastOp)
    nTo1TempMaterializations.insert(argCastOp);

  // Insert target materialization to the legalized type.
  Type legalOutputType;
  if (converter) {
    legalOutputType = converter->convertType(originalType);
  } else if (replacements.size() == 1) {
    // When there is no type converter, assume that the replacement value
    // types are legal. This is reasonable to assume because they were
    // specified by the user.
    // FIXME: This won't work for 1->N conversions because multiple output
    // types are not supported in parts of the dialect conversion. In such a
    // case, we currently use the original value type.
    legalOutputType = replacements[0].getType();
  }
  if (legalOutputType && legalOutputType != originalType) {
    UnrealizedConversionCastOp targetCastOp;
    buildUnresolvedMaterialization(
        MaterializationKind::Target, computeInsertPoint(argMat), loc,
        /*valueToMap=*/argMat, /*inputs=*/argMat,
        /*outputType=*/legalOutputType, /*originalType=*/originalType,
        converter, &targetCastOp);
    if (targetCastOp)
      nTo1TempMaterializations.insert(targetCastOp);
  }
}

Value ConversionPatternRewriterImpl::findOrBuildReplacementValue(
    Value value, const TypeConverter *converter) {
  // Find a replacement value with the same type.
  Value repl = mapping.lookupOrNull(value, value.getType());
  if (repl)
    return repl;

  // Check if the value is dead. No replacement value is needed in that case.
  // This is an approximate check that may have false negatives but does not
  // require computing and traversing an inverse mapping. (We may end up
  // building source materializations that are never used and that fold away.)
  if (llvm::all_of(value.getUsers(),
                   [&](Operation *op) { return replacedOps.contains(op); }) &&
      !mapping.isMappedTo(value))
    return Value();

  // No replacement value was found. Get the latest replacement value
  // (regardless of the type) and build a source materialization to the
  // original type.
  repl = mapping.lookupOrNull(value);
  if (!repl) {
    // No replacement value is registered in the mapping. This means that the
    // value is dropped and no longer needed. (If the value were still needed,
    // a source materialization producing a replacement value "out of thin air"
    // would have already been created during `replaceOp` or
    // `applySignatureConversion`.)
    return Value();
  }
  Value castValue = buildUnresolvedMaterialization(
      MaterializationKind::Source, computeInsertPoint(repl), value.getLoc(),
      /*valueToMap=*/value, /*inputs=*/repl, /*outputType=*/value.getType(),
      /*originalType=*/Type(), converter);
  mapping.map(value, castValue);
  return castValue;
}

SmallVector<Value>
ConversionPatternRewriterImpl::unpackNTo1Materialization(Value value) {
  // Unpack unrealized_conversion_cast ops that were inserted as a N:1
  // workaround.
  auto castOp = value.getDefiningOp<UnrealizedConversionCastOp>();
  if (!castOp)
    return {value};
  if (!nTo1TempMaterializations.contains(castOp))
    return {value};
  assert(castOp->getNumResults() == 1 && "expected single result");

  SmallVector<Value> result;
  for (Value v : castOp.getOperands()) {
    // Keep unpacking if possible. This is needed because during block
    // signature conversions and 1:N op replacements, the driver may have
    // inserted two materializations back-to-back: first an argument
    // materialization, then a target materialization.
    llvm::append_range(result, unpackNTo1Materialization(v));
  }
  return result;
>>>>>>> ce7c17d5
}

//===----------------------------------------------------------------------===//
// Rewriter Notification Hooks

void ConversionPatternRewriterImpl::notifyOperationInserted(
    Operation *op, OpBuilder::InsertPoint previous) {
  LLVM_DEBUG({
    logger.startLine() << "** Insert  : '" << op->getName() << "'(" << op
                       << ")\n";
  });
  assert(!wasOpReplaced(op->getParentOp()) &&
         "attempting to insert into a block within a replaced/erased op");

  if (!previous.isSet()) {
    // This is a newly created op.
    appendRewrite<CreateOperationRewrite>(op);
    return;
  }
  Operation *prevOp = previous.getPoint() == previous.getBlock()->end()
                          ? nullptr
                          : &*previous.getPoint();
  appendRewrite<MoveOperationRewrite>(op, previous.getBlock(), prevOp);
}

void ConversionPatternRewriterImpl::notifyOpReplaced(
    Operation *op, ArrayRef<ValueRange> newValues) {
  assert(newValues.size() == op->getNumResults());
  assert(!ignoredOps.contains(op) && "operation was already replaced");

  // Check if replaced op is an unresolved materialization, i.e., an
  // unrealized_conversion_cast op that was created by the conversion driver.
  bool isUnresolvedMaterialization = false;
  if (auto castOp = dyn_cast<UnrealizedConversionCastOp>(op))
    if (unresolvedMaterializations.contains(castOp))
      isUnresolvedMaterialization = true;

  // Create mappings for each of the new result values.
  for (auto [repl, result] : llvm::zip_equal(newValues, op->getResults())) {
    if (repl.empty()) {
      // This result was dropped and no replacement value was provided.
      if (isUnresolvedMaterialization) {
        // Do not create another materializations if we are erasing a
        // materialization.
        continue;
      }

      // Materialize a replacement value "out of thin air".
      buildUnresolvedMaterialization(
          MaterializationKind::Source, computeInsertPoint(result),
<<<<<<< HEAD
          result.getLoc(), /*inputs=*/ValueRange(),
          /*outputType=*/result.getType(), /*originalType=*/Type(),
          currentTypeConverter);
=======
          result.getLoc(), /*valueToMap=*/result, /*inputs=*/ValueRange(),
          /*outputType=*/result.getType(), /*originalType=*/Type(),
          currentTypeConverter);
      continue;
    } else {
      // Make sure that the user does not mess with unresolved materializations
      // that were inserted by the conversion driver. We keep track of these
      // ops in internal data structures. Erasing them must be allowed because
      // this can happen when the user is erasing an entire block (including
      // its body). But replacing them with another value should be forbidden
      // to avoid problems with the `mapping`.
      assert(!isUnresolvedMaterialization &&
             "attempting to replace an unresolved materialization");
>>>>>>> ce7c17d5
    }

    // Remap result to replacement value.
    if (repl.empty())
      continue;

    if (repl.size() == 1) {
      // Single replacement value: replace directly.
      mapping.map(result, repl.front());
    } else {
      // Multiple replacement values: insert N:1 materialization.
      insertNTo1Materialization(computeInsertPoint(result), result.getLoc(),
                                /*replacements=*/repl, /*outputValue=*/result,
                                currentTypeConverter);
    }
  }

  appendRewrite<ReplaceOperationRewrite>(op, currentTypeConverter);
  // Mark this operation and all nested ops as replaced.
  op->walk([&](Operation *op) { replacedOps.insert(op); });
}

void ConversionPatternRewriterImpl::notifyBlockIsBeingErased(Block *block) {
  appendRewrite<EraseBlockRewrite>(block);
}

void ConversionPatternRewriterImpl::notifyBlockInserted(
    Block *block, Region *previous, Region::iterator previousIt) {
  assert(!wasOpReplaced(block->getParentOp()) &&
         "attempting to insert into a region within a replaced/erased op");
  LLVM_DEBUG(
      {
        Operation *parent = block->getParentOp();
        if (parent) {
          logger.startLine() << "** Insert Block into : '" << parent->getName()
                             << "'(" << parent << ")\n";
        } else {
          logger.startLine()
              << "** Insert Block into detached Region (nullptr parent op)'";
        }
      });

  if (!previous) {
    // This is a newly created block.
    appendRewrite<CreateBlockRewrite>(block);
    return;
  }
  Block *prevBlock = previousIt == previous->end() ? nullptr : &*previousIt;
  appendRewrite<MoveBlockRewrite>(block, previous, prevBlock);
}

void ConversionPatternRewriterImpl::notifyBlockBeingInlined(
    Block *block, Block *srcBlock, Block::iterator before) {
  appendRewrite<InlineBlockRewrite>(block, srcBlock, before);
}

void ConversionPatternRewriterImpl::notifyMatchFailure(
    Location loc, function_ref<void(Diagnostic &)> reasonCallback) {
  LLVM_DEBUG({
    Diagnostic diag(loc, DiagnosticSeverity::Remark);
    reasonCallback(diag);
    logger.startLine() << "** Failure : " << diag.str() << "\n";
    if (config.notifyCallback)
      config.notifyCallback(diag);
  });
}

//===----------------------------------------------------------------------===//
// ConversionPatternRewriter
//===----------------------------------------------------------------------===//

ConversionPatternRewriter::ConversionPatternRewriter(
    MLIRContext *ctx, const ConversionConfig &config)
    : PatternRewriter(ctx),
      impl(new detail::ConversionPatternRewriterImpl(ctx, config)) {
  setListener(impl.get());
}

ConversionPatternRewriter::~ConversionPatternRewriter() = default;

void ConversionPatternRewriter::replaceOp(Operation *op, Operation *newOp) {
  assert(op && newOp && "expected non-null op");
  replaceOp(op, newOp->getResults());
}

void ConversionPatternRewriter::replaceOp(Operation *op, ValueRange newValues) {
  assert(op->getNumResults() == newValues.size() &&
         "incorrect # of replacement values");
  LLVM_DEBUG({
    impl->logger.startLine()
        << "** Replace : '" << op->getName() << "'(" << op << ")\n";
  });
  SmallVector<ValueRange> newVals;
  for (size_t i = 0; i < newValues.size(); ++i)
    newVals.push_back(newValues.slice(i, 1));
  impl->notifyOpReplaced(op, newVals);
}

void ConversionPatternRewriter::replaceOpWithMultiple(
    Operation *op, ArrayRef<ValueRange> newValues) {
  assert(op->getNumResults() == newValues.size() &&
         "incorrect # of replacement values");
  LLVM_DEBUG({
    impl->logger.startLine()
        << "** Replace : '" << op->getName() << "'(" << op << ")\n";
  });
  impl->notifyOpReplaced(op, newValues);
}

void ConversionPatternRewriter::eraseOp(Operation *op) {
  LLVM_DEBUG({
    impl->logger.startLine()
        << "** Erase   : '" << op->getName() << "'(" << op << ")\n";
  });
  SmallVector<ValueRange> nullRepls(op->getNumResults(), {});
  impl->notifyOpReplaced(op, nullRepls);
}

void ConversionPatternRewriter::eraseBlock(Block *block) {
  assert(!impl->wasOpReplaced(block->getParentOp()) &&
         "attempting to erase a block within a replaced/erased op");

  // Mark all ops for erasure.
  for (Operation &op : *block)
    eraseOp(&op);

  // Unlink the block from its parent region. The block is kept in the rewrite
  // object and will be actually destroyed when rewrites are applied. This
  // allows us to keep the operations in the block live and undo the removal by
  // re-inserting the block.
  impl->notifyBlockIsBeingErased(block);
  block->getParent()->getBlocks().remove(block);
}

Block *ConversionPatternRewriter::applySignatureConversion(
    Block *block, TypeConverter::SignatureConversion &conversion,
    const TypeConverter *converter) {
  assert(!impl->wasOpReplaced(block->getParentOp()) &&
         "attempting to apply a signature conversion to a block within a "
         "replaced/erased op");
  return impl->applySignatureConversion(*this, block, converter, conversion);
}

FailureOr<Block *> ConversionPatternRewriter::convertRegionTypes(
    Region *region, const TypeConverter &converter,
    TypeConverter::SignatureConversion *entryConversion) {
  assert(!impl->wasOpReplaced(region->getParentOp()) &&
         "attempting to apply a signature conversion to a block within a "
         "replaced/erased op");
  return impl->convertRegionTypes(*this, region, converter, entryConversion);
}

void ConversionPatternRewriter::replaceUsesOfBlockArgument(BlockArgument from,
                                                           Value to) {
  LLVM_DEBUG({
    Operation *parentOp = from.getOwner()->getParentOp();
    impl->logger.startLine() << "** Replace Argument : '" << from
                             << "'(in region of '" << parentOp->getName()
                             << "'(" << from.getOwner()->getParentOp() << ")\n";
  });
  impl->appendRewrite<ReplaceBlockArgRewrite>(from.getOwner(), from,
                                              impl->currentTypeConverter);
  impl->mapping.map(impl->mapping.lookupOrDefault(from), to);
}

Value ConversionPatternRewriter::getRemappedValue(Value key) {
  SmallVector<SmallVector<Value>> remappedValues;
  if (failed(impl->remapValues("value", /*inputLoc=*/std::nullopt, *this, key,
                               remappedValues)))
    return nullptr;
  assert(remappedValues.front().size() == 1 && "1:N conversion not supported");
  return remappedValues.front().front();
}

LogicalResult
ConversionPatternRewriter::getRemappedValues(ValueRange keys,
                                             SmallVectorImpl<Value> &results) {
  if (keys.empty())
    return success();
  SmallVector<SmallVector<Value>> remapped;
  if (failed(impl->remapValues("value", /*inputLoc=*/std::nullopt, *this, keys,
                               remapped)))
    return failure();
  for (const auto &values : remapped) {
    assert(values.size() == 1 && "1:N conversion not supported");
    results.push_back(values.front());
  }
  return success();
}

void ConversionPatternRewriter::inlineBlockBefore(Block *source, Block *dest,
                                                  Block::iterator before,
                                                  ValueRange argValues) {
#ifndef NDEBUG
  assert(argValues.size() == source->getNumArguments() &&
         "incorrect # of argument replacement values");
  assert(!impl->wasOpReplaced(source->getParentOp()) &&
         "attempting to inline a block from a replaced/erased op");
  assert(!impl->wasOpReplaced(dest->getParentOp()) &&
         "attempting to inline a block into a replaced/erased op");
  auto opIgnored = [&](Operation *op) { return impl->isOpIgnored(op); };
  // The source block will be deleted, so it should not have any users (i.e.,
  // there should be no predecessors).
  assert(llvm::all_of(source->getUsers(), opIgnored) &&
         "expected 'source' to have no predecessors");
#endif // NDEBUG

  // If a listener is attached to the dialect conversion, ops cannot be moved
  // to the destination block in bulk ("fast path"). This is because at the time
  // the notifications are sent, it is unknown which ops were moved. Instead,
  // ops should be moved one-by-one ("slow path"), so that a separate
  // `MoveOperationRewrite` is enqueued for each moved op. Moving ops in bulk is
  // a bit more efficient, so we try to do that when possible.
  bool fastPath = !impl->config.listener;

  if (fastPath)
    impl->notifyBlockBeingInlined(dest, source, before);

  // Replace all uses of block arguments.
  for (auto it : llvm::zip(source->getArguments(), argValues))
    replaceUsesOfBlockArgument(std::get<0>(it), std::get<1>(it));

  if (fastPath) {
    // Move all ops at once.
    dest->getOperations().splice(before, source->getOperations());
  } else {
    // Move op by op.
    while (!source->empty())
      moveOpBefore(&source->front(), dest, before);
  }

  // Erase the source block.
  eraseBlock(source);
}

void ConversionPatternRewriter::startOpModification(Operation *op) {
  assert(!impl->wasOpReplaced(op) &&
         "attempting to modify a replaced/erased op");
#ifndef NDEBUG
  impl->pendingRootUpdates.insert(op);
#endif
  impl->appendRewrite<ModifyOperationRewrite>(op);
}

void ConversionPatternRewriter::finalizeOpModification(Operation *op) {
  assert(!impl->wasOpReplaced(op) &&
         "attempting to modify a replaced/erased op");
  PatternRewriter::finalizeOpModification(op);
  // There is nothing to do here, we only need to track the operation at the
  // start of the update.
#ifndef NDEBUG
  assert(impl->pendingRootUpdates.erase(op) &&
         "operation did not have a pending in-place update");
#endif
}

void ConversionPatternRewriter::cancelOpModification(Operation *op) {
#ifndef NDEBUG
  assert(impl->pendingRootUpdates.erase(op) &&
         "operation did not have a pending in-place update");
#endif
  // Erase the last update for this operation.
  auto it = llvm::find_if(
      llvm::reverse(impl->rewrites), [&](std::unique_ptr<IRRewrite> &rewrite) {
        auto *modifyRewrite = dyn_cast<ModifyOperationRewrite>(rewrite.get());
        return modifyRewrite && modifyRewrite->getOperation() == op;
      });
  assert(it != impl->rewrites.rend() && "no root update started on op");
  (*it)->rollback();
  int updateIdx = std::prev(impl->rewrites.rend()) - it;
  impl->rewrites.erase(impl->rewrites.begin() + updateIdx);
}

detail::ConversionPatternRewriterImpl &ConversionPatternRewriter::getImpl() {
  return *impl;
}

//===----------------------------------------------------------------------===//
// ConversionPattern
//===----------------------------------------------------------------------===//

SmallVector<Value> ConversionPattern::getOneToOneAdaptorOperands(
    ArrayRef<ValueRange> operands) const {
  SmallVector<Value> oneToOneOperands;
  oneToOneOperands.reserve(operands.size());
  for (ValueRange operand : operands) {
    if (operand.size() != 1)
      llvm::report_fatal_error("pattern '" + getDebugName() +
                               "' does not support 1:N conversion");
    oneToOneOperands.push_back(operand.front());
  }
  return oneToOneOperands;
}

LogicalResult
ConversionPattern::matchAndRewrite(Operation *op,
                                   PatternRewriter &rewriter) const {
  auto &dialectRewriter = static_cast<ConversionPatternRewriter &>(rewriter);
  auto &rewriterImpl = dialectRewriter.getImpl();

  // Track the current conversion pattern type converter in the rewriter.
  llvm::SaveAndRestore currentConverterGuard(rewriterImpl.currentTypeConverter,
                                             getTypeConverter());

  // Remap the operands of the operation.
  SmallVector<SmallVector<Value>> remapped;
  if (failed(rewriterImpl.remapValues("operand", op->getLoc(), rewriter,
                                      op->getOperands(), remapped))) {
    return failure();
  }
  SmallVector<ValueRange> remappedAsRange =
      llvm::to_vector_of<ValueRange>(remapped);
  return matchAndRewrite(op, remappedAsRange, dialectRewriter);
}

//===----------------------------------------------------------------------===//
// OperationLegalizer
//===----------------------------------------------------------------------===//

namespace {
/// A set of rewrite patterns that can be used to legalize a given operation.
using LegalizationPatterns = SmallVector<const Pattern *, 1>;

/// This class defines a recursive operation legalizer.
class OperationLegalizer {
public:
  using LegalizationAction = ConversionTarget::LegalizationAction;

  OperationLegalizer(const ConversionTarget &targetInfo,
                     const FrozenRewritePatternSet &patterns,
                     const ConversionConfig &config);

  /// Returns true if the given operation is known to be illegal on the target.
  bool isIllegal(Operation *op) const;

  /// Attempt to legalize the given operation. Returns success if the operation
  /// was legalized, failure otherwise.
  LogicalResult legalize(Operation *op, ConversionPatternRewriter &rewriter);

  /// Returns the conversion target in use by the legalizer.
  const ConversionTarget &getTarget() { return target; }

private:
  /// Attempt to legalize the given operation by folding it.
  LogicalResult legalizeWithFold(Operation *op,
                                 ConversionPatternRewriter &rewriter);

  /// Attempt to legalize the given operation by applying a pattern. Returns
  /// success if the operation was legalized, failure otherwise.
  LogicalResult legalizeWithPattern(Operation *op,
                                    ConversionPatternRewriter &rewriter);

  /// Return true if the given pattern may be applied to the given operation,
  /// false otherwise.
  bool canApplyPattern(Operation *op, const Pattern &pattern,
                       ConversionPatternRewriter &rewriter);

  /// Legalize the resultant IR after successfully applying the given pattern.
  LogicalResult legalizePatternResult(Operation *op, const Pattern &pattern,
                                      ConversionPatternRewriter &rewriter,
                                      RewriterState &curState);

  /// Legalizes the actions registered during the execution of a pattern.
  LogicalResult
  legalizePatternBlockRewrites(Operation *op,
                               ConversionPatternRewriter &rewriter,
                               ConversionPatternRewriterImpl &impl,
                               RewriterState &state, RewriterState &newState);
  LogicalResult legalizePatternCreatedOperations(
      ConversionPatternRewriter &rewriter, ConversionPatternRewriterImpl &impl,
      RewriterState &state, RewriterState &newState);
  LogicalResult legalizePatternRootUpdates(ConversionPatternRewriter &rewriter,
                                           ConversionPatternRewriterImpl &impl,
                                           RewriterState &state,
                                           RewriterState &newState);

  //===--------------------------------------------------------------------===//
  // Cost Model
  //===--------------------------------------------------------------------===//

  /// Build an optimistic legalization graph given the provided patterns. This
  /// function populates 'anyOpLegalizerPatterns' and 'legalizerPatterns' with
  /// patterns for operations that are not directly legal, but may be
  /// transitively legal for the current target given the provided patterns.
  void buildLegalizationGraph(
      LegalizationPatterns &anyOpLegalizerPatterns,
      DenseMap<OperationName, LegalizationPatterns> &legalizerPatterns);

  /// Compute the benefit of each node within the computed legalization graph.
  /// This orders the patterns within 'legalizerPatterns' based upon two
  /// criteria:
  ///  1) Prefer patterns that have the lowest legalization depth, i.e.
  ///     represent the more direct mapping to the target.
  ///  2) When comparing patterns with the same legalization depth, prefer the
  ///     pattern with the highest PatternBenefit. This allows for users to
  ///     prefer specific legalizations over others.
  void computeLegalizationGraphBenefit(
      LegalizationPatterns &anyOpLegalizerPatterns,
      DenseMap<OperationName, LegalizationPatterns> &legalizerPatterns);

  /// Compute the legalization depth when legalizing an operation of the given
  /// type.
  unsigned computeOpLegalizationDepth(
      OperationName op, DenseMap<OperationName, unsigned> &minOpPatternDepth,
      DenseMap<OperationName, LegalizationPatterns> &legalizerPatterns);

  /// Apply the conversion cost model to the given set of patterns, and return
  /// the smallest legalization depth of any of the patterns. See
  /// `computeLegalizationGraphBenefit` for the breakdown of the cost model.
  unsigned applyCostModelToPatterns(
      LegalizationPatterns &patterns,
      DenseMap<OperationName, unsigned> &minOpPatternDepth,
      DenseMap<OperationName, LegalizationPatterns> &legalizerPatterns);

  /// The current set of patterns that have been applied.
  SmallPtrSet<const Pattern *, 8> appliedPatterns;

  /// The legalization information provided by the target.
  const ConversionTarget &target;

  /// The pattern applicator to use for conversions.
  PatternApplicator applicator;

  /// Dialect conversion configuration.
  const ConversionConfig &config;
};
} // namespace

OperationLegalizer::OperationLegalizer(const ConversionTarget &targetInfo,
                                       const FrozenRewritePatternSet &patterns,
                                       const ConversionConfig &config)
    : target(targetInfo), applicator(patterns), config(config) {
  // The set of patterns that can be applied to illegal operations to transform
  // them into legal ones.
  DenseMap<OperationName, LegalizationPatterns> legalizerPatterns;
  LegalizationPatterns anyOpLegalizerPatterns;

  buildLegalizationGraph(anyOpLegalizerPatterns, legalizerPatterns);
  computeLegalizationGraphBenefit(anyOpLegalizerPatterns, legalizerPatterns);
}

bool OperationLegalizer::isIllegal(Operation *op) const {
  return target.isIllegal(op);
}

LogicalResult
OperationLegalizer::legalize(Operation *op,
                             ConversionPatternRewriter &rewriter) {
#ifndef NDEBUG
  const char *logLineComment =
      "//===-------------------------------------------===//\n";

  auto &logger = rewriter.getImpl().logger;
#endif
  LLVM_DEBUG({
    logger.getOStream() << "\n";
    logger.startLine() << logLineComment;
    logger.startLine() << "Legalizing operation : '" << op->getName() << "'("
                       << op << ") {\n";
    logger.indent();

    // If the operation has no regions, just print it here.
    if (op->getNumRegions() == 0) {
      op->print(logger.startLine(), OpPrintingFlags().printGenericOpForm());
      logger.getOStream() << "\n\n";
    }
  });

  // Check if this operation is legal on the target.
  if (auto legalityInfo = target.isLegal(op)) {
    LLVM_DEBUG({
      logSuccess(
          logger, "operation marked legal by the target{0}",
          legalityInfo->isRecursivelyLegal
              ? "; NOTE: operation is recursively legal; skipping internals"
              : "");
      logger.startLine() << logLineComment;
    });

    // If this operation is recursively legal, mark its children as ignored so
    // that we don't consider them for legalization.
    if (legalityInfo->isRecursivelyLegal) {
      op->walk([&](Operation *nested) {
        if (op != nested)
          rewriter.getImpl().ignoredOps.insert(nested);
      });
    }

    return success();
  }

  // Check to see if the operation is ignored and doesn't need to be converted.
  if (rewriter.getImpl().isOpIgnored(op)) {
    LLVM_DEBUG({
      logSuccess(logger, "operation marked 'ignored' during conversion");
      logger.startLine() << logLineComment;
    });
    return success();
  }

  // If the operation isn't legal, try to fold it in-place.
  // TODO: Should we always try to do this, even if the op is
  // already legal?
  if (succeeded(legalizeWithFold(op, rewriter))) {
    LLVM_DEBUG({
      logSuccess(logger, "operation was folded");
      logger.startLine() << logLineComment;
    });
    return success();
  }

  // Otherwise, we need to apply a legalization pattern to this operation.
  if (succeeded(legalizeWithPattern(op, rewriter))) {
    LLVM_DEBUG({
      logSuccess(logger, "");
      logger.startLine() << logLineComment;
    });
    return success();
  }

  LLVM_DEBUG({
    logFailure(logger, "no matched legalization pattern");
    logger.startLine() << logLineComment;
  });
  return failure();
}

LogicalResult
OperationLegalizer::legalizeWithFold(Operation *op,
                                     ConversionPatternRewriter &rewriter) {
  auto &rewriterImpl = rewriter.getImpl();
  RewriterState curState = rewriterImpl.getCurrentState();

  LLVM_DEBUG({
    rewriterImpl.logger.startLine() << "* Fold {\n";
    rewriterImpl.logger.indent();
  });

  // Try to fold the operation.
  SmallVector<Value, 2> replacementValues;
  rewriter.setInsertionPoint(op);
  if (failed(rewriter.tryFold(op, replacementValues))) {
    LLVM_DEBUG(logFailure(rewriterImpl.logger, "unable to fold"));
    return failure();
  }
  // An empty list of replacement values indicates that the fold was in-place.
  // As the operation changed, a new legalization needs to be attempted.
  if (replacementValues.empty())
    return legalize(op, rewriter);

  // Insert a replacement for 'op' with the folded replacement values.
  rewriter.replaceOp(op, replacementValues);

  // Recursively legalize any new constant operations.
  for (unsigned i = curState.numRewrites, e = rewriterImpl.rewrites.size();
       i != e; ++i) {
    auto *createOp =
        dyn_cast<CreateOperationRewrite>(rewriterImpl.rewrites[i].get());
    if (!createOp)
      continue;
    if (failed(legalize(createOp->getOperation(), rewriter))) {
      LLVM_DEBUG(logFailure(rewriterImpl.logger,
                            "failed to legalize generated constant '{0}'",
                            createOp->getOperation()->getName()));
      rewriterImpl.resetState(curState);
      return failure();
    }
  }

  LLVM_DEBUG(logSuccess(rewriterImpl.logger, ""));
  return success();
}

LogicalResult
OperationLegalizer::legalizeWithPattern(Operation *op,
                                        ConversionPatternRewriter &rewriter) {
  auto &rewriterImpl = rewriter.getImpl();

  // Functor that returns if the given pattern may be applied.
  auto canApply = [&](const Pattern &pattern) {
    bool canApply = canApplyPattern(op, pattern, rewriter);
    if (canApply && config.listener)
      config.listener->notifyPatternBegin(pattern, op);
    return canApply;
  };

  // Functor that cleans up the rewriter state after a pattern failed to match.
  RewriterState curState = rewriterImpl.getCurrentState();
  auto onFailure = [&](const Pattern &pattern) {
    assert(rewriterImpl.pendingRootUpdates.empty() && "dangling root updates");
    LLVM_DEBUG({
      logFailure(rewriterImpl.logger, "pattern failed to match");
      if (rewriterImpl.config.notifyCallback) {
        Diagnostic diag(op->getLoc(), DiagnosticSeverity::Remark);
        diag << "Failed to apply pattern \"" << pattern.getDebugName()
             << "\" on op:\n"
             << *op;
        rewriterImpl.config.notifyCallback(diag);
      }
    });
    if (config.listener)
      config.listener->notifyPatternEnd(pattern, failure());
    rewriterImpl.resetState(curState);
    appliedPatterns.erase(&pattern);
  };

  // Functor that performs additional legalization when a pattern is
  // successfully applied.
  auto onSuccess = [&](const Pattern &pattern) {
    assert(rewriterImpl.pendingRootUpdates.empty() && "dangling root updates");
    auto result = legalizePatternResult(op, pattern, rewriter, curState);
    appliedPatterns.erase(&pattern);
    if (failed(result))
      rewriterImpl.resetState(curState);
    if (config.listener)
      config.listener->notifyPatternEnd(pattern, result);
    return result;
  };

  // Try to match and rewrite a pattern on this operation.
  return applicator.matchAndRewrite(op, rewriter, canApply, onFailure,
                                    onSuccess);
}

bool OperationLegalizer::canApplyPattern(Operation *op, const Pattern &pattern,
                                         ConversionPatternRewriter &rewriter) {
  LLVM_DEBUG({
    auto &os = rewriter.getImpl().logger;
    os.getOStream() << "\n";
    os.startLine() << "* Pattern : '" << op->getName() << " -> (";
    llvm::interleaveComma(pattern.getGeneratedOps(), os.getOStream());
    os.getOStream() << ")' {\n";
    os.indent();
  });

  // Ensure that we don't cycle by not allowing the same pattern to be
  // applied twice in the same recursion stack if it is not known to be safe.
  if (!pattern.hasBoundedRewriteRecursion() &&
      !appliedPatterns.insert(&pattern).second) {
    LLVM_DEBUG(
        logFailure(rewriter.getImpl().logger, "pattern was already applied"));
    return false;
  }
  return true;
}

LogicalResult
OperationLegalizer::legalizePatternResult(Operation *op, const Pattern &pattern,
                                          ConversionPatternRewriter &rewriter,
                                          RewriterState &curState) {
  auto &impl = rewriter.getImpl();
  assert(impl.pendingRootUpdates.empty() && "dangling root updates");

#if MLIR_ENABLE_EXPENSIVE_PATTERN_API_CHECKS
  // Check that the root was either replaced or updated in place.
  auto newRewrites = llvm::drop_begin(impl.rewrites, curState.numRewrites);
  auto replacedRoot = [&] {
    return hasRewrite<ReplaceOperationRewrite>(newRewrites, op);
  };
  auto updatedRootInPlace = [&] {
    return hasRewrite<ModifyOperationRewrite>(newRewrites, op);
  };
  if (!replacedRoot() && !updatedRootInPlace())
    llvm::report_fatal_error("expected pattern to replace the root operation");
#endif // MLIR_ENABLE_EXPENSIVE_PATTERN_API_CHECKS

  // Legalize each of the actions registered during application.
  RewriterState newState = impl.getCurrentState();
  if (failed(legalizePatternBlockRewrites(op, rewriter, impl, curState,
                                          newState)) ||
      failed(legalizePatternRootUpdates(rewriter, impl, curState, newState)) ||
      failed(legalizePatternCreatedOperations(rewriter, impl, curState,
                                              newState))) {
    return failure();
  }

  LLVM_DEBUG(logSuccess(impl.logger, "pattern applied successfully"));
  return success();
}

LogicalResult OperationLegalizer::legalizePatternBlockRewrites(
    Operation *op, ConversionPatternRewriter &rewriter,
    ConversionPatternRewriterImpl &impl, RewriterState &state,
    RewriterState &newState) {
  SmallPtrSet<Operation *, 16> operationsToIgnore;

  // If the pattern moved or created any blocks, make sure the types of block
  // arguments get legalized.
  for (int i = state.numRewrites, e = newState.numRewrites; i != e; ++i) {
    BlockRewrite *rewrite = dyn_cast<BlockRewrite>(impl.rewrites[i].get());
    if (!rewrite)
      continue;
    Block *block = rewrite->getBlock();
    if (isa<BlockTypeConversionRewrite, EraseBlockRewrite,
            ReplaceBlockArgRewrite>(rewrite))
      continue;
    // Only check blocks outside of the current operation.
    Operation *parentOp = block->getParentOp();
    if (!parentOp || parentOp == op || block->getNumArguments() == 0)
      continue;

    // If the region of the block has a type converter, try to convert the block
    // directly.
    if (auto *converter = impl.regionToConverter.lookup(block->getParent())) {
      std::optional<TypeConverter::SignatureConversion> conversion =
          converter->convertBlockSignature(block);
      if (!conversion) {
        LLVM_DEBUG(logFailure(impl.logger, "failed to convert types of moved "
                                           "block"));
        return failure();
      }
      impl.applySignatureConversion(rewriter, block, converter, *conversion);
      continue;
    }

    // Otherwise, check that this operation isn't one generated by this pattern.
    // This is because we will attempt to legalize the parent operation, and
    // blocks in regions created by this pattern will already be legalized later
    // on. If we haven't built the set yet, build it now.
    if (operationsToIgnore.empty()) {
      for (unsigned i = state.numRewrites, e = impl.rewrites.size(); i != e;
           ++i) {
        auto *createOp =
            dyn_cast<CreateOperationRewrite>(impl.rewrites[i].get());
        if (!createOp)
          continue;
        operationsToIgnore.insert(createOp->getOperation());
      }
    }

    // If this operation should be considered for re-legalization, try it.
    if (operationsToIgnore.insert(parentOp).second &&
        failed(legalize(parentOp, rewriter))) {
      LLVM_DEBUG(logFailure(impl.logger,
                            "operation '{0}'({1}) became illegal after rewrite",
                            parentOp->getName(), parentOp));
      return failure();
    }
  }
  return success();
}

LogicalResult OperationLegalizer::legalizePatternCreatedOperations(
    ConversionPatternRewriter &rewriter, ConversionPatternRewriterImpl &impl,
    RewriterState &state, RewriterState &newState) {
  for (int i = state.numRewrites, e = newState.numRewrites; i != e; ++i) {
    auto *createOp = dyn_cast<CreateOperationRewrite>(impl.rewrites[i].get());
    if (!createOp)
      continue;
    Operation *op = createOp->getOperation();
    if (failed(legalize(op, rewriter))) {
      LLVM_DEBUG(logFailure(impl.logger,
                            "failed to legalize generated operation '{0}'({1})",
                            op->getName(), op));
      return failure();
    }
  }
  return success();
}

LogicalResult OperationLegalizer::legalizePatternRootUpdates(
    ConversionPatternRewriter &rewriter, ConversionPatternRewriterImpl &impl,
    RewriterState &state, RewriterState &newState) {
  for (int i = state.numRewrites, e = newState.numRewrites; i != e; ++i) {
    auto *rewrite = dyn_cast<ModifyOperationRewrite>(impl.rewrites[i].get());
    if (!rewrite)
      continue;
    Operation *op = rewrite->getOperation();
    if (failed(legalize(op, rewriter))) {
      LLVM_DEBUG(logFailure(
          impl.logger, "failed to legalize operation updated in-place '{0}'",
          op->getName()));
      return failure();
    }
  }
  return success();
}

//===----------------------------------------------------------------------===//
// Cost Model

void OperationLegalizer::buildLegalizationGraph(
    LegalizationPatterns &anyOpLegalizerPatterns,
    DenseMap<OperationName, LegalizationPatterns> &legalizerPatterns) {
  // A mapping between an operation and a set of operations that can be used to
  // generate it.
  DenseMap<OperationName, SmallPtrSet<OperationName, 2>> parentOps;
  // A mapping between an operation and any currently invalid patterns it has.
  DenseMap<OperationName, SmallPtrSet<const Pattern *, 2>> invalidPatterns;
  // A worklist of patterns to consider for legality.
  SetVector<const Pattern *> patternWorklist;

  // Build the mapping from operations to the parent ops that may generate them.
  applicator.walkAllPatterns([&](const Pattern &pattern) {
    std::optional<OperationName> root = pattern.getRootKind();

    // If the pattern has no specific root, we can't analyze the relationship
    // between the root op and generated operations. Given that, add all such
    // patterns to the legalization set.
    if (!root) {
      anyOpLegalizerPatterns.push_back(&pattern);
      return;
    }

    // Skip operations that are always known to be legal.
    if (target.getOpAction(*root) == LegalizationAction::Legal)
      return;

    // Add this pattern to the invalid set for the root op and record this root
    // as a parent for any generated operations.
    invalidPatterns[*root].insert(&pattern);
    for (auto op : pattern.getGeneratedOps())
      parentOps[op].insert(*root);

    // Add this pattern to the worklist.
    patternWorklist.insert(&pattern);
  });

  // If there are any patterns that don't have a specific root kind, we can't
  // make direct assumptions about what operations will never be legalized.
  // Note: Technically we could, but it would require an analysis that may
  // recurse into itself. It would be better to perform this kind of filtering
  // at a higher level than here anyways.
  if (!anyOpLegalizerPatterns.empty()) {
    for (const Pattern *pattern : patternWorklist)
      legalizerPatterns[*pattern->getRootKind()].push_back(pattern);
    return;
  }

  while (!patternWorklist.empty()) {
    auto *pattern = patternWorklist.pop_back_val();

    // Check to see if any of the generated operations are invalid.
    if (llvm::any_of(pattern->getGeneratedOps(), [&](OperationName op) {
          std::optional<LegalizationAction> action = target.getOpAction(op);
          return !legalizerPatterns.count(op) &&
                 (!action || action == LegalizationAction::Illegal);
        }))
      continue;

    // Otherwise, if all of the generated operation are valid, this op is now
    // legal so add all of the child patterns to the worklist.
    legalizerPatterns[*pattern->getRootKind()].push_back(pattern);
    invalidPatterns[*pattern->getRootKind()].erase(pattern);

    // Add any invalid patterns of the parent operations to see if they have now
    // become legal.
    for (auto op : parentOps[*pattern->getRootKind()])
      patternWorklist.set_union(invalidPatterns[op]);
  }
}

void OperationLegalizer::computeLegalizationGraphBenefit(
    LegalizationPatterns &anyOpLegalizerPatterns,
    DenseMap<OperationName, LegalizationPatterns> &legalizerPatterns) {
  // The smallest pattern depth, when legalizing an operation.
  DenseMap<OperationName, unsigned> minOpPatternDepth;

  // For each operation that is transitively legal, compute a cost for it.
  for (auto &opIt : legalizerPatterns)
    if (!minOpPatternDepth.count(opIt.first))
      computeOpLegalizationDepth(opIt.first, minOpPatternDepth,
                                 legalizerPatterns);

  // Apply the cost model to the patterns that can match any operation. Those
  // with a specific operation type are already resolved when computing the op
  // legalization depth.
  if (!anyOpLegalizerPatterns.empty())
    applyCostModelToPatterns(anyOpLegalizerPatterns, minOpPatternDepth,
                             legalizerPatterns);

  // Apply a cost model to the pattern applicator. We order patterns first by
  // depth then benefit. `legalizerPatterns` contains per-op patterns by
  // decreasing benefit.
  applicator.applyCostModel([&](const Pattern &pattern) {
    ArrayRef<const Pattern *> orderedPatternList;
    if (std::optional<OperationName> rootName = pattern.getRootKind())
      orderedPatternList = legalizerPatterns[*rootName];
    else
      orderedPatternList = anyOpLegalizerPatterns;

    // If the pattern is not found, then it was removed and cannot be matched.
    auto *it = llvm::find(orderedPatternList, &pattern);
    if (it == orderedPatternList.end())
      return PatternBenefit::impossibleToMatch();

    // Patterns found earlier in the list have higher benefit.
    return PatternBenefit(std::distance(it, orderedPatternList.end()));
  });
}

unsigned OperationLegalizer::computeOpLegalizationDepth(
    OperationName op, DenseMap<OperationName, unsigned> &minOpPatternDepth,
    DenseMap<OperationName, LegalizationPatterns> &legalizerPatterns) {
  // Check for existing depth.
  auto depthIt = minOpPatternDepth.find(op);
  if (depthIt != minOpPatternDepth.end())
    return depthIt->second;

  // If a mapping for this operation does not exist, then this operation
  // is always legal. Return 0 as the depth for a directly legal operation.
  auto opPatternsIt = legalizerPatterns.find(op);
  if (opPatternsIt == legalizerPatterns.end() || opPatternsIt->second.empty())
    return 0u;

  // Record this initial depth in case we encounter this op again when
  // recursively computing the depth.
  minOpPatternDepth.try_emplace(op, std::numeric_limits<unsigned>::max());

  // Apply the cost model to the operation patterns, and update the minimum
  // depth.
  unsigned minDepth = applyCostModelToPatterns(
      opPatternsIt->second, minOpPatternDepth, legalizerPatterns);
  minOpPatternDepth[op] = minDepth;
  return minDepth;
}

unsigned OperationLegalizer::applyCostModelToPatterns(
    LegalizationPatterns &patterns,
    DenseMap<OperationName, unsigned> &minOpPatternDepth,
    DenseMap<OperationName, LegalizationPatterns> &legalizerPatterns) {
  unsigned minDepth = std::numeric_limits<unsigned>::max();

  // Compute the depth for each pattern within the set.
  SmallVector<std::pair<const Pattern *, unsigned>, 4> patternsByDepth;
  patternsByDepth.reserve(patterns.size());
  for (const Pattern *pattern : patterns) {
    unsigned depth = 1;
    for (auto generatedOp : pattern->getGeneratedOps()) {
      unsigned generatedOpDepth = computeOpLegalizationDepth(
          generatedOp, minOpPatternDepth, legalizerPatterns);
      depth = std::max(depth, generatedOpDepth + 1);
    }
    patternsByDepth.emplace_back(pattern, depth);

    // Update the minimum depth of the pattern list.
    minDepth = std::min(minDepth, depth);
  }

  // If the operation only has one legalization pattern, there is no need to
  // sort them.
  if (patternsByDepth.size() == 1)
    return minDepth;

  // Sort the patterns by those likely to be the most beneficial.
  std::stable_sort(patternsByDepth.begin(), patternsByDepth.end(),
                   [](const std::pair<const Pattern *, unsigned> &lhs,
                      const std::pair<const Pattern *, unsigned> &rhs) {
                     // First sort by the smaller pattern legalization
                     // depth.
                     if (lhs.second != rhs.second)
                       return lhs.second < rhs.second;

                     // Then sort by the larger pattern benefit.
                     auto lhsBenefit = lhs.first->getBenefit();
                     auto rhsBenefit = rhs.first->getBenefit();
                     return lhsBenefit > rhsBenefit;
                   });

  // Update the legalization pattern to use the new sorted list.
  patterns.clear();
  for (auto &patternIt : patternsByDepth)
    patterns.push_back(patternIt.first);
  return minDepth;
}

//===----------------------------------------------------------------------===//
// OperationConverter
//===----------------------------------------------------------------------===//
namespace {
enum OpConversionMode {
  /// In this mode, the conversion will ignore failed conversions to allow
  /// illegal operations to co-exist in the IR.
  Partial,

  /// In this mode, all operations must be legal for the given target for the
  /// conversion to succeed.
  Full,

  /// In this mode, operations are analyzed for legality. No actual rewrites are
  /// applied to the operations on success.
  Analysis,
};
} // namespace

namespace mlir {
// This class converts operations to a given conversion target via a set of
// rewrite patterns. The conversion behaves differently depending on the
// conversion mode.
struct OperationConverter {
  explicit OperationConverter(const ConversionTarget &target,
                              const FrozenRewritePatternSet &patterns,
                              const ConversionConfig &config,
                              OpConversionMode mode)
      : config(config), opLegalizer(target, patterns, this->config),
        mode(mode) {}

  /// Converts the given operations to the conversion target.
  LogicalResult convertOperations(ArrayRef<Operation *> ops);

private:
  /// Converts an operation with the given rewriter.
  LogicalResult convert(ConversionPatternRewriter &rewriter, Operation *op);

  /// Dialect conversion configuration.
  ConversionConfig config;

  /// The legalizer to use when converting operations.
  OperationLegalizer opLegalizer;

  /// The conversion mode to use when legalizing operations.
  OpConversionMode mode;
};
} // namespace mlir

LogicalResult OperationConverter::convert(ConversionPatternRewriter &rewriter,
                                          Operation *op) {
  // Legalize the given operation.
  if (failed(opLegalizer.legalize(op, rewriter))) {
    // Handle the case of a failed conversion for each of the different modes.
    // Full conversions expect all operations to be converted.
    if (mode == OpConversionMode::Full)
      return op->emitError()
             << "failed to legalize operation '" << op->getName() << "'";
    // Partial conversions allow conversions to fail iff the operation was not
    // explicitly marked as illegal. If the user provided a `unlegalizedOps`
    // set, non-legalizable ops are added to that set.
    if (mode == OpConversionMode::Partial) {
      if (opLegalizer.isIllegal(op))
        return op->emitError()
               << "failed to legalize operation '" << op->getName()
               << "' that was explicitly marked illegal";
      if (config.unlegalizedOps)
        config.unlegalizedOps->insert(op);
    }
  } else if (mode == OpConversionMode::Analysis) {
    // Analysis conversions don't fail if any operations fail to legalize,
    // they are only interested in the operations that were successfully
    // legalized.
    if (config.legalizableOps)
      config.legalizableOps->insert(op);
  }
  return success();
}

static LogicalResult
legalizeUnresolvedMaterialization(RewriterBase &rewriter,
                                  UnresolvedMaterializationRewrite *rewrite) {
  UnrealizedConversionCastOp op = rewrite->getOperation();
  assert(!op.use_empty() &&
         "expected that dead materializations have already been DCE'd");
  Operation::operand_range inputOperands = op.getOperands();

  // Try to materialize the conversion.
  if (const TypeConverter *converter = rewrite->getConverter()) {
    rewriter.setInsertionPoint(op);
    SmallVector<Value> newMaterialization;
    switch (rewrite->getMaterializationKind()) {
    case MaterializationKind::Argument: {
      // Try to materialize an argument conversion.
      assert(op->getNumResults() == 1 && "expected single result");
      Value argMat = converter->materializeArgumentConversion(
          rewriter, op->getLoc(), op.getResultTypes().front(), inputOperands);
      if (argMat) {
        newMaterialization.push_back(argMat);
        break;
      }
    }
      // If an argument materialization failed, fallback to trying a target
      // materialization.
      [[fallthrough]];
    case MaterializationKind::Target:
      newMaterialization = converter->materializeTargetConversion(
<<<<<<< HEAD
          rewriter, op->getLoc(), outputType, inputOperands,
=======
          rewriter, op->getLoc(), op.getResultTypes(), inputOperands,
>>>>>>> ce7c17d5
          rewrite->getOriginalType());
      break;
    case MaterializationKind::Source:
      assert(op->getNumResults() == 1 && "expected single result");
      Value sourceMat = converter->materializeSourceConversion(
          rewriter, op->getLoc(), op.getResultTypes().front(), inputOperands);
      if (sourceMat)
        newMaterialization.push_back(sourceMat);
      break;
    }
    if (!newMaterialization.empty()) {
#ifndef NDEBUG
      ValueRange newMaterializationRange(newMaterialization);
      assert(TypeRange(newMaterializationRange) == op.getResultTypes() &&
             "materialization callback produced value of incorrect type");
#endif // NDEBUG
      rewriter.replaceOp(op, newMaterialization);
      return success();
    }
  }

  InFlightDiagnostic diag = op->emitError()
                            << "failed to legalize unresolved materialization "
                               "from ("
                            << inputOperands.getTypes() << ") to ("
                            << op.getResultTypes()
                            << ") that remained live after conversion";
  diag.attachNote(op->getUsers().begin()->getLoc())
      << "see existing live user here: " << *op->getUsers().begin();
  return failure();
}

LogicalResult OperationConverter::convertOperations(ArrayRef<Operation *> ops) {
  if (ops.empty())
    return success();
  const ConversionTarget &target = opLegalizer.getTarget();

  // Compute the set of operations and blocks to convert.
  SmallVector<Operation *> toConvert;
  for (auto *op : ops) {
    op->walk<WalkOrder::PreOrder, ForwardDominanceIterator<>>(
        [&](Operation *op) {
          toConvert.push_back(op);
          // Don't check this operation's children for conversion if the
          // operation is recursively legal.
          auto legalityInfo = target.isLegal(op);
          if (legalityInfo && legalityInfo->isRecursivelyLegal)
            return WalkResult::skip();
          return WalkResult::advance();
        });
  }

  // Convert each operation and discard rewrites on failure.
  ConversionPatternRewriter rewriter(ops.front()->getContext(), config);
  ConversionPatternRewriterImpl &rewriterImpl = rewriter.getImpl();

  for (auto *op : toConvert)
    if (failed(convert(rewriter, op)))
      return rewriterImpl.undoRewrites(), failure();

<<<<<<< HEAD
  // Now that all of the operations have been converted, finalize the conversion
  // process to ensure any lingering conversion artifacts are cleaned up and
  // legalized.
  finalize(rewriter);

=======
>>>>>>> ce7c17d5
  // After a successful conversion, apply rewrites.
  rewriterImpl.applyRewrites();

  // Gather all unresolved materializations.
  SmallVector<UnrealizedConversionCastOp> allCastOps;
  const DenseMap<UnrealizedConversionCastOp, UnresolvedMaterializationRewrite *>
      &materializations = rewriterImpl.unresolvedMaterializations;
  for (auto it : materializations) {
    if (rewriterImpl.eraseRewriter.wasErased(it.first))
      continue;
    allCastOps.push_back(it.first);
  }

  // Reconcile all UnrealizedConversionCastOps that were inserted by the
  // dialect conversion frameworks. (Not the one that were inserted by
  // patterns.)
  SmallVector<UnrealizedConversionCastOp> remainingCastOps;
  reconcileUnrealizedCasts(allCastOps, &remainingCastOps);

  // Try to legalize all unresolved materializations.
  if (config.buildMaterializations) {
    IRRewriter rewriter(rewriterImpl.context, config.listener);
    for (UnrealizedConversionCastOp castOp : remainingCastOps) {
      auto it = materializations.find(castOp);
      assert(it != materializations.end() && "inconsistent state");
      if (failed(legalizeUnresolvedMaterialization(rewriter, it->second)))
        return failure();
    }
  }

  return success();
}

<<<<<<< HEAD
/// Finds a user of the given value, or of any other value that the given value
/// replaced, that was not replaced in the conversion process.
static Operation *findLiveUserOfReplaced(
    Value initialValue, ConversionPatternRewriterImpl &rewriterImpl,
    const DenseMap<Value, SmallVector<Value>> &inverseMapping) {
  SmallVector<Value> worklist = {initialValue};
  while (!worklist.empty()) {
    Value value = worklist.pop_back_val();

    // Walk the users of this value to see if there are any live users that
    // weren't replaced during conversion.
    auto liveUserIt = llvm::find_if_not(value.getUsers(), [&](Operation *user) {
      return rewriterImpl.isOpIgnored(user);
    });
    if (liveUserIt != value.user_end())
      return *liveUserIt;
    auto mapIt = inverseMapping.find(value);
    if (mapIt != inverseMapping.end())
      worklist.append(mapIt->second);
  }
  return nullptr;
}

/// Helper function that returns the replaced values and the type converter if
/// the given rewrite object is an "operation replacement" or a "block type
/// conversion" (which corresponds to a "block replacement"). Otherwise, return
/// an empty ValueRange and a null type converter pointer.
static std::pair<ValueRange, const TypeConverter *>
getReplacedValues(IRRewrite *rewrite) {
  if (auto *opRewrite = dyn_cast<ReplaceOperationRewrite>(rewrite))
    return {opRewrite->getOperation()->getResults(), opRewrite->getConverter()};
  if (auto *blockRewrite = dyn_cast<BlockTypeConversionRewrite>(rewrite))
    return {blockRewrite->getOrigBlock()->getArguments(),
            blockRewrite->getConverter()};
  return {};
}

void OperationConverter::finalize(ConversionPatternRewriter &rewriter) {
  ConversionPatternRewriterImpl &rewriterImpl = rewriter.getImpl();
  DenseMap<Value, SmallVector<Value>> inverseMapping =
      rewriterImpl.mapping.getInverse();

  // Process requested value replacements.
  for (unsigned i = 0, e = rewriterImpl.rewrites.size(); i < e; ++i) {
    ValueRange replacedValues;
    const TypeConverter *converter;
    std::tie(replacedValues, converter) =
        getReplacedValues(rewriterImpl.rewrites[i].get());
    for (Value originalValue : replacedValues) {
      // If the type of this value changed and the value is still live, we need
      // to materialize a conversion.
      if (rewriterImpl.mapping.lookupOrNull(originalValue,
                                            originalValue.getType()))
        continue;
      Operation *liveUser =
          findLiveUserOfReplaced(originalValue, rewriterImpl, inverseMapping);
      if (!liveUser)
        continue;

      // Legalize this value replacement.
      Value newValue = rewriterImpl.mapping.lookupOrNull(originalValue);
      assert(newValue && "replacement value not found");
      Value castValue = rewriterImpl.buildUnresolvedMaterialization(
          MaterializationKind::Source, computeInsertPoint(newValue),
          originalValue.getLoc(),
          /*inputs=*/newValue, /*outputType=*/originalValue.getType(),
          /*originalType=*/Type(), converter);
      rewriterImpl.mapping.map(originalValue, castValue);
      inverseMapping[castValue].push_back(originalValue);
      llvm::erase(inverseMapping[newValue], originalValue);
    }
  }
}

=======
>>>>>>> ce7c17d5
//===----------------------------------------------------------------------===//
// Reconcile Unrealized Casts
//===----------------------------------------------------------------------===//

void mlir::reconcileUnrealizedCasts(
    ArrayRef<UnrealizedConversionCastOp> castOps,
    SmallVectorImpl<UnrealizedConversionCastOp> *remainingCastOps) {
  SetVector<UnrealizedConversionCastOp> worklist(castOps.begin(),
                                                 castOps.end());
  // This set is maintained only if `remainingCastOps` is provided.
  DenseSet<Operation *> erasedOps;

  // Helper function that adds all operands to the worklist that are an
  // unrealized_conversion_cast op result.
  auto enqueueOperands = [&](UnrealizedConversionCastOp castOp) {
    for (Value v : castOp.getInputs())
      if (auto inputCastOp = v.getDefiningOp<UnrealizedConversionCastOp>())
        worklist.insert(inputCastOp);
  };

  // Helper function that return the unrealized_conversion_cast op that
  // defines all inputs of the given op (in the same order). Return "nullptr"
  // if there is no such op.
  auto getInputCast =
      [](UnrealizedConversionCastOp castOp) -> UnrealizedConversionCastOp {
    if (castOp.getInputs().empty())
      return {};
    auto inputCastOp =
        castOp.getInputs().front().getDefiningOp<UnrealizedConversionCastOp>();
    if (!inputCastOp)
      return {};
    if (inputCastOp.getOutputs() != castOp.getInputs())
      return {};
    return inputCastOp;
  };

  // Process ops in the worklist bottom-to-top.
  while (!worklist.empty()) {
    UnrealizedConversionCastOp castOp = worklist.pop_back_val();
    if (castOp->use_empty()) {
      // DCE: If the op has no users, erase it. Add the operands to the
      // worklist to find additional DCE opportunities.
      enqueueOperands(castOp);
      if (remainingCastOps)
        erasedOps.insert(castOp.getOperation());
      castOp->erase();
      continue;
    }

    // Traverse the chain of input cast ops to see if an op with the same
    // input types can be found.
    UnrealizedConversionCastOp nextCast = castOp;
    while (nextCast) {
      if (nextCast.getInputs().getTypes() == castOp.getResultTypes()) {
        // Found a cast where the input types match the output types of the
        // matched op. We can directly use those inputs and the matched op can
        // be removed.
        enqueueOperands(castOp);
        castOp.replaceAllUsesWith(nextCast.getInputs());
        if (remainingCastOps)
          erasedOps.insert(castOp.getOperation());
        castOp->erase();
        break;
      }
      nextCast = getInputCast(nextCast);
    }
  }

  if (remainingCastOps)
    for (UnrealizedConversionCastOp op : castOps)
      if (!erasedOps.contains(op.getOperation()))
        remainingCastOps->push_back(op);
}

//===----------------------------------------------------------------------===//
// Type Conversion
//===----------------------------------------------------------------------===//

void TypeConverter::SignatureConversion::addInputs(unsigned origInputNo,
                                                   ArrayRef<Type> types) {
  assert(!types.empty() && "expected valid types");
  remapInput(origInputNo, /*newInputNo=*/argTypes.size(), types.size());
  addInputs(types);
}

void TypeConverter::SignatureConversion::addInputs(ArrayRef<Type> types) {
  assert(!types.empty() &&
         "1->0 type remappings don't need to be added explicitly");
  argTypes.append(types.begin(), types.end());
}

void TypeConverter::SignatureConversion::remapInput(unsigned origInputNo,
                                                    unsigned newInputNo,
                                                    unsigned newInputCount) {
  assert(!remappedInputs[origInputNo] && "input has already been remapped");
  assert(newInputCount != 0 && "expected valid input count");
  remappedInputs[origInputNo] =
      InputMapping{newInputNo, newInputCount, /*replacementValue=*/nullptr};
}

void TypeConverter::SignatureConversion::remapInput(unsigned origInputNo,
                                                    Value replacementValue) {
  assert(!remappedInputs[origInputNo] && "input has already been remapped");
  remappedInputs[origInputNo] =
      InputMapping{origInputNo, /*size=*/0, replacementValue};
}

LogicalResult TypeConverter::convertType(Type t,
                                         SmallVectorImpl<Type> &results) const {
  {
    std::shared_lock<decltype(cacheMutex)> cacheReadLock(cacheMutex,
                                                         std::defer_lock);
    if (t.getContext()->isMultithreadingEnabled())
      cacheReadLock.lock();
    auto existingIt = cachedDirectConversions.find(t);
    if (existingIt != cachedDirectConversions.end()) {
      if (existingIt->second)
        results.push_back(existingIt->second);
      return success(existingIt->second != nullptr);
    }
    auto multiIt = cachedMultiConversions.find(t);
    if (multiIt != cachedMultiConversions.end()) {
      results.append(multiIt->second.begin(), multiIt->second.end());
      return success();
    }
  }
  // Walk the added converters in reverse order to apply the most recently
  // registered first.
  size_t currentCount = results.size();

  std::unique_lock<decltype(cacheMutex)> cacheWriteLock(cacheMutex,
                                                        std::defer_lock);

  for (const ConversionCallbackFn &converter : llvm::reverse(conversions)) {
    if (std::optional<LogicalResult> result = converter(t, results)) {
      if (t.getContext()->isMultithreadingEnabled())
        cacheWriteLock.lock();
      if (!succeeded(*result)) {
        cachedDirectConversions.try_emplace(t, nullptr);
        return failure();
      }
      auto newTypes = ArrayRef<Type>(results).drop_front(currentCount);
      if (newTypes.size() == 1)
        cachedDirectConversions.try_emplace(t, newTypes.front());
      else
        cachedMultiConversions.try_emplace(t, llvm::to_vector<2>(newTypes));
      return success();
    }
  }
  return failure();
}

Type TypeConverter::convertType(Type t) const {
  // Use the multi-type result version to convert the type.
  SmallVector<Type, 1> results;
  if (failed(convertType(t, results)))
    return nullptr;

  // Check to ensure that only one type was produced.
  return results.size() == 1 ? results.front() : nullptr;
}

LogicalResult
TypeConverter::convertTypes(TypeRange types,
                            SmallVectorImpl<Type> &results) const {
  for (Type type : types)
    if (failed(convertType(type, results)))
      return failure();
  return success();
}

bool TypeConverter::isLegal(Type type) const {
  return convertType(type) == type;
}
bool TypeConverter::isLegal(Operation *op) const {
  return isLegal(op->getOperandTypes()) && isLegal(op->getResultTypes());
}

bool TypeConverter::isLegal(Region *region) const {
  return llvm::all_of(*region, [this](Block &block) {
    return isLegal(block.getArgumentTypes());
  });
}

bool TypeConverter::isSignatureLegal(FunctionType ty) const {
  return isLegal(llvm::concat<const Type>(ty.getInputs(), ty.getResults()));
}

LogicalResult
TypeConverter::convertSignatureArg(unsigned inputNo, Type type,
                                   SignatureConversion &result) const {
  // Try to convert the given input type.
  SmallVector<Type, 1> convertedTypes;
  if (failed(convertType(type, convertedTypes)))
    return failure();

  // If this argument is being dropped, there is nothing left to do.
  if (convertedTypes.empty())
    return success();

  // Otherwise, add the new inputs.
  result.addInputs(inputNo, convertedTypes);
  return success();
}
LogicalResult
TypeConverter::convertSignatureArgs(TypeRange types,
                                    SignatureConversion &result,
                                    unsigned origInputOffset) const {
  for (unsigned i = 0, e = types.size(); i != e; ++i)
    if (failed(convertSignatureArg(origInputOffset + i, types[i], result)))
      return failure();
  return success();
}

Value TypeConverter::materializeArgumentConversion(OpBuilder &builder,
                                                   Location loc,
                                                   Type resultType,
                                                   ValueRange inputs) const {
  for (const MaterializationCallbackFn &fn :
       llvm::reverse(argumentMaterializations))
<<<<<<< HEAD
    if (std::optional<Value> result = fn(builder, resultType, inputs, loc))
      return *result;
=======
    if (Value result = fn(builder, resultType, inputs, loc))
      return result;
>>>>>>> ce7c17d5
  return nullptr;
}

Value TypeConverter::materializeSourceConversion(OpBuilder &builder,
                                                 Location loc, Type resultType,
                                                 ValueRange inputs) const {
  for (const MaterializationCallbackFn &fn :
       llvm::reverse(sourceMaterializations))
<<<<<<< HEAD
    if (std::optional<Value> result = fn(builder, resultType, inputs, loc))
      return *result;
=======
    if (Value result = fn(builder, resultType, inputs, loc))
      return result;
>>>>>>> ce7c17d5
  return nullptr;
}

Value TypeConverter::materializeTargetConversion(OpBuilder &builder,
                                                 Location loc, Type resultType,
                                                 ValueRange inputs,
                                                 Type originalType) const {
<<<<<<< HEAD
  for (const TargetMaterializationCallbackFn &fn :
       llvm::reverse(targetMaterializations))
    if (std::optional<Value> result =
            fn(builder, resultType, inputs, loc, originalType))
      return *result;
  return nullptr;
=======
  SmallVector<Value> result = materializeTargetConversion(
      builder, loc, TypeRange(resultType), inputs, originalType);
  if (result.empty())
    return nullptr;
  assert(result.size() == 1 && "expected single result");
  return result.front();
}

SmallVector<Value> TypeConverter::materializeTargetConversion(
    OpBuilder &builder, Location loc, TypeRange resultTypes, ValueRange inputs,
    Type originalType) const {
  for (const TargetMaterializationCallbackFn &fn :
       llvm::reverse(targetMaterializations)) {
    SmallVector<Value> result =
        fn(builder, resultTypes, inputs, loc, originalType);
    if (result.empty())
      continue;
    assert(TypeRange(ValueRange(result)) == resultTypes &&
           "callback produced incorrect number of values or values with "
           "incorrect types");
    return result;
  }
  return {};
>>>>>>> ce7c17d5
}

std::optional<TypeConverter::SignatureConversion>
TypeConverter::convertBlockSignature(Block *block) const {
  SignatureConversion conversion(block->getNumArguments());
  if (failed(convertSignatureArgs(block->getArgumentTypes(), conversion)))
    return std::nullopt;
  return conversion;
}

//===----------------------------------------------------------------------===//
// Type attribute conversion
//===----------------------------------------------------------------------===//
TypeConverter::AttributeConversionResult
TypeConverter::AttributeConversionResult::result(Attribute attr) {
  return AttributeConversionResult(attr, resultTag);
}

TypeConverter::AttributeConversionResult
TypeConverter::AttributeConversionResult::na() {
  return AttributeConversionResult(nullptr, naTag);
}

TypeConverter::AttributeConversionResult
TypeConverter::AttributeConversionResult::abort() {
  return AttributeConversionResult(nullptr, abortTag);
}

bool TypeConverter::AttributeConversionResult::hasResult() const {
  return impl.getInt() == resultTag;
}

bool TypeConverter::AttributeConversionResult::isNa() const {
  return impl.getInt() == naTag;
}

bool TypeConverter::AttributeConversionResult::isAbort() const {
  return impl.getInt() == abortTag;
}

Attribute TypeConverter::AttributeConversionResult::getResult() const {
  assert(hasResult() && "Cannot get result from N/A or abort");
  return impl.getPointer();
}

std::optional<Attribute>
TypeConverter::convertTypeAttribute(Type type, Attribute attr) const {
  for (const TypeAttributeConversionCallbackFn &fn :
       llvm::reverse(typeAttributeConversions)) {
    AttributeConversionResult res = fn(type, attr);
    if (res.hasResult())
      return res.getResult();
    if (res.isAbort())
      return std::nullopt;
  }
  return std::nullopt;
}

//===----------------------------------------------------------------------===//
// FunctionOpInterfaceSignatureConversion
//===----------------------------------------------------------------------===//

static LogicalResult convertFuncOpTypes(FunctionOpInterface funcOp,
                                        const TypeConverter &typeConverter,
                                        ConversionPatternRewriter &rewriter) {
  FunctionType type = dyn_cast<FunctionType>(funcOp.getFunctionType());
  if (!type)
    return failure();

  // Convert the original function types.
  TypeConverter::SignatureConversion result(type.getNumInputs());
  SmallVector<Type, 1> newResults;
  if (failed(typeConverter.convertSignatureArgs(type.getInputs(), result)) ||
      failed(typeConverter.convertTypes(type.getResults(), newResults)) ||
      failed(rewriter.convertRegionTypes(&funcOp.getFunctionBody(),
                                         typeConverter, &result)))
    return failure();

  // Update the function signature in-place.
  auto newType = FunctionType::get(rewriter.getContext(),
                                   result.getConvertedTypes(), newResults);

  rewriter.modifyOpInPlace(funcOp, [&] { funcOp.setType(newType); });

  return success();
}

/// Create a default conversion pattern that rewrites the type signature of a
/// FunctionOpInterface op. This only supports ops which use FunctionType to
/// represent their type.
namespace {
struct FunctionOpInterfaceSignatureConversion : public ConversionPattern {
  FunctionOpInterfaceSignatureConversion(StringRef functionLikeOpName,
                                         MLIRContext *ctx,
                                         const TypeConverter &converter)
      : ConversionPattern(converter, functionLikeOpName, /*benefit=*/1, ctx) {}

  LogicalResult
  matchAndRewrite(Operation *op, ArrayRef<Value> /*operands*/,
                  ConversionPatternRewriter &rewriter) const override {
    FunctionOpInterface funcOp = cast<FunctionOpInterface>(op);
    return convertFuncOpTypes(funcOp, *typeConverter, rewriter);
  }
};

struct AnyFunctionOpInterfaceSignatureConversion
    : public OpInterfaceConversionPattern<FunctionOpInterface> {
  using OpInterfaceConversionPattern::OpInterfaceConversionPattern;

  LogicalResult
  matchAndRewrite(FunctionOpInterface funcOp, ArrayRef<Value> /*operands*/,
                  ConversionPatternRewriter &rewriter) const override {
    return convertFuncOpTypes(funcOp, *typeConverter, rewriter);
  }
};
} // namespace

FailureOr<Operation *>
mlir::convertOpResultTypes(Operation *op, ValueRange operands,
                           const TypeConverter &converter,
                           ConversionPatternRewriter &rewriter) {
  assert(op && "Invalid op");
  Location loc = op->getLoc();
  if (converter.isLegal(op))
    return rewriter.notifyMatchFailure(loc, "op already legal");

  OperationState newOp(loc, op->getName());
  newOp.addOperands(operands);

  SmallVector<Type> newResultTypes;
  if (failed(converter.convertTypes(op->getResultTypes(), newResultTypes)))
    return rewriter.notifyMatchFailure(loc, "couldn't convert return types");

  newOp.addTypes(newResultTypes);
  newOp.addAttributes(op->getAttrs());
  return rewriter.create(newOp);
}

void mlir::populateFunctionOpInterfaceTypeConversionPattern(
    StringRef functionLikeOpName, RewritePatternSet &patterns,
    const TypeConverter &converter) {
  patterns.add<FunctionOpInterfaceSignatureConversion>(
      functionLikeOpName, patterns.getContext(), converter);
}

void mlir::populateAnyFunctionOpInterfaceTypeConversionPattern(
    RewritePatternSet &patterns, const TypeConverter &converter) {
  patterns.add<AnyFunctionOpInterfaceSignatureConversion>(
      converter, patterns.getContext());
}

//===----------------------------------------------------------------------===//
// ConversionTarget
//===----------------------------------------------------------------------===//

void ConversionTarget::setOpAction(OperationName op,
                                   LegalizationAction action) {
  legalOperations[op].action = action;
}

void ConversionTarget::setDialectAction(ArrayRef<StringRef> dialectNames,
                                        LegalizationAction action) {
  for (StringRef dialect : dialectNames)
    legalDialects[dialect] = action;
}

auto ConversionTarget::getOpAction(OperationName op) const
    -> std::optional<LegalizationAction> {
  std::optional<LegalizationInfo> info = getOpInfo(op);
  return info ? info->action : std::optional<LegalizationAction>();
}

auto ConversionTarget::isLegal(Operation *op) const
    -> std::optional<LegalOpDetails> {
  std::optional<LegalizationInfo> info = getOpInfo(op->getName());
  if (!info)
    return std::nullopt;

  // Returns true if this operation instance is known to be legal.
  auto isOpLegal = [&] {
    // Handle dynamic legality either with the provided legality function.
    if (info->action == LegalizationAction::Dynamic) {
      std::optional<bool> result = info->legalityFn(op);
      if (result)
        return *result;
    }

    // Otherwise, the operation is only legal if it was marked 'Legal'.
    return info->action == LegalizationAction::Legal;
  };
  if (!isOpLegal())
    return std::nullopt;

  // This operation is legal, compute any additional legality information.
  LegalOpDetails legalityDetails;
  if (info->isRecursivelyLegal) {
    auto legalityFnIt = opRecursiveLegalityFns.find(op->getName());
    if (legalityFnIt != opRecursiveLegalityFns.end()) {
      legalityDetails.isRecursivelyLegal =
          legalityFnIt->second(op).value_or(true);
    } else {
      legalityDetails.isRecursivelyLegal = true;
    }
  }
  return legalityDetails;
}

bool ConversionTarget::isIllegal(Operation *op) const {
  std::optional<LegalizationInfo> info = getOpInfo(op->getName());
  if (!info)
    return false;

  if (info->action == LegalizationAction::Dynamic) {
    std::optional<bool> result = info->legalityFn(op);
    if (!result)
      return false;

    return !(*result);
  }

  return info->action == LegalizationAction::Illegal;
}

static ConversionTarget::DynamicLegalityCallbackFn composeLegalityCallbacks(
    ConversionTarget::DynamicLegalityCallbackFn oldCallback,
    ConversionTarget::DynamicLegalityCallbackFn newCallback) {
  if (!oldCallback)
    return newCallback;

  auto chain = [oldCl = std::move(oldCallback), newCl = std::move(newCallback)](
                   Operation *op) -> std::optional<bool> {
    if (std::optional<bool> result = newCl(op))
      return *result;

    return oldCl(op);
  };
  return chain;
}

void ConversionTarget::setLegalityCallback(
    OperationName name, const DynamicLegalityCallbackFn &callback) {
  assert(callback && "expected valid legality callback");
  auto *infoIt = legalOperations.find(name);
  assert(infoIt != legalOperations.end() &&
         infoIt->second.action == LegalizationAction::Dynamic &&
         "expected operation to already be marked as dynamically legal");
  infoIt->second.legalityFn =
      composeLegalityCallbacks(std::move(infoIt->second.legalityFn), callback);
}

void ConversionTarget::markOpRecursivelyLegal(
    OperationName name, const DynamicLegalityCallbackFn &callback) {
  auto *infoIt = legalOperations.find(name);
  assert(infoIt != legalOperations.end() &&
         infoIt->second.action != LegalizationAction::Illegal &&
         "expected operation to already be marked as legal");
  infoIt->second.isRecursivelyLegal = true;
  if (callback)
    opRecursiveLegalityFns[name] = composeLegalityCallbacks(
        std::move(opRecursiveLegalityFns[name]), callback);
  else
    opRecursiveLegalityFns.erase(name);
}

void ConversionTarget::setLegalityCallback(
    ArrayRef<StringRef> dialects, const DynamicLegalityCallbackFn &callback) {
  assert(callback && "expected valid legality callback");
  for (StringRef dialect : dialects)
    dialectLegalityFns[dialect] = composeLegalityCallbacks(
        std::move(dialectLegalityFns[dialect]), callback);
}

void ConversionTarget::setLegalityCallback(
    const DynamicLegalityCallbackFn &callback) {
  assert(callback && "expected valid legality callback");
  unknownLegalityFn = composeLegalityCallbacks(unknownLegalityFn, callback);
}

auto ConversionTarget::getOpInfo(OperationName op) const
    -> std::optional<LegalizationInfo> {
  // Check for info for this specific operation.
  const auto *it = legalOperations.find(op);
  if (it != legalOperations.end())
    return it->second;
  // Check for info for the parent dialect.
  auto dialectIt = legalDialects.find(op.getDialectNamespace());
  if (dialectIt != legalDialects.end()) {
    DynamicLegalityCallbackFn callback;
    auto dialectFn = dialectLegalityFns.find(op.getDialectNamespace());
    if (dialectFn != dialectLegalityFns.end())
      callback = dialectFn->second;
    return LegalizationInfo{dialectIt->second, /*isRecursivelyLegal=*/false,
                            callback};
  }
  // Otherwise, check if we mark unknown operations as dynamic.
  if (unknownLegalityFn)
    return LegalizationInfo{LegalizationAction::Dynamic,
                            /*isRecursivelyLegal=*/false, unknownLegalityFn};
  return std::nullopt;
}

#if MLIR_ENABLE_PDL_IN_PATTERNMATCH
//===----------------------------------------------------------------------===//
// PDL Configuration
//===----------------------------------------------------------------------===//

void PDLConversionConfig::notifyRewriteBegin(PatternRewriter &rewriter) {
  auto &rewriterImpl =
      static_cast<ConversionPatternRewriter &>(rewriter).getImpl();
  rewriterImpl.currentTypeConverter = getTypeConverter();
}

void PDLConversionConfig::notifyRewriteEnd(PatternRewriter &rewriter) {
  auto &rewriterImpl =
      static_cast<ConversionPatternRewriter &>(rewriter).getImpl();
  rewriterImpl.currentTypeConverter = nullptr;
}

/// Remap the given value using the rewriter and the type converter in the
/// provided config.
static FailureOr<SmallVector<Value>>
pdllConvertValues(ConversionPatternRewriter &rewriter, ValueRange values) {
  SmallVector<Value> mappedValues;
  if (failed(rewriter.getRemappedValues(values, mappedValues)))
    return failure();
  return std::move(mappedValues);
}

void mlir::registerConversionPDLFunctions(RewritePatternSet &patterns) {
  patterns.getPDLPatterns().registerRewriteFunction(
      "convertValue",
      [](PatternRewriter &rewriter, Value value) -> FailureOr<Value> {
        auto results = pdllConvertValues(
            static_cast<ConversionPatternRewriter &>(rewriter), value);
        if (failed(results))
          return failure();
        return results->front();
      });
  patterns.getPDLPatterns().registerRewriteFunction(
      "convertValues", [](PatternRewriter &rewriter, ValueRange values) {
        return pdllConvertValues(
            static_cast<ConversionPatternRewriter &>(rewriter), values);
      });
  patterns.getPDLPatterns().registerRewriteFunction(
      "convertType",
      [](PatternRewriter &rewriter, Type type) -> FailureOr<Type> {
        auto &rewriterImpl =
            static_cast<ConversionPatternRewriter &>(rewriter).getImpl();
        if (const TypeConverter *converter =
                rewriterImpl.currentTypeConverter) {
          if (Type newType = converter->convertType(type))
            return newType;
          return failure();
        }
        return type;
      });
  patterns.getPDLPatterns().registerRewriteFunction(
      "convertTypes",
      [](PatternRewriter &rewriter,
         TypeRange types) -> FailureOr<SmallVector<Type>> {
        auto &rewriterImpl =
            static_cast<ConversionPatternRewriter &>(rewriter).getImpl();
        const TypeConverter *converter = rewriterImpl.currentTypeConverter;
        if (!converter)
          return SmallVector<Type>(types);

        SmallVector<Type> remappedTypes;
        if (failed(converter->convertTypes(types, remappedTypes)))
          return failure();
        return std::move(remappedTypes);
      });
}
#endif // MLIR_ENABLE_PDL_IN_PATTERNMATCH

//===----------------------------------------------------------------------===//
// Op Conversion Entry Points
//===----------------------------------------------------------------------===//

//===----------------------------------------------------------------------===//
// Partial Conversion

LogicalResult mlir::applyPartialConversion(
    ArrayRef<Operation *> ops, const ConversionTarget &target,
    const FrozenRewritePatternSet &patterns, ConversionConfig config) {
  OperationConverter opConverter(target, patterns, config,
                                 OpConversionMode::Partial);
  return opConverter.convertOperations(ops);
}
LogicalResult
mlir::applyPartialConversion(Operation *op, const ConversionTarget &target,
                             const FrozenRewritePatternSet &patterns,
                             ConversionConfig config) {
  return applyPartialConversion(llvm::ArrayRef(op), target, patterns, config);
}

//===----------------------------------------------------------------------===//
// Full Conversion

LogicalResult mlir::applyFullConversion(ArrayRef<Operation *> ops,
                                        const ConversionTarget &target,
                                        const FrozenRewritePatternSet &patterns,
                                        ConversionConfig config) {
  OperationConverter opConverter(target, patterns, config,
                                 OpConversionMode::Full);
  return opConverter.convertOperations(ops);
}
LogicalResult mlir::applyFullConversion(Operation *op,
                                        const ConversionTarget &target,
                                        const FrozenRewritePatternSet &patterns,
                                        ConversionConfig config) {
  return applyFullConversion(llvm::ArrayRef(op), target, patterns, config);
}

//===----------------------------------------------------------------------===//
// Analysis Conversion

/// Find a common IsolatedFromAbove ancestor of the given ops. If at least one
/// op is a top-level module op (which is expected to be isolated from above),
/// return that op.
static Operation *findCommonAncestor(ArrayRef<Operation *> ops) {
  // Check if there is a top-level operation within `ops`. If so, return that
  // op.
  for (Operation *op : ops) {
    if (!op->getParentOp()) {
#ifndef NDEBUG
      assert(op->hasTrait<OpTrait::IsIsolatedFromAbove>() &&
             "expected top-level op to be isolated from above");
      for (Operation *other : ops)
        assert(op->isAncestor(other) &&
               "expected ops to have a common ancestor");
#endif // NDEBUG
      return op;
    }
  }

  // No top-level op. Find a common ancestor.
  Operation *commonAncestor =
      ops.front()->getParentWithTrait<OpTrait::IsIsolatedFromAbove>();
  for (Operation *op : ops.drop_front()) {
    while (!commonAncestor->isProperAncestor(op)) {
      commonAncestor =
          commonAncestor->getParentWithTrait<OpTrait::IsIsolatedFromAbove>();
      assert(commonAncestor &&
             "expected to find a common isolated from above ancestor");
    }
  }

  return commonAncestor;
}

LogicalResult mlir::applyAnalysisConversion(
    ArrayRef<Operation *> ops, ConversionTarget &target,
    const FrozenRewritePatternSet &patterns, ConversionConfig config) {
#ifndef NDEBUG
  if (config.legalizableOps)
    assert(config.legalizableOps->empty() && "expected empty set");
#endif // NDEBUG

  // Clone closted common ancestor that is isolated from above.
  Operation *commonAncestor = findCommonAncestor(ops);
  IRMapping mapping;
  Operation *clonedAncestor = commonAncestor->clone(mapping);
  // Compute inverse IR mapping.
  DenseMap<Operation *, Operation *> inverseOperationMap;
  for (auto &it : mapping.getOperationMap())
    inverseOperationMap[it.second] = it.first;

  // Convert the cloned operations. The original IR will remain unchanged.
  SmallVector<Operation *> opsToConvert = llvm::map_to_vector(
      ops, [&](Operation *op) { return mapping.lookup(op); });
  OperationConverter opConverter(target, patterns, config,
                                 OpConversionMode::Analysis);
  LogicalResult status = opConverter.convertOperations(opsToConvert);

  // Remap `legalizableOps`, so that they point to the original ops and not the
  // cloned ops.
  if (config.legalizableOps) {
    DenseSet<Operation *> originalLegalizableOps;
    for (Operation *op : *config.legalizableOps)
      originalLegalizableOps.insert(inverseOperationMap[op]);
    *config.legalizableOps = std::move(originalLegalizableOps);
  }

  // Erase the cloned IR.
  clonedAncestor->erase();
  return status;
}

LogicalResult
mlir::applyAnalysisConversion(Operation *op, ConversionTarget &target,
                              const FrozenRewritePatternSet &patterns,
                              ConversionConfig config) {
  return applyAnalysisConversion(llvm::ArrayRef(op), target, patterns, config);
}<|MERGE_RESOLUTION|>--- conflicted
+++ resolved
@@ -672,12 +672,8 @@
   UnresolvedMaterializationRewrite(ConversionPatternRewriterImpl &rewriterImpl,
                                    UnrealizedConversionCastOp op,
                                    const TypeConverter *converter,
-<<<<<<< HEAD
-                                   MaterializationKind kind, Type originalType);
-=======
                                    MaterializationKind kind, Type originalType,
                                    Value mappedValue);
->>>>>>> ce7c17d5
 
   static bool classof(const IRRewrite *rewrite) {
     return rewrite->getKind() == Kind::UnresolvedMaterialization;
@@ -711,13 +707,10 @@
   /// The original type of the SSA value. Only used for target
   /// materializations.
   Type originalType;
-<<<<<<< HEAD
-=======
 
   /// The value in the conversion value mapping that is being replaced by the
   /// results of this unresolved materialization.
   Value mappedValue;
->>>>>>> ce7c17d5
 };
 } // namespace
 
@@ -820,15 +813,6 @@
   // Materializations
   //===--------------------------------------------------------------------===//
 
-<<<<<<< HEAD
-  /// Build an unresolved materialization operation given an output type and set
-  /// of input operands.
-  Value buildUnresolvedMaterialization(MaterializationKind kind,
-                                       OpBuilder::InsertPoint ip, Location loc,
-                                       ValueRange inputs, Type outputType,
-                                       Type originalType,
-                                       const TypeConverter *converter);
-=======
   /// Build an unresolved materialization operation given a range of output
   /// types and a list of input operands. Returns the inputs if they their
   /// types match the output types.
@@ -888,7 +872,6 @@
   /// 1:N support is still missing in the conversion value mapping. This
   /// function will be deleted when full 1:N support has been added.
   SmallVector<Value> unpackNTo1Materialization(Value value);
->>>>>>> ce7c17d5
 
   //===--------------------------------------------------------------------===//
   // Rewriter Notification Hooks
@@ -1118,17 +1101,11 @@
 
 UnresolvedMaterializationRewrite::UnresolvedMaterializationRewrite(
     ConversionPatternRewriterImpl &rewriterImpl, UnrealizedConversionCastOp op,
-<<<<<<< HEAD
-    const TypeConverter *converter, MaterializationKind kind, Type originalType)
-    : OperationRewrite(Kind::UnresolvedMaterialization, rewriterImpl, op),
-      converterAndKind(converter, kind), originalType(originalType) {
-=======
     const TypeConverter *converter, MaterializationKind kind, Type originalType,
     Value mappedValue)
     : OperationRewrite(Kind::UnresolvedMaterialization, rewriterImpl, op),
       converterAndKind(converter, kind), originalType(originalType),
       mappedValue(mappedValue) {
->>>>>>> ce7c17d5
   assert((!originalType || kind == MaterializationKind::Target) &&
          "original type is valid only for target materializations");
   rewriterImpl.unresolvedMaterializations[op] = this;
@@ -1255,15 +1232,9 @@
       // target materialization was created yet.
       Value castValue = buildUnresolvedMaterialization(
           MaterializationKind::Target, computeInsertPoint(newOperand),
-<<<<<<< HEAD
-          operandLoc, /*inputs=*/newOperand, /*outputType=*/desiredType,
-          /*originalType=*/origType, currentTypeConverter);
-      mapping.map(newOperand, castValue);
-=======
           operandLoc, /*valueToMap=*/newOperand, /*inputs=*/unpacked,
           /*outputType=*/desiredType, /*originalType=*/origType,
           currentTypeConverter);
->>>>>>> ce7c17d5
       newOperand = castValue;
     }
     remapped.push_back({newOperand});
@@ -1383,16 +1354,9 @@
       buildUnresolvedMaterialization(
           MaterializationKind::Source,
           OpBuilder::InsertPoint(newBlock, newBlock->begin()), origArg.getLoc(),
-<<<<<<< HEAD
-          /*inputs=*/ValueRange(),
-          /*outputType=*/origArgType, /*originalType=*/Type(), converter);
-      mapping.map(origArg, repl);
-      appendRewrite<ReplaceBlockArgRewrite>(block, origArg);
-=======
           /*valueToMap=*/origArg, /*inputs=*/ValueRange(),
           /*outputType=*/origArgType, /*originalType=*/Type(), converter);
       appendRewrite<ReplaceBlockArgRewrite>(block, origArg, converter);
->>>>>>> ce7c17d5
       continue;
     }
 
@@ -1414,36 +1378,8 @@
         newBlock->getArguments().slice(inputMap->inputNo, inputMap->size);
     insertNTo1Materialization(
         OpBuilder::InsertPoint(newBlock, newBlock->begin()), origArg.getLoc(),
-<<<<<<< HEAD
-        /*inputs=*/replArgs, /*outputType=*/origArgType,
-        /*originalType=*/Type(), converter);
-    mapping.map(origArg, argMat);
-
-    Type legalOutputType;
-    if (converter) {
-      legalOutputType = converter->convertType(origArgType);
-    } else if (replArgs.size() == 1) {
-      // When there is no type converter, assume that the new block argument
-      // types are legal. This is reasonable to assume because they were
-      // specified by the user.
-      // FIXME: This won't work for 1->N conversions because multiple output
-      // types are not supported in parts of the dialect conversion. In such a
-      // case, we currently use the original block argument type (produced by
-      // the argument materialization).
-      legalOutputType = replArgs[0].getType();
-    }
-    if (legalOutputType && legalOutputType != origArgType) {
-      Value targetMat = buildUnresolvedMaterialization(
-          MaterializationKind::Target, computeInsertPoint(argMat),
-          origArg.getLoc(), /*inputs=*/argMat, /*outputType=*/legalOutputType,
-          /*originalType=*/origArgType, converter);
-      mapping.map(argMat, targetMat);
-    }
-    appendRewrite<ReplaceBlockArgRewrite>(block, origArg);
-=======
         /*replacements=*/replArgs, /*outputValue=*/origArg, converter);
     appendRewrite<ReplaceBlockArgRewrite>(block, origArg, converter);
->>>>>>> ce7c17d5
   }
 
   appendRewrite<BlockTypeConversionRewrite>(/*origBlock=*/block, newBlock);
@@ -1463,14 +1399,9 @@
 /// of input operands.
 ValueRange ConversionPatternRewriterImpl::buildUnresolvedMaterialization(
     MaterializationKind kind, OpBuilder::InsertPoint ip, Location loc,
-<<<<<<< HEAD
-    ValueRange inputs, Type outputType, Type originalType,
-    const TypeConverter *converter) {
-=======
     Value valueToMap, ValueRange inputs, TypeRange outputTypes,
     Type originalType, const TypeConverter *converter,
     UnrealizedConversionCastOp *castOp) {
->>>>>>> ce7c17d5
   assert((!originalType || kind == MaterializationKind::Target) &&
          "original type is valid only for target materializations");
 
@@ -1488,12 +1419,6 @@
   OpBuilder builder(outputTypes.front().getContext());
   builder.setInsertionPoint(ip.getBlock(), ip.getPoint());
   auto convertOp =
-<<<<<<< HEAD
-      builder.create<UnrealizedConversionCastOp>(loc, outputType, inputs);
-  appendRewrite<UnresolvedMaterializationRewrite>(convertOp, converter, kind,
-                                                  originalType);
-  return convertOp.getResult(0);
-=======
       builder.create<UnrealizedConversionCastOp>(loc, outputTypes, inputs);
   if (valueToMap) {
     assert(outputTypes.size() == 1 && "1:N mapping is not supported");
@@ -1600,7 +1525,6 @@
     llvm::append_range(result, unpackNTo1Materialization(v));
   }
   return result;
->>>>>>> ce7c17d5
 }
 
 //===----------------------------------------------------------------------===//
@@ -1651,11 +1575,6 @@
       // Materialize a replacement value "out of thin air".
       buildUnresolvedMaterialization(
           MaterializationKind::Source, computeInsertPoint(result),
-<<<<<<< HEAD
-          result.getLoc(), /*inputs=*/ValueRange(),
-          /*outputType=*/result.getType(), /*originalType=*/Type(),
-          currentTypeConverter);
-=======
           result.getLoc(), /*valueToMap=*/result, /*inputs=*/ValueRange(),
           /*outputType=*/result.getType(), /*originalType=*/Type(),
           currentTypeConverter);
@@ -1669,7 +1588,6 @@
       // to avoid problems with the `mapping`.
       assert(!isUnresolvedMaterialization &&
              "attempting to replace an unresolved materialization");
->>>>>>> ce7c17d5
     }
 
     // Remap result to replacement value.
@@ -2743,11 +2661,7 @@
       [[fallthrough]];
     case MaterializationKind::Target:
       newMaterialization = converter->materializeTargetConversion(
-<<<<<<< HEAD
-          rewriter, op->getLoc(), outputType, inputOperands,
-=======
           rewriter, op->getLoc(), op.getResultTypes(), inputOperands,
->>>>>>> ce7c17d5
           rewrite->getOriginalType());
       break;
     case MaterializationKind::Source:
@@ -2808,14 +2722,6 @@
     if (failed(convert(rewriter, op)))
       return rewriterImpl.undoRewrites(), failure();
 
-<<<<<<< HEAD
-  // Now that all of the operations have been converted, finalize the conversion
-  // process to ensure any lingering conversion artifacts are cleaned up and
-  // legalized.
-  finalize(rewriter);
-
-=======
->>>>>>> ce7c17d5
   // After a successful conversion, apply rewrites.
   rewriterImpl.applyRewrites();
 
@@ -2849,83 +2755,6 @@
   return success();
 }
 
-<<<<<<< HEAD
-/// Finds a user of the given value, or of any other value that the given value
-/// replaced, that was not replaced in the conversion process.
-static Operation *findLiveUserOfReplaced(
-    Value initialValue, ConversionPatternRewriterImpl &rewriterImpl,
-    const DenseMap<Value, SmallVector<Value>> &inverseMapping) {
-  SmallVector<Value> worklist = {initialValue};
-  while (!worklist.empty()) {
-    Value value = worklist.pop_back_val();
-
-    // Walk the users of this value to see if there are any live users that
-    // weren't replaced during conversion.
-    auto liveUserIt = llvm::find_if_not(value.getUsers(), [&](Operation *user) {
-      return rewriterImpl.isOpIgnored(user);
-    });
-    if (liveUserIt != value.user_end())
-      return *liveUserIt;
-    auto mapIt = inverseMapping.find(value);
-    if (mapIt != inverseMapping.end())
-      worklist.append(mapIt->second);
-  }
-  return nullptr;
-}
-
-/// Helper function that returns the replaced values and the type converter if
-/// the given rewrite object is an "operation replacement" or a "block type
-/// conversion" (which corresponds to a "block replacement"). Otherwise, return
-/// an empty ValueRange and a null type converter pointer.
-static std::pair<ValueRange, const TypeConverter *>
-getReplacedValues(IRRewrite *rewrite) {
-  if (auto *opRewrite = dyn_cast<ReplaceOperationRewrite>(rewrite))
-    return {opRewrite->getOperation()->getResults(), opRewrite->getConverter()};
-  if (auto *blockRewrite = dyn_cast<BlockTypeConversionRewrite>(rewrite))
-    return {blockRewrite->getOrigBlock()->getArguments(),
-            blockRewrite->getConverter()};
-  return {};
-}
-
-void OperationConverter::finalize(ConversionPatternRewriter &rewriter) {
-  ConversionPatternRewriterImpl &rewriterImpl = rewriter.getImpl();
-  DenseMap<Value, SmallVector<Value>> inverseMapping =
-      rewriterImpl.mapping.getInverse();
-
-  // Process requested value replacements.
-  for (unsigned i = 0, e = rewriterImpl.rewrites.size(); i < e; ++i) {
-    ValueRange replacedValues;
-    const TypeConverter *converter;
-    std::tie(replacedValues, converter) =
-        getReplacedValues(rewriterImpl.rewrites[i].get());
-    for (Value originalValue : replacedValues) {
-      // If the type of this value changed and the value is still live, we need
-      // to materialize a conversion.
-      if (rewriterImpl.mapping.lookupOrNull(originalValue,
-                                            originalValue.getType()))
-        continue;
-      Operation *liveUser =
-          findLiveUserOfReplaced(originalValue, rewriterImpl, inverseMapping);
-      if (!liveUser)
-        continue;
-
-      // Legalize this value replacement.
-      Value newValue = rewriterImpl.mapping.lookupOrNull(originalValue);
-      assert(newValue && "replacement value not found");
-      Value castValue = rewriterImpl.buildUnresolvedMaterialization(
-          MaterializationKind::Source, computeInsertPoint(newValue),
-          originalValue.getLoc(),
-          /*inputs=*/newValue, /*outputType=*/originalValue.getType(),
-          /*originalType=*/Type(), converter);
-      rewriterImpl.mapping.map(originalValue, castValue);
-      inverseMapping[castValue].push_back(originalValue);
-      llvm::erase(inverseMapping[newValue], originalValue);
-    }
-  }
-}
-
-=======
->>>>>>> ce7c17d5
 //===----------------------------------------------------------------------===//
 // Reconcile Unrealized Casts
 //===----------------------------------------------------------------------===//
@@ -3146,13 +2975,8 @@
                                                    ValueRange inputs) const {
   for (const MaterializationCallbackFn &fn :
        llvm::reverse(argumentMaterializations))
-<<<<<<< HEAD
-    if (std::optional<Value> result = fn(builder, resultType, inputs, loc))
-      return *result;
-=======
     if (Value result = fn(builder, resultType, inputs, loc))
       return result;
->>>>>>> ce7c17d5
   return nullptr;
 }
 
@@ -3161,13 +2985,8 @@
                                                  ValueRange inputs) const {
   for (const MaterializationCallbackFn &fn :
        llvm::reverse(sourceMaterializations))
-<<<<<<< HEAD
-    if (std::optional<Value> result = fn(builder, resultType, inputs, loc))
-      return *result;
-=======
     if (Value result = fn(builder, resultType, inputs, loc))
       return result;
->>>>>>> ce7c17d5
   return nullptr;
 }
 
@@ -3175,14 +2994,6 @@
                                                  Location loc, Type resultType,
                                                  ValueRange inputs,
                                                  Type originalType) const {
-<<<<<<< HEAD
-  for (const TargetMaterializationCallbackFn &fn :
-       llvm::reverse(targetMaterializations))
-    if (std::optional<Value> result =
-            fn(builder, resultType, inputs, loc, originalType))
-      return *result;
-  return nullptr;
-=======
   SmallVector<Value> result = materializeTargetConversion(
       builder, loc, TypeRange(resultType), inputs, originalType);
   if (result.empty())
@@ -3206,7 +3017,6 @@
     return result;
   }
   return {};
->>>>>>> ce7c17d5
 }
 
 std::optional<TypeConverter::SignatureConversion>
