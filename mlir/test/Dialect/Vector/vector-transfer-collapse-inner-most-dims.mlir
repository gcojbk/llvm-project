// RUN: mlir-opt %s -test-vector-transfer-collapse-inner-most-dims -split-input-file | FileCheck %s

<<<<<<< HEAD
func.func @contiguous_inner_most_view(%in: memref<1x1x8x1xf32, strided<[3072, 8, 1, 1], offset: ?>>) -> vector<1x8x1xf32>{
=======
// TODO: Unify how memref and vectors are named

//-----------------------------------------------------------------------------
// 1. vector.transfer_read
//-----------------------------------------------------------------------------

func.func @contiguous_inner_most(%in: memref<1x1x8x1xf32, strided<[3072, 8, 1, 1], offset: ?>>) -> vector<1x8x1xf32>{
>>>>>>> 4ae23bcc
  %c0 = arith.constant 0 : index
  %cst = arith.constant 0.0 : f32
  %0 = vector.transfer_read %in[%c0, %c0, %c0, %c0], %cst {in_bounds = [true, true, true]} : memref<1x1x8x1xf32, strided<[3072, 8, 1, 1], offset: ?>>, vector<1x8x1xf32>
  return %0 : vector<1x8x1xf32>
}
//      CHECK: func @contiguous_inner_most_view(%[[SRC:.+]]: memref<1x1x8x1xf32, strided<[3072, 8, 1, 1], offset: ?>>
//      CHECK:   %[[SRC_0:.+]] = memref.subview %[[SRC]]
// CHECK-SAME:    memref<1x1x8x1xf32, strided<[3072, 8, 1, 1], offset: ?>> to memref<1x1x8xf32, strided<[3072, 8, 1], offset: ?>>
//      CHECK:   %[[VEC:.+]] = vector.transfer_read %[[SRC_0]]
// CHECK-SAME:    memref<1x1x8xf32, strided<[3072, 8, 1], offset: ?>>, vector<1x8xf32>
//      CHECK:   %[[RESULT:.+]] = vector.shape_cast %[[VEC]]
//      CHECK:   return %[[RESULT]]

// -----

func.func @contiguous_outer_dyn_inner_most_view(%a: index, %b: index, %memref: memref<?x?x8x1xf32>) -> vector<8x1xf32> {
  %c0 = arith.constant 0 : index
  %pad = arith.constant 0.0 : f32
  %v = vector.transfer_read %memref[%a, %b, %c0, %c0], %pad {in_bounds = [true, true]} : memref<?x?x8x1xf32>, vector<8x1xf32>
  return %v : vector<8x1xf32>
}
// CHECK: func.func @contiguous_outer_dyn_inner_most_view(
// CHECK-SAME:   %[[IDX0:[a-zA-Z0-9]+]]
// CHECK-SAME:   %[[IDX1:[a-zA-Z0-9]+]]
// CHECK-SAME:   %[[SRC:[a-zA-Z0-9]+]]
// CHECK-DAG:    %[[C0:.+]] = arith.constant 0 : index
// CHECK-DAG:    %[[C1:.+]] = arith.constant 1 : index
// CHECK-DAG:    %[[PAD:.+]] = arith.constant 0.000000e+00 : f32
// CHECK:        %[[D0:.+]] = memref.dim %[[SRC]], %[[C0]]
// CHECK:        %[[D1:.+]] = memref.dim %[[SRC]], %[[C1]]
// CHECK:        %[[VIEW:.+]] = memref.subview %[[SRC]][0, 0, 0, 0] [%[[D0]], %[[D1]], 8, 1] [1, 1, 1, 1]
// CHECK-SAME:     memref<?x?x8x1xf32> to memref<?x?x8xf32, strided<[?, 8, 1]>>
// CHECK:        %[[VEC:.+]] = vector.transfer_read %[[VIEW]]
// CHECK-SAME:     memref<?x?x8xf32, strided<[?, 8, 1]>>, vector<8xf32>
// CHECK:        %[[RESULT:.+]] = vector.shape_cast %[[VEC]]
// CHECK:        return %[[RESULT]]

<<<<<<< HEAD
=======
// Same as the top example within this split, but with the outer vector
// dim scalable. Note that this example only makes sense when "8 = [8]" (i.e.
// vscale = 1). This is assumed (implicitly) via the `in_bounds` attribute.

func.func @contiguous_inner_most_outer_dim_dyn_scalable_inner_dim(%a: index, %b: index, %memref: memref<?x?x8x1xf32>) -> vector<[8]x1xf32> {
  %c0 = arith.constant 0 : index
  %pad = arith.constant 0.0 : f32
  %v = vector.transfer_read %memref[%a, %b, %c0, %c0], %pad {in_bounds = [true, true]} : memref<?x?x8x1xf32>, vector<[8]x1xf32>
  return %v : vector<[8]x1xf32>
}
// CHECK-LABEL:  func @contiguous_inner_most_outer_dim_dyn_scalable_inner_dim
// CHECK-SAME:   %[[IDX0:[a-zA-Z0-9]+]]
// CHECK-SAME:   %[[IDX1:[a-zA-Z0-9]+]]
// CHECK-SAME:   %[[SRC:[a-zA-Z0-9]+]]
// CHECK:         %[[VIEW:.+]] = memref.subview %[[SRC]]{{.*}} memref<?x?x8x1xf32> to memref<?x?x8xf32, strided<[?, 8, 1]>>
// CHECK:         %[[VEC_READ:.+]] = vector.transfer_read %[[VIEW]]
// CHECK-SAME:    {in_bounds = [true]}
// CHECK-SAME:     memref<?x?x8xf32, strided<[?, 8, 1]>>, vector<[8]xf32>
// CHECK:         vector.shape_cast %[[VEC_READ]]

>>>>>>> 4ae23bcc
// -----

func.func @contiguous_inner_most_dim(%A: memref<16x1xf32>, %i:index, %j:index) -> (vector<8x1xf32>) {
  %c0 = arith.constant 0 : index
  %f0 = arith.constant 0.0 : f32
  %1 = vector.transfer_read %A[%i, %j], %f0 : memref<16x1xf32>, vector<8x1xf32>
  return %1 : vector<8x1xf32>
}
//      CHECK: func @contiguous_inner_most_dim(%[[SRC:.+]]: memref<16x1xf32>, %[[I:.+]]: index, %[[J:.+]]: index) -> vector<8x1xf32>
//      CHECK:   %[[SRC_0:.+]] = memref.subview %[[SRC]]
// CHECK-SAME:     memref<16x1xf32> to memref<16xf32, strided<[1]>>
//      CHECK:   %[[V:.+]] = vector.transfer_read %[[SRC_0]]
//      CHECK:   %[[RESULT]] = vector.shape_cast %[[V]] : vector<8xf32> to vector<8x1xf32>
//      CHECK:   return %[[RESULT]]

// -----

func.func @contiguous_inner_most_dim_bounds(%A: memref<1000x1xf32>, %i:index, %ii:index) -> (vector<4x1xf32>) {
  %c0 = arith.constant 0 : index
  %cst = arith.constant 0.0 : f32
  %0 = memref.subview %A[%i, 0] [40, 1] [1, 1] : memref<1000x1xf32> to memref<40x1xf32, strided<[1, 1], offset: ?>>
  %1 = vector.transfer_read %0[%ii, %c0], %cst {in_bounds = [true, true]} : memref<40x1xf32, strided<[1, 1], offset: ?>>, vector<4x1xf32>
  return %1 : vector<4x1xf32>
}
//      CHECK: func @contiguous_inner_most_dim_bounds(%[[SRC:.+]]: memref<1000x1xf32>, %[[II:.+]]: index, %[[J:.+]]: index) -> vector<4x1xf32>
//      CHECK:   %[[SRC_0:.+]] = memref.subview %[[SRC]]
//      CHECK:   %[[SRC_1:.+]] = memref.subview %[[SRC_0]]
//      CHECK:   %[[V:.+]] = vector.transfer_read %[[SRC_1]]
// CHECK-SAME:       {in_bounds = [true]}
// CHECK-SAME:       vector<4xf32>

// -----

func.func @contiguous_inner_most_dim_bounds_2d(%A: memref<1000x1x1xf32>, %i:index, %ii:index) -> (vector<4x1x1xf32>) {
  %c0 = arith.constant 0 : index
  %cst = arith.constant 0.0 : f32
  %0 = memref.subview %A[%i, 0, 0] [40, 1, 1] [1, 1, 1] : memref<1000x1x1xf32> to memref<40x1x1xf32, strided<[1, 1, 1], offset: ?>>
  %1 = vector.transfer_read %0[%ii, %c0, %c0], %cst {in_bounds = [true, true, true]} : memref<40x1x1xf32, strided<[1, 1, 1], offset: ?>>, vector<4x1x1xf32>
  return %1 : vector<4x1x1xf32>
}
//      CHECK: func @contiguous_inner_most_dim_bounds_2d(%[[SRC:.+]]: memref<1000x1x1xf32>, %[[II:.+]]: index, %[[J:.+]]: index) -> vector<4x1x1xf32>
//      CHECK:   %[[SRC_0:.+]] = memref.subview %[[SRC]]
//      CHECK:   %[[SRC_1:.+]] = memref.subview %[[SRC_0]]
//      CHECK:   %[[V:.+]] = vector.transfer_read %[[SRC_1]]
// CHECK-SAME:       {in_bounds = [true]}
// CHECK-SAME:       vector<4xf32>

// -----

func.func @contiguous_inner_most_dim_out_of_bounds_2d(%arg0: memref<1x1xf32>) -> vector<4x8xf32> {
  %c0 = arith.constant 0 : index
  %cst = arith.constant 0.000000e+00 : f32
  %0 = vector.transfer_read %arg0[%c0, %c0], %cst : memref<1x1xf32>, vector<4x8xf32>
  return %0 : vector<4x8xf32>
}
// The inner most unit dim can not be dropped. In this context, we do not
// generate rank-reduced memref.subview ops.
//      CHECK: func.func @contiguous_inner_most_dim_out_of_bounds_2d
// CHECK-SAME:   %[[SRC:[a-zA-Z0-9]+]]
//  CHECK-NOT:   memref.subview
//      CHECK:   %[[READ:.+]] = vector.transfer_read %[[SRC]]
//      CHECK:   return %[[READ]] : vector<4x8xf32>

// -----

<<<<<<< HEAD
func.func @drop_two_inner_most_dim_for_transfer_write(%arg0: memref<1x512x16x1x1xf32>, %arg1: vector<1x16x16x1x1xf32>, %arg2: index) {
=======
//-----------------------------------------------------------------------------
// 2. vector.transfer_write
//-----------------------------------------------------------------------------

func.func @contiguous_inner_most(%arg0: memref<1x512x16x1x1xf32>, %arg1: vector<1x16x16x1x1xf32>, %arg2: index) {
>>>>>>> 4ae23bcc
  %c0 = arith.constant 0 : index
  vector.transfer_write %arg1, %arg0[%c0, %arg2, %c0, %c0, %c0]
    {in_bounds = [true, true, true, true, true]}
    : vector<1x16x16x1x1xf32>, memref<1x512x16x1x1xf32>
  return
}
<<<<<<< HEAD
// CHECK:      func.func @drop_two_inner_most_dim_for_transfer_write
=======
// CHECK:      func.func @contiguous_inner_most
>>>>>>> 4ae23bcc
// CHECK-SAME:   %[[DEST:[a-zA-Z0-9]+]]
// CHECK-SAME:   %[[VEC:[a-zA-Z0-9]+]]
// CHECK-SAME:   %[[IDX:[a-zA-Z0-9]+]]
// CHECK-DAG:    %[[C0:.+]] = arith.constant 0 : index
// CHECK:        %[[SUBVIEW:.+]] = memref.subview %[[DEST]]
// CHECK-SAME:     memref<1x512x16x1x1xf32> to memref<1x512x16xf32, strided<[8192, 16, 1]>>
// CHECK:        %[[CAST:.+]] = vector.shape_cast %[[VEC]] : vector<1x16x16x1x1xf32> to vector<1x16x16xf32>
// CHECK:        vector.transfer_write %[[CAST]], %[[SUBVIEW]]
// CHECK-SAME:     [%[[C0]], %[[IDX]], %[[C0]]]

<<<<<<< HEAD
// -----

func.func @drop_inner_most_dim_for_transfer_write(%arg0: memref<1x512x16x1xf32, strided<[8192, 16, 1, 1], offset: ?>>, %arg1: vector<1x16x16x1xf32>, %arg2: index) {
=======
// Same as the top example within this split, but with the inner vector
// dim scalable. Note that this example only makes sense when "16 = [16]" (i.e.
// vscale = 1). This is assumed (implicitly) via the `in_bounds` attribute.

func.func @contiguous_inner_most_scalable_inner_dim(%arg0: memref<1x512x16x1x1xf32>, %arg1: vector<1x16x[16]x1x1xf32>, %arg2: index) {
  %c0 = arith.constant 0 : index
  vector.transfer_write %arg1, %arg0[%c0, %arg2, %c0, %c0, %c0]
    {in_bounds = [true, true, true, true, true]}
    : vector<1x16x[16]x1x1xf32>, memref<1x512x16x1x1xf32>
  return
}
// CHECK:      func.func @contiguous_inner_most_scalable_inner_dim
// CHECK-SAME:   %[[DEST:[a-zA-Z0-9]+]]
// CHECK-SAME:   %[[VEC:[a-zA-Z0-9]+]]
// CHECK-SAME:   %[[IDX:[a-zA-Z0-9]+]]
// CHECK-DAG:    %[[C0:.+]] = arith.constant 0 : index
// CHECK:        %[[SUBVIEW:.+]] = memref.subview %[[DEST]]
// CHECK-SAME:     memref<1x512x16x1x1xf32> to memref<1x512x16xf32, strided<[8192, 16, 1]>>
// CHECK:        %[[CAST:.+]] = vector.shape_cast %[[VEC]] : vector<1x16x[16]x1x1xf32> to vector<1x16x[16]xf32>
// CHECK:        vector.transfer_write %[[CAST]], %[[SUBVIEW]]
// CHECK-SAME:     [%[[C0]], %[[IDX]], %[[C0]]]

// Same as the top example within this split, but the trailing unit dim was
// replaced with a dyn dim - not supported

func.func @negative_dynamic_trailing_dim(%arg0: memref<1x512x16x1x?xf32>, %arg1: vector<1x16x16x1x1xf32>, %arg2: index) {
  %c0 = arith.constant 0 : index
  vector.transfer_write %arg1, %arg0[%c0, %arg2, %c0, %c0, %c0]
    {in_bounds = [true, true, true, true, true]}
    : vector<1x16x16x1x1xf32>, memref<1x512x16x1x?xf32>
  return
}
// CHECK:      func.func @negative_dynamic_trailing_dim
// CHECK-NOT: memref.subview
// CHECK-NOT: vector.shape_cast

// Same as the top example within this split, but with a "scalable unit" dim in
// the input vector - not supported (scalable 1, [1], is _not_ a unit dimension).

func.func @negative_scalable_one_trailing_dim(%arg0: memref<1x512x16x1x1xf32>, %arg1: vector<1x16x16x1x[1]xf32>, %arg2: index) {
  %c0 = arith.constant 0 : index
  vector.transfer_write %arg1, %arg0[%c0, %arg2, %c0, %c0, %c0]
    {in_bounds = [true, true, true, true, true]}
    : vector<1x16x16x1x[1]xf32>, memref<1x512x16x1x1xf32>
  return
}

// CHECK:     func.func @negative_scalable_one_trailing_dim
// CHECK-NOT: memref.subview
// CHECK-NOT: vector.shape_cast

// -----

func.func @contiguous_inner_most_dynamic_outer(%a: index, %b: index, %arg0: memref<?x?x16x1xf32>, %arg1: vector<8x1xf32>) {
  %c0 = arith.constant 0 : index
  vector.transfer_write %arg1, %arg0[%a, %b, %c0, %c0] {in_bounds = [true, true]} : vector<8x1xf32>, memref<?x?x16x1xf32>
  return
}
// CHECK-LABEL: func.func @contiguous_inner_most_dynamic_outer(
// CHECK-SAME:      %[[IDX_0:.*]]: index, %[[IDX_1:.*]]: index,
// CHECK-SAME:      %[[MEM:.*]]: memref<?x?x16x1xf32>,
// CHECK-SAME:      %[[VEC:.*]]: vector<8x1xf32>) {
// CHECK:           %[[C1:.*]] = arith.constant 1 : index
// CHECK:           %[[C0:.*]] = arith.constant 0 : index
// CHECK:           %[[DIM0:.*]] = memref.dim %[[MEM]], %[[C0]] : memref<?x?x16x1xf32>
// CHECK:           %[[DIM1:.*]] = memref.dim %[[MEM]], %[[C1]] : memref<?x?x16x1xf32>
// CHECK:           %[[SV:.*]] = memref.subview %[[MEM]][0, 0, 0, 0] {{\[}}%[[DIM0]], %[[DIM1]], 16, 1] [1, 1, 1, 1] : memref<?x?x16x1xf32> to memref<?x?x16xf32, strided<[?, 16, 1]>>
// CHECK:           %[[SC:.*]] = vector.shape_cast %[[VEC]] : vector<8x1xf32> to vector<8xf32>
// CHECK:           vector.transfer_write %[[SC]], %[[SV]]{{\[}}%[[IDX_0]], %[[IDX_1]], %[[C0]]] {in_bounds = [true]} : vector<8xf32>, memref<?x?x16xf32, strided<[?, 16, 1]>>

// Same as the top example within this split, but with the outer vector
// dim scalable. Note that this example only makes sense when "8 = [8]" (i.e.
// vscale = 1). This is assumed (implicitly) via the `in_bounds` attribute.

func.func @contiguous_inner_most_dynamic_outer_scalable_inner_dim(%a: index, %b: index, %arg0: memref<?x?x16x1xf32>, %arg1: vector<[8]x1xf32>) {
  %c0 = arith.constant 0 : index
  vector.transfer_write %arg1, %arg0[%a, %b, %c0, %c0] {in_bounds = [true, true]} : vector<[8]x1xf32>, memref<?x?x16x1xf32>
  return
}
// CHECK-LABEL: func.func @contiguous_inner_most_dynamic_outer_scalable_inner_dim(
// CHECK-SAME:      %[[IDX_0:.*]]: index, %[[IDX_1:.*]]: index,
// CHECK-SAME:      %[[MEM:.*]]: memref<?x?x16x1xf32>,
// CHECK-SAME:      %[[VEC:.*]]: vector<[8]x1xf32>) {
// CHECK:           %[[C1:.*]] = arith.constant 1 : index
// CHECK:           %[[C0:.*]] = arith.constant 0 : index
// CHECK:           %[[DIM0:.*]] = memref.dim %[[MEM]], %[[C0]] : memref<?x?x16x1xf32>
// CHECK:           %[[DIM1:.*]] = memref.dim %[[MEM]], %[[C1]] : memref<?x?x16x1xf32>
// CHECK:           %[[SV:.*]] = memref.subview %[[MEM]][0, 0, 0, 0] {{\[}}%[[DIM0]], %[[DIM1]], 16, 1] [1, 1, 1, 1] : memref<?x?x16x1xf32> to memref<?x?x16xf32, strided<[?, 16, 1]>>
// CHECK:           %[[SC:.*]] = vector.shape_cast %[[VEC]] : vector<[8]x1xf32> to vector<[8]xf32>
// CHECK:           vector.transfer_write %[[SC]], %[[SV]]{{\[}}%[[IDX_0]], %[[IDX_1]], %[[C0]]] {in_bounds = [true]} : vector<[8]xf32>, memref<?x?x16xf32, strided<[?, 16, 1]>>

// -----

func.func @drop_inner_most_dim(%arg0: memref<1x512x16x1xf32, strided<[8192, 16, 1, 1], offset: ?>>, %arg1: vector<1x16x16x1xf32>, %arg2: index) {
>>>>>>> 4ae23bcc
  %c0 = arith.constant 0 : index
  vector.transfer_write %arg1, %arg0[%c0, %arg2, %c0, %c0]
    {in_bounds = [true, true, true, true]}
    : vector<1x16x16x1xf32>, memref<1x512x16x1xf32, strided<[8192, 16, 1, 1], offset: ?>>
  return
}
// CHECK:      func.func @drop_inner_most_dim_for_transfer_write
// CHECK-SAME:   %[[DEST:[a-zA-Z0-9]+]]
// CHECK-SAME:   %[[VEC:[a-zA-Z0-9]+]]
// CHECK-SAME:   %[[IDX:[a-zA-Z0-9]+]]
// CHECK-DAG:    %[[C0:.+]] = arith.constant 0 : index
// CHECK:        %[[SUBVIEW:.+]] = memref.subview %[[DEST]]
// CHECK-SAME:     memref<1x512x16x1xf32, strided<[8192, 16, 1, 1], offset: ?>> to memref<1x512x16xf32, strided<[8192, 16, 1], offset: ?>>
// CHECK:        %[[CAST:.+]] = vector.shape_cast %[[VEC]] : vector<1x16x16x1xf32> to vector<1x16x16xf32>
// CHECK:        vector.transfer_write %[[CAST]], %[[SUBVIEW]]
// CHECK-SAME:     [%[[C0]], %[[IDX]], %[[C0]]]

// -----

<<<<<<< HEAD
func.func @outer_dyn_drop_inner_most_dim_for_transfer_write(%arg0: memref<?x512x16x1xf32, strided<[8192, 16, 1, 1], offset: ?>>, %arg1: vector<1x16x16x1xf32>, %arg2: index) {
  %c0 = arith.constant 0 : index
  vector.transfer_write %arg1, %arg0[%arg2, %c0, %c0, %c0]
    {in_bounds = [true, true, true, true]}
    : vector<1x16x16x1xf32>, memref<?x512x16x1xf32, strided<[8192, 16, 1, 1], offset: ?>>
  return
}
// CHECK:      func.func @outer_dyn_drop_inner_most_dim_for_transfer_write
// CHECK-SAME:   %[[DEST:[a-zA-Z0-9]+]]
// CHECK-SAME:   %[[VEC:[a-zA-Z0-9]+]]
// CHECK-SAME:   %[[IDX:[a-zA-Z0-9]+]]
//  CHECK-DAG:   %[[C0:.+]] = arith.constant 0 : index
//  CHECK-DAG:   %[[D0:.+]] = memref.dim %[[SRC]], %[[C0]]
// CHECK:        %[[SUBVIEW:.+]] = memref.subview %[[DEST]][0, 0, 0, 0] [%[[D0]], 512, 16, 1]
// CHECK-SAME:     memref<?x512x16x1xf32, strided<[8192, 16, 1, 1], offset: ?>> to memref<?x512x16xf32, strided<[8192, 16, 1], offset: ?>>
// CHECK:        %[[CAST:.+]] = vector.shape_cast %[[VEC]] : vector<1x16x16x1xf32> to vector<1x16x16xf32>
// CHECK:        vector.transfer_write %[[CAST]], %[[SUBVIEW]]
// CHECK-SAME:     [%[[IDX]], %[[C0]], %[[C0]]]

// -----

=======
>>>>>>> 4ae23bcc
func.func @non_unit_strides(%arg0: memref<512x16x1xf32, strided<[8192, 16, 4], offset: ?>>, %arg1: vector<16x16x1xf32>, %arg2: index) {
  %c0 = arith.constant 0 : index
  vector.transfer_write %arg1, %arg0[%arg2, %c0, %c0]
    {in_bounds = [true, true, true]}
    : vector<16x16x1xf32>, memref<512x16x1xf32, strided<[8192, 16, 4], offset: ?>>
  return
}
// The inner most unit dims can not be dropped if the strides are not ones.
// CHECK:     func.func @non_unit_strides
// CHECK-NOT:   memref.subview

// -----

func.func @leading_scalable_dimension_transfer_read(%dest : memref<24x1xf32>) -> vector<[4]x1xf32> {
  %c0 = arith.constant 0 : index
  %pad = arith.constant 0.0 : f32
  %0 = vector.transfer_read %dest[%c0, %c0], %pad {in_bounds = [true, true]} : memref<24x1xf32>, vector<[4]x1xf32>
  return %0 : vector<[4]x1xf32>
}
// CHECK:      func.func @leading_scalable_dimension_transfer_read
// CHECK-SAME:   %[[DEST:[a-zA-Z0-9]+]]
// CHECK:        %[[SUBVIEW:.+]] = memref.subview %[[DEST]][0, 0] [24, 1] [1, 1] : memref<24x1xf32> to memref<24xf32, strided<[1]>>
// CHECK:        %[[READ:.+]] = vector.transfer_read %[[SUBVIEW]]{{.*}} {in_bounds = [true]} : memref<24xf32, strided<[1]>>, vector<[4]xf32>
// CHECK:        %[[CAST:.+]] = vector.shape_cast %[[READ]] : vector<[4]xf32> to vector<[4]x1xf32>
// CHECK:        return %[[CAST]]

// -----

// Negative test: [1] (scalable 1) is _not_ a unit dimension.
func.func @trailing_scalable_one_dim_transfer_read(%dest : memref<24x1xf32>) -> vector<4x[1]xf32> {
  %c0 = arith.constant 0 : index
  %pad = arith.constant 0.0 : f32
  %0 = vector.transfer_read %dest[%c0, %c0], %pad {in_bounds = [true, true]} : memref<24x1xf32>, vector<4x[1]xf32>
  return %0 : vector<4x[1]xf32>
}
// CHECK:      func.func @trailing_scalable_one_dim_transfer_read
// CHECK-NOT:    vector.shape_cast
// CHECK:        vector.transfer_read {{.*}} : memref<24x1xf32>, vector<4x[1]xf32>
// CHECK-NOT:    vector.shape_cast

// -----

func.func @leading_scalable_dimension_transfer_write(%dest : memref<24x1xf32>, %vec: vector<[4]x1xf32>) {
  %c0 = arith.constant 0 : index
  vector.transfer_write %vec, %dest[%c0, %c0] {in_bounds = [true, true]} : vector<[4]x1xf32>,  memref<24x1xf32>
  return
}
// CHECK:      func.func @leading_scalable_dimension_transfer_write
// CHECK-SAME:   %[[DEST:[a-zA-Z0-9]+]]
// CHECK-SAME:   %[[VEC:[a-zA-Z0-9]+]]
// CHECK:        %[[SUBVIEW:.+]] = memref.subview %[[DEST]][0, 0] [24, 1] [1, 1] : memref<24x1xf32> to memref<24xf32, strided<[1]>>
// CHECK:        %[[CAST:.+]] = vector.shape_cast %[[VEC]] : vector<[4]x1xf32> to vector<[4]xf32>
// CHECK:        vector.transfer_write %[[CAST]], %[[SUBVIEW]]{{.*}} {in_bounds = [true]} : vector<[4]xf32>, memref<24xf32, strided<[1]>>

// -----

// Negative test: [1] (scalable 1) is _not_ a unit dimension.
func.func @trailing_scalable_one_dim_transfer_write(%dest : memref<24x1xf32>, %vec: vector<4x[1]xf32>, %index: index) {
  %c0 = arith.constant 0 : index
  vector.transfer_write %vec, %dest[%index, %c0] {in_bounds = [true, true]} : vector<4x[1]xf32>,  memref<24x1xf32>
  return
}
// CHECK:      func.func @trailing_scalable_one_dim_transfer_write
// CHECK-NOT:    vector.shape_cast
// CHECK:        vector.transfer_write {{.*}} : vector<4x[1]xf32>,  memref<24x1xf32>
// CHECK-NOT:    vector.shape_cast<|MERGE_RESOLUTION|>--- conflicted
+++ resolved
@@ -1,8 +1,5 @@
 // RUN: mlir-opt %s -test-vector-transfer-collapse-inner-most-dims -split-input-file | FileCheck %s
 
-<<<<<<< HEAD
-func.func @contiguous_inner_most_view(%in: memref<1x1x8x1xf32, strided<[3072, 8, 1, 1], offset: ?>>) -> vector<1x8x1xf32>{
-=======
 // TODO: Unify how memref and vectors are named
 
 //-----------------------------------------------------------------------------
@@ -10,13 +7,13 @@
 //-----------------------------------------------------------------------------
 
 func.func @contiguous_inner_most(%in: memref<1x1x8x1xf32, strided<[3072, 8, 1, 1], offset: ?>>) -> vector<1x8x1xf32>{
->>>>>>> 4ae23bcc
   %c0 = arith.constant 0 : index
   %cst = arith.constant 0.0 : f32
   %0 = vector.transfer_read %in[%c0, %c0, %c0, %c0], %cst {in_bounds = [true, true, true]} : memref<1x1x8x1xf32, strided<[3072, 8, 1, 1], offset: ?>>, vector<1x8x1xf32>
   return %0 : vector<1x8x1xf32>
 }
-//      CHECK: func @contiguous_inner_most_view(%[[SRC:.+]]: memref<1x1x8x1xf32, strided<[3072, 8, 1, 1], offset: ?>>
+
+//      CHECK: func @contiguous_inner_most(%[[SRC:.+]]: memref<1x1x8x1xf32, strided<[3072, 8, 1, 1], offset: ?>>
 //      CHECK:   %[[SRC_0:.+]] = memref.subview %[[SRC]]
 // CHECK-SAME:    memref<1x1x8x1xf32, strided<[3072, 8, 1, 1], offset: ?>> to memref<1x1x8xf32, strided<[3072, 8, 1], offset: ?>>
 //      CHECK:   %[[VEC:.+]] = vector.transfer_read %[[SRC_0]]
@@ -24,15 +21,61 @@
 //      CHECK:   %[[RESULT:.+]] = vector.shape_cast %[[VEC]]
 //      CHECK:   return %[[RESULT]]
 
-// -----
-
-func.func @contiguous_outer_dyn_inner_most_view(%a: index, %b: index, %memref: memref<?x?x8x1xf32>) -> vector<8x1xf32> {
+// Same as the top example within this split, but with the inner vector
+// dim scalable. Note that this example only makes sense when "8 = [8]" (i.e.
+// vscale = 1). This is assumed (implicitly) via the `in_bounds` attribute.
+
+func.func @contiguous_inner_most_scalable_inner_dim(%in: memref<1x1x8x1xf32, strided<[3072, 8, 1, 1], offset: ?>>) -> vector<1x[8]x1xf32>{
+  %c0 = arith.constant 0 : index
+  %cst = arith.constant 0.0 : f32
+  %0 = vector.transfer_read %in[%c0, %c0, %c0, %c0], %cst {in_bounds = [true, true, true]} : memref<1x1x8x1xf32, strided<[3072, 8, 1, 1], offset: ?>>, vector<1x[8]x1xf32>
+  return %0 : vector<1x[8]x1xf32>
+}
+
+//      CHECK: func @contiguous_inner_most_scalable_inner_dim(%[[SRC:.+]]: memref<1x1x8x1xf32, strided<[3072, 8, 1, 1], offset: ?>>
+//      CHECK:   %[[SRC_0:.+]] = memref.subview %[[SRC]]
+// CHECK-SAME:    memref<1x1x8x1xf32, strided<[3072, 8, 1, 1], offset: ?>> to memref<1x1x8xf32, strided<[3072, 8, 1], offset: ?>>
+//      CHECK:   %[[VEC:.+]] = vector.transfer_read %[[SRC_0]]
+// CHECK-SAME:    memref<1x1x8xf32, strided<[3072, 8, 1], offset: ?>>, vector<1x[8]xf32>
+//      CHECK:   %[[RESULT:.+]] = vector.shape_cast %[[VEC]]
+//      CHECK:   return %[[RESULT]]
+
+// Same as the top example within this split, but the trailing unit dim was
+// replaced with a dyn dim - not supported
+
+func.func @negative_dynamic_trailing_dim(%in: memref<1x1x8x?xf32, strided<[3072, 8, 1, 1], offset: ?>>) -> vector<1x8x1xf32>{
+  %c0 = arith.constant 0 : index
+  %cst = arith.constant 0.0 : f32
+  %0 = vector.transfer_read %in[%c0, %c0, %c0, %c0], %cst {in_bounds = [true, true, true]} : memref<1x1x8x?xf32, strided<[3072, 8, 1, 1], offset: ?>>, vector<1x8x1xf32>
+  return %0 : vector<1x8x1xf32>
+}
+
+//  CHECK-LABEL: func @negative_dynamic_trailing_dim
+//    CHECK-NOT: memref.subview
+//    CHECK-NOT: vector.shape_cast
+
+// Same as the top example within this split, but with a "scalable unit" dim in
+// the output vector - not supported (scalable 1, [1], is _not_ a unit dimension).
+
+func.func @negative_scalable_one_trailing_dim(%in: memref<1x1x8x1xf32, strided<[3072, 8, 1, 1], offset: ?>>) -> vector<1x8x[1]xf32>{
+  %c0 = arith.constant 0 : index
+  %cst = arith.constant 0.0 : f32
+  %0 = vector.transfer_read %in[%c0, %c0, %c0, %c0], %cst {in_bounds = [true, true, true]} : memref<1x1x8x1xf32, strided<[3072, 8, 1, 1], offset: ?>>, vector<1x8x[1]xf32>
+  return %0 : vector<1x8x[1]xf32>
+}
+//  CHECK-LABEL: func @negative_scalable_one_trailing_dim
+//    CHECK-NOT: memref.subview
+//    CHECK-NOT: vector.shape_cast
+
+// -----
+
+func.func @contiguous_inner_most_dynamic_outer(%a: index, %b: index, %memref: memref<?x?x8x1xf32>) -> vector<8x1xf32> {
   %c0 = arith.constant 0 : index
   %pad = arith.constant 0.0 : f32
   %v = vector.transfer_read %memref[%a, %b, %c0, %c0], %pad {in_bounds = [true, true]} : memref<?x?x8x1xf32>, vector<8x1xf32>
   return %v : vector<8x1xf32>
 }
-// CHECK: func.func @contiguous_outer_dyn_inner_most_view(
+// CHECK: func.func @contiguous_inner_most_dynamic_outer
 // CHECK-SAME:   %[[IDX0:[a-zA-Z0-9]+]]
 // CHECK-SAME:   %[[IDX1:[a-zA-Z0-9]+]]
 // CHECK-SAME:   %[[SRC:[a-zA-Z0-9]+]]
@@ -48,8 +91,6 @@
 // CHECK:        %[[RESULT:.+]] = vector.shape_cast %[[VEC]]
 // CHECK:        return %[[RESULT]]
 
-<<<<<<< HEAD
-=======
 // Same as the top example within this split, but with the outer vector
 // dim scalable. Note that this example only makes sense when "8 = [8]" (i.e.
 // vscale = 1). This is assumed (implicitly) via the `in_bounds` attribute.
@@ -70,92 +111,159 @@
 // CHECK-SAME:     memref<?x?x8xf32, strided<[?, 8, 1]>>, vector<[8]xf32>
 // CHECK:         vector.shape_cast %[[VEC_READ]]
 
->>>>>>> 4ae23bcc
-// -----
-
-func.func @contiguous_inner_most_dim(%A: memref<16x1xf32>, %i:index, %j:index) -> (vector<8x1xf32>) {
+// -----
+
+func.func @contiguous_inner_most_dim_non_zero_idx(%A: memref<16x1xf32>, %i:index) -> (vector<8x1xf32>) {
   %c0 = arith.constant 0 : index
   %f0 = arith.constant 0.0 : f32
-  %1 = vector.transfer_read %A[%i, %j], %f0 : memref<16x1xf32>, vector<8x1xf32>
+  %1 = vector.transfer_read %A[%i, %c0], %f0 : memref<16x1xf32>, vector<8x1xf32>
   return %1 : vector<8x1xf32>
 }
-//      CHECK: func @contiguous_inner_most_dim(%[[SRC:.+]]: memref<16x1xf32>, %[[I:.+]]: index, %[[J:.+]]: index) -> vector<8x1xf32>
+//      CHECK: func @contiguous_inner_most_dim_non_zero_idx(%[[SRC:.+]]: memref<16x1xf32>, %[[I:.+]]: index) -> vector<8x1xf32>
 //      CHECK:   %[[SRC_0:.+]] = memref.subview %[[SRC]]
 // CHECK-SAME:     memref<16x1xf32> to memref<16xf32, strided<[1]>>
 //      CHECK:   %[[V:.+]] = vector.transfer_read %[[SRC_0]]
-//      CHECK:   %[[RESULT]] = vector.shape_cast %[[V]] : vector<8xf32> to vector<8x1xf32>
+//      CHECK:   %[[RESULT:.+]] = vector.shape_cast %[[V]] : vector<8xf32> to vector<8x1xf32>
 //      CHECK:   return %[[RESULT]]
 
-// -----
-
-func.func @contiguous_inner_most_dim_bounds(%A: memref<1000x1xf32>, %i:index, %ii:index) -> (vector<4x1xf32>) {
+// The index to be dropped is != 0 - this is currently not supported.
+func.func @negative_contiguous_inner_most_dim_non_zero_idxs(%A: memref<16x1xf32>, %i:index) -> (vector<8x1xf32>) {
+  %f0 = arith.constant 0.0 : f32
+  %1 = vector.transfer_read %A[%i, %i], %f0 : memref<16x1xf32>, vector<8x1xf32>
+  return %1 : vector<8x1xf32>
+}
+// CHECK-LABEL: func @negative_contiguous_inner_most_dim_non_zero_idxs
+// CHECK-NOT:     memref.subview
+// CHECK:         vector.transfer_read
+
+// Same as the top example within this split, but with the outer vector
+// dim scalable. Note that this example only makes sense when "8 = [8]" (i.e.
+// vscale = 1). This is assumed (implicitly) via the `in_bounds` attribute.
+
+func.func @contiguous_inner_most_dim_non_zero_idx_scalable_inner_dim(%A: memref<16x1xf32>, %i:index) -> (vector<[8]x1xf32>) {
+  %c0 = arith.constant 0 : index
+  %f0 = arith.constant 0.0 : f32
+  %1 = vector.transfer_read %A[%i, %c0], %f0 : memref<16x1xf32>, vector<[8]x1xf32>
+  return %1 : vector<[8]x1xf32>
+}
+// CHECK-LABEL: func @contiguous_inner_most_dim_non_zero_idx_scalable_inner_dim(
+// CHECK-SAME:    %[[SRC:.+]]: memref<16x1xf32>, %[[I:.+]]: index) -> vector<[8]x1xf32>
+//       CHECK:   %[[SRC_0:.+]] = memref.subview %[[SRC]]
+//  CHECK-SAME:     memref<16x1xf32> to memref<16xf32, strided<[1]>>
+//       CHECK:   %[[V:.+]] = vector.transfer_read %[[SRC_0]]
+//       CHECK:   %[[RESULT:.+]] = vector.shape_cast %[[V]] : vector<[8]xf32> to vector<[8]x1xf32>
+//       CHECK:   return %[[RESULT]]
+
+// -----
+
+func.func @contiguous_inner_most_dim_with_subview(%A: memref<1000x1xf32>, %i:index, %ii:index) -> (vector<4x1xf32>) {
   %c0 = arith.constant 0 : index
   %cst = arith.constant 0.0 : f32
   %0 = memref.subview %A[%i, 0] [40, 1] [1, 1] : memref<1000x1xf32> to memref<40x1xf32, strided<[1, 1], offset: ?>>
   %1 = vector.transfer_read %0[%ii, %c0], %cst {in_bounds = [true, true]} : memref<40x1xf32, strided<[1, 1], offset: ?>>, vector<4x1xf32>
   return %1 : vector<4x1xf32>
 }
-//      CHECK: func @contiguous_inner_most_dim_bounds(%[[SRC:.+]]: memref<1000x1xf32>, %[[II:.+]]: index, %[[J:.+]]: index) -> vector<4x1xf32>
+//      CHECK: func @contiguous_inner_most_dim_with_subview(%[[SRC:.+]]: memref<1000x1xf32>, %[[II:.+]]: index, %[[J:.+]]: index) -> vector<4x1xf32>
 //      CHECK:   %[[SRC_0:.+]] = memref.subview %[[SRC]]
 //      CHECK:   %[[SRC_1:.+]] = memref.subview %[[SRC_0]]
 //      CHECK:   %[[V:.+]] = vector.transfer_read %[[SRC_1]]
 // CHECK-SAME:       {in_bounds = [true]}
 // CHECK-SAME:       vector<4xf32>
 
-// -----
-
-func.func @contiguous_inner_most_dim_bounds_2d(%A: memref<1000x1x1xf32>, %i:index, %ii:index) -> (vector<4x1x1xf32>) {
+// Same as the top example within this split, but with the outer vector
+// dim scalable. Note that this example only makes sense when "4 = [4]" (i.e.
+// vscale = 1). This is assumed (implicitly) via the `in_bounds` attribute.
+
+func.func @contiguous_inner_most_dim_with_subview_scalable_inner_dim(%A: memref<1000x1xf32>, %i:index, %ii:index) -> (vector<[4]x1xf32>) {
+  %c0 = arith.constant 0 : index
+  %cst = arith.constant 0.0 : f32
+  %0 = memref.subview %A[%i, 0] [40, 1] [1, 1] : memref<1000x1xf32> to memref<40x1xf32, strided<[1, 1], offset: ?>>
+  %1 = vector.transfer_read %0[%ii, %c0], %cst {in_bounds = [true, true]} : memref<40x1xf32, strided<[1, 1], offset: ?>>, vector<[4]x1xf32>
+  return %1 : vector<[4]x1xf32>
+}
+// CHECK-LABEL: func @contiguous_inner_most_dim_with_subview_scalable_inner_dim
+//  CHECK-SAME:   %[[SRC:.+]]: memref<1000x1xf32>
+//       CHECK:   %[[SRC_0:.+]] = memref.subview %[[SRC]]
+//       CHECK:   %[[V:.+]] = vector.transfer_read %[[SRC_0]]
+//  CHECK-SAME:       {in_bounds = [true]}
+//  CHECK-SAME:       vector<[4]xf32>
+
+// -----
+
+func.func @contiguous_inner_most_dim_with_subview_2d(%A: memref<1000x1x1xf32>, %i:index, %ii:index) -> (vector<4x1x1xf32>) {
   %c0 = arith.constant 0 : index
   %cst = arith.constant 0.0 : f32
   %0 = memref.subview %A[%i, 0, 0] [40, 1, 1] [1, 1, 1] : memref<1000x1x1xf32> to memref<40x1x1xf32, strided<[1, 1, 1], offset: ?>>
   %1 = vector.transfer_read %0[%ii, %c0, %c0], %cst {in_bounds = [true, true, true]} : memref<40x1x1xf32, strided<[1, 1, 1], offset: ?>>, vector<4x1x1xf32>
   return %1 : vector<4x1x1xf32>
 }
-//      CHECK: func @contiguous_inner_most_dim_bounds_2d(%[[SRC:.+]]: memref<1000x1x1xf32>, %[[II:.+]]: index, %[[J:.+]]: index) -> vector<4x1x1xf32>
+//      CHECK: func @contiguous_inner_most_dim_with_subview_2d(%[[SRC:.+]]: memref<1000x1x1xf32>, %[[II:.+]]: index, %[[J:.+]]: index) -> vector<4x1x1xf32>
 //      CHECK:   %[[SRC_0:.+]] = memref.subview %[[SRC]]
 //      CHECK:   %[[SRC_1:.+]] = memref.subview %[[SRC_0]]
 //      CHECK:   %[[V:.+]] = vector.transfer_read %[[SRC_1]]
 // CHECK-SAME:       {in_bounds = [true]}
 // CHECK-SAME:       vector<4xf32>
 
-// -----
-
-func.func @contiguous_inner_most_dim_out_of_bounds_2d(%arg0: memref<1x1xf32>) -> vector<4x8xf32> {
+// Same as the top example within this split, but with the outer vector
+// dim scalable. Note that this example only makes sense when "4 = [4]" (i.e.
+// vscale = 1). This is assumed (implicitly) via the `in_bounds` attribute.
+
+func.func @contiguous_inner_most_dim_with_subview_2d_scalable_inner_dim(%A: memref<1000x1x1xf32>, %i:index, %ii:index) -> (vector<[4]x1x1xf32>) {
+  %c0 = arith.constant 0 : index
+  %cst = arith.constant 0.0 : f32
+  %0 = memref.subview %A[%i, 0, 0] [40, 1, 1] [1, 1, 1] : memref<1000x1x1xf32> to memref<40x1x1xf32, strided<[1, 1, 1], offset: ?>>
+  %1 = vector.transfer_read %0[%ii, %c0, %c0], %cst {in_bounds = [true, true, true]} : memref<40x1x1xf32, strided<[1, 1, 1], offset: ?>>, vector<[4]x1x1xf32>
+  return %1 : vector<[4]x1x1xf32>
+}
+// CHECK-LABEL: func @contiguous_inner_most_dim_with_subview_2d_scalable_inner_dim(
+//  CHECK-SAME:   %[[SRC:.+]]: memref<1000x1x1xf32>, %[[II:.+]]: index, %[[J:.+]]: index) -> vector<[4]x1x1xf32>
+//       CHECK:   %[[SRC_0:.+]] = memref.subview %[[SRC]]
+//       CHECK:   %[[SRC_1:.+]] = memref.subview %[[SRC_0]]
+//       CHECK:   %[[V:.+]] = vector.transfer_read %[[SRC_1]]
+//  CHECK-SAME:       {in_bounds = [true]}
+//  CHECK-SAME:       vector<[4]xf32>
+//       CHECK:  vector.shape_cast %[[V]]
+
+// -----
+
+// NOTE: This is an out-of-bounds access.
+
+func.func @negative_non_unit_inner_vec_dim(%arg0: memref<4x1xf32>) -> vector<4x8xf32> {
   %c0 = arith.constant 0 : index
   %cst = arith.constant 0.000000e+00 : f32
-  %0 = vector.transfer_read %arg0[%c0, %c0], %cst : memref<1x1xf32>, vector<4x8xf32>
+  %0 = vector.transfer_read %arg0[%c0, %c0], %cst : memref<4x1xf32>, vector<4x8xf32>
   return %0 : vector<4x8xf32>
 }
-// The inner most unit dim can not be dropped. In this context, we do not
-// generate rank-reduced memref.subview ops.
-//      CHECK: func.func @contiguous_inner_most_dim_out_of_bounds_2d
-// CHECK-SAME:   %[[SRC:[a-zA-Z0-9]+]]
+//      CHECK: func.func @negative_non_unit_inner_vec_dim
 //  CHECK-NOT:   memref.subview
-//      CHECK:   %[[READ:.+]] = vector.transfer_read %[[SRC]]
-//      CHECK:   return %[[READ]] : vector<4x8xf32>
-
-// -----
-
-<<<<<<< HEAD
-func.func @drop_two_inner_most_dim_for_transfer_write(%arg0: memref<1x512x16x1x1xf32>, %arg1: vector<1x16x16x1x1xf32>, %arg2: index) {
-=======
+//      CHECK:   vector.transfer_read
+
+// -----
+
+func.func @negative_non_unit_inner_memref_dim(%arg0: memref<4x8xf32>) -> vector<4x1xf32> {
+  %c0 = arith.constant 0 : index
+  %cst = arith.constant 0.000000e+00 : f32
+  %0 = vector.transfer_read %arg0[%c0, %c0], %cst : memref<4x8xf32>, vector<4x1xf32>
+  return %0 : vector<4x1xf32>
+}
+//      CHECK: func.func @negative_non_unit_inner_memref_dim
+//  CHECK-NOT:   memref.subview
+//      CHECK:   vector.transfer_read
+
+// -----
+
 //-----------------------------------------------------------------------------
 // 2. vector.transfer_write
 //-----------------------------------------------------------------------------
 
 func.func @contiguous_inner_most(%arg0: memref<1x512x16x1x1xf32>, %arg1: vector<1x16x16x1x1xf32>, %arg2: index) {
->>>>>>> 4ae23bcc
   %c0 = arith.constant 0 : index
   vector.transfer_write %arg1, %arg0[%c0, %arg2, %c0, %c0, %c0]
     {in_bounds = [true, true, true, true, true]}
     : vector<1x16x16x1x1xf32>, memref<1x512x16x1x1xf32>
   return
 }
-<<<<<<< HEAD
-// CHECK:      func.func @drop_two_inner_most_dim_for_transfer_write
-=======
 // CHECK:      func.func @contiguous_inner_most
->>>>>>> 4ae23bcc
 // CHECK-SAME:   %[[DEST:[a-zA-Z0-9]+]]
 // CHECK-SAME:   %[[VEC:[a-zA-Z0-9]+]]
 // CHECK-SAME:   %[[IDX:[a-zA-Z0-9]+]]
@@ -166,11 +274,6 @@
 // CHECK:        vector.transfer_write %[[CAST]], %[[SUBVIEW]]
 // CHECK-SAME:     [%[[C0]], %[[IDX]], %[[C0]]]
 
-<<<<<<< HEAD
-// -----
-
-func.func @drop_inner_most_dim_for_transfer_write(%arg0: memref<1x512x16x1xf32, strided<[8192, 16, 1, 1], offset: ?>>, %arg1: vector<1x16x16x1xf32>, %arg2: index) {
-=======
 // Same as the top example within this split, but with the inner vector
 // dim scalable. Note that this example only makes sense when "16 = [16]" (i.e.
 // vscale = 1). This is assumed (implicitly) via the `in_bounds` attribute.
@@ -265,14 +368,13 @@
 // -----
 
 func.func @drop_inner_most_dim(%arg0: memref<1x512x16x1xf32, strided<[8192, 16, 1, 1], offset: ?>>, %arg1: vector<1x16x16x1xf32>, %arg2: index) {
->>>>>>> 4ae23bcc
   %c0 = arith.constant 0 : index
   vector.transfer_write %arg1, %arg0[%c0, %arg2, %c0, %c0]
     {in_bounds = [true, true, true, true]}
     : vector<1x16x16x1xf32>, memref<1x512x16x1xf32, strided<[8192, 16, 1, 1], offset: ?>>
   return
 }
-// CHECK:      func.func @drop_inner_most_dim_for_transfer_write
+// CHECK:      func.func @drop_inner_most_dim
 // CHECK-SAME:   %[[DEST:[a-zA-Z0-9]+]]
 // CHECK-SAME:   %[[VEC:[a-zA-Z0-9]+]]
 // CHECK-SAME:   %[[IDX:[a-zA-Z0-9]+]]
@@ -285,30 +387,6 @@
 
 // -----
 
-<<<<<<< HEAD
-func.func @outer_dyn_drop_inner_most_dim_for_transfer_write(%arg0: memref<?x512x16x1xf32, strided<[8192, 16, 1, 1], offset: ?>>, %arg1: vector<1x16x16x1xf32>, %arg2: index) {
-  %c0 = arith.constant 0 : index
-  vector.transfer_write %arg1, %arg0[%arg2, %c0, %c0, %c0]
-    {in_bounds = [true, true, true, true]}
-    : vector<1x16x16x1xf32>, memref<?x512x16x1xf32, strided<[8192, 16, 1, 1], offset: ?>>
-  return
-}
-// CHECK:      func.func @outer_dyn_drop_inner_most_dim_for_transfer_write
-// CHECK-SAME:   %[[DEST:[a-zA-Z0-9]+]]
-// CHECK-SAME:   %[[VEC:[a-zA-Z0-9]+]]
-// CHECK-SAME:   %[[IDX:[a-zA-Z0-9]+]]
-//  CHECK-DAG:   %[[C0:.+]] = arith.constant 0 : index
-//  CHECK-DAG:   %[[D0:.+]] = memref.dim %[[SRC]], %[[C0]]
-// CHECK:        %[[SUBVIEW:.+]] = memref.subview %[[DEST]][0, 0, 0, 0] [%[[D0]], 512, 16, 1]
-// CHECK-SAME:     memref<?x512x16x1xf32, strided<[8192, 16, 1, 1], offset: ?>> to memref<?x512x16xf32, strided<[8192, 16, 1], offset: ?>>
-// CHECK:        %[[CAST:.+]] = vector.shape_cast %[[VEC]] : vector<1x16x16x1xf32> to vector<1x16x16xf32>
-// CHECK:        vector.transfer_write %[[CAST]], %[[SUBVIEW]]
-// CHECK-SAME:     [%[[IDX]], %[[C0]], %[[C0]]]
-
-// -----
-
-=======
->>>>>>> 4ae23bcc
 func.func @non_unit_strides(%arg0: memref<512x16x1xf32, strided<[8192, 16, 4], offset: ?>>, %arg1: vector<16x16x1xf32>, %arg2: index) {
   %c0 = arith.constant 0 : index
   vector.transfer_write %arg1, %arg0[%arg2, %c0, %c0]
@@ -318,60 +396,4 @@
 }
 // The inner most unit dims can not be dropped if the strides are not ones.
 // CHECK:     func.func @non_unit_strides
-// CHECK-NOT:   memref.subview
-
-// -----
-
-func.func @leading_scalable_dimension_transfer_read(%dest : memref<24x1xf32>) -> vector<[4]x1xf32> {
-  %c0 = arith.constant 0 : index
-  %pad = arith.constant 0.0 : f32
-  %0 = vector.transfer_read %dest[%c0, %c0], %pad {in_bounds = [true, true]} : memref<24x1xf32>, vector<[4]x1xf32>
-  return %0 : vector<[4]x1xf32>
-}
-// CHECK:      func.func @leading_scalable_dimension_transfer_read
-// CHECK-SAME:   %[[DEST:[a-zA-Z0-9]+]]
-// CHECK:        %[[SUBVIEW:.+]] = memref.subview %[[DEST]][0, 0] [24, 1] [1, 1] : memref<24x1xf32> to memref<24xf32, strided<[1]>>
-// CHECK:        %[[READ:.+]] = vector.transfer_read %[[SUBVIEW]]{{.*}} {in_bounds = [true]} : memref<24xf32, strided<[1]>>, vector<[4]xf32>
-// CHECK:        %[[CAST:.+]] = vector.shape_cast %[[READ]] : vector<[4]xf32> to vector<[4]x1xf32>
-// CHECK:        return %[[CAST]]
-
-// -----
-
-// Negative test: [1] (scalable 1) is _not_ a unit dimension.
-func.func @trailing_scalable_one_dim_transfer_read(%dest : memref<24x1xf32>) -> vector<4x[1]xf32> {
-  %c0 = arith.constant 0 : index
-  %pad = arith.constant 0.0 : f32
-  %0 = vector.transfer_read %dest[%c0, %c0], %pad {in_bounds = [true, true]} : memref<24x1xf32>, vector<4x[1]xf32>
-  return %0 : vector<4x[1]xf32>
-}
-// CHECK:      func.func @trailing_scalable_one_dim_transfer_read
-// CHECK-NOT:    vector.shape_cast
-// CHECK:        vector.transfer_read {{.*}} : memref<24x1xf32>, vector<4x[1]xf32>
-// CHECK-NOT:    vector.shape_cast
-
-// -----
-
-func.func @leading_scalable_dimension_transfer_write(%dest : memref<24x1xf32>, %vec: vector<[4]x1xf32>) {
-  %c0 = arith.constant 0 : index
-  vector.transfer_write %vec, %dest[%c0, %c0] {in_bounds = [true, true]} : vector<[4]x1xf32>,  memref<24x1xf32>
-  return
-}
-// CHECK:      func.func @leading_scalable_dimension_transfer_write
-// CHECK-SAME:   %[[DEST:[a-zA-Z0-9]+]]
-// CHECK-SAME:   %[[VEC:[a-zA-Z0-9]+]]
-// CHECK:        %[[SUBVIEW:.+]] = memref.subview %[[DEST]][0, 0] [24, 1] [1, 1] : memref<24x1xf32> to memref<24xf32, strided<[1]>>
-// CHECK:        %[[CAST:.+]] = vector.shape_cast %[[VEC]] : vector<[4]x1xf32> to vector<[4]xf32>
-// CHECK:        vector.transfer_write %[[CAST]], %[[SUBVIEW]]{{.*}} {in_bounds = [true]} : vector<[4]xf32>, memref<24xf32, strided<[1]>>
-
-// -----
-
-// Negative test: [1] (scalable 1) is _not_ a unit dimension.
-func.func @trailing_scalable_one_dim_transfer_write(%dest : memref<24x1xf32>, %vec: vector<4x[1]xf32>, %index: index) {
-  %c0 = arith.constant 0 : index
-  vector.transfer_write %vec, %dest[%index, %c0] {in_bounds = [true, true]} : vector<4x[1]xf32>,  memref<24x1xf32>
-  return
-}
-// CHECK:      func.func @trailing_scalable_one_dim_transfer_write
-// CHECK-NOT:    vector.shape_cast
-// CHECK:        vector.transfer_write {{.*}} : vector<4x[1]xf32>,  memref<24x1xf32>
-// CHECK-NOT:    vector.shape_cast+// CHECK-NOT:   memref.subview