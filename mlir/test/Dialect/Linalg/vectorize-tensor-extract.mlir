// RUN: mlir-opt -split-input-file \
// RUN: -transform-preload-library='transform-library-paths=%p/td/vectorize-with-patterns.mlir' \
// RUN: -transform-interpreter=entry-point=vectorize_with_patterns %s | FileCheck %s

<<<<<<< HEAD
#map0 = affine_map<(d0, d1, d2, d3) -> (d0, d2)>
#map1 = affine_map<(d0, d1, d2, d3) -> (d0, d1, d2, d3)>
func.func @vectorize_1d_tensor_extract(%arg0: tensor<3xf32>, %arg1: tensor<4x3xi32>, %arg2: tensor<4x7x3x2xf32>) -> tensor<4x7x3x2xf32> {
  %1 = linalg.generic {
    indexing_maps = [#map0, #map1],
    iterator_types = ["parallel", "parallel", "parallel", "parallel"]
  } ins(%arg1 : tensor<4x3xi32>) outs(%arg2 : tensor<4x7x3x2xf32>) {
  ^bb0(%arg3: i32, %arg4: f32):
    %2 = arith.index_cast %arg3 : i32 to index
    %3 = tensor.extract %arg0[%2] : tensor<3xf32>
    linalg.yield %3 : f32
  } -> tensor<4x7x3x2xf32>
  return %1 : tensor<4x7x3x2xf32>
}
// CHECK-LABEL: func.func @vectorize_1d_tensor_extract
// CHECK-SAME:    %[[ARG0:.*]]: tensor<3xf32>
// CHECK-SAME:    %[[ARG1:.*]]: tensor<4x3xi32>
// CHECK-DAG: %[[C0:.*]] = arith.constant 0 : index
// CHECK-DAG: %[[MASK:.*]] = arith.constant dense<true> : vector<4x7x3x2xi1>
// CHECK-DAG: %[[PASSTHRU:.*]] = arith.constant dense<0.000000e+00> : vector<4x7x3x2xf32>
// CHECK: %[[V0:.*]] = vector.transfer_read %[[ARG1]]
// CHECK: %[[CAST:.*]] = arith.index_cast %[[V0]]
// CHECK: %[[BROADCAST:.*]] = vector.broadcast %[[CAST]]
// CHECK: %[[INDICES:.*]] = vector.transpose %[[BROADCAST]]
// CHECK: %[[GATHER:.*]] = vector.gather %[[ARG0]][%[[C0]]] [%[[INDICES]]], %[[MASK]], %[[PASSTHRU]]
// CHECK: vector.transfer_write %[[GATHER]]

module attributes {transform.with_named_sequence} {
  transform.named_sequence @__transform_main(%arg1: !transform.any_op {transform.readonly}) {
    %0 = transform.structured.match ops{["linalg.generic"]} in %arg1 : (!transform.any_op) -> !transform.any_op
    %1 = transform.get_parent_op %0 {isolated_from_above} : (!transform.any_op) -> !transform.any_op
    %2 = transform.structured.vectorize_children_and_apply_patterns %1 : (!transform.any_op) -> !transform.any_op
    transform.yield
  }
}

// -----

#map = affine_map<() -> ()>
func.func @negative_no_loops(%arg0: tensor<f32>, %arg1: tensor<f32>) -> tensor<f32> {
  %1 = linalg.generic {
    indexing_maps = [#map],
    iterator_types = []
  } outs(%arg1 : tensor<f32>) {
  ^bb0(%arg4: f32):
    %2 = tensor.extract %arg0[] : tensor<f32>
    linalg.yield %2 : f32
  } -> tensor<f32>
  return %1 : tensor<f32>
}
// CHECK-LABEL: func.func @negative_no_loops
// CHECK: tensor.extract

module attributes {transform.with_named_sequence} {
  transform.named_sequence @__transform_main(%arg1: !transform.any_op {transform.readonly}) {
    %0 = transform.structured.match ops{["linalg.generic"]} in %arg1 : (!transform.any_op) -> !transform.any_op
    %1 = transform.get_parent_op %0 {isolated_from_above} : (!transform.any_op) -> !transform.any_op
    %2 = transform.structured.vectorize_children_and_apply_patterns %1 : (!transform.any_op) -> !transform.any_op
    transform.yield
  }
}


// -----

#map = affine_map<(d0, d1, d2) -> (d0, d1, d2)>
func.func @vectorize_nd_tensor_extract_constant_idx(%arg0: tensor<3x3xf32>, %arg2: tensor<1x1x3xf32>) -> tensor<1x1x3xf32> {
  %c0 = arith.constant 1 : index
  %c1 = arith.constant 2 : index
  %2 = linalg.generic {
    indexing_maps = [#map],
    iterator_types = ["parallel", "parallel", "parallel"]
  } outs(%arg2 : tensor<1x1x3xf32>) {
  ^bb0(%arg4: f32):
    %7 = tensor.extract %arg0[%c0, %c1] : tensor<3x3xf32>
    linalg.yield %7 : f32
  } -> tensor<1x1x3xf32>
  return %2 : tensor<1x1x3xf32>
}

// CHECK: #[[$MAP:.*]] = affine_map<(d0, d1) -> (0, 0, 0)>
// CHECK-LABEL:   func.func @vectorize_nd_tensor_extract_constant_idx(
// CHECK-SAME:      %[[ARG_0:.*]]: tensor<3x3xf32>,
// CHECK-SAME:      %[[ARG_1:.*]]: tensor<1x1x3xf32>) -> tensor<1x1x3xf32> {
// CHECK-DAG:       %[[C1:.*]] = arith.constant 1 : index
// CHECK-DAG:       %[[C2:.*]] = arith.constant 2 : index
// CHECK-DAG:       %[[C0_f32_2:.*]] = arith.constant 0.000000e+00 : f32
// CHECK-DAG:       %[[C0_f32:.*]] = arith.constant 0.000000e+00 : f32
// CHECK:           %[[READ:.*]] = vector.transfer_read  %[[ARG_0]][%[[C1]], %[[C2]]], %[[C0_f32]] {in_bounds = [true, true, true], permutation_map = #[[$MAP]]} : tensor<3x3xf32>, vector<1x1x3xf32>
// CHECK:           %[[C0_4:.*]] = arith.constant 0 : index
// CHECK:           vector.transfer_write %[[READ]], %[[ARG_1]][%[[C0_4]], %[[C0_4]], %[[C0_4]]]  : vector<1x1x3xf32>, tensor<1x1x3xf32>

module attributes {transform.with_named_sequence} {
  transform.named_sequence @__transform_main(%arg1: !transform.any_op {transform.readonly}) {
     %0 = transform.structured.match ops{["linalg.generic"]} in %arg1 : (!transform.any_op) -> !transform.any_op
    transform.structured.vectorize %0 { vectorize_nd_extract }  : !transform.any_op
    transform.yield
   }
}

// -----
=======
//===----------------------------------------------------------------------===//
// Contiguous load
//===----------------------------------------------------------------------===//
>>>>>>> ce7c17d5

#map = affine_map<(d0, d1, d2) -> (d0, d1, d2)>
func.func @vectorize_nd_tensor_extract_transfer_read_basic(
    %arg0: tensor<3x3x3xf32>,
    %arg1: tensor<1x1x3xf32>) -> tensor<1x1x3xf32> {

  %res = linalg.generic {
    indexing_maps = [#map],
    iterator_types = ["parallel", "parallel", "parallel"]
  } outs(%arg1 : tensor<1x1x3xf32>) {
  ^bb0(%out: f32):
    %1 = linalg.index 0 : index
    %2 = linalg.index 1 : index
    %3 = linalg.index 2 : index
    %4 = tensor.extract %arg0[%1, %2, %3] : tensor<3x3x3xf32>
    linalg.yield %4 : f32
  } -> tensor<1x1x3xf32>

  return %res : tensor<1x1x3xf32>
}

// CHECK-LABEL: func.func @vectorize_nd_tensor_extract_transfer_read_basic
// CHECK-SAME: %[[ARG0:.*]]: tensor<3x3x3xf32>
// CHECK-SAME: %[[ARG1:.*]]: tensor<1x1x3xf32>

// CHECK-DAG:  %[[C0:.+]] = arith.constant 0 : index
// CHECK-DAG:  %[[CST:.+]] = arith.constant 0.000000e+00 : f32
// CHECK-DAG:  %[[CST_0:.+]] = arith.constant dense<0> : vector<1xindex>
// CHECK-DAG:  %[[CST_1:.+]] = arith.constant dense<[0, 1, 2]> : vector<3xindex>

// CHECK-DAG: %[[IDX1:.+]] = vector.extract %[[CST_0]][0] : index from vector<1xindex>
// CHECK-DAG: %[[IDX2:.+]] = vector.extract %[[CST_0]][0] : index from vector<1xindex>
// CHECK-DAG: %[[IDX3:.+]] = vector.extract %[[CST_1]][0] : index from vector<3xindex>

// CHECK:   %[[READ:.*]] = vector.transfer_read %[[ARG0]][%[[IDX1]], %[[IDX2]], %[[IDX3]]], %[[CST]] {in_bounds = [true, true, true]} : tensor<3x3x3xf32>, vector<1x1x3xf32>
// CHECK:   vector.transfer_write %[[READ]], %[[ARG1]][%[[C0]], %[[C0]], %[[C0]]] {in_bounds = [true, true, true]} : vector<1x1x3xf32>, tensor<1x1x3xf32>

 // -----

func.func @vectorize_nd_tensor_extract_transfer_read_complex(%6: tensor<45x80x16xf32>, %arg0: index, %arg2: index, %arg1: index, %arg4: index, %extracted_slice : tensor<1x4xf32>) -> tensor<1x4xf32> {
  %c79 = arith.constant 79 : index
  %25 = linalg.generic {
    indexing_maps = [affine_map<(d0, d1) -> (d0, d1)>],
    iterator_types = ["parallel", "parallel"]
  } outs(%extracted_slice : tensor<1x4xf32>) {
  ^bb0(%out: f32):
    %26 = linalg.index 0 : index
    %27 = arith.addi %arg0, %26 : index
    %28 = arith.addi %27, %arg2 : index
    %29 = linalg.index 1 : index
    %30 = arith.addi %arg1, %29 : index
    %31 = arith.addi %30, %arg4 : index
    %extracted = tensor.extract %6[%28, %c79, %31] : tensor<45x80x16xf32>
    linalg.yield %extracted : f32
  } -> tensor<1x4xf32>
  return %25 : tensor<1x4xf32>
}


// CHECK-LABEL:   func.func @vectorize_nd_tensor_extract_transfer_read_complex(
// CHECK-SAME:      %[[VAL_0:.*]]: tensor<45x80x16xf32>,
// CHECK-SAME:      %[[VAL_1:.*]]: index, %[[VAL_2:.*]]: index, %[[VAL_3:.*]]: index, %[[VAL_4:.*]]: index,
// CHECK-SAME:      %[[VAL_5:.*]]: tensor<1x4xf32>) -> tensor<1x4xf32> {
// CHECK-DAG:       %[[VAL_6:.*]] = arith.constant dense<[0, 1, 2, 3]> : vector<4xindex>
// CHECK-DAG:       %[[VAL_8:.*]] = arith.constant 0.000000e+00 : f32
// CHECK-DAG:       %[[VAL_9:.*]] = arith.constant 0 : index
// CHECK-DAG:       %[[VAL_10:.*]] = arith.constant 79 : index
// CHECK:           %[[VAL_11:.*]] = arith.addi %[[VAL_1]], %[[VAL_2]] : index
// CHECK:           %[[VAL_13:.*]] = vector.broadcast %[[VAL_3]] : index to vector<4xindex>
// CHECK:           %[[VAL_14:.*]] = arith.addi %[[VAL_13]], %[[VAL_6]] : vector<4xindex>
// CHECK:           %[[VAL_15:.*]] = vector.broadcast %[[VAL_4]] : index to vector<4xindex>
// CHECK:           %[[VAL_16:.*]] = arith.addi %[[VAL_14]], %[[VAL_15]] : vector<4xindex>

// CHECK:           %[[VAL_19:.*]] = vector.extract %[[VAL_16]][0] : index from vector<4xindex>

// CHECK:           %[[VAL_20:.*]] = vector.transfer_read %[[VAL_0]]{{\[}}%[[VAL_11]], %[[VAL_10]], %[[VAL_19]]], %[[VAL_8]] {in_bounds = [true, true]} : tensor<45x80x16xf32>, vector<1x4xf32>
// CHECK:           %[[VAL_21:.*]] = vector.transfer_write %[[VAL_20]], %[[VAL_5]]{{\[}}%[[VAL_9]], %[[VAL_9]]] {in_bounds = [true, true]} : vector<1x4xf32>, tensor<1x4xf32>
// CHECK:           return %[[VAL_21]] : tensor<1x4xf32>
// CHECK:         }

// -----

// The vectorizer converts `affine.apply` so that the subsequent Ops can be vectorised based on the converted ops. Contiguous load.
func.func @vectorize_nd_tensor_extract_with_affine_apply_contiguous(%6: tensor<80x16xf32>, %arg0: index, %extracted_slice : tensor<1x4xf32>) -> tensor<1x4xf32> {
  %c79 = arith.constant 79 : index
  %1 = linalg.generic {
    indexing_maps = [affine_map<(d0, d1) -> (d0, d1)>],
    iterator_types = ["parallel", "parallel"]
  } outs(%extracted_slice : tensor<1x4xf32>) {
  ^bb0(%out: f32):
    %2 = linalg.index 1 : index
    %3 = affine.apply affine_map<(d0, d1) -> (d0 + d1)>(%2, %arg0)
    %extracted = tensor.extract %6[%c79, %3] : tensor<80x16xf32>
    linalg.yield %extracted : f32
  } -> tensor<1x4xf32>
  return %1 : tensor<1x4xf32>
}

// CHECK-LABEL:   func.func @vectorize_nd_tensor_extract_with_affine_apply_contiguous(
// CHECK-SAME:                                                                        %[[VAL_0:.*]]: tensor<80x16xf32>,
// CHECK-SAME:                                                                        %[[VAL_1:.*]]: index,
// CHECK-SAME:                                                                        %[[VAL_2:.*]]: tensor<1x4xf32>) -> tensor<1x4xf32> {
// CHECK-DAG:       %[[VAL_3:.*]] = arith.constant dense<[0, 1, 2, 3]> : vector<4xindex>
// CHECK-DAG:       %[[VAL_5:.*]] = arith.constant 0.000000e+00 : f32
// CHECK-DAG:       %[[VAL_6:.*]] = arith.constant 0 : index
// CHECK-DAG:       %[[VAL_7:.*]] = arith.constant 79 : index
// CHECK:           %[[VAL_8:.*]] = vector.broadcast %[[VAL_1]] : index to vector<4xindex>
// CHECK:           %[[VAL_9:.*]] = arith.addi %[[VAL_8]], %[[VAL_3]] : vector<4xindex>
// CHECK:           %[[VAL_10:.*]] = vector.extract %[[VAL_9]][0] : index from vector<4xindex>
// CHECK:           %[[VAL_11:.*]] = vector.transfer_read %[[VAL_0]]{{\[}}%[[VAL_7]], %[[VAL_10]]], %[[VAL_5]] {in_bounds = [true, true]} : tensor<80x16xf32>, vector<1x4xf32>
// CHECK:           %[[VAL_12:.*]] = vector.transfer_write %[[VAL_11]], %[[VAL_2]]{{\[}}%[[VAL_6]], %[[VAL_6]]] {in_bounds = [true, true]} : vector<1x4xf32>, tensor<1x4xf32>
// CHECK:           return %[[VAL_12]] : tensor<1x4xf32>
// CHECK:         }

// -----

func.func @vectorize_nd_tensor_extract_with_tensor_extract(%input_1: tensor<1x20xi32>, %input_2: tensor<257x24xf32>, %arg0 : index, %arg1 : index, %arg2 : index, %arg3 : index) -> tensor<1x1x4xf32> {
  %c0 = arith.constant 0 : index
  %c256 = arith.constant 256 : index
  %output = tensor.empty() : tensor<1x1x4xf32>
  %1 = linalg.generic {indexing_maps = [affine_map<(d0, d1, d2) -> (d0, d1, d2)>], iterator_types = ["parallel", "parallel", "parallel"]} outs(%output : tensor<1x1x4xf32>) {
  ^bb0(%out: f32):
    %13 = linalg.index 0 : index
    %14 = affine.apply affine_map<(d0, d1, d2) -> (d0 + d1 + d2)>(%arg0, %13, %arg2)
    %15 = linalg.index 2 : index
    %16 = linalg.index 1 : index
    %17 = affine.apply affine_map<(d0, d1, d2, d3) -> (d0 + d1 * 24 + d2 + d3)>(%arg1, %16, %15, %arg3)
    %extracted_0 = tensor.extract %input_1[%c0, %14] : tensor<1x20xi32>
    %18 = arith.index_cast %extracted_0 : i32 to index
    %19 = arith.maxsi %18, %c0 : index
    %20 = arith.minsi %19, %c256 : index
    %extracted_1 = tensor.extract %input_2[%20, %17] : tensor<257x24xf32>
    linalg.yield %extracted_1 : f32
  } -> tensor<1x1x4xf32>
  return %1 : tensor<1x1x4xf32>
}

// CHECK-LABEL:   func.func @vectorize_nd_tensor_extract_with_tensor_extract(
// CHECK-SAME:      %[[INPUT_1:.*]]: tensor<1x20xi32>,
// CHECK-SAME:      %[[INPUT_2:.*]]: tensor<257x24xf32>,
// CHECK-SAME:      %[[INPUT_3:.*]]: index, %[[INPUT_4:.*]]: index, %[[INPUT_5:.*]]: index,
// CHECK:           %[[EXTRACTED_0_IDX_0:.*]] = arith.constant 0 : index
// CHECK:           %[[SCALAR:.*]] = arith.addi %[[INPUT_3]], %[[INPUT_5]] : index
// First `vector.transfer_read` from the generic Op - loop invariant scalar load.
// CHECK:           vector.transfer_read %[[INPUT_1]][%[[EXTRACTED_0_IDX_0]], %[[SCALAR]]]
// CHECK-SAME:      tensor<1x20xi32>, vector<i32>
// The following `tensor.extract` from the generic Op s a contiguous load (all Ops used
// for address calculation also satisfy the required conditions).
// CHECK:           vector.transfer_read %[[INPUT_2]][%{{.*}}, %{{.*}}, %{{.*}} {in_bounds = [true, true]} : tensor<257x24xf32>, vector<1x4xf32>

// Make sure that non-linear arithmetic operations (e.g. arith.maxsi) are allowed when calculating indices for load operations. Contiguous load.
func.func @vectorize_nd_tensor_extract_with_maxsi_contiguous(%arg0: tensor<80x16xf32>, %extracted_slice : tensor<1x4xf32>) -> tensor<1x4xf32> {
  %c16 = arith.constant 16 : index
  %1 = linalg.generic {
    indexing_maps = [affine_map<(d0, d1) -> (d0, d1)>],
    iterator_types = ["parallel", "parallel"]
  } outs(%extracted_slice : tensor<1x4xf32>) {
  ^bb0(%out: f32):
    %2 = linalg.index 0 : index
    %3 = linalg.index 1 : index
    %4 = arith.maxsi %2, %c16 : index
    %extracted = tensor.extract %arg0[%4, %3] : tensor<80x16xf32>
    linalg.yield %extracted : f32
  } -> tensor<1x4xf32>
  return %1 : tensor<1x4xf32>
}

// CHECK-LABEL:   func.func @vectorize_nd_tensor_extract_with_maxsi_contiguous(
// CHECK-SAME:                                                                 %[[VAL_0:.*]]: tensor<80x16xf32>,
// CHECK-SAME:                                                                 %[[VAL_1:.*]]: tensor<1x4xf32>) -> tensor<1x4xf32> {
// CHECK-DAG:       %[[VAL_4:.*]] = arith.constant 0 : index
// CHECK-DAG:       %[[VAL_5:.*]] = arith.constant 0.000000e+00 : f32

// CHECK-DAG:       %[[CST_0:.+]] = arith.constant dense<[0, 1, 2, 3]> : vector<4xindex>
// CHECK-DAG:       %[[CST_1:.+]] = arith.constant dense<16> : vector<4x1xindex>
// CHECK-DAG:       %[[IDX0:.+]] = vector.extract %[[CST_1]][0, 0] : index from vector<4x1xindex>
// CHECK-DAG:       %[[IDX1:.+]] = vector.extract %[[CST_0]][0] : index from vector<4xindex>

// CHECK:           %[[VAL_8:.*]] = vector.transfer_read %[[VAL_0]]{{\[}}%[[IDX0]], %[[IDX1]]], %[[VAL_5]] {in_bounds = [true, true]} : tensor<80x16xf32>, vector<1x4xf32>
// CHECK:           %[[VAL_9:.*]] = vector.transfer_write %[[VAL_8]], %[[VAL_1]]{{\[}}%[[VAL_4]], %[[VAL_4]]] {in_bounds = [true, true]} : vector<1x4xf32>, tensor<1x4xf32>
// CHECK:           return %[[VAL_9]] : tensor<1x4xf32>
// CHECK:         }

// -----

//===----------------------------------------------------------------------===//
// Gather load
//===----------------------------------------------------------------------===//

#map0 = affine_map<(d0, d1, d2, d3) -> (d0, d2)>
#map1 = affine_map<(d0, d1, d2, d3) -> (d0, d1, d2, d3)>
func.func @vectorize_1d_tensor_extract(%arg0: tensor<3xf32>, %arg1: tensor<4x3xi32>, %arg2: tensor<4x7x3x2xf32>) -> tensor<4x7x3x2xf32> {
  %1 = linalg.generic {
    indexing_maps = [#map0, #map1],
    iterator_types = ["parallel", "parallel", "parallel", "parallel"]
  } ins(%arg1 : tensor<4x3xi32>) outs(%arg2 : tensor<4x7x3x2xf32>) {
  ^bb0(%arg3: i32, %arg4: f32):
    %2 = arith.index_cast %arg3 : i32 to index
    %3 = tensor.extract %arg0[%2] : tensor<3xf32>
    linalg.yield %3 : f32
  } -> tensor<4x7x3x2xf32>
  return %1 : tensor<4x7x3x2xf32>
}
// CHECK-LABEL: func.func @vectorize_1d_tensor_extract
// CHECK-SAME:    %[[ARG0:.*]]: tensor<3xf32>
// CHECK-SAME:    %[[ARG1:.*]]: tensor<4x3xi32>
// CHECK-DAG: %[[C0:.*]] = arith.constant 0 : index
// CHECK-DAG: %[[MASK:.*]] = arith.constant dense<true> : vector<4x7x3x2xi1>
// CHECK-DAG: %[[PASSTHRU:.*]] = arith.constant dense<0.000000e+00> : vector<4x7x3x2xf32>
// CHECK: %[[V0:.*]] = vector.transfer_read %[[ARG1]]
// CHECK: %[[CAST:.*]] = arith.index_cast %[[V0]]
// CHECK: %[[BROADCAST:.*]] = vector.broadcast %[[CAST]]
// CHECK: %[[INDICES:.*]] = vector.transpose %[[BROADCAST]]
// CHECK: %[[GATHER:.*]] = vector.gather %[[ARG0]][%[[C0]]] [%[[INDICES]]], %[[MASK]], %[[PASSTHRU]]
// CHECK: vector.transfer_write %[[GATHER]]

// -----

#map0 = affine_map<(d0, d1, d2, d3) -> (d0, d2)>
#map1 = affine_map<(d0, d1, d2, d3) -> (d0, d1, d3)>
#map2 = affine_map<(d0, d1, d2, d3) -> (d0, d1, d2, d3)>
func.func @vectorize_nd_tensor_extract_index_from_tensor(%arg0: tensor<3x3xf32>, %arg1: tensor<4x3xi32>, %arg2: tensor<4x3xi32>, %arg3: tensor<4x7x2xf32>, %arg4: tensor<4x7x3x2xf32>) -> tensor<4x7x3x2xf32> {
  %2 = linalg.generic {
    indexing_maps = [#map0, #map0, #map1, #map2],
    iterator_types = ["parallel", "parallel", "parallel", "parallel"]
  } ins(%arg1, %arg2, %arg3 : tensor<4x3xi32>, tensor<4x3xi32>, tensor<4x7x2xf32>) outs(%arg4 : tensor<4x7x3x2xf32>) {
  ^bb0(%arg5: i32, %arg6: i32, %arg7: f32, %arg8: f32):
    %3 = arith.index_cast %arg5 : i32 to index
    %4 = arith.index_cast %arg6 : i32 to index
    %7 = tensor.extract %arg0[%3, %4] : tensor<3x3xf32>
    linalg.yield %7 : f32
  } -> tensor<4x7x3x2xf32>
  return %2 : tensor<4x7x3x2xf32>
}
// CHECK-LABEL: func.func @vectorize_nd_tensor_extract_index_from_tensor
// CHECK-SAME: %[[ARG0:.*]]: tensor<3x3xf32>
// CHECK-SAME: %[[ARG1:arg1]]: tensor<4x3xi32>
// CHECK-SAME: %[[ARG2:arg2]]: tensor<4x3xi32>
// CHECK-SAME: %[[ARG3:.*]]: tensor<4x7x2xf32>
// CHECK-SAME: %[[ARG4:.*]]: tensor<4x7x3x2xf32>
// CHECK-DAG: %[[C0:.*]] = arith.constant 0 : index
// CHECK-DAG: %[[C0_i32:.*]] = arith.constant 0 : i32
// CHECK-DAG: %[[CST:.*]] = arith.constant dense<3> : vector<7x2x4x3xindex>
// CHECK-DAG: %[[CST_1:.*]] = arith.constant dense<true> : vector<4x7x3x2xi1>
// CHECK-DAG: %[[PASSTHRU:.*]] = arith.constant dense<0.000000e+00> : vector<4x7x3x2xf32>
// CHECK:    %[[V0:.*]] = vector.transfer_read %[[ARG1]][%[[C0]], %[[C0]]], %[[C0_i32]] {in_bounds = [true, true]} : tensor<4x3xi32>, vector<4x3xi32>
// CHECK:    %[[V1:.*]] = vector.transfer_read %[[ARG2]][%[[C0]], %[[C0]]], %[[C0_i32]] {in_bounds = [true, true]} : tensor<4x3xi32>, vector<4x3xi32>
// CHECK:    %[[CAST:.*]] = arith.index_cast %[[V0]] : vector<4x3xi32> to vector<4x3xindex>
// CHECK:    %[[B1:.*]] = vector.broadcast %[[CAST]] : vector<4x3xindex> to vector<7x2x4x3xindex>
// CHECK:    %[[CAST_1:.*]] = arith.index_cast %[[V1]] : vector<4x3xi32> to vector<4x3xindex>
// CHECK:    %[[B2:.*]] = vector.broadcast %[[CAST_1]] : vector<4x3xindex> to vector<7x2x4x3xindex>
// CHECK:    %[[MULI:.*]] = arith.muli %[[B1]], %[[CST]] : vector<7x2x4x3xindex>
// CHECK:    %[[ADDI:.*]] = arith.addi %[[B2]], %[[MULI]] : vector<7x2x4x3xindex>
// CHECK:    %[[T:.*]] = vector.transpose %[[ADDI]], [2, 0, 3, 1] : vector<7x2x4x3xindex> to vector<4x7x3x2xindex>
// CHECK:    %[[GATHER:.*]] = vector.gather %[[ARG0]][%[[C0]], %[[C0]]] [%[[T]]], %[[CST_1]], %[[PASSTHRU]] : tensor<3x3xf32>, vector<4x7x3x2xindex>, vector<4x7x3x2xi1>, vector<4x7x3x2xf32> into vector<4x7x3x2xf32>
// CHECK:    vector.transfer_write %[[GATHER]], %[[ARG4]][%[[C0]], %[[C0]], %[[C0]], %[[C0]]] {in_bounds = [true, true, true, true]} : vector<4x7x3x2xf32>, tensor<4x7x3x2xf32>

// -----

#map = affine_map<(d0, d1) -> (d0, d1)>
#map1 = affine_map<(d0, d1, d2) -> (d0 + d1 + d2)>
func.func @vectorize_nd_tensor_extract_load_1d_column_vector_using_gather_load(%arg0: tensor<8x128x768xf32>, %arg1 : index) -> tensor<8x1xf32> {
  %c0 = arith.constant 0 : index
  %0 = tensor.empty() : tensor<8x1xf32>
  %1 = linalg.generic {
    indexing_maps = [#map],
    iterator_types = ["parallel", "parallel"]
  } outs(%0 : tensor<8x1xf32>) {
  ^bb0(%arg5: f32):
      %2 = linalg.index 0 : index
      %3 = linalg.index 1 : index
      %4 = affine.apply #map1(%arg1, %3, %arg1)
    %extracted = tensor.extract %arg0[%2, %c0, %4] : tensor<8x128x768xf32>
    linalg.yield %extracted : f32
  } -> tensor<8x1xf32>
  return %1 : tensor<8x1xf32>
}

// CHECK-LABEL: func.func @vectorize_nd_tensor_extract_load_1d_column_vector_using_gather_load
// CHECK-SAME: %[[ARG0:.*]]: tensor<8x128x768xf32>
// CHECK-SAME: %[[ARG1:.*]]: index
// CHECK-DAG: %[[C0:.*]] = arith.constant 0 : index
// CHECK-DAG: %[[CST:.*]] = arith.constant dense<768> : vector<1x8xindex>
// CHECK-DAG: %[[CST_0:.*]] = arith.constant dense<128> : vector<1x8xindex>
// CHECK-DAG: %[[PASSTHRU:.*]] = arith.constant dense<0.000000e+00> : vector<8x1xf32>
// CHECK-DAG: %[[CST_2:.*]] = arith.constant dense<true> : vector<8x1xi1>
// CHECK-DAG: %[[CST_3:.*]] = arith.constant dense<[0, 1, 2, 3, 4, 5, 6, 7]> : vector<8xindex>
// CHECK: %[[EMPTY:.*]] = tensor.empty() : tensor<8x1xf32>
// CHECK: %[[B1:.*]] = vector.broadcast %[[CST_3]] : vector<8xindex> to vector<1x8xindex>
// CHECK: %[[ADDI_ARG1:.*]] = arith.addi %[[ARG1]], %[[ARG1]] : index
// CHECK: %[[B2:.*]] = vector.broadcast %[[ADDI_ARG1]] : index to vector<1xindex>
// CHECK: %[[MULI_1:.*]] = arith.muli %[[B1]], %[[CST_0]] : vector<1x8xindex>
// CHECK: %[[MULI_2:.*]] = arith.muli %[[MULI_1]], %[[CST]] : vector<1x8xindex>
// CHECK: %[[T:.*]] = vector.transpose %[[MULI_2]], [1, 0] : vector<1x8xindex> to vector<8x1xindex>
// CHECK: %[[B3:.*]] = vector.broadcast %[[B2]] : vector<1xindex> to vector<8x1xindex>
// CHECK: %[[ADDI:.*]] = arith.addi %[[B3]], %[[T]] : vector<8x1xindex>
// CHECK: %[[GATHER:.*]] = vector.gather %[[ARG0]][%[[C0]], %[[C0]], %[[C0]]] [%[[ADDI]]], %[[CST_2]], %[[PASSTHRU]] : tensor<8x128x768xf32>, vector<8x1xindex>, vector<8x1xi1>, vector<8x1xf32> into vector<8x1xf32>
// CHECK: vector.transfer_write %[[GATHER]], %[[EMPTY]][%[[C0]], %[[C0]]] {in_bounds = [true, true]} : vector<8x1xf32>, tensor<8x1xf32>

// -----

// Reading a 1D column vector (hence a candidate for a contiguous load), but given
// %1, it's a gather load.

#map = affine_map<(d0, d1) -> (d0, d1)>
func.func @index_from_output_column_vector_gather_load(%src: tensor<8x128xf32>) -> tensor<8x1xf32> {
  %c0 = arith.constant 0 : index
  %0 = tensor.empty() : tensor<8x1xf32>
  %res = linalg.generic {
    indexing_maps = [#map],
    iterator_types = ["parallel", "parallel"]
  } outs(%0 : tensor<8x1xf32>) {
  ^bb0(%arg1: f32):
      %1 = linalg.index 0 : index
    %extracted = tensor.extract %src[%1, %c0] : tensor<8x128xf32>
      linalg.yield %extracted : f32
  } -> tensor<8x1xf32>
  return %res : tensor<8x1xf32>
}

// CHECK-LABEL:   func.func @index_from_output_column_vector_gather_load(
// CHECK-SAME:      %[[SRC:.*]]: tensor<8x128xf32>) -> tensor<8x1xf32> {
// CHECK:           %[[C128:.*]] = arith.constant dense<128> : vector<1x8xindex>
// CHECK:           %[[C0:.*]] = arith.constant 0 : index
// CHECK:           %[[PASS_THRU:.*]] = arith.constant dense<0.000000e+00> : vector<8x1xf32>
// CHECK:           %[[MASK:.*]] = arith.constant dense<true> : vector<8x1xi1>
// CHECK:           %[[IDX_VEC:.*]] = arith.constant dense<[0, 1, 2, 3, 4, 5, 6, 7]> : vector<8xindex>
// CHECK:           %[[OUT:.*]] = tensor.empty() : tensor<8x1xf32>
// CHECK:           %[[B:.*]] = vector.broadcast %[[IDX_VEC]] : vector<8xindex> to vector<1x8xindex>
// CHECK:           %[[MUL:.*]] = arith.muli %[[B]], %[[C128]] : vector<1x8xindex>
// CHECK:           %[[TR:.*]] = vector.transpose %[[MUL]], [1, 0] : vector<1x8xindex> to vector<8x1xindex>
// CHECK:           %[[GATHER:.*]] = vector.gather %[[SRC]]{{\[}}%[[C0]], %[[C0]]] {{\[}}%[[TR]]], %[[MASK]], %[[PASS_THRU]] : tensor<8x128xf32>, vector<8x1xindex>, vector<8x1xi1>, vector<8x1xf32> into vector<8x1xf32>
// CHECK:           %[[RES:.*]] = vector.transfer_write %[[GATHER]], %[[OUT]]{{\[}}%[[C0]], %[[C0]]] {in_bounds = [true, true]} : vector<8x1xf32>, tensor<8x1xf32>
// CHECK:           return %[[RES]] : tensor<8x1xf32>

// -----

// Same as above, but the access indices have been swapped and hence this _is_
// a contiguous load. Currently not supported and lowered as vector.gather
// instead.
// TODO: Make sure that this is lowered as a contiguous load.

#map = affine_map<(d0, d1) -> (d0, d1)>
func.func @index_from_output_column_vector_contiguous_load(%src: tensor<8x128xf32>) -> tensor<8x1xf32> {
  %c0 = arith.constant 0 : index
  %0 = tensor.empty() : tensor<8x1xf32>
  %res = linalg.generic {
    indexing_maps = [#map],
    iterator_types = ["parallel", "parallel"]
  } outs(%0 : tensor<8x1xf32>) {
  ^bb0(%arg1: f32):
      %1 = linalg.index 0 : index
    %extracted = tensor.extract %src[%c0, %1] : tensor<8x128xf32>
      linalg.yield %extracted : f32
  } -> tensor<8x1xf32>
  return %res : tensor<8x1xf32>
}

// CHECK-LABEL:   func.func @index_from_output_column_vector_contiguous_load(
// CHECK-SAME:      %[[SRC:.*]]: tensor<8x128xf32>) -> tensor<8x1xf32> {
// CHECK:           %[[C0:.*]] = arith.constant 0 : index
// CHECK:           %[[PASS_THRU:.*]] = arith.constant dense<0.000000e+00> : vector<8x1xf32>
// CHECK:           %[[MASK:.*]] = arith.constant dense<true> : vector<8x1xi1>
// CHECK:           %[[IDX_VEC:.*]] = arith.constant dense<[0, 1, 2, 3, 4, 5, 6, 7]> : vector<8xindex>
// CHECK:           %[[OUT:.*]] = tensor.empty() : tensor<8x1xf32>
// CHECK:           %[[B:.*]] = vector.broadcast %[[IDX_VEC]] : vector<8xindex> to vector<1x8xindex>
// CHECK:           %[[TR:.*]] = vector.transpose %[[B]], [1, 0] : vector<1x8xindex> to vector<8x1xindex>
// CHECK:           %[[GATHER:.*]] = vector.gather %[[SRC]]{{\[}}%[[C0]], %[[C0]]] {{\[}}%[[TR]]], %[[MASK]], %[[PASS_THRU]] : tensor<8x128xf32>, vector<8x1xindex>, vector<8x1xi1>, vector<8x1xf32> into vector<8x1xf32>
// CHECK:           %[[RES:.*]] = vector.transfer_write %[[GATHER]], %[[OUT]]{{\[}}%[[C0]], %[[C0]]] {in_bounds = [true, true]} : vector<8x1xf32>, tensor<8x1xf32>
// CHECK:           return %[[RES]] : tensor<8x1xf32>

// -----

#map = affine_map<(d0) -> (d0)>
func.func @vectorize_nd_tensor_extract_contiguous_and_gather(%arg0: tensor<6xf32>, %arg1: tensor<5xi32>) -> tensor<5xf32> {
 %c5 = arith.constant 5 : index
 %c0 = arith.constant 0 : index
 %0 = tensor.empty() : tensor<5xf32>
 %1 = linalg.generic {indexing_maps = [#map], iterator_types = ["parallel"]} outs(%0 : tensor<5xf32>) {
 ^bb0(%out: f32):
   %2 = linalg.index 0 : index
   %extracted = tensor.extract %arg1[%2] : tensor<5xi32>
   %3 = arith.index_cast %extracted : i32 to index
   %4 = arith.maxsi %3, %c0 : index
   %5 = arith.minsi %4, %c5 : index
   %extracted_0 = tensor.extract %arg0[%5] : tensor<6xf32>
   linalg.yield %extracted_0 : f32
 } -> tensor<5xf32>
 return %1 : tensor<5xf32>
}

// CHECK-LABEL:   func.func @vectorize_nd_tensor_extract_contiguous_and_gather(
// CHECK-SAME:                    %[[VAL_0:.*]]: tensor<6xf32>
// CHECK-SAME:                    %[[VAL_1:.*]]: tensor<5xi32>
// CHECK-DAG:       %[[VAL_2:.*]] = arith.constant 0 : index
// CHECK-DAG:       %[[VAL_3:.*]] = arith.constant 0 : i32
// CHECK-DAG:       %[[VAL_4:.*]] = arith.constant dense<0> : vector<5xindex>
// CHECK-DAG:       %[[VAL_5:.*]] = arith.constant dense<5> : vector<5xindex>
// CHECK-DAG:       %[[VAL_6:.*]] = arith.constant dense<true> : vector<5xi1>
// CHECK-DAG:       %[[VAL_7:.*]] = arith.constant dense<0.000000e+00> : vector<5xf32>
// CHECK:           %[[VAL_8:.*]] = tensor.empty() : tensor<5xf32>
// CHECK:           %[[VAL_9:.*]] = vector.transfer_read %[[VAL_1]]{{\[}}%{{.*}}], %[[VAL_3]] {in_bounds = [true]} : tensor<5xi32>, vector<5xi32>
// CHECK:           %[[VAL_10:.*]] = arith.index_cast %[[VAL_9]] : vector<5xi32> to vector<5xindex>
// CHECK:           %[[VAL_11:.*]] = arith.maxsi %[[VAL_10]], %[[VAL_4]] : vector<5xindex>
// CHECK:           %[[VAL_12:.*]] = arith.minsi %[[VAL_11]], %[[VAL_5]] : vector<5xindex>
// CHECK:           %[[VAL_13:.*]] = vector.gather %[[VAL_0]]{{\[}}%[[VAL_2]]] {{\[}}%[[VAL_12]]], %[[VAL_6]], %[[VAL_7]] : tensor<6xf32>, vector<5xindex>, vector<5xi1>, vector<5xf32> into vector<5xf32>
// CHECK:           %[[VAL_14:.*]] = vector.transfer_write %[[VAL_13]], %[[VAL_8]]{{\[}}%[[VAL_2]]] {in_bounds = [true]} : vector<5xf32>, tensor<5xf32>
// CHECK:           return %[[VAL_14]] : tensor<5xf32>

// The vectorizer converts `affine.apply` so that the subsequent Ops can be vectorised based on the converted ops. Gather load.
func.func @vectorize_nd_tensor_extract_with_affine_apply_gather(%6: tensor<80x16xf32>, %arg0: index, %extracted_slice : tensor<1x4xf32>) -> tensor<1x4xf32> {
  %c16 = arith.constant 16 : index
  %1 = linalg.generic {
    indexing_maps = [affine_map<(d0, d1) -> (d0, d1)>],
    iterator_types = ["parallel", "parallel"]
  } outs(%extracted_slice : tensor<1x4xf32>) {
  ^bb0(%out: f32):
    %2 = linalg.index 1 : index
    %3 = affine.apply affine_map<(d0, d1) -> (d0 + d1)>(%2, %arg0)
    %extracted = tensor.extract %6[%3, %c16] : tensor<80x16xf32>
    linalg.yield %extracted : f32
  } -> tensor<1x4xf32>
  return %1 : tensor<1x4xf32>
}

// CHECK-LABEL:   func.func @vectorize_nd_tensor_extract_with_affine_apply_gather(
// CHECK-SAME:                                                                    %[[VAL_0:.*]]: tensor<80x16xf32>,
// CHECK-SAME:                                                                    %[[VAL_1:.*]]: index,
// CHECK-SAME:                                                                    %[[VAL_2:.*]]: tensor<1x4xf32>) -> tensor<1x4xf32> {
// CHECK-DAG:       %[[VAL_3:.*]] = arith.constant dense<[0, 1, 2, 3]> : vector<4xindex>
// CHECK-DAG:       %[[VAL_4:.*]] = arith.constant dense<true> : vector<1x4xi1>
// CHECK-DAG:       %[[VAL_5:.*]] = arith.constant dense<0.000000e+00> : vector<1x4xf32>
// CHECK-DAG:       %[[VAL_6:.*]] = arith.constant 0 : index
// CHECK-DAG:       %[[VAL_7:.*]] = arith.constant dense<16> : vector<1x4xindex>
// CHECK:           %[[VAL_8:.*]] = vector.broadcast %[[VAL_1]] : index to vector<4xindex>
// CHECK:           %[[VAL_9:.*]] = arith.addi %[[VAL_8]], %[[VAL_3]] : vector<4xindex>
// CHECK:           %[[VAL_10:.*]] = vector.broadcast %[[VAL_9]] : vector<4xindex> to vector<1x4xindex>
// CHECK:           %[[VAL_11:.*]] = arith.muli %[[VAL_10]], %[[VAL_7]] : vector<1x4xindex>
// CHECK:           %[[VAL_12:.*]] = arith.addi %[[VAL_11]], %[[VAL_7]] : vector<1x4xindex>
// CHECK:           %[[VAL_13:.*]] = vector.gather %[[VAL_0]]{{\[}}%[[VAL_6]], %[[VAL_6]]] {{\[}}%[[VAL_12]]], %[[VAL_4]], %[[VAL_5]] : tensor<80x16xf32>, vector<1x4xindex>, vector<1x4xi1>, vector<1x4xf32> into vector<1x4xf32>
// CHECK:           %[[VAL_14:.*]] = vector.transfer_write %[[VAL_13]], %[[VAL_2]]{{\[}}%[[VAL_6]], %[[VAL_6]]] {in_bounds = [true, true]} : vector<1x4xf32>, tensor<1x4xf32>
// CHECK:           return %[[VAL_14]] : tensor<1x4xf32>
// CHECK:         }

// Make sure that non-linear arithmetic operations (e.g. arith.maxsi) are allowed when calculating indices for load operations. Gather load.
func.func @vectorize_nd_tensor_extract_with_maxsi_gather(%arg0: tensor<80x16xf32>, %extracted_slice : tensor<1x4xf32>) -> tensor<1x4xf32> {
  %c79 = arith.constant 79 : index
  %1 = linalg.generic {
    indexing_maps = [affine_map<(d0, d1) -> (d0, d1)>],
    iterator_types = ["parallel", "parallel"]
  } outs(%extracted_slice : tensor<1x4xf32>) {
  ^bb0(%out: f32):
    %2 = linalg.index 1 : index
    %3 = arith.maxsi %2, %c79 : index
    %extracted = tensor.extract %arg0[%3, %2] : tensor<80x16xf32>
    linalg.yield %extracted : f32
  } -> tensor<1x4xf32>
  return %1 : tensor<1x4xf32>
}

// CHECK-LABEL:   func.func @vectorize_nd_tensor_extract_with_maxsi_gather(
// CHECK-SAME:                                                             %[[VAL_0:.*]]: tensor<80x16xf32>,
// CHECK-SAME:                                                             %[[VAL_1:.*]]: tensor<1x4xf32>) -> tensor<1x4xf32> {
// CHECK-DAG:       %[[VAL_2:.*]] = arith.constant dense<[0, 1, 2, 3]> : vector<4xindex>
// CHECK-DAG:       %[[VAL_3:.*]] = arith.constant dense<1264> : vector<1x4xindex>
// CHECK-DAG:       %[[VAL_4:.*]] = arith.constant dense<true> : vector<1x4xi1>
// CHECK-DAG:       %[[VAL_5:.*]] = arith.constant dense<0.000000e+00> : vector<1x4xf32>
// CHECK-DAG:       %[[VAL_6:.*]] = arith.constant 0 : index
// CHECK:           %[[VAL_7:.*]] = vector.broadcast %[[VAL_2]] : vector<4xindex> to vector<1x4xindex>
// CHECK:           %[[VAL_8:.*]] = arith.addi %[[VAL_7]], %[[VAL_3]] : vector<1x4xindex>
// CHECK:           %[[VAL_9:.*]] = vector.gather %[[VAL_0]]{{\[}}%[[VAL_6]], %[[VAL_6]]] {{\[}}%[[VAL_8]]], %[[VAL_4]], %[[VAL_5]] : tensor<80x16xf32>, vector<1x4xindex>, vector<1x4xi1>, vector<1x4xf32> into vector<1x4xf32>
// CHECK:           %[[VAL_10:.*]] = vector.transfer_write %[[VAL_9]], %[[VAL_1]]{{\[}}%[[VAL_6]], %[[VAL_6]]] {in_bounds = [true, true]} : vector<1x4xf32>, tensor<1x4xf32>
// CHECK:           return %[[VAL_10]] : tensor<1x4xf32>
// CHECK:         }

// -----

// The vectorizer assumes it's a gather load whenever using a block argument to calculate an index.
#map = affine_map<(d0) -> (d0)>
func.func @vectorize_nd_tensor_extract_block_arg(%arg0: tensor<5x6xf32>, %arg1: tensor<5xindex>) -> tensor<5xf32> {
 %0 = tensor.empty() : tensor<5xf32>
 %1 = linalg.generic {indexing_maps = [#map, #map], iterator_types = ["parallel"]} ins(%arg1: tensor<5xindex>) outs(%0 : tensor<5xf32>) {
 ^bb0(%in: index, %out: f32):
   %2 = linalg.index 0 : index
   %extracted_0 = tensor.extract %arg0[%in, %2] : tensor<5x6xf32>
   linalg.yield %extracted_0 : f32
 } -> tensor<5xf32>
 return %1 : tensor<5xf32>
}

// CHECK-LABEL:   func.func @vectorize_nd_tensor_extract_block_arg(
// CHECK-SAME:                                                     %[[VAL_0:.*]]: tensor<5x6xf32>,
// CHECK-SAME:                                                     %[[VAL_1:.*]]: tensor<5xindex>) -> tensor<5xf32> {
// CHECK-DAG:       %[[VAL_2:.*]] = arith.constant 0 : index
// CHECK-DAG:       %[[VAL_3:.*]] = arith.constant dense<[0, 1, 2, 3, 4]> : vector<5xindex>
// CHECK-DAG:       %[[VAL_4:.*]] = arith.constant dense<true> : vector<5xi1>
// CHECK-DAG:       %[[VAL_5:.*]] = arith.constant dense<0.000000e+00> : vector<5xf32>
// CHECK-DAG:       %[[VAL_6:.*]] = arith.constant dense<6> : vector<5xindex>
// CHECK:           %[[VAL_7:.*]] = tensor.empty() : tensor<5xf32>
// CHECK:           %[[VAL_8:.*]] = vector.transfer_read %[[VAL_1]]{{\[}}%[[VAL_2]]], %[[VAL_2]] {in_bounds = [true]} : tensor<5xindex>, vector<5xindex>
// CHECK:           %[[VAL_9:.*]] = arith.muli %[[VAL_8]], %[[VAL_6]] : vector<5xindex>
// CHECK:           %[[VAL_10:.*]] = arith.addi %[[VAL_9]], %[[VAL_3]] : vector<5xindex>
// CHECK:           %[[VAL_11:.*]] = vector.gather %[[VAL_0]]{{\[}}%[[VAL_2]], %[[VAL_2]]] {{\[}}%[[VAL_10]]], %[[VAL_4]], %[[VAL_5]] : tensor<5x6xf32>, vector<5xindex>, vector<5xi1>, vector<5xf32> into vector<5xf32>
// CHECK:           %[[VAL_12:.*]] = vector.transfer_write %[[VAL_11]], %[[VAL_7]]{{\[}}%[[VAL_2]]] {in_bounds = [true]} : vector<5xf32>, tensor<5xf32>
// CHECK:           return %[[VAL_12]] : tensor<5xf32>
// CHECK:         }

// -----

#map = affine_map<(d0, d1, d2) -> (d0, d1, d2)>
#map1 = affine_map<(d0, d1, d2) -> (d0 + d1 + d2)>
func.func @vectorize_reverse_like_tensor_extract(%arg0: tensor<1x2x3xf32>, %arg1: tensor<1x1x3xf32>, %arg2: index) -> tensor<1x1x3xf32> {
  %c1 = arith.constant 1 : index
  %c0 = arith.constant 0 : index
  %c2 = arith.constant 2 : index
  %0 = linalg.generic {indexing_maps = [#map], iterator_types = ["parallel", "parallel", "parallel"]} outs(%arg1 : tensor<1x1x3xf32>) {
  ^bb0(%out: f32):
    %1 = linalg.index 1 : index
    %2 = linalg.index 0 : index
    %3 = affine.apply #map1(%1, %2, %arg2)
    %4 = linalg.index 2 : index
    %5 = arith.subi %c2, %4 : index
    %extracted = tensor.extract %arg0[%c0, %3, %5] : tensor<1x2x3xf32>
    linalg.yield %extracted : f32
  } -> tensor<1x1x3xf32>
  return %0 : tensor<1x1x3xf32>
}
// CHECK-LABEL: func.func @vectorize_reverse_like_tensor_extract
// CHECK-SAME:    %[[ARG0:[0-9a-zA-Z]*]]
// CHECK-SAME:    %[[ARG1:[0-9a-zA-Z]*]]
// CHECK-SAME:    %[[ARG2:[0-9a-zA-Z]*]]
// CHECK-DAG:    %[[CST:.+]] = arith.constant dense<3> : vector<1x1x3xindex>
// CHECK-DAG:    %[[C0:.+]] = arith.constant 0 : index
// CHECK-DAG:    %[[MASK:.*]] = arith.constant dense<true> : vector<1x1x3xi1>
// CHECK-DAG:    %[[PASSTHRU:.*]] = arith.constant dense<0.000000e+00> : vector<1x1x3xf32>
// CHECK-DAG:    %[[INIT_IDX:.+]] = arith.constant dense<[2, 1, 0]> : vector<3xindex>
// CHECK:        %[[T0:.+]] = vector.broadcast %[[ARG2]] : index to vector<1x1x3xindex>
// CHECK:        %[[T1:.+]] = arith.muli %[[T0]], %[[CST]] : vector<1x1x3xindex>
// CHECK:        %[[T2:.+]] = vector.broadcast %[[INIT_IDX]]
// CHECK:        %[[T3:.+]] = arith.addi %[[T2]], %[[T1]]
// CHECK:        %[[GATHER:.*]] = vector.gather %[[ARG0]][%[[C0]], %[[C0]], %[[C0]]] [%[[T3]]], %[[MASK]], %[[PASSTHRU]]
// CHECK:        vector.transfer_write %[[GATHER]]

//===----------------------------------------------------------------------===//
// Scalar load + broadcast
//===----------------------------------------------------------------------===//

// -----

#map = affine_map<(d0, d1, d2) -> (d0, d1, d2)>
func.func @vectorize_nd_tensor_extract_scalar_broadcast(%src: tensor<3x3xf32>, %init: tensor<1x1x3xf32>) -> tensor<1x1x3xf32> {
  %c0 = arith.constant 1 : index
  %c1 = arith.constant 2 : index

  %res = linalg.generic {
    indexing_maps = [#map],
    iterator_types = ["parallel", "parallel", "parallel"]
  } outs(%init : tensor<1x1x3xf32>) {
  ^bb0(%arg4: f32):
    %1 = tensor.extract %src[%c0, %c1] : tensor<3x3xf32>
    linalg.yield %1 : f32
  } -> tensor<1x1x3xf32>

  return %res : tensor<1x1x3xf32>
}

// CHECK-LABEL:   func.func @vectorize_nd_tensor_extract_scalar_broadcast(
// CHECK-SAME:      %[[SRC:.*]]: tensor<3x3xf32>,
// CHECK-SAME:      %[[INIT:.*]]: tensor<1x1x3xf32>) -> tensor<1x1x3xf32> {
// CHECK-DAG:       %[[C0:.*]] = arith.constant 0 : index
// CHECK-DAG:       %[[C1:.*]] = arith.constant 1 : index
// CHECK-DAG:       %[[C2:.*]] = arith.constant 2 : index
// CHECK-DAG:       %[[PAD:.*]] = arith.constant 0.000000e+00 : f32
// CHECK:           %[[READ:.*]] = vector.transfer_read %[[SRC]][%[[C1]], %[[C2]]], %[[PAD]] : tensor<3x3xf32>, vector<f32>
// CHECK:           %[[READ_BCAST:.*]] = vector.broadcast %[[READ]] : vector<f32> to vector<1x1x3xf32>
// CHECK:           vector.transfer_write %[[READ_BCAST]], %[[INIT]][%[[C0]], %[[C0]], %[[C0]]] {in_bounds = [true, true, true]} : vector<1x1x3xf32>, tensor<1x1x3xf32>

// -----

#map = affine_map<() -> ()>
func.func @extract_scalar_from_0d_into_0d(%src: tensor<f32>, %init: tensor<f32>) -> tensor<f32> {
  %res = linalg.generic {
    indexing_maps = [#map],
    iterator_types = []
  } outs(%init : tensor<f32>) {
  ^bb0(%in: f32):
    %1 = tensor.extract %src[] : tensor<f32>
    linalg.yield %1 : f32
  } -> tensor<f32>

  return %res : tensor<f32>
}

// CHECK-LABEL:   func.func @extract_scalar_from_0d_into_0d(
// CHECK-SAME:      %[[SRC:.*]]: tensor<f32>,
// CHECK-SAME:      %[[INIT:.*]]: tensor<f32>) -> tensor<f32> {
// CHECK:           %[[PAD:.*]] = arith.constant 0.000000e+00 : f32
// CHECK:           %[[READ:.*]] = vector.transfer_read %[[SRC]][], %[[PAD]] : tensor<f32>, vector<f32>
// CHECK:           vector.transfer_write %[[READ]], %[[INIT]][] : vector<f32>, tensor<f32>

// -----

#map = affine_map<(n) -> (n)>
func.func @extract_scalar_from_0d_into_1d(%src: tensor<f32>, %init: tensor<1xf32>) -> tensor<1xf32> {
  %res = linalg.generic {
    indexing_maps = [#map],
    iterator_types = ["parallel"]
  } outs(%init : tensor<1xf32>) {
  ^bb0(%in: f32):
    %1 = tensor.extract %src[] : tensor<f32>
    linalg.yield %1 : f32
  } -> tensor<1xf32>

  return %res : tensor<1xf32>
}
// CHECK-LABEL:   func.func @extract_scalar_from_0d_into_1d(
// CHECK-SAME:      %[[SRC:.*]]: tensor<f32>,
// CHECK-SAME:      %[[INIT:.*]]: tensor<1xf32>) -> tensor<1xf32> {
// CHECK-DAG:       %[[C0:.*]] = arith.constant 0 : index
// CHECK-DAG:       %[[PAD:.*]] = arith.constant 0.000000e+00 : f32
// CHECK:           %[[READ:.*]] = vector.transfer_read %[[SRC]][], %[[PAD]] : tensor<f32>, vector<f32>
// CHECK:           %[[READ_BCAST:.*]] = vector.broadcast %[[READ]] : vector<f32> to vector<1xf32>
// CHECK:           vector.transfer_write %[[READ_BCAST]], %[[INIT]][%[[C0]]] {in_bounds = [true]} : vector<1xf32>, tensor<1xf32>

// -----

#map1 = affine_map<(d0, d1, d2) -> (d0, d1, d2)>
func.func @vectorize_0d_tensor_extract(%src: tensor<f32>, %init: tensor<1x1x3xf32>) -> tensor<1x1x3xf32> {
  %res = linalg.generic {
    indexing_maps = [#map1],
    iterator_types = ["parallel", "parallel", "parallel"]
  } outs(%init : tensor<1x1x3xf32>) {
  ^bb0(%arg4: f32):
    %1 = tensor.extract %src[] : tensor<f32>
    linalg.yield %1 : f32
  } -> tensor<1x1x3xf32>
  return %res : tensor<1x1x3xf32>
}

// CHECK-LABEL:   func.func @vectorize_0d_tensor_extract(
// CHECK-SAME:     %[[SRC:.*]]: tensor<f32>
// CHECK:           %[[READ:.*]] = vector.transfer_read %[[SRC]][], %{{.+}} : tensor<f32>
// CHECK:           vector.broadcast %[[READ]] : vector<f32> to vector<1x1x3xf32>

// -----

func.func @scalar_read_with_broadcast_from_column_tensor(%init: tensor<1x1x4xi32>) -> tensor<1x1x4xi32> {
  %c4 = arith.constant 4 : index
  %c0 = arith.constant 0 : index
  %src = arith.constant dense<[[0], [1], [2], [3], [4], [5], [6], [7], [8], [9], [10], [11], [12], [13], [14]]> : tensor<15x1xi32>

  %res = linalg.generic {
    indexing_maps = [affine_map<(d0, d1, d2) -> (d0, d1, d2)>],
    iterator_types = ["parallel", "parallel", "parallel"]
  } outs(%init : tensor<1x1x4xi32>) {

    ^bb0(%out: i32):
      %idx = linalg.index 0 : index
      %extracted = tensor.extract %src[%idx, %c0] : tensor<15x1xi32>
      linalg.yield %extracted : i32
  } -> tensor<1x1x4xi32>

  return %res : tensor<1x1x4xi32>
}

// CHECK-LABEL:   func.func @scalar_read_with_broadcast_from_column_tensor
// CHECK-SAME:      %[[INIT:.*]]: tensor<1x1x4xi32>) -> tensor<1x1x4xi32> {
// CHECK-DAG:       %[[PAD:.*]] = arith.constant 0 : i32
// CHECK-DAG:       %[[C0:.*]] = arith.constant 0 : index
// CHECK-DAG:       %[[SRC:.*]] = arith.constant dense<{{\[\[}}0], [1], [2], [3], [4], [5], [6], [7], [8], [9], [10], [11], [12], [13], [14]]> : tensor<15x1xi32>
// CHECK-DAG:       %[[IDX_VEC:.*]] = arith.constant dense<0> : vector<1xindex>
// CHECK:           %[[IDX_ELT:.*]] = vector.extract %[[IDX_VEC]][0] : index from vector<1xindex>
// CHECK:           %[[READ:.*]] = vector.transfer_read %[[SRC]]{{\[}}%[[IDX_ELT]], %[[C0]]], %[[PAD]] : tensor<15x1xi32>, vector<i32>
// CHECK:           %[[READ_BCAST:.*]] = vector.broadcast %[[READ]] : vector<i32> to vector<1x1x4xi32>
// CHECK:           %[[RES:.*]] = vector.transfer_write %[[READ_BCAST]], %[[INIT]][%[[C0]], %[[C0]], %[[C0]]] {in_bounds = [true, true, true]} : vector<1x1x4xi32>, tensor<1x1x4xi32>

// -----

// TODO: Currently this fails to vectorise when the indices are non-constant.

#map = affine_map<(d0, d1, d2) -> (d0, d1, d2)>
func.func @vectorize_nd_tensor_extract_transfer_read_basic_column(
    %src: tensor<3x3x3xf32>,
    %init: tensor<3x1x1xf32>) -> tensor<3x1x1xf32> {

  %c0 = arith.constant 0 : index

  %res = linalg.generic {
    indexing_maps = [#map],
    iterator_types = ["parallel", "parallel", "parallel"]
  } outs(%init : tensor<3x1x1xf32>) {
  ^bb0(%out: f32):
    %1 = tensor.extract %src[%c0, %c0, %c0] : tensor<3x3x3xf32>
    linalg.yield %1 : f32
  } -> tensor<3x1x1xf32>

  return %res : tensor<3x1x1xf32>
}

// CHECK-LABEL:   func.func @vectorize_nd_tensor_extract_transfer_read_basic_column(
// CHECK-SAME:      %[[SRC:.*]]: tensor<3x3x3xf32>,
// CHECK-SAME:      %[[INIT:.*]]: tensor<3x1x1xf32>)
// CHECK-DAG:       %[[C0:.*]] = arith.constant 0 : index
// CHECK-DAG:       %[[CST_0:.*]] = arith.constant 0.000000e+00 : f32
// CHECK:           %[[READ:.*]] = vector.transfer_read %[[SRC]][%[[C0]], %[[C0]], %[[C0]]], %[[CST_0]] : tensor<3x3x3xf32>, vector<f32>
// CHECK:           %[[READ_BCAST:.*]] = vector.broadcast %[[READ]] : vector<f32> to vector<3x1x1xf32>
// CHECK:           vector.transfer_write %[[READ_BCAST]], %[[INIT]]{{\[}}%[[C0]], %[[C0]], %[[C0]]] {in_bounds = [true, true, true]} : vector<3x1x1xf32>, tensor<3x1x1xf32><|MERGE_RESOLUTION|>--- conflicted
+++ resolved
@@ -2,113 +2,9 @@
 // RUN: -transform-preload-library='transform-library-paths=%p/td/vectorize-with-patterns.mlir' \
 // RUN: -transform-interpreter=entry-point=vectorize_with_patterns %s | FileCheck %s
 
-<<<<<<< HEAD
-#map0 = affine_map<(d0, d1, d2, d3) -> (d0, d2)>
-#map1 = affine_map<(d0, d1, d2, d3) -> (d0, d1, d2, d3)>
-func.func @vectorize_1d_tensor_extract(%arg0: tensor<3xf32>, %arg1: tensor<4x3xi32>, %arg2: tensor<4x7x3x2xf32>) -> tensor<4x7x3x2xf32> {
-  %1 = linalg.generic {
-    indexing_maps = [#map0, #map1],
-    iterator_types = ["parallel", "parallel", "parallel", "parallel"]
-  } ins(%arg1 : tensor<4x3xi32>) outs(%arg2 : tensor<4x7x3x2xf32>) {
-  ^bb0(%arg3: i32, %arg4: f32):
-    %2 = arith.index_cast %arg3 : i32 to index
-    %3 = tensor.extract %arg0[%2] : tensor<3xf32>
-    linalg.yield %3 : f32
-  } -> tensor<4x7x3x2xf32>
-  return %1 : tensor<4x7x3x2xf32>
-}
-// CHECK-LABEL: func.func @vectorize_1d_tensor_extract
-// CHECK-SAME:    %[[ARG0:.*]]: tensor<3xf32>
-// CHECK-SAME:    %[[ARG1:.*]]: tensor<4x3xi32>
-// CHECK-DAG: %[[C0:.*]] = arith.constant 0 : index
-// CHECK-DAG: %[[MASK:.*]] = arith.constant dense<true> : vector<4x7x3x2xi1>
-// CHECK-DAG: %[[PASSTHRU:.*]] = arith.constant dense<0.000000e+00> : vector<4x7x3x2xf32>
-// CHECK: %[[V0:.*]] = vector.transfer_read %[[ARG1]]
-// CHECK: %[[CAST:.*]] = arith.index_cast %[[V0]]
-// CHECK: %[[BROADCAST:.*]] = vector.broadcast %[[CAST]]
-// CHECK: %[[INDICES:.*]] = vector.transpose %[[BROADCAST]]
-// CHECK: %[[GATHER:.*]] = vector.gather %[[ARG0]][%[[C0]]] [%[[INDICES]]], %[[MASK]], %[[PASSTHRU]]
-// CHECK: vector.transfer_write %[[GATHER]]
-
-module attributes {transform.with_named_sequence} {
-  transform.named_sequence @__transform_main(%arg1: !transform.any_op {transform.readonly}) {
-    %0 = transform.structured.match ops{["linalg.generic"]} in %arg1 : (!transform.any_op) -> !transform.any_op
-    %1 = transform.get_parent_op %0 {isolated_from_above} : (!transform.any_op) -> !transform.any_op
-    %2 = transform.structured.vectorize_children_and_apply_patterns %1 : (!transform.any_op) -> !transform.any_op
-    transform.yield
-  }
-}
-
-// -----
-
-#map = affine_map<() -> ()>
-func.func @negative_no_loops(%arg0: tensor<f32>, %arg1: tensor<f32>) -> tensor<f32> {
-  %1 = linalg.generic {
-    indexing_maps = [#map],
-    iterator_types = []
-  } outs(%arg1 : tensor<f32>) {
-  ^bb0(%arg4: f32):
-    %2 = tensor.extract %arg0[] : tensor<f32>
-    linalg.yield %2 : f32
-  } -> tensor<f32>
-  return %1 : tensor<f32>
-}
-// CHECK-LABEL: func.func @negative_no_loops
-// CHECK: tensor.extract
-
-module attributes {transform.with_named_sequence} {
-  transform.named_sequence @__transform_main(%arg1: !transform.any_op {transform.readonly}) {
-    %0 = transform.structured.match ops{["linalg.generic"]} in %arg1 : (!transform.any_op) -> !transform.any_op
-    %1 = transform.get_parent_op %0 {isolated_from_above} : (!transform.any_op) -> !transform.any_op
-    %2 = transform.structured.vectorize_children_and_apply_patterns %1 : (!transform.any_op) -> !transform.any_op
-    transform.yield
-  }
-}
-
-
-// -----
-
-#map = affine_map<(d0, d1, d2) -> (d0, d1, d2)>
-func.func @vectorize_nd_tensor_extract_constant_idx(%arg0: tensor<3x3xf32>, %arg2: tensor<1x1x3xf32>) -> tensor<1x1x3xf32> {
-  %c0 = arith.constant 1 : index
-  %c1 = arith.constant 2 : index
-  %2 = linalg.generic {
-    indexing_maps = [#map],
-    iterator_types = ["parallel", "parallel", "parallel"]
-  } outs(%arg2 : tensor<1x1x3xf32>) {
-  ^bb0(%arg4: f32):
-    %7 = tensor.extract %arg0[%c0, %c1] : tensor<3x3xf32>
-    linalg.yield %7 : f32
-  } -> tensor<1x1x3xf32>
-  return %2 : tensor<1x1x3xf32>
-}
-
-// CHECK: #[[$MAP:.*]] = affine_map<(d0, d1) -> (0, 0, 0)>
-// CHECK-LABEL:   func.func @vectorize_nd_tensor_extract_constant_idx(
-// CHECK-SAME:      %[[ARG_0:.*]]: tensor<3x3xf32>,
-// CHECK-SAME:      %[[ARG_1:.*]]: tensor<1x1x3xf32>) -> tensor<1x1x3xf32> {
-// CHECK-DAG:       %[[C1:.*]] = arith.constant 1 : index
-// CHECK-DAG:       %[[C2:.*]] = arith.constant 2 : index
-// CHECK-DAG:       %[[C0_f32_2:.*]] = arith.constant 0.000000e+00 : f32
-// CHECK-DAG:       %[[C0_f32:.*]] = arith.constant 0.000000e+00 : f32
-// CHECK:           %[[READ:.*]] = vector.transfer_read  %[[ARG_0]][%[[C1]], %[[C2]]], %[[C0_f32]] {in_bounds = [true, true, true], permutation_map = #[[$MAP]]} : tensor<3x3xf32>, vector<1x1x3xf32>
-// CHECK:           %[[C0_4:.*]] = arith.constant 0 : index
-// CHECK:           vector.transfer_write %[[READ]], %[[ARG_1]][%[[C0_4]], %[[C0_4]], %[[C0_4]]]  : vector<1x1x3xf32>, tensor<1x1x3xf32>
-
-module attributes {transform.with_named_sequence} {
-  transform.named_sequence @__transform_main(%arg1: !transform.any_op {transform.readonly}) {
-     %0 = transform.structured.match ops{["linalg.generic"]} in %arg1 : (!transform.any_op) -> !transform.any_op
-    transform.structured.vectorize %0 { vectorize_nd_extract }  : !transform.any_op
-    transform.yield
-   }
-}
-
-// -----
-=======
 //===----------------------------------------------------------------------===//
 // Contiguous load
 //===----------------------------------------------------------------------===//
->>>>>>> ce7c17d5
 
 #map = affine_map<(d0, d1, d2) -> (d0, d1, d2)>
 func.func @vectorize_nd_tensor_extract_transfer_read_basic(
