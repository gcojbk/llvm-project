--- conflicted
+++ resolved
@@ -385,13 +385,8 @@
   let extraClassDeclaration = [{
     /// Get the `dim` value as integer if it is constant.
     std::optional<int64_t> getConstantDim();
-<<<<<<< HEAD
-    /// Returns when two result types are compatible for this op; method used by
-    /// InferTypeOpInterface
-=======
     /// Returns when two result types are compatible for this op; method used
     /// by InferTypeOpInterface
->>>>>>> e1acf65b
     static bool isCompatibleReturnTypes(TypeRange l, TypeRange r);
   }];
 
