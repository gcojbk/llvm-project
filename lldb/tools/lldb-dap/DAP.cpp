//===-- DAP.cpp -------------------------------------------------*- C++ -*-===//
//
// Part of the LLVM Project, under the Apache License v2.0 with LLVM Exceptions.
// See https://llvm.org/LICENSE.txt for license information.
// SPDX-License-Identifier: Apache-2.0 WITH LLVM-exception
//
//===----------------------------------------------------------------------===//

#include <chrono>
#include <cstdarg>
#include <fstream>
#include <mutex>

#include "DAP.h"
#include "JSONUtils.h"
#include "LLDBUtils.h"
#include "lldb/API/SBCommandInterpreter.h"
#include "lldb/API/SBLanguageRuntime.h"
#include "lldb/API/SBListener.h"
#include "lldb/API/SBStream.h"
#include "llvm/ADT/StringExtras.h"
#include "llvm/Support/FormatVariadic.h"

#if defined(_WIN32)
#define NOMINMAX
#include <fcntl.h>
#include <io.h>
#include <windows.h>
#endif

using namespace lldb_dap;

namespace lldb_dap {

DAP::DAP(llvm::StringRef path, ReplMode repl_mode)
    : debug_adaptor_path(path), broadcaster("lldb-dap"),
      exception_breakpoints(), focus_tid(LLDB_INVALID_THREAD_ID),
      stop_at_entry(false), is_attach(false),
      enable_auto_variable_summaries(false),
      enable_synthetic_child_debugging(false),
      display_extended_backtrace(false),
      restarting_process_id(LLDB_INVALID_PROCESS_ID),
      configuration_done_sent(false), waiting_for_run_in_terminal(false),
      progress_event_reporter(
          [&](const ProgressEvent &event) { SendJSON(event.ToJSON()); }),
      reverse_request_seq(0), repl_mode(repl_mode) {
  const char *log_file_path = getenv("LLDBDAP_LOG");
#if defined(_WIN32)
  // Windows opens stdout and stdin in text mode which converts \n to 13,10
  // while the value is just 10 on Darwin/Linux. Setting the file mode to binary
  // fixes this.
  int result = _setmode(fileno(stdout), _O_BINARY);
  assert(result);
  result = _setmode(fileno(stdin), _O_BINARY);
  UNUSED_IF_ASSERT_DISABLED(result);
  assert(result);
#endif
  if (log_file_path)
    log.reset(new std::ofstream(log_file_path));
}

DAP::~DAP() = default;

/// Return string with first character capitalized.
static std::string capitalize(llvm::StringRef str) {
  if (str.empty())
    return "";
  return ((llvm::Twine)llvm::toUpper(str[0]) + str.drop_front()).str();
}

void DAP::PopulateExceptionBreakpoints() {
  llvm::call_once(init_exception_breakpoints_flag, [this]() {
    exception_breakpoints = std::vector<ExceptionBreakpoint>{};

    if (lldb::SBDebugger::SupportsLanguage(lldb::eLanguageTypeC_plus_plus)) {
      exception_breakpoints->emplace_back(*this, "cpp_catch", "C++ Catch",
                                          lldb::eLanguageTypeC_plus_plus);
      exception_breakpoints->emplace_back(*this, "cpp_throw", "C++ Throw",
                                          lldb::eLanguageTypeC_plus_plus);
    }
    if (lldb::SBDebugger::SupportsLanguage(lldb::eLanguageTypeObjC)) {
      exception_breakpoints->emplace_back(
          *this, "objc_catch", "Objective-C Catch", lldb::eLanguageTypeObjC);
      exception_breakpoints->emplace_back(
          *this, "objc_throw", "Objective-C Throw", lldb::eLanguageTypeObjC);
    }
    if (lldb::SBDebugger::SupportsLanguage(lldb::eLanguageTypeSwift)) {
      exception_breakpoints->emplace_back(*this, "swift_catch", "Swift Catch",
                                          lldb::eLanguageTypeSwift);
      exception_breakpoints->emplace_back(*this, "swift_throw", "Swift Throw",
                                          lldb::eLanguageTypeSwift);
    }
    // Besides handling the hardcoded list of languages from above, we try to
    // find any other languages that support exception breakpoints using the
    // SB API.
    for (int raw_lang = lldb::eLanguageTypeUnknown;
         raw_lang < lldb::eNumLanguageTypes; ++raw_lang) {
      lldb::LanguageType lang = static_cast<lldb::LanguageType>(raw_lang);

      // We first discard any languages already handled above.
      if (lldb::SBLanguageRuntime::LanguageIsCFamily(lang) ||
          lang == lldb::eLanguageTypeSwift)
        continue;

      if (!lldb::SBDebugger::SupportsLanguage(lang))
        continue;

      const char *name = lldb::SBLanguageRuntime::GetNameForLanguageType(lang);
      if (!name)
        continue;
      std::string raw_lang_name = name;
      std::string capitalized_lang_name = capitalize(name);

      if (lldb::SBLanguageRuntime::SupportsExceptionBreakpointsOnThrow(lang)) {
        const char *raw_throw_keyword =
            lldb::SBLanguageRuntime::GetThrowKeywordForLanguage(lang);
        std::string throw_keyword =
            raw_throw_keyword ? raw_throw_keyword : "throw";

        exception_breakpoints->emplace_back(
            *this, raw_lang_name + "_" + throw_keyword,
            capitalized_lang_name + " " + capitalize(throw_keyword), lang);
      }

      if (lldb::SBLanguageRuntime::SupportsExceptionBreakpointsOnCatch(lang)) {
        const char *raw_catch_keyword =
            lldb::SBLanguageRuntime::GetCatchKeywordForLanguage(lang);
        std::string catch_keyword =
            raw_catch_keyword ? raw_catch_keyword : "catch";

        exception_breakpoints->emplace_back(
            *this, raw_lang_name + "_" + catch_keyword,
            capitalized_lang_name + " " + capitalize(catch_keyword), lang);
      }
    }
    assert(!exception_breakpoints->empty() && "should not be empty");
  });
}

ExceptionBreakpoint *DAP::GetExceptionBreakpoint(const std::string &filter) {
  // PopulateExceptionBreakpoints() is called after g_dap.debugger is created
  // in a request-initialize.
  //
  // But this GetExceptionBreakpoint() method may be called before attaching, in
  // which case, we may not have populated the filter yet.
  //
  // We also cannot call PopulateExceptionBreakpoints() in DAP::DAP() because
  // we need SBDebugger::Initialize() to have been called before this.
  //
  // So just calling PopulateExceptionBreakoints(),which does lazy-populating
  // seems easiest. Two other options include:
  //  + call g_dap.PopulateExceptionBreakpoints() in lldb-dap.cpp::main()
  //    right after the call to SBDebugger::Initialize()
  //  + Just call PopulateExceptionBreakpoints() to get a fresh list  everytime
  //    we query (a bit overkill since it's not likely to change?)
  PopulateExceptionBreakpoints();

  for (auto &bp : *exception_breakpoints) {
    if (bp.filter == filter)
      return &bp;
  }
  return nullptr;
}

ExceptionBreakpoint *DAP::GetExceptionBreakpoint(const lldb::break_id_t bp_id) {
  // See comment in the other GetExceptionBreakpoint().
  PopulateExceptionBreakpoints();

  for (auto &bp : *exception_breakpoints) {
    if (bp.bp.GetID() == bp_id)
      return &bp;
  }
  return nullptr;
}

// Send the JSON in "json_str" to the "out" stream. Correctly send the
// "Content-Length:" field followed by the length, followed by the raw
// JSON bytes.
void DAP::SendJSON(const std::string &json_str) {
  output.write_full("Content-Length: ");
  output.write_full(llvm::utostr(json_str.size()));
  output.write_full("\r\n\r\n");
  output.write_full(json_str);
}

// Serialize the JSON value into a string and send the JSON packet to
// the "out" stream.
void DAP::SendJSON(const llvm::json::Value &json) {
  std::string json_str;
  llvm::raw_string_ostream strm(json_str);
  strm << json;
  static std::mutex mutex;
  std::lock_guard<std::mutex> locker(mutex);
  SendJSON(json_str);

  if (log) {
    auto now = std::chrono::duration<double>(
        std::chrono::system_clock::now().time_since_epoch());
    *log << llvm::formatv("{0:f9} <-- ", now.count()).str() << std::endl
         << "Content-Length: " << json_str.size() << "\r\n\r\n"
         << llvm::formatv("{0:2}", json).str() << std::endl;
  }
}

// Read a JSON packet from the "in" stream.
std::string DAP::ReadJSON() {
  std::string length_str;
  std::string json_str;
  int length;

  if (!input.read_expected(log.get(), "Content-Length: "))
    return json_str;

  if (!input.read_line(log.get(), length_str))
    return json_str;

  if (!llvm::to_integer(length_str, length))
    return json_str;

  if (!input.read_expected(log.get(), "\r\n"))
    return json_str;

  if (!input.read_full(log.get(), length, json_str))
    return json_str;

  if (log) {
    auto now = std::chrono::duration<double>(
        std::chrono::system_clock::now().time_since_epoch());
    *log << llvm::formatv("{0:f9} --> ", now.count()).str() << std::endl
         << "Content-Length: " << length << "\r\n\r\n";
  }
  return json_str;
}

// "OutputEvent": {
//   "allOf": [ { "$ref": "#/definitions/Event" }, {
//     "type": "object",
//     "description": "Event message for 'output' event type. The event
//                     indicates that the target has produced some output.",
//     "properties": {
//       "event": {
//         "type": "string",
//         "enum": [ "output" ]
//       },
//       "body": {
//         "type": "object",
//         "properties": {
//           "category": {
//             "type": "string",
//             "description": "The output category. If not specified,
//                             'console' is assumed.",
//             "_enum": [ "console", "stdout", "stderr", "telemetry" ]
//           },
//           "output": {
//             "type": "string",
//             "description": "The output to report."
//           },
//           "variablesReference": {
//             "type": "number",
//             "description": "If an attribute 'variablesReference' exists
//                             and its value is > 0, the output contains
//                             objects which can be retrieved by passing
//                             variablesReference to the VariablesRequest."
//           },
//           "source": {
//             "$ref": "#/definitions/Source",
//             "description": "An optional source location where the output
//                             was produced."
//           },
//           "line": {
//             "type": "integer",
//             "description": "An optional source location line where the
//                             output was produced."
//           },
//           "column": {
//             "type": "integer",
//             "description": "An optional source location column where the
//                             output was produced."
//           },
//           "data": {
//             "type":["array","boolean","integer","null","number","object",
//                     "string"],
//             "description": "Optional data to report. For the 'telemetry'
//                             category the data will be sent to telemetry, for
//                             the other categories the data is shown in JSON
//                             format."
//           }
//         },
//         "required": ["output"]
//       }
//     },
//     "required": [ "event", "body" ]
//   }]
// }
void DAP::SendOutput(OutputType o, const llvm::StringRef output) {
  if (output.empty())
    return;

  const char *category = nullptr;
  switch (o) {
  case OutputType::Console:
    category = "console";
    break;
  case OutputType::Stdout:
    category = "stdout";
    break;
  case OutputType::Stderr:
    category = "stderr";
    break;
  case OutputType::Telemetry:
    category = "telemetry";
    break;
  }

  // Send each line of output as an individual event, including the newline if
  // present.
  ::size_t idx = 0;
  do {
    ::size_t end = output.find('\n', idx);
    if (end == llvm::StringRef::npos)
      end = output.size() - 1;
    llvm::json::Object event(CreateEventObject("output"));
    llvm::json::Object body;
    body.try_emplace("category", category);
    EmplaceSafeString(body, "output", output.slice(idx, end + 1).str());
    event.try_emplace("body", std::move(body));
    SendJSON(llvm::json::Value(std::move(event)));
    idx = end + 1;
  } while (idx < output.size());
}

// interface ProgressStartEvent extends Event {
//   event: 'progressStart';
//
//   body: {
//     /**
//      * An ID that must be used in subsequent 'progressUpdate' and
//      'progressEnd'
//      * events to make them refer to the same progress reporting.
//      * IDs must be unique within a debug session.
//      */
//     progressId: string;
//
//     /**
//      * Mandatory (short) title of the progress reporting. Shown in the UI to
//      * describe the long running operation.
//      */
//     title: string;
//
//     /**
//      * The request ID that this progress report is related to. If specified a
//      * debug adapter is expected to emit
//      * progress events for the long running request until the request has
//      been
//      * either completed or cancelled.
//      * If the request ID is omitted, the progress report is assumed to be
//      * related to some general activity of the debug adapter.
//      */
//     requestId?: number;
//
//     /**
//      * If true, the request that reports progress may be canceled with a
//      * 'cancel' request.
//      * So this property basically controls whether the client should use UX
//      that
//      * supports cancellation.
//      * Clients that don't support cancellation are allowed to ignore the
//      * setting.
//      */
//     cancellable?: boolean;
//
//     /**
//      * Optional, more detailed progress message.
//      */
//     message?: string;
//
//     /**
//      * Optional progress percentage to display (value range: 0 to 100). If
//      * omitted no percentage will be shown.
//      */
//     percentage?: number;
//   };
// }
//
// interface ProgressUpdateEvent extends Event {
//   event: 'progressUpdate';
//
//   body: {
//     /**
//      * The ID that was introduced in the initial 'progressStart' event.
//      */
//     progressId: string;
//
//     /**
//      * Optional, more detailed progress message. If omitted, the previous
//      * message (if any) is used.
//      */
//     message?: string;
//
//     /**
//      * Optional progress percentage to display (value range: 0 to 100). If
//      * omitted no percentage will be shown.
//      */
//     percentage?: number;
//   };
// }
//
// interface ProgressEndEvent extends Event {
//   event: 'progressEnd';
//
//   body: {
//     /**
//      * The ID that was introduced in the initial 'ProgressStartEvent'.
//      */
//     progressId: string;
//
//     /**
//      * Optional, more detailed progress message. If omitted, the previous
//      * message (if any) is used.
//      */
//     message?: string;
//   };
// }

void DAP::SendProgressEvent(uint64_t progress_id, const char *message,
                            uint64_t completed, uint64_t total) {
  progress_event_reporter.Push(progress_id, message, completed, total);
}

void __attribute__((format(printf, 3, 4)))
DAP::SendFormattedOutput(OutputType o, const char *format, ...) {
  char buffer[1024];
  va_list args;
  va_start(args, format);
  int actual_length = vsnprintf(buffer, sizeof(buffer), format, args);
  va_end(args);
  SendOutput(
      o, llvm::StringRef(buffer, std::min<int>(actual_length, sizeof(buffer))));
}

ExceptionBreakpoint *DAP::GetExceptionBPFromStopReason(lldb::SBThread &thread) {
  const auto num = thread.GetStopReasonDataCount();
  // Check to see if have hit an exception breakpoint and change the
  // reason to "exception", but only do so if all breakpoints that were
  // hit are exception breakpoints.
  ExceptionBreakpoint *exc_bp = nullptr;
  for (size_t i = 0; i < num; i += 2) {
    // thread.GetStopReasonDataAtIndex(i) will return the bp ID and
    // thread.GetStopReasonDataAtIndex(i+1) will return the location
    // within that breakpoint. We only care about the bp ID so we can
    // see if this is an exception breakpoint that is getting hit.
    lldb::break_id_t bp_id = thread.GetStopReasonDataAtIndex(i);
    exc_bp = GetExceptionBreakpoint(bp_id);
    // If any breakpoint is not an exception breakpoint, then stop and
    // report this as a normal breakpoint
    if (exc_bp == nullptr)
      return nullptr;
  }
  return exc_bp;
}

lldb::SBThread DAP::GetLLDBThread(const llvm::json::Object &arguments) {
  auto tid = GetSigned(arguments, "threadId", LLDB_INVALID_THREAD_ID);
  return target.GetProcess().GetThreadByID(tid);
}

lldb::SBFrame DAP::GetLLDBFrame(const llvm::json::Object &arguments) {
  const uint64_t frame_id = GetUnsigned(arguments, "frameId", UINT64_MAX);
  lldb::SBProcess process = target.GetProcess();
  // Upper 32 bits is the thread index ID
  lldb::SBThread thread =
      process.GetThreadByIndexID(GetLLDBThreadIndexID(frame_id));
  // Lower 32 bits is the frame index
  return thread.GetFrameAtIndex(GetLLDBFrameID(frame_id));
}

llvm::json::Value DAP::CreateTopLevelScopes() {
  llvm::json::Array scopes;
  scopes.emplace_back(
      CreateScope("Locals", VARREF_LOCALS, variables.locals.GetSize(), false));
  scopes.emplace_back(CreateScope("Globals", VARREF_GLOBALS,
                                  variables.globals.GetSize(), false));
  scopes.emplace_back(CreateScope("Registers", VARREF_REGS,
                                  variables.registers.GetSize(), false));
  return llvm::json::Value(std::move(scopes));
}

ReplMode DAP::DetectReplMode(lldb::SBFrame frame, std::string &expression,
                             bool partial_expression) {
  // Check for the escape hatch prefix.
  if (!expression.empty() &&
      llvm::StringRef(expression).starts_with(command_escape_prefix)) {
    expression = expression.substr(command_escape_prefix.size());
    return ReplMode::Command;
  }

  switch (repl_mode) {
  case ReplMode::Variable:
    return ReplMode::Variable;
  case ReplMode::Command:
    return ReplMode::Command;
  case ReplMode::Auto:
    // To determine if the expression is a command or not, check if the first
    // term is a variable or command. If it's a variable in scope we will prefer
    // that behavior and give a warning to the user if they meant to invoke the
    // operation as a command.
    //
    // Example use case:
    //   int p and expression "p + 1" > variable
    //   int i and expression "i" > variable
    //   int var and expression "va" > command
    std::pair<llvm::StringRef, llvm::StringRef> token =
        llvm::getToken(expression);

    // If the first token is not fully finished yet, we can't
    // determine whether this will be a variable or a lldb command.
    if (partial_expression && token.second.empty())
      return ReplMode::Auto;

    std::string term = token.first.str();
    lldb::SBCommandInterpreter interpreter = debugger.GetCommandInterpreter();
    bool term_is_command = interpreter.CommandExists(term.c_str()) ||
                           interpreter.UserCommandExists(term.c_str()) ||
                           interpreter.AliasExists(term.c_str());
    bool term_is_variable = frame.FindVariable(term.c_str()).IsValid();

    // If we have both a variable and command, warn the user about the conflict.
    if (term_is_command && term_is_variable) {
      llvm::errs()
          << "Warning: Expression '" << term
          << "' is both an LLDB command and variable. It will be evaluated as "
             "a variable. To evaluate the expression as an LLDB command, use '"
          << command_escape_prefix << "' as a prefix.\n";
    }

    // Variables take preference to commands in auto, since commands can always
    // be called using the command_escape_prefix
    return term_is_variable  ? ReplMode::Variable
           : term_is_command ? ReplMode::Command
                             : ReplMode::Variable;
  }

  llvm_unreachable("enum cases exhausted.");
}

bool DAP::RunLLDBCommands(llvm::StringRef prefix,
                          llvm::ArrayRef<std::string> commands) {
  bool required_command_failed = false;
  std::string output =
      ::RunLLDBCommands(debugger, prefix, commands, required_command_failed);
  SendOutput(OutputType::Console, output);
  return !required_command_failed;
}

static llvm::Error createRunLLDBCommandsErrorMessage(llvm::StringRef category) {
  return llvm::createStringError(
      llvm::inconvertibleErrorCode(),
      llvm::formatv(
          "Failed to run {0} commands. See the Debug Console for more details.",
          category)
          .str()
          .c_str());
}

llvm::Error
DAP::RunAttachCommands(llvm::ArrayRef<std::string> attach_commands) {
  if (!RunLLDBCommands("Running attachCommands:", attach_commands))
    return createRunLLDBCommandsErrorMessage("attach");
  return llvm::Error::success();
}

llvm::Error
DAP::RunLaunchCommands(llvm::ArrayRef<std::string> launch_commands) {
  if (!RunLLDBCommands("Running launchCommands:", launch_commands))
    return createRunLLDBCommandsErrorMessage("launch");
  return llvm::Error::success();
}

llvm::Error DAP::RunInitCommands() {
  if (!RunLLDBCommands("Running initCommands:", init_commands))
    return createRunLLDBCommandsErrorMessage("initCommands");
  return llvm::Error::success();
}

llvm::Error DAP::RunPreInitCommands() {
  if (!RunLLDBCommands("Running preInitCommands:", pre_init_commands))
    return createRunLLDBCommandsErrorMessage("preInitCommands");
  return llvm::Error::success();
}

llvm::Error DAP::RunPreRunCommands() {
  if (!RunLLDBCommands("Running preRunCommands:", pre_run_commands))
    return createRunLLDBCommandsErrorMessage("preRunCommands");
  return llvm::Error::success();
}

void DAP::RunPostRunCommands() {
  RunLLDBCommands("Running postRunCommands:", post_run_commands);
}
void DAP::RunStopCommands() {
  RunLLDBCommands("Running stopCommands:", stop_commands);
}

void DAP::RunExitCommands() {
  RunLLDBCommands("Running exitCommands:", exit_commands);
}

void DAP::RunTerminateCommands() {
  RunLLDBCommands("Running terminateCommands:", terminate_commands);
}

lldb::SBTarget
DAP::CreateTargetFromArguments(const llvm::json::Object &arguments,
                               lldb::SBError &error) {
  // Grab the name of the program we need to debug and create a target using
  // the given program as an argument. Executable file can be a source of target
  // architecture and platform, if they differ from the host. Setting exe path
  // in launch info is useless because Target.Launch() will not change
  // architecture and platform, therefore they should be known at the target
  // creation. We also use target triple and platform from the launch
  // configuration, if given, since in some cases ELF file doesn't contain
  // enough information to determine correct arch and platform (or ELF can be
  // omitted at all), so it is good to leave the user an apportunity to specify
  // those. Any of those three can be left empty.
  llvm::StringRef target_triple = GetString(arguments, "targetTriple");
  llvm::StringRef platform_name = GetString(arguments, "platformName");
  llvm::StringRef program = GetString(arguments, "program");
  auto target = this->debugger.CreateTarget(
      program.data(), target_triple.data(), platform_name.data(),
      true, // Add dependent modules.
      error);

  if (error.Fail()) {
    // Update message if there was an error.
    error.SetErrorStringWithFormat(
        "Could not create a target for a program '%s': %s.", program.data(),
        error.GetCString());
  }

  return target;
}

void DAP::SetTarget(const lldb::SBTarget target) {
  this->target = target;

  if (target.IsValid()) {
    // Configure breakpoint event listeners for the target.
    lldb::SBListener listener = this->debugger.GetListener();
    listener.StartListeningForEvents(
        this->target.GetBroadcaster(),
        lldb::SBTarget::eBroadcastBitBreakpointChanged);
    listener.StartListeningForEvents(this->broadcaster,
                                     eBroadcastBitStopEventThread);
  }
}

PacketStatus DAP::GetNextObject(llvm::json::Object &object) {
  std::string json = ReadJSON();
  if (json.empty())
    return PacketStatus::EndOfFile;

  llvm::StringRef json_sref(json);
  llvm::Expected<llvm::json::Value> json_value = llvm::json::parse(json_sref);
  if (!json_value) {
    auto error = json_value.takeError();
    if (log) {
      std::string error_str;
      llvm::raw_string_ostream strm(error_str);
      strm << error;
      *log << "error: failed to parse JSON: " << error_str << std::endl
           << json << std::endl;
    }
    return PacketStatus::JSONMalformed;
  }

  if (log) {
    *log << llvm::formatv("{0:2}", *json_value).str() << std::endl;
  }

  llvm::json::Object *object_ptr = json_value->getAsObject();
  if (!object_ptr) {
    if (log)
      *log << "error: json packet isn't a object" << std::endl;
    return PacketStatus::JSONNotObject;
  }
  object = *object_ptr;
  return PacketStatus::Success;
}

bool DAP::HandleObject(const llvm::json::Object &object) {
  const auto packet_type = GetString(object, "type");
  if (packet_type == "request") {
    const auto command = GetString(object, "command");
    auto handler_pos = request_handlers.find(command);
    if (handler_pos == request_handlers.end()) {
      if (log)
        *log << "error: unhandled command \"" << command.data() << "\""
             << std::endl;
      return false; // Fail
    }

    handler_pos->second(*this, object);
    return true; // Success
  }

  if (packet_type == "response") {
    auto id = GetSigned(object, "request_seq", 0);
    ResponseCallback response_handler = [](llvm::Expected<llvm::json::Value>) {
      llvm::errs() << "Unhandled response\n";
    };

    {
      std::lock_guard<std::mutex> locker(call_mutex);
      auto inflight = inflight_reverse_requests.find(id);
      if (inflight != inflight_reverse_requests.end()) {
        response_handler = std::move(inflight->second);
        inflight_reverse_requests.erase(inflight);
      }
    }

    // Result should be given, use null if not.
    if (GetBoolean(object, "success", false)) {
      llvm::json::Value Result = nullptr;
      if (auto *B = object.get("body")) {
        Result = std::move(*B);
      }
      response_handler(Result);
    } else {
      llvm::StringRef message = GetString(object, "message");
      if (message.empty()) {
        message = "Unknown error, response failed";
      }
      response_handler(llvm::createStringError(
          std::error_code(-1, std::generic_category()), message));
    }

    return true;
  }

  return false;
}

llvm::Error DAP::Loop() {
  while (!disconnecting) {
    llvm::json::Object object;
    lldb_dap::PacketStatus status = GetNextObject(object);

    if (status == lldb_dap::PacketStatus::EndOfFile) {
      break;
    }

    if (status != lldb_dap::PacketStatus::Success) {
      return llvm::createStringError(llvm::inconvertibleErrorCode(),
                                     "failed to send packet");
    }

    if (!HandleObject(object)) {
      return llvm::createStringError(llvm::inconvertibleErrorCode(),
                                     "unhandled packet");
    }
  }

  return llvm::Error::success();
}

void DAP::SendReverseRequest(llvm::StringRef command,
                             llvm::json::Value arguments,
                             ResponseCallback callback) {
  int64_t id;
  {
    std::lock_guard<std::mutex> locker(call_mutex);
    id = ++reverse_request_seq;
    inflight_reverse_requests.emplace(id, std::move(callback));
  }

  SendJSON(llvm::json::Object{
      {"type", "request"},
      {"seq", id},
      {"command", command},
      {"arguments", std::move(arguments)},
  });
}

void DAP::RegisterRequestCallback(std::string request,
                                  RequestCallback callback) {
  request_handlers[request] = callback;
}

lldb::SBError DAP::WaitForProcessToStop(uint32_t seconds) {
  lldb::SBError error;
  lldb::SBProcess process = target.GetProcess();
  if (!process.IsValid()) {
    error.SetErrorString("invalid process");
    return error;
  }
  auto timeout_time =
      std::chrono::steady_clock::now() + std::chrono::seconds(seconds);
  while (std::chrono::steady_clock::now() < timeout_time) {
    const auto state = process.GetState();
    switch (state) {
    case lldb::eStateAttaching:
    case lldb::eStateConnected:
    case lldb::eStateInvalid:
    case lldb::eStateLaunching:
    case lldb::eStateRunning:
    case lldb::eStateStepping:
    case lldb::eStateSuspended:
      break;
    case lldb::eStateDetached:
      error.SetErrorString("process detached during launch or attach");
      return error;
    case lldb::eStateExited:
      error.SetErrorString("process exited during launch or attach");
      return error;
    case lldb::eStateUnloaded:
      error.SetErrorString("process unloaded during launch or attach");
      return error;
    case lldb::eStateCrashed:
    case lldb::eStateStopped:
      return lldb::SBError(); // Success!
    }
    std::this_thread::sleep_for(std::chrono::microseconds(250));
  }
  error.SetErrorStringWithFormat("process failed to stop within %u seconds",
                                 seconds);
  return error;
}

void Variables::Clear() {
  locals.Clear();
  globals.Clear();
  registers.Clear();
  referenced_variables.clear();
}

int64_t Variables::GetNewVariableReference(bool is_permanent) {
  if (is_permanent)
    return next_permanent_var_ref++;
  return next_temporary_var_ref++;
}

bool Variables::IsPermanentVariableReference(int64_t var_ref) {
  return var_ref >= PermanentVariableStartIndex;
}

lldb::SBValue Variables::GetVariable(int64_t var_ref) const {
  if (IsPermanentVariableReference(var_ref)) {
    auto pos = referenced_permanent_variables.find(var_ref);
    if (pos != referenced_permanent_variables.end())
      return pos->second;
  } else {
    auto pos = referenced_variables.find(var_ref);
    if (pos != referenced_variables.end())
      return pos->second;
  }
  return lldb::SBValue();
}

int64_t Variables::InsertVariable(lldb::SBValue variable, bool is_permanent) {
  int64_t var_ref = GetNewVariableReference(is_permanent);
  if (is_permanent)
    referenced_permanent_variables.insert(std::make_pair(var_ref, variable));
  else
    referenced_variables.insert(std::make_pair(var_ref, variable));
  return var_ref;
}

bool StartDebuggingRequestHandler::DoExecute(
    lldb::SBDebugger debugger, char **command,
    lldb::SBCommandReturnObject &result) {
  // Command format like: `start-debugging <launch|attach> <configuration>`
  if (!command) {
    result.SetError("Invalid use of start-debugging, expected format "
                    "`start-debugging <launch|attach> <configuration>`.");
    return false;
  }

  if (!command[0] || llvm::StringRef(command[0]).empty()) {
    result.SetError("start-debugging request type missing.");
    return false;
  }

  if (!command[1] || llvm::StringRef(command[1]).empty()) {
    result.SetError("start-debugging debug configuration missing.");
    return false;
  }

  llvm::StringRef request{command[0]};
  std::string raw_configuration{command[1]};

  llvm::Expected<llvm::json::Value> configuration =
      llvm::json::parse(raw_configuration);

  if (!configuration) {
    llvm::Error err = configuration.takeError();
    std::string msg = "Failed to parse json configuration: " +
                      llvm::toString(std::move(err)) + "\n\n" +
                      raw_configuration;
    result.SetError(msg.c_str());
    return false;
  }

  dap.SendReverseRequest(
      "startDebugging",
      llvm::json::Object{{"request", request},
                         {"configuration", std::move(*configuration)}},
      [](llvm::Expected<llvm::json::Value> value) {
        if (!value) {
          llvm::Error err = value.takeError();
          llvm::errs() << "reverse start debugging request failed: "
                       << llvm::toString(std::move(err)) << "\n";
        }
      });

  result.SetStatus(lldb::eReturnStatusSuccessFinishNoResult);

  return true;
}

bool ReplModeRequestHandler::DoExecute(lldb::SBDebugger debugger,
                                       char **command,
                                       lldb::SBCommandReturnObject &result) {
  // Command format like: `repl-mode <variable|command|auto>?`
  // If a new mode is not specified report the current mode.
  if (!command || llvm::StringRef(command[0]).empty()) {
    std::string mode;
    switch (dap.repl_mode) {
    case ReplMode::Variable:
      mode = "variable";
      break;
    case ReplMode::Command:
      mode = "command";
      break;
    case ReplMode::Auto:
      mode = "auto";
      break;
    }

    result.Printf("lldb-dap repl-mode %s.\n", mode.c_str());
    result.SetStatus(lldb::eReturnStatusSuccessFinishResult);

    return true;
  }

  llvm::StringRef new_mode{command[0]};

  if (new_mode == "variable") {
    dap.repl_mode = ReplMode::Variable;
  } else if (new_mode == "command") {
    dap.repl_mode = ReplMode::Command;
  } else if (new_mode == "auto") {
    dap.repl_mode = ReplMode::Auto;
  } else {
    lldb::SBStream error_message;
    error_message.Printf("Invalid repl-mode '%s'. Expected one of 'variable', "
                         "'command' or 'auto'.\n",
                         new_mode.data());
    result.SetError(error_message.GetData());
    return false;
  }

  result.Printf("lldb-dap repl-mode %s set.\n", new_mode.data());
  result.SetStatus(lldb::eReturnStatusSuccessFinishNoResult);
  return true;
}

// Sends a DAP event with an optional body.
//
// See
// https://code.visualstudio.com/api/references/vscode-api#debug.onDidReceiveDebugSessionCustomEvent
bool SendEventRequestHandler::DoExecute(lldb::SBDebugger debugger,
                                        char **command,
                                        lldb::SBCommandReturnObject &result) {
  // Command format like: `send-event <name> <body>?`
  if (!command || !command[0] || llvm::StringRef(command[0]).empty()) {
    result.SetError("Not enough arguments found, expected format "
                    "`lldb-dap send-event <name> <body>?`.");
    return false;
  }

  llvm::StringRef name{command[0]};
  // Events that are stateful and should be handled by lldb-dap internally.
  const std::array internal_events{"breakpoint", "capabilities", "continued",
                                   "exited",     "initialize",   "loadedSource",
                                   "module",     "process",      "stopped",
                                   "terminated", "thread"};
  if (std::find(internal_events.begin(), internal_events.end(), name) !=
      std::end(internal_events)) {
    std::string msg =
        llvm::formatv("Invalid use of lldb-dap send-event, event \"{0}\" "
                      "should be handled by lldb-dap internally.",
                      name)
            .str();
    result.SetError(msg.c_str());
    return false;
  }

  llvm::json::Object event(CreateEventObject(name));

  if (command[1] && !llvm::StringRef(command[1]).empty()) {
    // See if we have unused arguments.
    if (command[2]) {
      result.SetError(
          "Additional arguments found, expected `lldb-dap send-event "
          "<name> <body>?`.");
      return false;
    }

    llvm::StringRef raw_body{command[1]};

    llvm::Expected<llvm::json::Value> body = llvm::json::parse(raw_body);

    if (!body) {
      llvm::Error err = body.takeError();
      std::string msg = "Failed to parse custom event body: " +
                        llvm::toString(std::move(err));
      result.SetError(msg.c_str());
      return false;
    }

    event.try_emplace("body", std::move(*body));
  }

<<<<<<< HEAD
  g_dap.SendJSON(llvm::json::Value(std::move(event)));
=======
  dap.SendJSON(llvm::json::Value(std::move(event)));
>>>>>>> ce7c17d5
  result.SetStatus(lldb::eReturnStatusSuccessFinishNoResult);
  return true;
}

void DAP::SetFrameFormat(llvm::StringRef format) {
  if (format.empty())
    return;
  lldb::SBError error;
  frame_format = lldb::SBFormat(format.str().c_str(), error);
  if (error.Fail()) {
    SendOutput(OutputType::Console,
               llvm::formatv(
                   "The provided frame format '{0}' couldn't be parsed: {1}\n",
                   format, error.GetCString())
                   .str());
  }
}

void DAP::SetThreadFormat(llvm::StringRef format) {
  if (format.empty())
    return;
  lldb::SBError error;
  thread_format = lldb::SBFormat(format.str().c_str(), error);
  if (error.Fail()) {
    SendOutput(OutputType::Console,
               llvm::formatv(
                   "The provided thread format '{0}' couldn't be parsed: {1}\n",
                   format, error.GetCString())
                   .str());
  }
}

InstructionBreakpoint *
DAP::GetInstructionBreakpoint(const lldb::break_id_t bp_id) {
  for (auto &bp : instruction_breakpoints) {
    if (bp.second.bp.GetID() == bp_id)
      return &bp.second;
  }
  return nullptr;
}

InstructionBreakpoint *
DAP::GetInstructionBPFromStopReason(lldb::SBThread &thread) {
  const auto num = thread.GetStopReasonDataCount();
  InstructionBreakpoint *inst_bp = nullptr;
  for (size_t i = 0; i < num; i += 2) {
    // thread.GetStopReasonDataAtIndex(i) will return the bp ID and
    // thread.GetStopReasonDataAtIndex(i+1) will return the location
    // within that breakpoint. We only care about the bp ID so we can
    // see if this is an instruction breakpoint that is getting hit.
    lldb::break_id_t bp_id = thread.GetStopReasonDataAtIndex(i);
    inst_bp = GetInstructionBreakpoint(bp_id);
    // If any breakpoint is not an instruction breakpoint, then stop and
    // report this as a normal breakpoint
    if (inst_bp == nullptr)
      return nullptr;
  }
  return inst_bp;
}

} // namespace lldb_dap<|MERGE_RESOLUTION|>--- conflicted
+++ resolved
@@ -1021,11 +1021,7 @@
     event.try_emplace("body", std::move(*body));
   }
 
-<<<<<<< HEAD
-  g_dap.SendJSON(llvm::json::Value(std::move(event)));
-=======
   dap.SendJSON(llvm::json::Value(std::move(event)));
->>>>>>> ce7c17d5
   result.SetStatus(lldb::eReturnStatusSuccessFinishNoResult);
   return true;
 }
