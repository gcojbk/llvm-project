--- conflicted
+++ resolved
@@ -21,14 +21,10 @@
 #include "llvm/Support/JSON.h"
 #include <cstdint>
 #include <optional>
-<<<<<<< HEAD
-#include <unordered_map>
-=======
 #include <string>
 #include <unordered_map>
 #include <utility>
 #include <vector>
->>>>>>> ce7c17d5
 
 namespace lldb_dap {
 
