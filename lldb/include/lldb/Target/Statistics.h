--- conflicted
+++ resolved
@@ -131,11 +131,6 @@
 };
 
 struct StatisticsOptions {
-<<<<<<< HEAD
-  bool summary_only = false;
-  bool load_all_debug_info = false;
-  bool include_transcript = false;
-=======
 public:
   void SetSummaryOnly(bool value) { m_summary_only = value; }
   bool GetSummaryOnly() const { return m_summary_only.value_or(false); }
@@ -177,7 +172,6 @@
   std::optional<bool> m_include_targets;
   std::optional<bool> m_include_modules;
   std::optional<bool> m_include_transcript;
->>>>>>> 4ae23bcc
 };
 
 /// A class that represents statistics for a since lldb_private::Target.
