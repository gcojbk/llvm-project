import lldb
import json
import os
from lldbsuite.test.decorators import *
from lldbsuite.test.lldbtest import *
from lldbsuite.test import lldbutil


class TestCase(TestBase):
    NO_DEBUG_INFO_TESTCASE = True

    def test_enable_disable(self):
        """
        Test "statistics disable" and "statistics enable". These don't do
        anything anymore for cheap to gather statistics. In the future if
        statistics are expensive to gather, we can enable the feature inside
        of LLDB and test that enabling and disabling stops expesive information
        from being gathered.
        """
        self.build()
        target = self.createTestTarget()

        self.expect(
            "statistics disable",
            substrs=["need to enable statistics before disabling"],
            error=True,
        )
        self.expect("statistics enable")
        self.expect("statistics enable", substrs=["already enabled"], error=True)
        self.expect("statistics disable")
        self.expect(
            "statistics disable",
            substrs=["need to enable statistics before disabling"],
            error=True,
        )

    def verify_key_in_dict(self, key, d, description):
        self.assertIn(
            key, d, 'make sure key "%s" is in dictionary %s' % (key, description)
        )

    def verify_key_not_in_dict(self, key, d, description):
        self.assertNotIn(
            key, d, 'make sure key "%s" is in dictionary %s' % (key, description)
        )

    def verify_keys(self, dict, description, keys_exist, keys_missing=None):
        """
        Verify that all keys in "keys_exist" list are top level items in
        "dict", and that all keys in "keys_missing" do not exist as top
        level items in "dict".
        """
        if keys_exist:
            for key in keys_exist:
                self.verify_key_in_dict(key, dict, description)
        if keys_missing:
            for key in keys_missing:
                self.verify_key_not_in_dict(key, dict, description)

    def verify_success_fail_count(self, stats, key, num_successes, num_fails):
        self.verify_key_in_dict(key, stats, 'stats["%s"]' % (key))
        success_fail_dict = stats[key]
        self.assertEqual(
            success_fail_dict["successes"], num_successes, "make sure success count"
        )
        self.assertEqual(
            success_fail_dict["failures"], num_fails, "make sure success count"
        )

    def get_target_stats(self, debug_stats):
        if "targets" in debug_stats:
            return debug_stats["targets"][0]
        return None

    def get_command_stats(self, debug_stats):
        if "commands" in debug_stats:
            return debug_stats["commands"]
        return None

    def test_expressions_frame_var_counts(self):
        self.build()
        lldbutil.run_to_source_breakpoint(
            self, "// break here", lldb.SBFileSpec("main.c")
        )

        self.expect("expr patatino", substrs=["27"])
        stats = self.get_target_stats(self.get_stats())
        self.verify_success_fail_count(stats, "expressionEvaluation", 1, 0)
        self.expect(
            "expr doesnt_exist",
            error=True,
            substrs=["undeclared identifier 'doesnt_exist'"],
        )
        # Doesn't successfully execute.
        self.expect("expr int *i = nullptr; *i", error=True)
        # Interpret an integer as an array with 3 elements is a failure for
        # the "expr" command, but the expression evaluation will succeed and
        # be counted as a success even though the "expr" options will for the
        # command to fail. It is more important to track expression evaluation
        # from all sources instead of just through the command, so this was
        # changed. If we want to track command success and fails, we can do
        # so using another metric.
        self.expect(
            "expr -Z 3 -- 1",
            error=True,
            substrs=["expression cannot be used with --element-count"],
        )
        # We should have gotten 3 new failures and the previous success.
        stats = self.get_target_stats(self.get_stats())
        self.verify_success_fail_count(stats, "expressionEvaluation", 2, 2)

        self.expect("statistics enable")
        # 'frame var' with enabled statistics will change stats.
        self.expect("frame var", substrs=["27"])
        stats = self.get_target_stats(self.get_stats())
        self.verify_success_fail_count(stats, "frameVariable", 1, 0)

        # Test that "stopCount" is available when the process has run
        self.assertIn("stopCount", stats, 'ensure "stopCount" is in target JSON')
        self.assertGreater(
            stats["stopCount"], 0, 'make sure "stopCount" is greater than zero'
        )

    def test_default_no_run(self):
        """Test "statistics dump" without running the target.

        When we don't run the target, we expect to not see any 'firstStopTime'
        or 'launchOrAttachTime' top level keys that measure the launch or
        attach of the target.

        Output expected to be something like:

        (lldb) statistics dump
        {
          "memory" : {...},
          "modules" : [...],
          "targets" : [
            {
                "targetCreateTime": 0.26566899599999999,
                "expressionEvaluation": {
                    "failures": 0,
                    "successes": 0
                },
                "frameVariable": {
                    "failures": 0,
                    "successes": 0
                },
                "moduleIdentifiers": [...],
            }
          ],
          "totalDebugInfoByteSize": 182522234,
          "totalDebugInfoIndexTime": 2.33343,
          "totalDebugInfoParseTime": 8.2121400240000071,
          "totalSymbolTableParseTime": 0.123,
          "totalSymbolTableIndexTime": 0.234,
        }
        """
        self.build()
        target = self.createTestTarget()
        debug_stats = self.get_stats()
        debug_stat_keys = [
            "memory",
            "modules",
            "targets",
            "totalSymbolTableParseTime",
            "totalSymbolTableIndexTime",
            "totalSymbolTablesLoadedFromCache",
            "totalSymbolTablesSavedToCache",
            "totalDebugInfoByteSize",
            "totalDebugInfoIndexTime",
            "totalDebugInfoIndexLoadedFromCache",
            "totalDebugInfoIndexSavedToCache",
            "totalDebugInfoParseTime",
        ]
        self.verify_keys(debug_stats, '"debug_stats"', debug_stat_keys, None)
        stats = debug_stats["targets"][0]
        keys_exist = [
            "expressionEvaluation",
            "frameVariable",
            "moduleIdentifiers",
            "targetCreateTime",
        ]
        keys_missing = ["firstStopTime", "launchOrAttachTime"]
        self.verify_keys(stats, '"stats"', keys_exist, keys_missing)
        self.assertGreater(stats["targetCreateTime"], 0.0)

    def test_default_with_run(self):
        """Test "statistics dump" when running the target to a breakpoint.

        When we run the target, we expect to see 'launchOrAttachTime' and
        'firstStopTime' top level keys.

        Output expected to be something like:

        (lldb) statistics dump
        {
          "memory" : {...},
          "modules" : [...],
          "targets" : [
                {
                    "firstStopTime": 0.34164492800000001,
                    "launchOrAttachTime": 0.31969605400000001,
                    "moduleIdentifiers": [...],
                    "targetCreateTime": 0.0040863039999999998
                    "expressionEvaluation": {
                        "failures": 0,
                        "successes": 0
                    },
                    "frameVariable": {
                        "failures": 0,
                        "successes": 0
                    },
                }
            ],
            "totalDebugInfoByteSize": 182522234,
            "totalDebugInfoIndexTime": 2.33343,
            "totalDebugInfoParseTime": 8.2121400240000071,
            "totalSymbolTableParseTime": 0.123,
            "totalSymbolTableIndexTime": 0.234,
        }

        """
        self.build()
        target = self.createTestTarget()
        lldbutil.run_to_source_breakpoint(
            self, "// break here", lldb.SBFileSpec("main.c")
        )
        debug_stats = self.get_stats()
        debug_stat_keys = [
            "memory",
            "modules",
            "targets",
            "totalSymbolTableParseTime",
            "totalSymbolTableIndexTime",
            "totalSymbolTablesLoadedFromCache",
            "totalSymbolTablesSavedToCache",
            "totalDebugInfoByteSize",
            "totalDebugInfoIndexTime",
            "totalDebugInfoIndexLoadedFromCache",
            "totalDebugInfoIndexSavedToCache",
            "totalDebugInfoParseTime",
        ]
        self.verify_keys(debug_stats, '"debug_stats"', debug_stat_keys, None)
        stats = debug_stats["targets"][0]
        keys_exist = [
            "expressionEvaluation",
            "firstStopTime",
            "frameVariable",
            "launchOrAttachTime",
            "moduleIdentifiers",
            "targetCreateTime",
        ]
        self.verify_keys(stats, '"stats"', keys_exist, None)
        self.assertGreater(stats["firstStopTime"], 0.0)
        self.assertGreater(stats["launchOrAttachTime"], 0.0)
        self.assertGreater(stats["targetCreateTime"], 0.0)

    def test_memory(self):
        """
        Test "statistics dump" and the memory information.
        """
        self.build()
        exe = self.getBuildArtifact("a.out")
        target = self.createTestTarget(file_path=exe)
        debug_stats = self.get_stats()
        debug_stat_keys = [
            "memory",
            "modules",
            "targets",
            "totalSymbolTableParseTime",
            "totalSymbolTableIndexTime",
            "totalSymbolTablesLoadedFromCache",
            "totalSymbolTablesSavedToCache",
            "totalDebugInfoParseTime",
            "totalDebugInfoIndexTime",
            "totalDebugInfoIndexLoadedFromCache",
            "totalDebugInfoIndexSavedToCache",
            "totalDebugInfoByteSize",
        ]
        self.verify_keys(debug_stats, '"debug_stats"', debug_stat_keys, None)

        memory = debug_stats["memory"]
        memory_keys = [
            "strings",
        ]
        self.verify_keys(memory, '"memory"', memory_keys, None)

        strings = memory["strings"]
        strings_keys = [
            "bytesTotal",
            "bytesUsed",
            "bytesUnused",
        ]
        self.verify_keys(strings, '"strings"', strings_keys, None)

    def find_module_in_metrics(self, path, stats):
        modules = stats["modules"]
        for module in modules:
            if module["path"] == path:
                return module
        return None

    def find_module_by_id_in_metrics(self, id, stats):
        modules = stats["modules"]
        for module in modules:
            if module["identifier"] == id:
                return module
        return None

    def test_modules(self):
        """
        Test "statistics dump" and the module information.
        """
        self.build()
        exe = self.getBuildArtifact("a.out")
        target = self.createTestTarget(file_path=exe)
        debug_stats = self.get_stats()
        debug_stat_keys = [
            "memory",
            "modules",
            "targets",
            "totalSymbolTableParseTime",
            "totalSymbolTableIndexTime",
            "totalSymbolTablesLoadedFromCache",
            "totalSymbolTablesSavedToCache",
            "totalDebugInfoParseTime",
            "totalDebugInfoIndexTime",
            "totalDebugInfoIndexLoadedFromCache",
            "totalDebugInfoIndexSavedToCache",
            "totalDebugInfoByteSize",
        ]
        self.verify_keys(debug_stats, '"debug_stats"', debug_stat_keys, None)
        stats = debug_stats["targets"][0]
        keys_exist = [
            "moduleIdentifiers",
        ]
        self.verify_keys(stats, '"stats"', keys_exist, None)
        exe_module = self.find_module_in_metrics(exe, debug_stats)
        module_keys = [
            "debugInfoByteSize",
            "debugInfoIndexLoadedFromCache",
            "debugInfoIndexTime",
            "debugInfoIndexSavedToCache",
            "debugInfoParseTime",
            "identifier",
            "path",
            "symbolTableIndexTime",
            "symbolTableLoadedFromCache",
            "symbolTableParseTime",
            "symbolTableSavedToCache",
            "triple",
            "uuid",
        ]
        self.assertNotEqual(exe_module, None)
        self.verify_keys(exe_module, 'module dict for "%s"' % (exe), module_keys)

    def test_commands(self):
        """
        Test "statistics dump" and the command information.
        """
        self.build()
        exe = self.getBuildArtifact("a.out")
        target = self.createTestTarget(file_path=exe)

        interp = self.dbg.GetCommandInterpreter()
        result = lldb.SBCommandReturnObject()
        interp.HandleCommand("target list", result)
        interp.HandleCommand("target list", result)

        debug_stats = self.get_stats()

        command_stats = self.get_command_stats(debug_stats)
        self.assertNotEqual(command_stats, None)
        self.assertEqual(command_stats["target list"], 2)

    def test_breakpoints(self):
        """Test "statistics dump"

        Output expected to be something like:

        {
          "memory" : {...},
          "modules" : [...],
          "targets" : [
                {
                    "firstStopTime": 0.34164492800000001,
                    "launchOrAttachTime": 0.31969605400000001,
                    "moduleIdentifiers": [...],
                    "targetCreateTime": 0.0040863039999999998
                    "expressionEvaluation": {
                        "failures": 0,
                        "successes": 0
                    },
                    "frameVariable": {
                        "failures": 0,
                        "successes": 0
                    },
                    "breakpoints": [
                        {
                            "details": {...},
                            "id": 1,
                            "resolveTime": 2.65438675
                        },
                        {
                            "details": {...},
                            "id": 2,
                            "resolveTime": 4.3632581669999997
                        }
                    ]
                }
            ],
            "totalDebugInfoByteSize": 182522234,
            "totalDebugInfoIndexTime": 2.33343,
            "totalDebugInfoParseTime": 8.2121400240000071,
            "totalSymbolTableParseTime": 0.123,
            "totalSymbolTableIndexTime": 0.234,
            "totalBreakpointResolveTime": 7.0176449170000001
        }

        """
        self.build()
        target = self.createTestTarget()
        self.runCmd("b main.cpp:7")
        self.runCmd("b a_function")
        debug_stats = self.get_stats()
        debug_stat_keys = [
            "memory",
            "modules",
            "targets",
            "totalSymbolTableParseTime",
            "totalSymbolTableIndexTime",
            "totalSymbolTablesLoadedFromCache",
            "totalSymbolTablesSavedToCache",
            "totalDebugInfoParseTime",
            "totalDebugInfoIndexTime",
            "totalDebugInfoIndexLoadedFromCache",
            "totalDebugInfoIndexSavedToCache",
            "totalDebugInfoByteSize",
        ]
        self.verify_keys(debug_stats, '"debug_stats"', debug_stat_keys, None)
        target_stats = debug_stats["targets"][0]
        keys_exist = [
            "breakpoints",
            "expressionEvaluation",
            "frameVariable",
            "targetCreateTime",
            "moduleIdentifiers",
            "totalBreakpointResolveTime",
        ]
        self.verify_keys(target_stats, '"stats"', keys_exist, None)
        self.assertGreater(target_stats["totalBreakpointResolveTime"], 0.0)
        breakpoints = target_stats["breakpoints"]
        bp_keys_exist = [
            "details",
            "id",
            "internal",
            "numLocations",
            "numResolvedLocations",
            "resolveTime",
        ]
        for breakpoint in breakpoints:
            self.verify_keys(
                breakpoint, 'target_stats["breakpoints"]', bp_keys_exist, None
            )

    @skipUnlessDarwin
    @no_debug_info_test
    def test_dsym_binary_has_symfile_in_stats(self):
        """
        Test that if our executable has a stand alone dSYM file containing
        debug information, that the dSYM file path is listed as a key/value
        pair in the "a.out" binaries module stats. Also verify the the main
        executable's module statistics has a debug info size that is greater
        than zero as the dSYM contains debug info.
        """
        self.build(debug_info="dsym")
        exe_name = "a.out"
        exe = self.getBuildArtifact(exe_name)
        dsym = self.getBuildArtifact(exe_name + ".dSYM")
        # Make sure the executable file exists after building.
        self.assertTrue(os.path.exists(exe))
        # Make sure the dSYM file exists after building.
        self.assertTrue(os.path.isdir(dsym))

        # Create the target
        target = self.createTestTarget(file_path=exe)

        debug_stats = self.get_stats()

        exe_stats = self.find_module_in_metrics(exe, debug_stats)
        # If we have a dSYM file, there should be a key/value pair in the module
        # statistics and the path should match the dSYM file path in the build
        # artifacts.
        self.assertIn("symbolFilePath", exe_stats)
        stats_dsym = exe_stats["symbolFilePath"]

        # Make sure main executable's module info has debug info size that is
        # greater than zero as the dSYM file and main executable work together
        # in the lldb.SBModule class to provide the data.
        self.assertGreater(exe_stats["debugInfoByteSize"], 0)

        # The "dsym" variable contains the bundle directory for the dSYM, while
        # the "stats_dsym" will have the
        self.assertIn(dsym, stats_dsym)
        # Since we have a dSYM file, we should not be loading DWARF from the .o
        # files and the .o file module identifiers should NOT be in the module
        # statistics.
        self.assertNotIn("symbolFileModuleIdentifiers", exe_stats)

    @skipUnlessDarwin
    @no_debug_info_test
    def test_no_dsym_binary_has_symfile_identifiers_in_stats(self):
        """
        Test that if our executable loads debug info from the .o files,
        that the module statistics contains a 'symbolFileModuleIdentifiers'
        key which is a list of module identifiers, and verify that the
        module identifier can be used to find the .o file's module stats.
        Also verify the the main executable's module statistics has a debug
        info size that is zero, as the main executable itself has no debug
        info, but verify that the .o files have debug info size that is
        greater than zero. This test ensures that we don't double count
        debug info.
        """
        self.build(debug_info="dwarf")
        exe_name = "a.out"
        exe = self.getBuildArtifact(exe_name)
        dsym = self.getBuildArtifact(exe_name + ".dSYM")
        # Make sure the executable file exists after building.
        self.assertTrue(os.path.exists(exe))
        # Make sure the dSYM file doesn't exist after building.
        self.assertFalse(os.path.isdir(dsym))

        # Create the target
        target = self.createTestTarget(file_path=exe)

        # Force the 'main.o' .o file's DWARF to be loaded so it will show up
        # in the stats.
        self.runCmd("b main.cpp:7")

        debug_stats = self.get_stats()

        exe_stats = self.find_module_in_metrics(exe, debug_stats)
        # If we don't have a dSYM file, there should not be a key/value pair in
        # the module statistics.
        self.assertNotIn("symbolFilePath", exe_stats)

        # Make sure main executable's module info has debug info size that is
        # zero as there is no debug info in the main executable, only in the
        # .o files. The .o files will also only be loaded if something causes
        # them to be loaded, so we set a breakpoint to force the .o file debug
        # info to be loaded.
        self.assertEqual(exe_stats["debugInfoByteSize"], 0)

        # When we don't have a dSYM file, the SymbolFileDWARFDebugMap class
        # should create modules for each .o file that contains DWARF that the
        # symbol file creates, so we need to verify that we have a valid module
        # identifier for main.o that is we should not be loading DWARF from the .o
        # files and the .o file module identifiers should NOT be in the module
        # statistics.
        self.assertIn("symbolFileModuleIdentifiers", exe_stats)

        symfileIDs = exe_stats["symbolFileModuleIdentifiers"]
        for symfileID in symfileIDs:
            o_module = self.find_module_by_id_in_metrics(symfileID, debug_stats)
            self.assertNotEqual(o_module, None)
            # Make sure each .o file has some debug info bytes.
            self.assertGreater(o_module["debugInfoByteSize"], 0)

    @skipUnlessDarwin
    @no_debug_info_test
    def test_had_frame_variable_errors(self):
        """
        Test that if we have frame variable errors that we see this in the
        statistics for the module that had issues.
        """
        self.build(debug_info="dwarf")
        exe_name = "a.out"
        exe = self.getBuildArtifact(exe_name)
        dsym = self.getBuildArtifact(exe_name + ".dSYM")
        main_obj = self.getBuildArtifact("main.o")
        # Make sure the executable file exists after building.
        self.assertTrue(os.path.exists(exe))
        # Make sure the dSYM file doesn't exist after building.
        self.assertFalse(os.path.isdir(dsym))
        # Make sure the main.o object file exists after building.
        self.assertTrue(os.path.exists(main_obj))

        # Delete the main.o file that contains the debug info so we force an
        # error when we run to main and try to get variables
        os.unlink(main_obj)

        (target, process, thread, bkpt) = lldbutil.run_to_name_breakpoint(self, "main")

        # Get stats and verify we had errors.
        stats = self.get_stats()
        exe_stats = self.find_module_in_metrics(exe, stats)
        self.assertIsNotNone(exe_stats)

        # Make sure we have "debugInfoHadVariableErrors" variable that is set to
        # false before failing to get local variables due to missing .o file.
        self.assertFalse(exe_stats["debugInfoHadVariableErrors"])

        # Verify that the top level statistic that aggregates the number of
        # modules with debugInfoHadVariableErrors is zero
        self.assertEqual(stats["totalModuleCountWithVariableErrors"], 0)

        # Try and fail to get variables
        vars = thread.GetFrameAtIndex(0).GetVariables(True, True, False, True)

        # Make sure we got an error back that indicates that variables were not
        # available
        self.assertTrue(vars.GetError().Fail())

        # Get stats and verify we had errors.
        stats = self.get_stats()
        exe_stats = self.find_module_in_metrics(exe, stats)
        self.assertIsNotNone(exe_stats)

        # Make sure we have "hadFrameVariableErrors" variable that is set to
        # true after failing to get local variables due to missing .o file.
        self.assertTrue(exe_stats["debugInfoHadVariableErrors"])

        # Verify that the top level statistic that aggregates the number of
        # modules with debugInfoHadVariableErrors is greater than zero
        self.assertGreater(stats["totalModuleCountWithVariableErrors"], 0)

    def test_transcript_happy_path(self):
        """
        Test "statistics dump" and the transcript information.
        """
        self.build()
        exe = self.getBuildArtifact("a.out")
        target = self.createTestTarget(file_path=exe)
        self.runCmd("settings set interpreter.save-transcript true")
        self.runCmd("version")

        # Verify the output of a first "statistics dump"
        debug_stats = self.get_stats("--transcript")
        self.assertIn("transcript", debug_stats)
        transcript = debug_stats["transcript"]
        self.assertEqual(len(transcript), 2)
        self.assertEqual(transcript[0]["commandName"], "version")
        self.assertEqual(transcript[1]["commandName"], "statistics dump")
        # The first "statistics dump" in the transcript should have no output
        self.assertNotIn("output", transcript[1])

        # Verify the output of a second "statistics dump"
        debug_stats = self.get_stats("--transcript")
        self.assertIn("transcript", debug_stats)
        transcript = debug_stats["transcript"]
        self.assertEqual(len(transcript), 3)
        self.assertEqual(transcript[0]["commandName"], "version")
        self.assertEqual(transcript[1]["commandName"], "statistics dump")
        # The first "statistics dump" in the transcript should have output now
        self.assertIn("output", transcript[1])
        self.assertEqual(transcript[2]["commandName"], "statistics dump")
        # The second "statistics dump" in the transcript should have no output
        self.assertNotIn("output", transcript[2])

<<<<<<< HEAD
    def test_transcript_should_not_exist_when_not_asked_for(self):
=======
    def verify_stats(self, stats, expectation, options):
        for field_name in expectation:
            idx = field_name.find(".")
            if idx == -1:
                # `field_name` is a top-level field
                exists = field_name in stats
                should_exist = expectation[field_name]
                should_exist_string = "" if should_exist else "not "
                self.assertEqual(
                    exists,
                    should_exist,
                    f"'{field_name}' should {should_exist_string}exist for 'statistics dump{options}'",
                )
            else:
                # `field_name` is a string of "<top-level field>.<second-level field>"
                top_level_field_name = field_name[0:idx]
                second_level_field_name = field_name[idx + 1 :]
                for top_level_field in (
                    stats[top_level_field_name] if top_level_field_name in stats else {}
                ):
                    exists = second_level_field_name in top_level_field
                    should_exist = expectation[field_name]
                    should_exist_string = "" if should_exist else "not "
                    self.assertEqual(
                        exists,
                        should_exist,
                        f"'{field_name}' should {should_exist_string}exist for 'statistics dump{options}'",
                    )

    def get_test_cases_for_sections_existence(self):
        should_always_exist_or_not = {
            "totalDebugInfoEnabled": True,
            "memory": True,
        }
        test_cases = [
            {  # Everything mode
                "command_options": "",
                "api_options": {},
                "expect": {
                    "commands": True,
                    "targets": True,
                    "targets.moduleIdentifiers": True,
                    "targets.breakpoints": True,
                    "targets.expressionEvaluation": True,
                    "targets.frameVariable": True,
                    "targets.totalSharedLibraryEventHitCount": True,
                    "modules": True,
                    "transcript": True,
                },
            },
            {  # Summary mode
                "command_options": " --summary",
                "api_options": {
                    "SetSummaryOnly": True,
                },
                "expect": {
                    "commands": False,
                    "targets": True,
                    "targets.moduleIdentifiers": False,
                    "targets.breakpoints": False,
                    "targets.expressionEvaluation": False,
                    "targets.frameVariable": False,
                    "targets.totalSharedLibraryEventHitCount": True,
                    "modules": False,
                    "transcript": False,
                },
            },
            {  # Summary mode with targets
                "command_options": " --summary --targets=true",
                "api_options": {
                    "SetSummaryOnly": True,
                    "SetIncludeTargets": True,
                },
                "expect": {
                    "commands": False,
                    "targets": True,
                    "targets.moduleIdentifiers": False,
                    "targets.breakpoints": False,
                    "targets.expressionEvaluation": False,
                    "targets.frameVariable": False,
                    "targets.totalSharedLibraryEventHitCount": True,
                    "modules": False,
                    "transcript": False,
                },
            },
            {  # Summary mode without targets
                "command_options": " --summary --targets=false",
                "api_options": {
                    "SetSummaryOnly": True,
                    "SetIncludeTargets": False,
                },
                "expect": {
                    "commands": False,
                    "targets": False,
                    "modules": False,
                    "transcript": False,
                },
            },
            {  # Summary mode with modules
                "command_options": " --summary --modules=true",
                "api_options": {
                    "SetSummaryOnly": True,
                    "SetIncludeModules": True,
                },
                "expect": {
                    "commands": False,
                    "targets": True,
                    "targets.moduleIdentifiers": False,
                    "targets.breakpoints": False,
                    "targets.expressionEvaluation": False,
                    "targets.frameVariable": False,
                    "targets.totalSharedLibraryEventHitCount": True,
                    "modules": True,
                    "transcript": False,
                },
            },
            {  # Default mode without modules and transcript
                "command_options": " --modules=false --transcript=false",
                "api_options": {
                    "SetIncludeModules": False,
                    "SetIncludeTranscript": False,
                },
                "expect": {
                    "commands": True,
                    "targets": True,
                    "targets.moduleIdentifiers": False,
                    "targets.breakpoints": True,
                    "targets.expressionEvaluation": True,
                    "targets.frameVariable": True,
                    "targets.totalSharedLibraryEventHitCount": True,
                    "modules": False,
                    "transcript": False,
                },
            },
            {  # Default mode without modules
                "command_options": " --modules=false",
                "api_options": {
                    "SetIncludeModules": False,
                },
                "expect": {
                    "commands": True,
                    "targets": True,
                    "targets.moduleIdentifiers": False,
                    "targets.breakpoints": True,
                    "targets.expressionEvaluation": True,
                    "targets.frameVariable": True,
                    "targets.totalSharedLibraryEventHitCount": True,
                    "modules": False,
                    "transcript": True,
                },
            },
        ]
        return (should_always_exist_or_not, test_cases)

    def test_sections_existence_through_command(self):
        """
        Test "statistics dump" and the existence of sections when different
        options are given through the command line (CLI or HandleCommand).
        """
        self.build()
        exe = self.getBuildArtifact("a.out")
        target = self.createTestTarget(file_path=exe)

        # Create some transcript so that it can be tested.
        self.runCmd("settings set interpreter.save-transcript true")
        self.runCmd("version")
        self.runCmd("b main")
        # Then disable transcript so that it won't change during verification
        self.runCmd("settings set interpreter.save-transcript false")

        # Expectation
        (
            should_always_exist_or_not,
            test_cases,
        ) = self.get_test_cases_for_sections_existence()

        # Verification
        for test_case in test_cases:
            options = test_case["command_options"]
            # Get statistics dump result
            stats = self.get_stats(options)
            # Verify that each field should exist (or not)
            expectation = {**should_always_exist_or_not, **test_case["expect"]}
            self.verify_stats(stats, expectation, options)

    def test_sections_existence_through_api(self):
>>>>>>> 4ae23bcc
        """
        Test "statistics dump" and the transcript information.
        """
        self.build()
        exe = self.getBuildArtifact("a.out")
        target = self.createTestTarget(file_path=exe)
        self.runCmd("settings set interpreter.save-transcript true")
        self.runCmd("version")

        # Verify the output of a first "statistics dump"
        debug_stats = self.get_stats()  # Not with "--transcript"
        self.assertNotIn("transcript", debug_stats)<|MERGE_RESOLUTION|>--- conflicted
+++ resolved
@@ -1,6 +1,7 @@
 import lldb
 import json
 import os
+import re
 from lldbsuite.test.decorators import *
 from lldbsuite.test.lldbtest import *
 from lldbsuite.test import lldbutil
@@ -635,7 +636,7 @@
         self.runCmd("version")
 
         # Verify the output of a first "statistics dump"
-        debug_stats = self.get_stats("--transcript")
+        debug_stats = self.get_stats("--transcript true")
         self.assertIn("transcript", debug_stats)
         transcript = debug_stats["transcript"]
         self.assertEqual(len(transcript), 2)
@@ -645,7 +646,7 @@
         self.assertNotIn("output", transcript[1])
 
         # Verify the output of a second "statistics dump"
-        debug_stats = self.get_stats("--transcript")
+        debug_stats = self.get_stats("--transcript true")
         self.assertIn("transcript", debug_stats)
         transcript = debug_stats["transcript"]
         self.assertEqual(len(transcript), 3)
@@ -657,9 +658,6 @@
         # The second "statistics dump" in the transcript should have no output
         self.assertNotIn("output", transcript[2])
 
-<<<<<<< HEAD
-    def test_transcript_should_not_exist_when_not_asked_for(self):
-=======
     def verify_stats(self, stats, expectation, options):
         for field_name in expectation:
             idx = field_name.find(".")
@@ -846,16 +844,77 @@
             self.verify_stats(stats, expectation, options)
 
     def test_sections_existence_through_api(self):
->>>>>>> 4ae23bcc
-        """
-        Test "statistics dump" and the transcript information.
+        """
+        Test "statistics dump" and the existence of sections when different
+        options are given through the public API.
         """
         self.build()
         exe = self.getBuildArtifact("a.out")
         target = self.createTestTarget(file_path=exe)
+
+        # Create some transcript so that it can be tested.
         self.runCmd("settings set interpreter.save-transcript true")
         self.runCmd("version")
-
-        # Verify the output of a first "statistics dump"
-        debug_stats = self.get_stats()  # Not with "--transcript"
-        self.assertNotIn("transcript", debug_stats)+        self.runCmd("b main")
+        # But disable transcript so that it won't change during verification
+        self.runCmd("settings set interpreter.save-transcript false")
+
+        # Expectation
+        (
+            should_always_exist_or_not,
+            test_cases,
+        ) = self.get_test_cases_for_sections_existence()
+
+        # Verification
+        for test_case in test_cases:
+            # Create options
+            options = test_case["api_options"]
+            sb_options = lldb.SBStatisticsOptions()
+            for method_name, param_value in options.items():
+                getattr(sb_options, method_name)(param_value)
+            # Get statistics dump result
+            stream = lldb.SBStream()
+            target.GetStatistics(sb_options).GetAsJSON(stream)
+            stats = json.loads(stream.GetData())
+            # Verify that each field should exist (or not)
+            expectation = {**should_always_exist_or_not, **test_case["expect"]}
+            self.verify_stats(stats, expectation, options)
+
+    def test_order_of_options_do_not_matter(self):
+        """
+        Test "statistics dump" and the order of options.
+        """
+        self.build()
+        exe = self.getBuildArtifact("a.out")
+        target = self.createTestTarget(file_path=exe)
+
+        # Create some transcript so that it can be tested.
+        self.runCmd("settings set interpreter.save-transcript true")
+        self.runCmd("version")
+        self.runCmd("b main")
+        # Then disable transcript so that it won't change during verification
+        self.runCmd("settings set interpreter.save-transcript false")
+
+        # The order of the following options shouldn't matter
+        test_cases = [
+            (" --summary", " --targets=true"),
+            (" --summary", " --targets=false"),
+            (" --summary", " --modules=true"),
+            (" --summary", " --modules=false"),
+            (" --summary", " --transcript=true"),
+            (" --summary", " --transcript=false"),
+        ]
+
+        # Verification
+        for options in test_cases:
+            debug_stats_0 = self.get_stats(options[0] + options[1])
+            debug_stats_1 = self.get_stats(options[1] + options[0])
+            # Redact all numbers
+            debug_stats_0 = re.sub(r"\d+", "0", json.dumps(debug_stats_0))
+            debug_stats_1 = re.sub(r"\d+", "0", json.dumps(debug_stats_1))
+            # Verify that the two output are the same
+            self.assertEqual(
+                debug_stats_0,
+                debug_stats_1,
+                f"The order of options '{options[0]}' and '{options[1]}' should not matter",
+            )