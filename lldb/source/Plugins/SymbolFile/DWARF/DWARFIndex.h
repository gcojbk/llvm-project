//===-- DWARFIndex.h -------------------------------------------*- C++ -*-===//
//
// Part of the LLVM Project, under the Apache License v2.0 with LLVM Exceptions.
// See https://llvm.org/LICENSE.txt for license information.
// SPDX-License-Identifier: Apache-2.0 WITH LLVM-exception
//
//===----------------------------------------------------------------------===//

#ifndef LLDB_SOURCE_PLUGINS_SYMBOLFILE_DWARF_DWARFINDEX_H
#define LLDB_SOURCE_PLUGINS_SYMBOLFILE_DWARF_DWARFINDEX_H

#include "Plugins/SymbolFile/DWARF/DIERef.h"
#include "Plugins/SymbolFile/DWARF/DWARFDIE.h"
#include "Plugins/SymbolFile/DWARF/DWARFFormValue.h"
#include "llvm/DebugInfo/DWARF/DWARFAcceleratorTable.h"

#include "lldb/Core/Module.h"
#include "lldb/Target/Statistics.h"

namespace lldb_private::plugin {
namespace dwarf {
class DWARFDeclContext;
class DWARFDIE;

class DWARFIndex {
public:
  DWARFIndex(Module &module) : m_module(module) {}
  virtual ~DWARFIndex();

  virtual void Preload() = 0;

  /// Finds global variables with the given base name. Any additional filtering
  /// (e.g., to only retrieve variables from a given context) should be done by
  /// the consumer.
  virtual void
  GetGlobalVariables(ConstString basename,
                     llvm::function_ref<bool(DWARFDIE die)> callback) = 0;

  virtual void
  GetGlobalVariables(const RegularExpression &regex,
                     llvm::function_ref<bool(DWARFDIE die)> callback) = 0;
  /// \a cu must be the skeleton unit if possible, not GetNonSkeletonUnit().
  virtual void
  GetGlobalVariables(DWARFUnit &cu,
                     llvm::function_ref<bool(DWARFDIE die)> callback) = 0;
  virtual void
  GetObjCMethods(ConstString class_name,
                 llvm::function_ref<bool(DWARFDIE die)> callback) = 0;
  virtual void
  GetCompleteObjCClass(ConstString class_name, bool must_be_implementation,
                       llvm::function_ref<bool(DWARFDIE die)> callback) = 0;
  virtual void GetTypes(ConstString name,
                        llvm::function_ref<bool(DWARFDIE die)> callback) = 0;
  virtual void GetTypes(const DWARFDeclContext &context,
                        llvm::function_ref<bool(DWARFDIE die)> callback) = 0;

  /// Finds all DIEs whose fully qualified name matches `context`. A base
  /// implementation is provided, and it uses the entire CU to check the DIE
  /// parent hierarchy. Specializations should override this if they are able
  /// to provide a faster implementation.
  virtual void
  GetFullyQualifiedType(const DWARFDeclContext &context,
                        llvm::function_ref<bool(DWARFDIE die)> callback);
  virtual void
  GetNamespaces(ConstString name,
                llvm::function_ref<bool(DWARFDIE die)> callback) = 0;
  /// Get type DIEs meeting requires of \a query.
  /// in its decl parent chain as subset.  A base implementation is provided,
  /// Specializations should override this if they are able to provide a faster
  /// implementation.
  virtual void
  GetTypesWithQuery(TypeQuery &query,
                    llvm::function_ref<bool(DWARFDIE die)> callback);
<<<<<<< HEAD
=======
  /// Get namespace DIEs whose base name match \param name with \param
  /// parent_decl_ctx in its decl parent chain.  A base implementation
  /// is provided. Specializations should override this if they are able to
  /// provide a faster implementation.
  virtual void
  GetNamespacesWithParents(ConstString name,
                           const CompilerDeclContext &parent_decl_ctx,
                           llvm::function_ref<bool(DWARFDIE die)> callback);
>>>>>>> ce7c17d5
  virtual void
  GetFunctions(const Module::LookupInfo &lookup_info, SymbolFileDWARF &dwarf,
               const CompilerDeclContext &parent_decl_ctx,
               llvm::function_ref<bool(DWARFDIE die)> callback) = 0;
  virtual void
  GetFunctions(const RegularExpression &regex,
               llvm::function_ref<bool(DWARFDIE die)> callback) = 0;

  virtual void Dump(Stream &s) = 0;

  StatsDuration::Duration GetIndexTime() { return m_index_time; }

  void ResetStatistics() { m_index_time.reset(); }

protected:
  Module &m_module;
  StatsDuration m_index_time;

  /// Helper function implementing common logic for processing function dies. If
  /// the function given by "die" matches search criteria given by
  /// "parent_decl_ctx" and "name_type_mask", it calls the callback with the
  /// given die.
  bool ProcessFunctionDIE(const Module::LookupInfo &lookup_info, DWARFDIE die,
                          const CompilerDeclContext &parent_decl_ctx,
                          llvm::function_ref<bool(DWARFDIE die)> callback);

  class DIERefCallbackImpl {
  public:
    DIERefCallbackImpl(const DWARFIndex &index,
                       llvm::function_ref<bool(DWARFDIE die)> callback,
                       llvm::StringRef name);
    bool operator()(DIERef ref) const;
    bool operator()(const llvm::AppleAcceleratorTable::Entry &entry) const;

  private:
    const DWARFIndex &m_index;
    SymbolFileDWARF &m_dwarf;
    const llvm::function_ref<bool(DWARFDIE die)> m_callback;
    const llvm::StringRef m_name;
  };
  DIERefCallbackImpl
  DIERefCallback(llvm::function_ref<bool(DWARFDIE die)> callback,
                 llvm::StringRef name = {}) const {
    return DIERefCallbackImpl(*this, callback, name);
  }

  void ReportInvalidDIERef(DIERef ref, llvm::StringRef name) const;

  /// Implementation of `GetFullyQualifiedType` to check a single entry,
  /// shareable with derived classes.
  bool
  GetFullyQualifiedTypeImpl(const DWARFDeclContext &context, DWARFDIE die,
                            llvm::function_ref<bool(DWARFDIE die)> callback);

  /// Check if the type \a die can meet the requirements of \a query.
  bool
  ProcessTypeDIEMatchQuery(TypeQuery &query, DWARFDIE die,
                           llvm::function_ref<bool(DWARFDIE die)> callback);
<<<<<<< HEAD
=======
  bool ProcessNamespaceDieMatchParents(
      const CompilerDeclContext &parent_decl_ctx, DWARFDIE die,
      llvm::function_ref<bool(DWARFDIE die)> callback);
>>>>>>> ce7c17d5
};
} // namespace dwarf
} // namespace lldb_private::plugin

#endif // LLDB_SOURCE_PLUGINS_SYMBOLFILE_DWARF_DWARFINDEX_H<|MERGE_RESOLUTION|>--- conflicted
+++ resolved
@@ -71,8 +71,6 @@
   virtual void
   GetTypesWithQuery(TypeQuery &query,
                     llvm::function_ref<bool(DWARFDIE die)> callback);
-<<<<<<< HEAD
-=======
   /// Get namespace DIEs whose base name match \param name with \param
   /// parent_decl_ctx in its decl parent chain.  A base implementation
   /// is provided. Specializations should override this if they are able to
@@ -81,7 +79,6 @@
   GetNamespacesWithParents(ConstString name,
                            const CompilerDeclContext &parent_decl_ctx,
                            llvm::function_ref<bool(DWARFDIE die)> callback);
->>>>>>> ce7c17d5
   virtual void
   GetFunctions(const Module::LookupInfo &lookup_info, SymbolFileDWARF &dwarf,
                const CompilerDeclContext &parent_decl_ctx,
@@ -140,12 +137,9 @@
   bool
   ProcessTypeDIEMatchQuery(TypeQuery &query, DWARFDIE die,
                            llvm::function_ref<bool(DWARFDIE die)> callback);
-<<<<<<< HEAD
-=======
   bool ProcessNamespaceDieMatchParents(
       const CompilerDeclContext &parent_decl_ctx, DWARFDIE die,
       llvm::function_ref<bool(DWARFDIE die)> callback);
->>>>>>> ce7c17d5
 };
 } // namespace dwarf
 } // namespace lldb_private::plugin
