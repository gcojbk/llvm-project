/*===- AutoConvert.h - Auto conversion between ASCII/EBCDIC -----*- C++ -*-===//
//
// Part of the LLVM Project, under the Apache License v2.0 with LLVM Exceptions.
// See https://llvm.org/LICENSE.txt for license information.
// SPDX-License-Identifier: Apache-2.0 WITH LLVM-exception
//
//===----------------------------------------------------------------------===//
//
// This file contains functions used for auto conversion between
// ASCII/EBCDIC codepages specific to z/OS.
//
//===----------------------------------------------------------------------===*/

#ifndef LLVM_SUPPORT_AUTOCONVERT_H
#define LLVM_SUPPORT_AUTOCONVERT_H

#ifdef __MVS__
#include <_Ccsid.h>
#ifdef __cplusplus
#include "llvm/Support/ErrorOr.h"
#include <system_error>
#endif /* __cplusplus */

#define CCSID_IBM_1047 1047
#define CCSID_UTF_8 1208
#define CCSID_ISO8859_1 819

#ifdef __cplusplus
extern "C" {
#endif /* __cplusplus */
int enablezOSAutoConversion(int FD);
int disablezOSAutoConversion(int FD);
int restorezOSStdHandleAutoConversion(int FD);
#ifdef __cplusplus
}
#endif /* __cplusplus */

#ifdef __cplusplus
namespace llvm {

/** \brief Disable the z/OS enhanced ASCII auto-conversion for the file
 * descriptor.
 */
std::error_code disablezOSAutoConversion(int FD);

/** \brief Query the z/OS enhanced ASCII auto-conversion status of a file
 * descriptor and force the conversion if the file is not tagged with a
 * codepage.
 */
std::error_code enablezOSAutoConversion(int FD);

/** Restore the z/OS enhanced ASCII auto-conversion for the std handle. */
std::error_code restorezOSStdHandleAutoConversion(int FD);

/** \brief Set the tag information for a file descriptor. */
std::error_code setzOSFileTag(int FD, int CCSID, bool Text);

<<<<<<< HEAD
} /* namespace llvm */
#endif /* __cplusplus */
=======
// Get the the tag ccsid for a file name or a file descriptor.
ErrorOr<__ccsid_t> getzOSFileTag(const char *FileName, const int FD = -1);

// Query the file tag to determine if it needs conversion to UTF-8 codepage.
ErrorOr<bool> needzOSConversion(const char *FileName, const int FD = -1);

} // namespace llvm
#endif // __cplusplus
>>>>>>> ce7c17d5

#endif /* __MVS__ */

#endif /* LLVM_SUPPORT_AUTOCONVERT_H */<|MERGE_RESOLUTION|>--- conflicted
+++ resolved
@@ -55,10 +55,6 @@
 /** \brief Set the tag information for a file descriptor. */
 std::error_code setzOSFileTag(int FD, int CCSID, bool Text);
 
-<<<<<<< HEAD
-} /* namespace llvm */
-#endif /* __cplusplus */
-=======
 // Get the the tag ccsid for a file name or a file descriptor.
 ErrorOr<__ccsid_t> getzOSFileTag(const char *FileName, const int FD = -1);
 
@@ -67,7 +63,6 @@
 
 } // namespace llvm
 #endif // __cplusplus
->>>>>>> ce7c17d5
 
 #endif /* __MVS__ */
 
