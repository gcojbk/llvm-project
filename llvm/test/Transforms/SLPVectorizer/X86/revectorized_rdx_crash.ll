--- conflicted
+++ resolved
@@ -15,23 +15,16 @@
 define void @test(i1 %arg, ptr %p) {
 ; CHECK-LABEL: @test(
 ; CHECK-NEXT:  entry:
-; CHECK-NEXT:    br i1 %arg, label [[IF_END:%.*]], label [[FOR_COND_PREHEADER:%.*]]
+; CHECK-NEXT:    br i1 [[ARG:%.*]], label [[IF_END:%.*]], label [[FOR_COND_PREHEADER:%.*]]
 ; CHECK:       for.cond.preheader:
-; CHECK-NEXT:    [[I:%.*]] = getelementptr inbounds [100 x i32], ptr %p, i64 0, i64 2
-; CHECK-NEXT:    [[I1:%.*]] = getelementptr inbounds [100 x i32], ptr %p, i64 0, i64 3
+; CHECK-NEXT:    [[I:%.*]] = getelementptr inbounds [100 x i32], ptr [[P:%.*]], i64 0, i64 2
+; CHECK-NEXT:    [[I1:%.*]] = getelementptr inbounds [100 x i32], ptr [[P]], i64 0, i64 3
 ; CHECK-NEXT:    [[TMP0:%.*]] = load <4 x i32>, ptr [[I]], align 8
 ; CHECK-NEXT:    [[TMP1:%.*]] = call i32 @llvm.vector.reduce.add.v4i32(<4 x i32> [[TMP0]])
-<<<<<<< HEAD
-; CHECK-NEXT:    [[OP_RDX3:%.*]] = add i32 undef, [[TMP1]]
+; CHECK-NEXT:    [[OP_RDX3:%.*]] = add i32 0, [[TMP1]]
 ; CHECK-NEXT:    [[TMP2:%.*]] = load <4 x i32>, ptr [[I1]], align 4
 ; CHECK-NEXT:    [[TMP3:%.*]] = call i32 @llvm.vector.reduce.add.v4i32(<4 x i32> [[TMP2]])
-; CHECK-NEXT:    [[OP_RDX2:%.*]] = add i32 undef, [[TMP3]]
-=======
-; CHECK-NEXT:    [[OP_RDX3:%.*]] = add i32 [[TMP1]], 0
-; CHECK-NEXT:    [[TMP2:%.*]] = load <4 x i32>, ptr [[I1]], align 4
-; CHECK-NEXT:    [[TMP3:%.*]] = call i32 @llvm.vector.reduce.add.v4i32(<4 x i32> [[TMP2]])
-; CHECK-NEXT:    [[OP_RDX2:%.*]] = add i32 [[TMP3]], 0
->>>>>>> 0e11e194
+; CHECK-NEXT:    [[OP_RDX2:%.*]] = add i32 0, [[TMP3]]
 ; CHECK-NEXT:    [[TMP4:%.*]] = mul i32 [[OP_RDX3]], 2
 ; CHECK-NEXT:    [[OP_RDX:%.*]] = add i32 0, [[TMP4]]
 ; CHECK-NEXT:    [[TMP5:%.*]] = mul i32 [[OP_RDX2]], 2
