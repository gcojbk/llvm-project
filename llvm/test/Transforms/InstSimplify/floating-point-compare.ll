; NOTE: Assertions have been autogenerated by utils/update_test_checks.py
; RUN: opt < %s -passes=instsimplify -S | FileCheck %s

; Infinity

define i1 @inf0(double %arg) {
; CHECK-LABEL: @inf0(
; CHECK-NEXT:    ret i1 false
;
  %tmp = fcmp ogt double %arg, 0x7FF0000000000000
  ret i1 %tmp
}

define i1 @inf1(double %arg) {
; CHECK-LABEL: @inf1(
; CHECK-NEXT:    ret i1 true
;
  %tmp = fcmp ule double %arg, 0x7FF0000000000000
  ret i1 %tmp
}

; Negative infinity

define i1 @ninf0(double %arg) {
; CHECK-LABEL: @ninf0(
; CHECK-NEXT:    ret i1 false
;
  %tmp = fcmp olt double %arg, 0xFFF0000000000000
  ret i1 %tmp
}

define i1 @ninf1(double %arg) {
; CHECK-LABEL: @ninf1(
; CHECK-NEXT:    ret i1 true
;
  %tmp = fcmp uge double %arg, 0xFFF0000000000000
  ret i1 %tmp
}

; NaNs

define i1 @nan0(double %arg) {
; CHECK-LABEL: @nan0(
; CHECK-NEXT:    ret i1 false
;
  %tmp = fcmp ord double %arg, 0x7FF00000FFFFFFFF
  ret i1 %tmp
}

define i1 @nan1(double %arg) {
; CHECK-LABEL: @nan1(
; CHECK-NEXT:    ret i1 false
;
  %tmp = fcmp oeq double %arg, 0x7FF00000FFFFFFFF
  ret i1 %tmp
}

define i1 @nan2(double %arg) {
; CHECK-LABEL: @nan2(
; CHECK-NEXT:    ret i1 false
;
  %tmp = fcmp olt double %arg, 0x7FF00000FFFFFFFF
  ret i1 %tmp
}

define i1 @nan3(double %arg) {
; CHECK-LABEL: @nan3(
; CHECK-NEXT:    ret i1 true
;
  %tmp = fcmp uno double %arg, 0x7FF00000FFFFFFFF
  ret i1 %tmp
}

define i1 @nan4(double %arg) {
; CHECK-LABEL: @nan4(
; CHECK-NEXT:    ret i1 true
;
  %tmp = fcmp une double %arg, 0x7FF00000FFFFFFFF
  ret i1 %tmp
}

define i1 @nan5(double %arg) {
; CHECK-LABEL: @nan5(
; CHECK-NEXT:    ret i1 true
;
  %tmp = fcmp ult double %arg, 0x7FF00000FFFFFFFF
  ret i1 %tmp
}

; Negative NaN.

define i1 @nnan0(double %arg) {
; CHECK-LABEL: @nnan0(
; CHECK-NEXT:    ret i1 false
;
  %tmp = fcmp ord double %arg, 0xFFF00000FFFFFFFF
  ret i1 %tmp
}

define i1 @nnan1(double %arg) {
; CHECK-LABEL: @nnan1(
; CHECK-NEXT:    ret i1 false
;
  %tmp = fcmp oeq double %arg, 0xFFF00000FFFFFFFF
  ret i1 %tmp
}

define i1 @nnan2(double %arg) {
; CHECK-LABEL: @nnan2(
; CHECK-NEXT:    ret i1 false
;
  %tmp = fcmp olt double %arg, 0xFFF00000FFFFFFFF
  ret i1 %tmp
}

define i1 @nnan3(double %arg) {
; CHECK-LABEL: @nnan3(
; CHECK-NEXT:    ret i1 true
;
  %tmp = fcmp uno double %arg, 0xFFF00000FFFFFFFF
  ret i1 %tmp
}

define i1 @nnan4(double %arg) {
; CHECK-LABEL: @nnan4(
; CHECK-NEXT:    ret i1 true
;
  %tmp = fcmp une double %arg, 0xFFF00000FFFFFFFF
  ret i1 %tmp
}

define i1 @nnan5(double %arg) {
; CHECK-LABEL: @nnan5(
; CHECK-NEXT:    ret i1 true
;
  %tmp = fcmp ult double %arg, 0xFFF00000FFFFFFFF
  ret i1 %tmp
}

; Negative zero.

define i1 @nzero0() {
; CHECK-LABEL: @nzero0(
; CHECK-NEXT:    ret i1 true
;
  %tmp = fcmp oeq double 0.0, -0.0
  ret i1 %tmp
}

define i1 @nzero1() {
; CHECK-LABEL: @nzero1(
; CHECK-NEXT:    ret i1 false
;
  %tmp = fcmp ogt double 0.0, -0.0
  ret i1 %tmp
}

; No enlightenment here.

define i1 @one_with_self(double %arg) {
; CHECK-LABEL: @one_with_self(
; CHECK-NEXT:    ret i1 false
;
  %tmp = fcmp one double %arg, %arg
  ret i1 %tmp
}

; These tests choose arbitrarily between float and double,
; and between uge and olt, to give reasonble coverage
; without combinatorial explosion.

define i1 @orderedLessZeroTree(float,float,float,float) {
; CHECK-LABEL: @orderedLessZeroTree(
; CHECK-NEXT:    ret i1 true
;
  %square = fmul float %0, %0
  %abs = call float @llvm.fabs.f32(float %1)
  %sqrt = call float @llvm.sqrt.f32(float %2)
  %fma = call float @llvm.fma.f32(float %3, float %3, float %sqrt)
  %div = fdiv float %square, %abs
  %rem = frem float %sqrt, %fma
  %add = fadd float %div, %rem
  %uge = fcmp uge float %add, 0.000000e+00
  ret i1 %uge
}

define i1 @orderedLessZero_fdiv(float %x) {
; CHECK-LABEL: @orderedLessZero_fdiv(
; CHECK-NEXT:    ret i1 true
;
  %d = fdiv float %x, %x
  %uge = fcmp uge float %d, 0.0
  ret i1 %uge
}

; If x == -0.0, maxnum can return -0.0, but that still compares equal to 0.0.

define i1 @orderedLessZero_maxnum(float %x) {
; CHECK-LABEL: @orderedLessZero_maxnum(
; CHECK-NEXT:    ret i1 true
;
  %d = call float @llvm.maxnum.f32(float %x, float 0.0)
  %uge = fcmp uge float %d, 0.0
  ret i1 %uge
}

define i1 @orderedLessZeroExpExt(float) {
; CHECK-LABEL: @orderedLessZeroExpExt(
; CHECK-NEXT:    ret i1 true
;
  %a = call float @llvm.exp.f32(float %0)
  %b = fpext float %a to double
  %uge = fcmp uge double %b, 0.000000e+00
  ret i1 %uge
}

define i1 @orderedLessZeroExp2Trunc(double) {
; CHECK-LABEL: @orderedLessZeroExp2Trunc(
; CHECK-NEXT:    ret i1 false
;
  %a = call double @llvm.exp2.f64(double %0)
  %b = fptrunc double %a to float
  %olt = fcmp olt float %b, 0.000000e+00
  ret i1 %olt
}

define i1 @orderedLessZeroPowi(double,double) {
; CHECK-LABEL: @orderedLessZeroPowi(
; CHECK-NEXT:    ret i1 false
;
  ; Even constant exponent
  %a = call double @llvm.powi.f64.i32(double %0, i32 2)
  %square = fmul double %1, %1
  ; Odd constant exponent with provably non-negative base
  %b = call double @llvm.powi.f64.i32(double %square, i32 3)
  %c = fadd double %a, %b
  %olt = fcmp olt double %b, 0.000000e+00
  ret i1 %olt
}

define i1 @UIToFP_is_nan_or_positive_or_zero(i32 %x) {
; CHECK-LABEL: @UIToFP_is_nan_or_positive_or_zero(
; CHECK-NEXT:    ret i1 true
;
  %a = uitofp i32 %x to float
  %r = fcmp uge float %a, 0.000000e+00
  ret i1 %r
}

define <2 x i1> @UIToFP_is_nan_or_positive_or_zero_vec(<2 x i32> %x) {
; CHECK-LABEL: @UIToFP_is_nan_or_positive_or_zero_vec(
; CHECK-NEXT:    ret <2 x i1> <i1 true, i1 true>
;
  %a = uitofp <2 x i32> %x to <2 x float>
  %r = fcmp uge <2 x float> %a, zeroinitializer
  ret <2 x i1> %r
}

define i1 @UIToFP_is_positive_or_zero(i32 %x) {
; CHECK-LABEL: @UIToFP_is_positive_or_zero(
; CHECK-NEXT:    ret i1 true
;
  %a = uitofp i32 %x to float
  %r = fcmp oge float %a, 0.000000e+00
  ret i1 %r
}

define <2 x i1> @UIToFP_is_positive_or_zero_vec(<2 x i32> %x) {
; CHECK-LABEL: @UIToFP_is_positive_or_zero_vec(
; CHECK-NEXT:    ret <2 x i1> <i1 true, i1 true>
;
  %a = uitofp <2 x i32> %x to <2 x float>
  %r = fcmp oge <2 x float> %a, zeroinitializer
  ret <2 x i1> %r
}

define i1 @UIToFP_nnan_is_positive_or_zero(i32 %x) {
; CHECK-LABEL: @UIToFP_nnan_is_positive_or_zero(
; CHECK-NEXT:    ret i1 true
;
  %a = uitofp i32 %x to float
  %r = fcmp nnan oge float %a, 0.000000e+00
  ret i1 %r
}

define <2 x i1> @UIToFP_nnan_is_positive_or_zero_vec(<2 x i32> %x) {
; CHECK-LABEL: @UIToFP_nnan_is_positive_or_zero_vec(
; CHECK-NEXT:    ret <2 x i1> <i1 true, i1 true>
;
  %a = uitofp <2 x i32> %x to <2 x float>
  %r = fcmp nnan oge <2 x float> %a, zeroinitializer
  ret <2 x i1> %r
}

define i1 @UIToFP_is_not_negative(i32 %x) {
; CHECK-LABEL: @UIToFP_is_not_negative(
; CHECK-NEXT:    ret i1 false
;
  %a = uitofp i32 %x to float
  %r = fcmp olt float %a, 0.000000e+00
  ret i1 %r
}

define <2 x i1> @UIToFP_is_not_negative_vec(<2 x i32> %x) {
; CHECK-LABEL: @UIToFP_is_not_negative_vec(
; CHECK-NEXT:    ret <2 x i1> zeroinitializer
;
  %a = uitofp <2 x i32> %x to <2 x float>
  %r = fcmp olt <2 x float> %a, zeroinitializer
  ret <2 x i1> %r
}

; No FMF are required for this transform.

define i1 @UIToFP_is_not_negative_or_nan(i32 %x) {
; CHECK-LABEL: @UIToFP_is_not_negative_or_nan(
; CHECK-NEXT:    ret i1 false
;
  %a = uitofp i32 %x to float
  %r = fcmp ult float %a, 0.000000e+00
  ret i1 %r
}

define <2 x i1> @UIToFP_is_not_negative_or_nan_vec(<2 x i32> %x) {
; CHECK-LABEL: @UIToFP_is_not_negative_or_nan_vec(
; CHECK-NEXT:    ret <2 x i1> zeroinitializer
;
  %a = uitofp <2 x i32> %x to <2 x float>
  %r = fcmp ult <2 x float> %a, zeroinitializer
  ret <2 x i1> %r
}

define i1 @UIToFP_nnan_is_not_negative(i32 %x) {
; CHECK-LABEL: @UIToFP_nnan_is_not_negative(
; CHECK-NEXT:    ret i1 false
;
  %a = uitofp i32 %x to float
  %r = fcmp nnan ult float %a, 0.000000e+00
  ret i1 %r
}

define <2 x i1> @UIToFP_nnan_is_not_negative_vec(<2 x i32> %x) {
; CHECK-LABEL: @UIToFP_nnan_is_not_negative_vec(
; CHECK-NEXT:    ret <2 x i1> zeroinitializer
;
  %a = uitofp <2 x i32> %x to <2 x float>
  %r = fcmp nnan ult <2 x float> %a, zeroinitializer
  ret <2 x i1> %r
}

define i1 @fabs_is_nan_or_positive_or_zero(double %x) {
; CHECK-LABEL: @fabs_is_nan_or_positive_or_zero(
; CHECK-NEXT:    ret i1 true
;
  %fabs = tail call double @llvm.fabs.f64(double %x)
  %cmp = fcmp uge double %fabs, 0.0
  ret i1 %cmp
}

define <2 x i1> @fabs_is_nan_or_positive_or_zero_vec(<2 x double> %x) {
; CHECK-LABEL: @fabs_is_nan_or_positive_or_zero_vec(
; CHECK-NEXT:    ret <2 x i1> <i1 true, i1 true>
;
  %fabs = tail call <2 x double> @llvm.fabs.v2f64(<2 x double> %x)
  %cmp = fcmp uge <2 x double> %fabs, zeroinitializer
  ret <2 x i1> %cmp
}

define i1 @fabs_nnan_is_positive_or_zero(double %x) {
; CHECK-LABEL: @fabs_nnan_is_positive_or_zero(
; CHECK-NEXT:    ret i1 true
;
  %fabs = tail call nnan double @llvm.fabs.f64(double %x)
  %cmp = fcmp oge double %fabs, 0.0
  ret i1 %cmp
}

define <2 x i1> @fabs_nnan_is_positive_or_zero_vec(<2 x double> %x) {
; CHECK-LABEL: @fabs_nnan_is_positive_or_zero_vec(
; CHECK-NEXT:    ret <2 x i1> <i1 true, i1 true>
;
  %fabs = tail call nnan <2 x double> @llvm.fabs.v2f64(<2 x double> %x)
  %cmp = fcmp oge <2 x double> %fabs, zeroinitializer
  ret <2 x i1> %cmp
}

define i1 @fabs_fcmp-nnan_is_positive_or_zero(double %x) {
; CHECK-LABEL: @fabs_fcmp-nnan_is_positive_or_zero(
; CHECK-NEXT:    ret i1 true
;
  %fabs = tail call double @llvm.fabs.f64(double %x)
  %cmp = fcmp nnan oge double %fabs, 0.0
  ret i1 %cmp
}

define <2 x i1> @fabs_fcmp-nnan_is_positive_or_zero_vec(<2 x double> %x) {
; CHECK-LABEL: @fabs_fcmp-nnan_is_positive_or_zero_vec(
; CHECK-NEXT:    ret <2 x i1> <i1 true, i1 true>
;
  %fabs = tail call <2 x double> @llvm.fabs.v2f64(<2 x double> %x)
  %cmp = fcmp nnan oge <2 x double> %fabs, zeroinitializer
  ret <2 x i1> %cmp
}

define i1 @fabs_is_not_negative(double %x) {
; CHECK-LABEL: @fabs_is_not_negative(
; CHECK-NEXT:    ret i1 false
;
  %fabs = tail call double @llvm.fabs.f64(double %x)
  %cmp = fcmp olt double %fabs, 0.0
  ret i1 %cmp
}

define <2 x i1> @fabs_is_not_negative_vec(<2 x double> %x) {
; CHECK-LABEL: @fabs_is_not_negative_vec(
; CHECK-NEXT:    ret <2 x i1> zeroinitializer
;
  %fabs = tail call <2 x double> @llvm.fabs.v2f64(<2 x double> %x)
  %cmp = fcmp olt <2 x double> %fabs, zeroinitializer
  ret <2 x i1> %cmp
}

define i1 @fabs_nnan_is_not_negative(double %x) {
; CHECK-LABEL: @fabs_nnan_is_not_negative(
; CHECK-NEXT:    ret i1 false
;
  %fabs = tail call nnan double @llvm.fabs.f64(double %x)
  %cmp = fcmp ult double %fabs, 0.0
  ret i1 %cmp
}

define <2 x i1> @fabs_nnan_is_not_negative_vec(<2 x double> %x) {
; CHECK-LABEL: @fabs_nnan_is_not_negative_vec(
; CHECK-NEXT:    ret <2 x i1> zeroinitializer
;
  %fabs = tail call nnan <2 x double> @llvm.fabs.v2f64(<2 x double> %x)
  %cmp = fcmp ult <2 x double> %fabs, zeroinitializer
  ret <2 x i1> %cmp
}

define i1 @fabs_fcmp-nnan_is_not_negative(double %x) {
; CHECK-LABEL: @fabs_fcmp-nnan_is_not_negative(
; CHECK-NEXT:    ret i1 false
;
  %fabs = tail call double @llvm.fabs.f64(double %x)
  %cmp = fcmp nnan ult double %fabs, 0.0
  ret i1 %cmp
}

define <2 x i1> @fabs_fcmp-nnan_is_not_negative_vec(<2 x double> %x) {
; CHECK-LABEL: @fabs_fcmp-nnan_is_not_negative_vec(
; CHECK-NEXT:    ret <2 x i1> zeroinitializer
;
  %fabs = tail call <2 x double> @llvm.fabs.v2f64(<2 x double> %x)
  %cmp = fcmp nnan ult <2 x double> %fabs, zeroinitializer
  ret <2 x i1> %cmp
}

define <2 x i1> @fabs_is_not_negative_negzero(<2 x float> %V) {
; CHECK-LABEL: @fabs_is_not_negative_negzero(
; CHECK-NEXT:    ret <2 x i1> zeroinitializer
;
  %abs = call <2 x float> @llvm.fabs.v2f32(<2 x float> %V)
  %cmp = fcmp olt <2 x float> %abs, <float -0.0, float -0.0>
  ret <2 x i1> %cmp
}

define <2 x i1> @fabs_is_not_negative_poszero(<2 x float> %V) {
; CHECK-LABEL: @fabs_is_not_negative_poszero(
; CHECK-NEXT:    ret <2 x i1> zeroinitializer
;
  %abs = call <2 x float> @llvm.fabs.v2f32(<2 x float> %V)
  %cmp = fcmp olt <2 x float> %abs, <float 0.0, float 0.0>
  ret <2 x i1> %cmp
}

define <2 x i1> @fabs_is_not_negative_anyzero(<2 x float> %V) {
; CHECK-LABEL: @fabs_is_not_negative_anyzero(
; CHECK-NEXT:    ret <2 x i1> zeroinitializer
;
  %abs = call <2 x float> @llvm.fabs.v2f32(<2 x float> %V)
  %cmp = fcmp olt <2 x float> %abs, <float 0.0, float -0.0>
  ret <2 x i1> %cmp
}

define <3 x i1> @fabs_is_not_negative_negzero_undef(<3 x float> %V) {
; CHECK-LABEL: @fabs_is_not_negative_negzero_undef(
; CHECK-NEXT:    ret <3 x i1> zeroinitializer
;
  %abs = call <3 x float> @llvm.fabs.v3f32(<3 x float> %V)
  %cmp = fcmp olt <3 x float> %abs, <float -0.0, float -0.0, float undef>
  ret <3 x i1> %cmp
}

define <3 x i1> @fabs_is_not_negative_poszero_undef(<3 x float> %V) {
; CHECK-LABEL: @fabs_is_not_negative_poszero_undef(
; CHECK-NEXT:    ret <3 x i1> zeroinitializer
;
  %abs = call <3 x float> @llvm.fabs.v3f32(<3 x float> %V)
  %cmp = fcmp olt <3 x float> %abs, <float 0.0, float 0.0, float undef>
  ret <3 x i1> %cmp
}

define <3 x i1> @fabs_is_not_negative_anyzero_undef(<3 x float> %V) {
; CHECK-LABEL: @fabs_is_not_negative_anyzero_undef(
; CHECK-NEXT:    ret <3 x i1> zeroinitializer
;
  %abs = call <3 x float> @llvm.fabs.v3f32(<3 x float> %V)
  %cmp = fcmp olt <3 x float> %abs, <float 0.0, float -0.0, float undef>
  ret <3 x i1> %cmp
}

define i1 @orderedLessZeroSelect(float, float) {
; CHECK-LABEL: @orderedLessZeroSelect(
; CHECK-NEXT:    ret i1 true
;
  %a = call float @llvm.exp.f32(float %0)
  %b = call float @llvm.fabs.f32(float %1)
  %c = fcmp olt float %0, %1
  %d = select i1 %c, float %a, float %b
  %e = fadd float %d, 1.0
  %uge = fcmp uge float %e, 0.000000e+00
  ret i1 %uge
}

define i1 @orderedLessZeroMinNum(float, float) {
; CHECK-LABEL: @orderedLessZeroMinNum(
; CHECK-NEXT:    ret i1 true
;
  %a = call float @llvm.exp.f32(float %0)
  %b = call float @llvm.fabs.f32(float %1)
  %c = call float @llvm.minnum.f32(float %a, float %b)
  %uge = fcmp uge float %c, 0.000000e+00
  ret i1 %uge
}

; PR37776: https://bugs.llvm.org/show_bug.cgi?id=37776
; exp() may return nan, leaving %1 as the unknown result, so we can't simplify.

define i1 @orderedLessZeroMaxNum(float, float) {
; CHECK-LABEL: @orderedLessZeroMaxNum(
; CHECK-NEXT:    [[A:%.*]] = call float @llvm.exp.f32(float [[TMP0:%.*]])
; CHECK-NEXT:    [[B:%.*]] = call float @llvm.maxnum.f32(float [[A]], float [[TMP1:%.*]])
; CHECK-NEXT:    [[UGE:%.*]] = fcmp uge float [[B]], 0.000000e+00
; CHECK-NEXT:    ret i1 [[UGE]]
;
  %a = call float @llvm.exp.f32(float %0)
  %b = call float @llvm.maxnum.f32(float %a, float %1)
  %uge = fcmp uge float %b, 0.000000e+00
  ret i1 %uge
}

; But using maximum, we can simplify, since the NaN would be propagated

define i1 @orderedLessZeroMaximum(float, float) {
; CHECK-LABEL: @orderedLessZeroMaximum(
; CHECK-NEXT:    ret i1 true
;
  %a = call float @llvm.exp.f32(float %0)
  %b = call float @llvm.maximum.f32(float %a, float %1)
  %uge = fcmp uge float %b, 0.000000e+00
  ret i1 %uge
}

define i1 @minnum_non_nan(float %x) {
; CHECK-LABEL: @minnum_non_nan(
; CHECK-NEXT:    ret i1 true
;
  %min = call float @llvm.minnum.f32(float 0.5, float %x)
  %cmp = fcmp ord float %min, 1.0
  ret i1 %cmp
}

define i1 @maxnum_non_nan(float %x) {
; CHECK-LABEL: @maxnum_non_nan(
; CHECK-NEXT:    ret i1 false
;
  %min = call float @llvm.maxnum.f32(float %x, float 42.0)
  %cmp = fcmp uno float %min, 12.0
  ret i1 %cmp
}

; min(x, 0.5) == 1.0 --> false

define i1 @minnum_oeq_small_min_constant(float %x) {
; CHECK-LABEL: @minnum_oeq_small_min_constant(
; CHECK-NEXT:    ret i1 false
;
  %min = call float @llvm.minnum.f32(float %x, float 0.5)
  %cmp = fcmp oeq float %min, 1.0
  ret i1 %cmp
}

; min(x, 0.5) > 1.0 --> false

define i1 @minnum_ogt_small_min_constant(float %x) {
; CHECK-LABEL: @minnum_ogt_small_min_constant(
; CHECK-NEXT:    ret i1 false
;
  %min = call float @llvm.minnum.f32(float %x, float 0.5)
  %cmp = fcmp ogt float %min, 1.0
  ret i1 %cmp
}

; min(x, 0.5) >= 1.0 --> false

define i1 @minnum_oge_small_min_constant(float %x) {
; CHECK-LABEL: @minnum_oge_small_min_constant(
; CHECK-NEXT:    ret i1 false
;
  %min = call float @llvm.minnum.f32(float %x, float 0.5)
  %cmp = fcmp oge float %min, 1.0
  ret i1 %cmp
}

; min(x, 0.5) == 1.0 --> false

define i1 @minnum_ueq_small_min_constant(float %x) {
; CHECK-LABEL: @minnum_ueq_small_min_constant(
; CHECK-NEXT:    ret i1 false
;
  %min = call float @llvm.minnum.f32(float %x, float 0.5)
  %cmp = fcmp ueq float %min, 1.0
  ret i1 %cmp
}

; min(x, 0.5) > 1.0 --> false

define i1 @minnum_ugt_small_min_constant(float %x) {
; CHECK-LABEL: @minnum_ugt_small_min_constant(
; CHECK-NEXT:    ret i1 false
;
  %min = call float @llvm.minnum.f32(float %x, float 0.5)
  %cmp = fcmp ugt float %min, 1.0
  ret i1 %cmp
}

; min(x, 0.5) >= 1.0 --> false

define <2 x i1> @minnum_uge_small_min_constant(<2 x float> %x) {
; CHECK-LABEL: @minnum_uge_small_min_constant(
; CHECK-NEXT:    ret <2 x i1> zeroinitializer
;
  %min = call <2 x float> @llvm.minnum.v2f32(<2 x float> %x, <2 x float> <float 0.5, float 0.5>)
  %cmp = fcmp uge <2 x float> %min, <float 1.0, float 1.0>
  ret <2 x i1> %cmp
}

; min(x, 0.5) < 1.0 --> true

define <2 x i1> @minnum_olt_small_min_constant(<2 x float> %x) {
; CHECK-LABEL: @minnum_olt_small_min_constant(
; CHECK-NEXT:    ret <2 x i1> <i1 true, i1 true>
;
  %min = call <2 x float> @llvm.minnum.v2f32(<2 x float> %x, <2 x float> <float 0.5, float 0.5>)
  %cmp = fcmp olt <2 x float> %min, <float 1.0, float 1.0>
  ret <2 x i1> %cmp
}

; min(x, 0.5) <= 1.0 --> true

define i1 @minnum_ole_small_min_constant(float %x) {
; CHECK-LABEL: @minnum_ole_small_min_constant(
; CHECK-NEXT:    ret i1 true
;
  %min = call float @llvm.minnum.f32(float %x, float 0.5)
  %cmp = fcmp ole float %min, 1.0
  ret i1 %cmp
}

; min(x, 0.5) != 1.0 --> true

define i1 @minnum_one_small_min_constant(float %x) {
; CHECK-LABEL: @minnum_one_small_min_constant(
; CHECK-NEXT:    ret i1 true
;
  %min = call float @llvm.minnum.f32(float %x, float 0.5)
  %cmp = fcmp one float %min, 1.0
  ret i1 %cmp
}

; min(x, 0.5) < 1.0 --> true

define i1 @minnum_ult_small_min_constant(float %x) {
; CHECK-LABEL: @minnum_ult_small_min_constant(
; CHECK-NEXT:    ret i1 true
;
  %min = call float @llvm.minnum.f32(float %x, float 0.5)
  %cmp = fcmp ult float %min, 1.0
  ret i1 %cmp
}

; min(x, 0.5) <= 1.0 --> true

define i1 @minnum_ule_small_min_constant(float %x) {
; CHECK-LABEL: @minnum_ule_small_min_constant(
; CHECK-NEXT:    ret i1 true
;
  %min = call float @llvm.minnum.f32(float %x, float 0.5)
  %cmp = fcmp ule float %min, 1.0
  ret i1 %cmp
}

; min(x, 0.5) != 1.0 --> true

define i1 @minnum_une_small_min_constant(float %x) {
; CHECK-LABEL: @minnum_une_small_min_constant(
; CHECK-NEXT:    ret i1 true
;
  %min = call float @llvm.minnum.f32(float %x, float 0.5)
  %cmp = fcmp une float %min, 1.0
  ret i1 %cmp
}

; Negative test:
; min(x, 1.0) != 1.0 --> ?

define i1 @minnum_une_equal_min_constant(float %x) {
; CHECK-LABEL: @minnum_une_equal_min_constant(
; CHECK-NEXT:    [[MIN:%.*]] = call float @llvm.minnum.f32(float [[X:%.*]], float 1.000000e+00)
; CHECK-NEXT:    [[CMP:%.*]] = fcmp une float [[MIN]], 1.000000e+00
; CHECK-NEXT:    ret i1 [[CMP]]
;
  %min = call float @llvm.minnum.f32(float %x, float 1.0)
  %cmp = fcmp une float %min, 1.0
  ret i1 %cmp
}

; Negative test:
; min(x, 2.0) != 1.0 --> ?

define i1 @minnum_une_large_min_constant(float %x) {
; CHECK-LABEL: @minnum_une_large_min_constant(
; CHECK-NEXT:    [[MIN:%.*]] = call float @llvm.minnum.f32(float [[X:%.*]], float 2.000000e+00)
; CHECK-NEXT:    [[CMP:%.*]] = fcmp une float [[MIN]], 1.000000e+00
; CHECK-NEXT:    ret i1 [[CMP]]
;
  %min = call float @llvm.minnum.f32(float %x, float 2.0)
  %cmp = fcmp une float %min, 1.0
  ret i1 %cmp
}

; Partial negative test (the minnum simplifies):
; min(x, NaN) != 1.0 --> x != 1.0

define i1 @minnum_une_nan_min_constant(float %x) {
; CHECK-LABEL: @minnum_une_nan_min_constant(
; CHECK-NEXT:    [[CMP:%.*]] = fcmp une float [[X:%.*]], 1.000000e+00
; CHECK-NEXT:    ret i1 [[CMP]]
;
  %min = call float @llvm.minnum.f32(float %x, float 0x7FF8000000000000)
  %cmp = fcmp une float %min, 1.0
  ret i1 %cmp
}

; max(x, 1.5) == 1.0 --> false

define i1 @maxnum_oeq_large_max_constant(float %x) {
; CHECK-LABEL: @maxnum_oeq_large_max_constant(
; CHECK-NEXT:    ret i1 false
;
  %max = call float @llvm.maxnum.f32(float %x, float 1.5)
  %cmp = fcmp oeq float %max, 1.0
  ret i1 %cmp
}

; max(x, 1.5) < 1.0 --> false

define i1 @maxnum_olt_large_max_constant(float %x) {
; CHECK-LABEL: @maxnum_olt_large_max_constant(
; CHECK-NEXT:    ret i1 false
;
  %max = call float @llvm.maxnum.f32(float %x, float 1.5)
  %cmp = fcmp olt float %max, 1.0
  ret i1 %cmp
}

; max(x, 1.5) <= 1.0 --> false

define i1 @maxnum_ole_large_max_constant(float %x) {
; CHECK-LABEL: @maxnum_ole_large_max_constant(
; CHECK-NEXT:    ret i1 false
;
  %max = call float @llvm.maxnum.f32(float %x, float 1.5)
  %cmp = fcmp ole float %max, 1.0
  ret i1 %cmp
}

; max(x, 1.5) == 1.0 --> false

define i1 @maxnum_ueq_large_max_constant(float %x) {
; CHECK-LABEL: @maxnum_ueq_large_max_constant(
; CHECK-NEXT:    ret i1 false
;
  %max = call float @llvm.maxnum.f32(float %x, float 1.5)
  %cmp = fcmp ueq float %max, 1.0
  ret i1 %cmp
}

; max(x, 1.5) < 1.0 --> false

define i1 @maxnum_ult_large_max_constant(float %x) {
; CHECK-LABEL: @maxnum_ult_large_max_constant(
; CHECK-NEXT:    ret i1 false
;
  %max = call float @llvm.maxnum.f32(float %x, float 1.5)
  %cmp = fcmp ult float %max, 1.0
  ret i1 %cmp
}

; max(x, 1.5) <= 1.0 --> false

define <2 x i1> @maxnum_ule_large_max_constant(<2 x float> %x) {
; CHECK-LABEL: @maxnum_ule_large_max_constant(
; CHECK-NEXT:    ret <2 x i1> zeroinitializer
;
  %max = call <2 x float> @llvm.maxnum.v2f32(<2 x float> %x, <2 x float> <float 1.5, float 1.5>)
  %cmp = fcmp ule <2 x float> %max, <float 1.0, float 1.0>
  ret <2 x i1> %cmp
}

; max(x, 1.5) > 1.0 --> true

define <2 x i1> @maxnum_ogt_large_max_constant(<2 x float> %x) {
; CHECK-LABEL: @maxnum_ogt_large_max_constant(
; CHECK-NEXT:    ret <2 x i1> <i1 true, i1 true>
;
  %max = call <2 x float> @llvm.maxnum.v2f32(<2 x float> %x, <2 x float> <float 1.5, float 1.5>)
  %cmp = fcmp ogt <2 x float> %max, <float 1.0, float 1.0>
  ret <2 x i1> %cmp
}

; max(x, 1.5) >= 1.0 --> true

define i1 @maxnum_oge_large_max_constant(float %x) {
; CHECK-LABEL: @maxnum_oge_large_max_constant(
; CHECK-NEXT:    ret i1 true
;
  %max = call float @llvm.maxnum.f32(float %x, float 1.5)
  %cmp = fcmp oge float %max, 1.0
  ret i1 %cmp
}

; max(x, 1.5) != 1.0 --> true

define i1 @maxnum_one_large_max_constant(float %x) {
; CHECK-LABEL: @maxnum_one_large_max_constant(
; CHECK-NEXT:    ret i1 true
;
  %max = call float @llvm.maxnum.f32(float %x, float 1.5)
  %cmp = fcmp one float %max, 1.0
  ret i1 %cmp
}

; max(x, 1.5) > 1.0 --> true

define i1 @maxnum_ugt_large_max_constant(float %x) {
; CHECK-LABEL: @maxnum_ugt_large_max_constant(
; CHECK-NEXT:    ret i1 true
;
  %max = call float @llvm.maxnum.f32(float %x, float 1.5)
  %cmp = fcmp ugt float %max, 1.0
  ret i1 %cmp
}

; max(x, 1.5) >= 1.0 --> true

define i1 @maxnum_uge_large_max_constant(float %x) {
; CHECK-LABEL: @maxnum_uge_large_max_constant(
; CHECK-NEXT:    ret i1 true
;
  %max = call float @llvm.maxnum.f32(float %x, float 1.5)
  %cmp = fcmp uge float %max, 1.0
  ret i1 %cmp
}

; max(x, 1.5) != 1.0 --> true

define i1 @maxnum_une_large_max_constant(float %x) {
; CHECK-LABEL: @maxnum_une_large_max_constant(
; CHECK-NEXT:    ret i1 true
;
  %max = call float @llvm.maxnum.f32(float %x, float 1.5)
  %cmp = fcmp une float %max, 1.0
  ret i1 %cmp
}

; Negative test:
; max(x, 1.0) != 1.0 --> ?

define i1 @maxnum_une_equal_max_constant(float %x) {
; CHECK-LABEL: @maxnum_une_equal_max_constant(
; CHECK-NEXT:    [[MAX:%.*]] = call float @llvm.maxnum.f32(float [[X:%.*]], float 1.000000e+00)
; CHECK-NEXT:    [[CMP:%.*]] = fcmp une float [[MAX]], 1.000000e+00
; CHECK-NEXT:    ret i1 [[CMP]]
;
  %max = call float @llvm.maxnum.f32(float %x, float 1.0)
  %cmp = fcmp une float %max, 1.0
  ret i1 %cmp
}

; Negative test:
; max(x, 0.5) != 1.0 --> ?

define i1 @maxnum_une_small_max_constant(float %x) {
; CHECK-LABEL: @maxnum_une_small_max_constant(
; CHECK-NEXT:    [[MAX:%.*]] = call float @llvm.maxnum.f32(float [[X:%.*]], float 5.000000e-01)
; CHECK-NEXT:    [[CMP:%.*]] = fcmp une float [[MAX]], 1.000000e+00
; CHECK-NEXT:    ret i1 [[CMP]]
;
  %max = call float @llvm.maxnum.f32(float %x, float 0.5)
  %cmp = fcmp une float %max, 1.0
  ret i1 %cmp
}

; Partial negative test (the maxnum simplifies):
; max(x, NaN) != 1.0 --> x != 1.0

define i1 @maxnum_une_nan_max_constant(float %x) {
; CHECK-LABEL: @maxnum_une_nan_max_constant(
; CHECK-NEXT:    [[CMP:%.*]] = fcmp une float [[X:%.*]], 1.000000e+00
; CHECK-NEXT:    ret i1 [[CMP]]
;
  %max = call float @llvm.maxnum.f32(float %x, float 0x7FF8000000000000)
  %cmp = fcmp une float %max, 1.0
  ret i1 %cmp
}

define i1 @known_positive_olt_with_negative_constant(double %a) {
; CHECK-LABEL: @known_positive_olt_with_negative_constant(
; CHECK-NEXT:    ret i1 false
;
  %call = call double @llvm.fabs.f64(double %a)
  %cmp = fcmp olt double %call, -1.0
  ret i1 %cmp
}

define <2 x i1> @known_positive_ole_with_negative_constant_splat_vec(<2 x i32> %a) {
; CHECK-LABEL: @known_positive_ole_with_negative_constant_splat_vec(
; CHECK-NEXT:    ret <2 x i1> zeroinitializer
;
  %call = uitofp <2 x i32> %a to <2 x double>
  %cmp = fcmp ole <2 x double> %call, <double -2.0, double -2.0>
  ret <2 x i1> %cmp
}

define i1 @known_positive_ugt_with_negative_constant(i32 %a) {
; CHECK-LABEL: @known_positive_ugt_with_negative_constant(
; CHECK-NEXT:    ret i1 true
;
  %call = uitofp i32 %a to float
  %cmp = fcmp ugt float %call, -3.0
  ret i1 %cmp
}

define <2 x i1> @known_positive_uge_with_negative_constant_splat_vec(<2 x float> %a) {
; CHECK-LABEL: @known_positive_uge_with_negative_constant_splat_vec(
; CHECK-NEXT:    ret <2 x i1> <i1 true, i1 true>
;
  %call = call <2 x float> @llvm.fabs.v2f32(<2 x float> %a)
  %cmp = fcmp uge <2 x float> %call, <float -4.0, float -4.0>
  ret <2 x i1> %cmp
}

define i1 @known_positive_oeq_with_negative_constant(half %a) {
; CHECK-LABEL: @known_positive_oeq_with_negative_constant(
; CHECK-NEXT:    ret i1 false
;
  %call = call half @llvm.fabs.f16(half %a)
  %cmp = fcmp oeq half %call, -5.0
  ret i1 %cmp
}

define <2 x i1> @known_positive_une_with_negative_constant_splat_vec(<2 x i32> %a) {
; CHECK-LABEL: @known_positive_une_with_negative_constant_splat_vec(
; CHECK-NEXT:    ret <2 x i1> <i1 true, i1 true>
;
  %call = uitofp <2 x i32> %a to <2 x half>
  %cmp = fcmp une <2 x half> %call, <half -6.0, half -6.0>
  ret <2 x i1> %cmp
}

define i1 @pr58046(i64 %arg) {
; CHECK-LABEL: @pr58046(
; CHECK-NEXT:    ret i1 true
;
  %fp = uitofp i64 %arg to double
  %mul = fmul double -0.000000e+00, %fp
  %div = fdiv double 1.000000e+00, %mul
  %cmp = fcmp oeq double %div, 0xFFF0000000000000
  ret i1 %cmp
}

define i1 @nonans1(double %in1, double %in2) {
; CHECK-LABEL: @nonans1(
; CHECK-NEXT:    ret i1 false
;
  %cmp = fcmp nnan uno double %in1, %in2
  ret i1 %cmp
}

define i1 @nonans2(double %in1, double %in2) {
; CHECK-LABEL: @nonans2(
; CHECK-NEXT:    ret i1 true
;
  %cmp = fcmp nnan ord double %in1, %in2
  ret i1 %cmp
}

define <2 x i1> @orderedCompareWithNaNVector(<2 x double> %A) {
; CHECK-LABEL: @orderedCompareWithNaNVector(
; CHECK-NEXT:    ret <2 x i1> zeroinitializer
;
  %cmp = fcmp olt <2 x double> %A, <double 0xFFFFFFFFFFFFFFFF, double 0xFFFFFFFFFFFFFFFF>
  ret <2 x i1> %cmp
}

define <2 x i1> @orderedCompareWithNaNVector_undef_elt(<2 x double> %A) {
; CHECK-LABEL: @orderedCompareWithNaNVector_undef_elt(
; CHECK-NEXT:    ret <2 x i1> zeroinitializer
;
  %cmp = fcmp olt <2 x double> %A, <double 0xFFFFFFFFFFFFFFFF, double undef>
  ret <2 x i1> %cmp
}

define <2 x i1> @unorderedCompareWithNaNVector_undef_elt(<2 x double> %A) {
; CHECK-LABEL: @unorderedCompareWithNaNVector_undef_elt(
; CHECK-NEXT:    ret <2 x i1> <i1 true, i1 true>
;
  %cmp = fcmp ult <2 x double> %A, <double undef, double 0xFFFFFFFFFFFFFFFF>
  ret <2 x i1> %cmp
}

define i1 @is_infinite(float %x) {
; CHECK-LABEL: @is_infinite(
; CHECK-NEXT:    ret i1 false
;
  %xabs = call ninf float @llvm.fabs.f32(float %x)
  %r = fcmp oeq float %xabs, 0x7FF0000000000000
  ret i1 %r
}

define <2 x i1> @is_infinite_neg(<2 x float> %x) {
; CHECK-LABEL: @is_infinite_neg(
; CHECK-NEXT:    ret <2 x i1> zeroinitializer
;
  %x42 = fadd ninf <2 x float> %x, <float 42.0, float 42.0>
  %r = fcmp oeq <2 x float> %x42, <float 0xFFF0000000000000, float 0xFFF0000000000000>
  ret <2 x i1> %r
}

; Negative test - but this could be reduced to 'uno' outside of instsimplify.

define i1 @is_infinite_or_nan(float %x) {
; CHECK-LABEL: @is_infinite_or_nan(
; CHECK-NEXT:    [[X42:%.*]] = fadd ninf float [[X:%.*]], 4.200000e+01
; CHECK-NEXT:    [[R:%.*]] = fcmp ueq float [[X42]], 0xFFF0000000000000
; CHECK-NEXT:    ret i1 [[R]]
;
  %x42 = fadd ninf float %x, 42.0
  %r = fcmp ueq float %x42, 0xFFF0000000000000
  ret i1 %r
}

define i1 @is_infinite_or_nan2(float %x) {
; CHECK-LABEL: @is_infinite_or_nan2(
; CHECK-NEXT:    ret i1 false
;
  %xabs = call nnan ninf float @llvm.fabs.f32(float %x)
  %r = fcmp ueq float %xabs, 0x7FF0000000000000
  ret i1 %r
}

define <2 x i1> @is_infinite_neg_or_nan(<2 x float> %x) {
; CHECK-LABEL: @is_infinite_neg_or_nan(
; CHECK-NEXT:    ret <2 x i1> zeroinitializer
;
  %x42 = fadd nnan ninf <2 x float> %x, <float 42.0, float 42.0>
  %r = fcmp ueq <2 x float> %x42, <float 0xFFF0000000000000, float 0xFFF0000000000000>
  ret <2 x i1> %r
}

define i1 @is_finite_or_nan(i1 %c, double %x) {
; CHECK-LABEL: @is_finite_or_nan(
; CHECK-NEXT:    ret i1 true
;
  %xx = fmul ninf double %x, %x
  %s = select i1 %c, double 42.0, double %xx
  %r = fcmp une double %s, 0x7FF0000000000000
  ret i1 %r
}

define <2 x i1> @is_finite_or_nan_commute(<2 x i8> %x) {
; CHECK-LABEL: @is_finite_or_nan_commute(
; CHECK-NEXT:    ret <2 x i1> <i1 true, i1 true>
;
  %cast = uitofp <2 x i8> %x to <2 x float>
  %r = fcmp une <2 x float> <float 0x7FF0000000000000, float 0x7FF0000000000000>, %cast
  ret <2 x i1> %r
}

; Negative test - but this could be reduced to 'ord' outside of instsimplify.

define i1 @is_finite_and_ordered(double %x) {
; CHECK-LABEL: @is_finite_and_ordered(
; CHECK-NEXT:    [[XX:%.*]] = fmul ninf double [[X:%.*]], [[X]]
; CHECK-NEXT:    [[R:%.*]] = fcmp one double [[XX]], 0x7FF0000000000000
; CHECK-NEXT:    ret i1 [[R]]
;
  %xx = fmul ninf double %x, %x
  %r = fcmp one double %xx, 0x7FF0000000000000
  ret i1 %r
}

define i1 @is_finite(i1 %c, double %x) {
; CHECK-LABEL: @is_finite(
; CHECK-NEXT:    ret i1 true
;
  %xx = fmul nnan ninf double %x, %x
  %s = select i1 %c, double 42.0, double %xx
  %r = fcmp one double %s, 0x7FF0000000000000
  ret i1 %r
}

define <2 x i1> @is_finite_commute(<2 x i8> %x) {
; CHECK-LABEL: @is_finite_commute(
; CHECK-NEXT:    ret <2 x i1> <i1 true, i1 true>
;
  %cast = uitofp <2 x i8> %x to <2 x float>
  %r = fcmp one <2 x float> <float 0x7FF0000000000000, float 0x7FF0000000000000>, %cast
  ret <2 x i1> %r
}

<<<<<<< HEAD
; largest unsigned i15 = 2^15 - 1 = 32767
; largest half (max exponent = 15 -> 2^15 * (1 + 1023/1024) = 65504

define i1 @isKnownNeverInfinity_uitofp(i15 %x) {
; CHECK-LABEL: @isKnownNeverInfinity_uitofp(
; CHECK-NEXT:    ret i1 true
;
  %f = uitofp i15 %x to half
  %r = fcmp une half %f, 0xH7c00
  ret i1 %r
}

; negative test

define i1 @isNotKnownNeverInfinity_uitofp(i16 %x) {
; CHECK-LABEL: @isNotKnownNeverInfinity_uitofp(
; CHECK-NEXT:    [[F:%.*]] = uitofp i16 [[X:%.*]] to half
; CHECK-NEXT:    [[R:%.*]] = fcmp une half [[F]], 0xH7C00
; CHECK-NEXT:    ret i1 [[R]]
;
  %f = uitofp i16 %x to half
  %r = fcmp une half %f, 0xH7c00
  ret i1 %r
}

define i1 @isKnownNeverNegativeInfinity_uitofp(i15 %x) {
; CHECK-LABEL: @isKnownNeverNegativeInfinity_uitofp(
; CHECK-NEXT:    ret i1 false
;
  %f = uitofp i15 %x to half
  %r = fcmp oeq half %f, 0xHfc00
  ret i1 %r
}

; uitofp can't be negative, so this still works.

define i1 @isNotKnownNeverNegativeInfinity_uitofp(i16 %x) {
; CHECK-LABEL: @isNotKnownNeverNegativeInfinity_uitofp(
; CHECK-NEXT:    ret i1 false
;
  %f = uitofp i16 %x to half
  %r = fcmp oeq half %f, 0xHfc00
  ret i1 %r
}

; largest magnitude signed i16 = 2^15 - 1 = 32767 --> -32768
; largest half (max exponent = 15 -> 2^15 * (1 + 1023/1024) = 65504

define i1 @isKnownNeverInfinity_sitofp(i16 %x) {
; CHECK-LABEL: @isKnownNeverInfinity_sitofp(
; CHECK-NEXT:    ret i1 true
;
  %f = sitofp i16 %x to half
  %r = fcmp une half %f, 0xH7c00
  ret i1 %r
}

; negative test

define i1 @isNotKnownNeverInfinity_sitofp(i17 %x) {
; CHECK-LABEL: @isNotKnownNeverInfinity_sitofp(
; CHECK-NEXT:    [[F:%.*]] = sitofp i17 [[X:%.*]] to half
; CHECK-NEXT:    [[R:%.*]] = fcmp une half [[F]], 0xH7C00
; CHECK-NEXT:    ret i1 [[R]]
;
  %f = sitofp i17 %x to half
  %r = fcmp une half %f, 0xH7c00
  ret i1 %r
}

define i1 @isKnownNeverNegativeInfinity_sitofp(i16 %x) {
; CHECK-LABEL: @isKnownNeverNegativeInfinity_sitofp(
; CHECK-NEXT:    ret i1 false
;
  %f = sitofp i16 %x to half
  %r = fcmp oeq half %f, 0xHfc00
  ret i1 %r
}

; negative test

define i1 @isNotKnownNeverNegativeInfinity_sitofp(i17 %x) {
; CHECK-LABEL: @isNotKnownNeverNegativeInfinity_sitofp(
; CHECK-NEXT:    [[F:%.*]] = sitofp i17 [[X:%.*]] to half
; CHECK-NEXT:    [[R:%.*]] = fcmp oeq half [[F]], 0xHFC00
; CHECK-NEXT:    ret i1 [[R]]
;
  %f = sitofp i17 %x to half
  %r = fcmp oeq half %f, 0xHfc00
  ret i1 %r
}

define i1 @isKnownNeverInfinity_fpext(float %x) {
; CHECK-LABEL: @isKnownNeverInfinity_fpext(
; CHECK-NEXT:    ret i1 true
;
  %a = fadd ninf float %x, 1.0
  %e = fpext float %a to double
  %r = fcmp une double %e, 0x7ff0000000000000
  ret i1 %r
}

define i1 @isKnownNeverInfinity_fpext_sitofp(i16 %x) {
; CHECK-LABEL: @isKnownNeverInfinity_fpext_sitofp(
; CHECK-NEXT:    ret i1 false
;
  %f = sitofp i16 %x to half
  %e = fpext half %f to double
  %r = fcmp oeq double %e, 0xfff0000000000000
  ret i1 %r
}

define i1 @isKnownNeverInfinity_canonicalize(double %x) {
; CHECK-LABEL: @isKnownNeverInfinity_canonicalize(
; CHECK-NEXT:    ret i1 true
;
  %a = fadd ninf double %x, 1.0
  %e = call double @llvm.canonicalize.f64(double %a)
  %r = fcmp une double %e, 0x7ff0000000000000
  ret i1 %r
}

define i1 @isNotKnownNeverInfinity_canonicalize(double %x) {
; CHECK-LABEL: @isNotKnownNeverInfinity_canonicalize(
; CHECK-NEXT:    [[E:%.*]] = call double @llvm.canonicalize.f64(double [[X:%.*]])
; CHECK-NEXT:    [[R:%.*]] = fcmp une double [[E]], 0x7FF0000000000000
; CHECK-NEXT:    ret i1 [[R]]
;
  %e = call double @llvm.canonicalize.f64(double %x)
  %r = fcmp une double %e, 0x7ff0000000000000
  ret i1 %r
}

define i1 @isKnownNeverInfinity_fabs(double %x) {
; CHECK-LABEL: @isKnownNeverInfinity_fabs(
; CHECK-NEXT:    ret i1 true
;
  %a = fadd ninf double %x, 1.0
  %e = call double @llvm.fabs.f64(double %a)
  %r = fcmp une double %e, 0x7ff0000000000000
  ret i1 %r
}

define i1 @isNotKnownNeverInfinity_fabs(double %x) {
; CHECK-LABEL: @isNotKnownNeverInfinity_fabs(
; CHECK-NEXT:    [[E:%.*]] = call double @llvm.fabs.f64(double [[X:%.*]])
; CHECK-NEXT:    [[R:%.*]] = fcmp une double [[E]], 0x7FF0000000000000
; CHECK-NEXT:    ret i1 [[R]]
;
  %e = call double @llvm.fabs.f64(double %x)
  %r = fcmp une double %e, 0x7ff0000000000000
  ret i1 %r
}

define i1 @isKnownNeverInfinity_fneg(double %x) {
; CHECK-LABEL: @isKnownNeverInfinity_fneg(
; CHECK-NEXT:    ret i1 true
;
  %a = fadd ninf double %x, 1.0
  %e = fneg double %a
  %r = fcmp une double %e, 0x7ff0000000000000
  ret i1 %r
}

define i1 @isNotKnownNeverInfinity_fneg(double %x) {
; CHECK-LABEL: @isNotKnownNeverInfinity_fneg(
; CHECK-NEXT:    [[E:%.*]] = fneg double [[X:%.*]]
; CHECK-NEXT:    [[R:%.*]] = fcmp une double [[E]], 0x7FF0000000000000
; CHECK-NEXT:    ret i1 [[R]]
;
  %e = fneg double %x
  %r = fcmp une double %e, 0x7ff0000000000000
  ret i1 %r
}

define i1 @isKnownNeverInfinity_copysign(double %x, double %sign) {
; CHECK-LABEL: @isKnownNeverInfinity_copysign(
; CHECK-NEXT:    ret i1 true
;
  %a = fadd ninf double %x, 1.0
  %e = call double @llvm.copysign.f64(double %a, double %sign)
  %r = fcmp une double %e, 0x7ff0000000000000
  ret i1 %r
}

define i1 @isNotKnownNeverInfinity_copysign(double %x, double %sign) {
; CHECK-LABEL: @isNotKnownNeverInfinity_copysign(
; CHECK-NEXT:    [[E:%.*]] = call double @llvm.copysign.f64(double [[X:%.*]], double [[SIGN:%.*]])
; CHECK-NEXT:    [[R:%.*]] = fcmp une double [[E]], 0x7FF0000000000000
; CHECK-NEXT:    ret i1 [[R]]
;
  %e = call double @llvm.copysign.f64(double %x, double %sign)
  %r = fcmp une double %e, 0x7ff0000000000000
  ret i1 %r
}

define i1 @isKnownNeverInfinity_arithmetic_fence(double %x) {
; CHECK-LABEL: @isKnownNeverInfinity_arithmetic_fence(
; CHECK-NEXT:    ret i1 true
;
  %a = fadd ninf double %x, 1.0
  %e = call double @llvm.arithmetic.fence.f64(double %a)
  %r = fcmp une double %e, 0x7ff0000000000000
  ret i1 %r
}

define i1 @isNotKnownNeverInfinity_arithmetic_fence(double %x) {
; CHECK-LABEL: @isNotKnownNeverInfinity_arithmetic_fence(
; CHECK-NEXT:    [[E:%.*]] = call double @llvm.arithmetic.fence.f64(double [[X:%.*]])
; CHECK-NEXT:    [[R:%.*]] = fcmp une double [[E]], 0x7FF0000000000000
; CHECK-NEXT:    ret i1 [[R]]
;
  %e = call double @llvm.arithmetic.fence.f64(double %x)
  %r = fcmp une double %e, 0x7ff0000000000000
  ret i1 %r
}

declare double @llvm.arithmetic.fence.f64(double)

define i1 @isKnownNeverInfinity_floor(double %x) {
; CHECK-LABEL: @isKnownNeverInfinity_floor(
; CHECK-NEXT:    ret i1 true
;
  %a = fadd ninf double %x, 1.0
  %e = call double @llvm.floor.f64(double %a)
  %r = fcmp une double %e, 0x7ff0000000000000
  ret i1 %r
}

define i1 @isNotKnownNeverInfinity_floor(double %x) {
; CHECK-LABEL: @isNotKnownNeverInfinity_floor(
; CHECK-NEXT:    [[E:%.*]] = call double @llvm.floor.f64(double [[X:%.*]])
; CHECK-NEXT:    [[R:%.*]] = fcmp une double [[E]], 0x7FF0000000000000
; CHECK-NEXT:    ret i1 [[R]]
;
  %e = call double @llvm.floor.f64(double %x)
  %r = fcmp une double %e, 0x7ff0000000000000
  ret i1 %r
}

declare double @llvm.floor.f64(double)

define i1 @isKnownNeverInfinity_ceil(double %x) {
; CHECK-LABEL: @isKnownNeverInfinity_ceil(
; CHECK-NEXT:    ret i1 true
;
  %a = fadd ninf double %x, 1.0
  %e = call double @llvm.ceil.f64(double %a)
  %r = fcmp une double %e, 0x7ff0000000000000
  ret i1 %r
}

define i1 @isNotKnownNeverInfinity_ceil(double %x) {
; CHECK-LABEL: @isNotKnownNeverInfinity_ceil(
; CHECK-NEXT:    [[E:%.*]] = call double @llvm.ceil.f64(double [[X:%.*]])
; CHECK-NEXT:    [[R:%.*]] = fcmp une double [[E]], 0x7FF0000000000000
; CHECK-NEXT:    ret i1 [[R]]
;
  %e = call double @llvm.ceil.f64(double %x)
  %r = fcmp une double %e, 0x7ff0000000000000
  ret i1 %r
}

declare double @llvm.ceil.f64(double)

define i1 @isKnownNeverInfinity_trunc(double %x) {
; CHECK-LABEL: @isKnownNeverInfinity_trunc(
; CHECK-NEXT:    ret i1 true
;
  %a = fadd ninf double %x, 1.0
  %e = call double @llvm.trunc.f64(double %a)
  %r = fcmp une double %e, 0x7ff0000000000000
  ret i1 %r
}

define i1 @isNotKnownNeverInfinity_trunc(double %x) {
; CHECK-LABEL: @isNotKnownNeverInfinity_trunc(
; CHECK-NEXT:    [[E:%.*]] = call double @llvm.trunc.f64(double [[X:%.*]])
; CHECK-NEXT:    [[R:%.*]] = fcmp une double [[E]], 0x7FF0000000000000
; CHECK-NEXT:    ret i1 [[R]]
;
  %e = call double @llvm.trunc.f64(double %x)
  %r = fcmp une double %e, 0x7ff0000000000000
  ret i1 %r
}

declare double @llvm.trunc.f64(double)

define i1 @isKnownNeverInfinity_rint(double %x) {
; CHECK-LABEL: @isKnownNeverInfinity_rint(
; CHECK-NEXT:    ret i1 true
;
  %a = fadd ninf double %x, 1.0
  %e = call double @llvm.rint.f64(double %a)
  %r = fcmp une double %e, 0x7ff0000000000000
  ret i1 %r
}

define i1 @isNotKnownNeverInfinity_rint(double %x) {
; CHECK-LABEL: @isNotKnownNeverInfinity_rint(
; CHECK-NEXT:    [[E:%.*]] = call double @llvm.rint.f64(double [[X:%.*]])
; CHECK-NEXT:    [[R:%.*]] = fcmp une double [[E]], 0x7FF0000000000000
; CHECK-NEXT:    ret i1 [[R]]
;
  %e = call double @llvm.rint.f64(double %x)
  %r = fcmp une double %e, 0x7ff0000000000000
  ret i1 %r
}

declare double @llvm.rint.f64(double)

define i1 @isKnownNeverInfinity_nearbyint(double %x) {
; CHECK-LABEL: @isKnownNeverInfinity_nearbyint(
; CHECK-NEXT:    ret i1 true
;
  %a = fadd ninf double %x, 1.0
  %e = call double @llvm.nearbyint.f64(double %a)
  %r = fcmp une double %e, 0x7ff0000000000000
  ret i1 %r
}

define i1 @isNotKnownNeverInfinity_nearbyint(double %x) {
; CHECK-LABEL: @isNotKnownNeverInfinity_nearbyint(
; CHECK-NEXT:    [[E:%.*]] = call double @llvm.nearbyint.f64(double [[X:%.*]])
; CHECK-NEXT:    [[R:%.*]] = fcmp une double [[E]], 0x7FF0000000000000
; CHECK-NEXT:    ret i1 [[R]]
;
  %e = call double @llvm.nearbyint.f64(double %x)
  %r = fcmp une double %e, 0x7ff0000000000000
  ret i1 %r
}

declare double @llvm.nearbyint.f64(double)

define i1 @isKnownNeverInfinity_round(double %x) {
; CHECK-LABEL: @isKnownNeverInfinity_round(
; CHECK-NEXT:    ret i1 true
;
  %a = fadd ninf double %x, 1.0
  %e = call double @llvm.round.f64(double %a)
  %r = fcmp une double %e, 0x7ff0000000000000
  ret i1 %r
}

define i1 @isNotKnownNeverInfinity_round(double %x) {
; CHECK-LABEL: @isNotKnownNeverInfinity_round(
; CHECK-NEXT:    [[E:%.*]] = call double @llvm.round.f64(double [[X:%.*]])
; CHECK-NEXT:    [[R:%.*]] = fcmp une double [[E]], 0x7FF0000000000000
; CHECK-NEXT:    ret i1 [[R]]
;
  %e = call double @llvm.round.f64(double %x)
  %r = fcmp une double %e, 0x7ff0000000000000
  ret i1 %r
}

declare double @llvm.round.f64(double)

define i1 @isKnownNeverInfinity_roundeven(double %x) {
; CHECK-LABEL: @isKnownNeverInfinity_roundeven(
; CHECK-NEXT:    ret i1 true
;
  %a = fadd ninf double %x, 1.0
  %e = call double @llvm.roundeven.f64(double %a)
  %r = fcmp une double %e, 0x7ff0000000000000
  ret i1 %r
}

define i1 @isNotKnownNeverInfinity_roundeven(double %x) {
; CHECK-LABEL: @isNotKnownNeverInfinity_roundeven(
; CHECK-NEXT:    [[E:%.*]] = call double @llvm.roundeven.f64(double [[X:%.*]])
; CHECK-NEXT:    [[R:%.*]] = fcmp une double [[E]], 0x7FF0000000000000
; CHECK-NEXT:    ret i1 [[R]]
;
  %e = call double @llvm.roundeven.f64(double %x)
  %r = fcmp une double %e, 0x7ff0000000000000
  ret i1 %r
}

declare double @llvm.roundeven.f64(double)

define i1 @isNotKnownNeverInfinity_fptrunc_round(double %x) {
; CHECK-LABEL: @isNotKnownNeverInfinity_fptrunc_round(
; CHECK-NEXT:    [[A:%.*]] = fadd ninf double [[X:%.*]], 1.000000e+00
; CHECK-NEXT:    [[E:%.*]] = call float @llvm.fptrunc.round.f32.f64(double [[A]], metadata !"round.downward")
; CHECK-NEXT:    [[R:%.*]] = fcmp une float [[E]], 0x7FF0000000000000
; CHECK-NEXT:    ret i1 [[R]]
;
  %a = fadd ninf double %x, 1.0
  %e = call float @llvm.fptrunc.round.f32.f64(double %a, metadata !"round.downward")
  %r = fcmp une float %e, 0x7ff0000000000000
  ret i1 %r
}

declare float @llvm.fptrunc.round.f32.f64(double, metadata)

declare ppc_fp128 @llvm.floor.ppcf128(ppc_fp128)

define i1 @isKnownNeverInfinity_floor_ppcf128(ppc_fp128 %x) {
; CHECK-LABEL: @isKnownNeverInfinity_floor_ppcf128(
; CHECK-NEXT:    [[A:%.*]] = fadd ninf ppc_fp128 [[X:%.*]], [[X]]
; CHECK-NEXT:    [[E:%.*]] = call ppc_fp128 @llvm.floor.ppcf128(ppc_fp128 [[A]])
; CHECK-NEXT:    [[R:%.*]] = fcmp une ppc_fp128 [[E]], 0xM7FF00000000000000000000000000000
; CHECK-NEXT:    ret i1 [[R]]
;
  %a = fadd ninf ppc_fp128 %x, %x
  %e = call ppc_fp128 @llvm.floor.ppcf128(ppc_fp128 %a)
  %r = fcmp une ppc_fp128 %e, 0xM7FF00000000000000000000000000000
  ret i1 %r
}

declare ppc_fp128 @llvm.ceil.ppcf128(ppc_fp128)

define i1 @isKnownNeverInfinity_ceil_ppcf128(ppc_fp128 %x) {
; CHECK-LABEL: @isKnownNeverInfinity_ceil_ppcf128(
; CHECK-NEXT:    [[A:%.*]] = fadd ninf ppc_fp128 [[X:%.*]], [[X]]
; CHECK-NEXT:    [[E:%.*]] = call ppc_fp128 @llvm.ceil.ppcf128(ppc_fp128 [[A]])
; CHECK-NEXT:    [[R:%.*]] = fcmp une ppc_fp128 [[E]], 0xM7FF00000000000000000000000000000
; CHECK-NEXT:    ret i1 [[R]]
;
  %a = fadd ninf ppc_fp128 %x, %x
  %e = call ppc_fp128 @llvm.ceil.ppcf128(ppc_fp128 %a)
  %r = fcmp une ppc_fp128 %e, 0xM7FF00000000000000000000000000000
  ret i1 %r
}

declare ppc_fp128 @llvm.rint.ppcf128(ppc_fp128)

define i1 @isKnownNeverInfinity_rint_ppcf128(ppc_fp128 %x) {
; CHECK-LABEL: @isKnownNeverInfinity_rint_ppcf128(
; CHECK-NEXT:    [[A:%.*]] = fadd ninf ppc_fp128 [[X:%.*]], [[X]]
; CHECK-NEXT:    [[E:%.*]] = call ppc_fp128 @llvm.rint.ppcf128(ppc_fp128 [[A]])
; CHECK-NEXT:    [[R:%.*]] = fcmp une ppc_fp128 [[E]], 0xM7FF00000000000000000000000000000
; CHECK-NEXT:    ret i1 [[R]]
;
  %a = fadd ninf ppc_fp128 %x, %x
  %e = call ppc_fp128 @llvm.rint.ppcf128(ppc_fp128 %a)
  %r = fcmp une ppc_fp128 %e, 0xM7FF00000000000000000000000000000
  ret i1 %r
}

declare ppc_fp128 @llvm.nearbyint.ppcf128(ppc_fp128)

define i1 @isKnownNeverInfinity_nearbyint_ppcf128(ppc_fp128 %x) {
; CHECK-LABEL: @isKnownNeverInfinity_nearbyint_ppcf128(
; CHECK-NEXT:    [[A:%.*]] = fadd ninf ppc_fp128 [[X:%.*]], [[X]]
; CHECK-NEXT:    [[E:%.*]] = call ppc_fp128 @llvm.nearbyint.ppcf128(ppc_fp128 [[A]])
; CHECK-NEXT:    [[R:%.*]] = fcmp une ppc_fp128 [[E]], 0xM7FF00000000000000000000000000000
; CHECK-NEXT:    ret i1 [[R]]
;
  %a = fadd ninf ppc_fp128 %x, %x
  %e = call ppc_fp128 @llvm.nearbyint.ppcf128(ppc_fp128 %a)
  %r = fcmp une ppc_fp128 %e, 0xM7FF00000000000000000000000000000
  ret i1 %r
}

declare ppc_fp128 @llvm.round.ppcf128(ppc_fp128)

define i1 @isKnownNeverInfinity_round_ppcf128(ppc_fp128 %x) {
; CHECK-LABEL: @isKnownNeverInfinity_round_ppcf128(
; CHECK-NEXT:    [[A:%.*]] = fadd ninf ppc_fp128 [[X:%.*]], [[X]]
; CHECK-NEXT:    [[E:%.*]] = call ppc_fp128 @llvm.round.ppcf128(ppc_fp128 [[A]])
; CHECK-NEXT:    [[R:%.*]] = fcmp une ppc_fp128 [[E]], 0xM7FF00000000000000000000000000000
; CHECK-NEXT:    ret i1 [[R]]
;
  %a = fadd ninf ppc_fp128 %x, %x
  %e = call ppc_fp128 @llvm.round.ppcf128(ppc_fp128 %a)
  %r = fcmp une ppc_fp128 %e, 0xM7FF00000000000000000000000000000
  ret i1 %r
}

declare ppc_fp128 @llvm.roundeven.ppcf128(ppc_fp128)

define i1 @isKnownNeverInfinity_roundeven_ppcf128(ppc_fp128 %x) {
; CHECK-LABEL: @isKnownNeverInfinity_roundeven_ppcf128(
; CHECK-NEXT:    [[A:%.*]] = fadd ninf ppc_fp128 [[X:%.*]], [[X]]
; CHECK-NEXT:    [[E:%.*]] = call ppc_fp128 @llvm.roundeven.ppcf128(ppc_fp128 [[A]])
; CHECK-NEXT:    [[R:%.*]] = fcmp une ppc_fp128 [[E]], 0xM7FF00000000000000000000000000000
; CHECK-NEXT:    ret i1 [[R]]
;
  %a = fadd ninf ppc_fp128 %x, %x
  %e = call ppc_fp128 @llvm.roundeven.ppcf128(ppc_fp128 %a)
  %r = fcmp une ppc_fp128 %e, 0xM7FF00000000000000000000000000000
  ret i1 %r
}

declare ppc_fp128 @llvm.trunc.ppcf128(ppc_fp128)

define i1 @isKnownNeverInfinity_trunc_ppcf128(ppc_fp128 %x) {
; CHECK-LABEL: @isKnownNeverInfinity_trunc_ppcf128(
; CHECK-NEXT:    ret i1 true
;
  %a = fadd ninf ppc_fp128 %x, %x
  %e = call ppc_fp128 @llvm.trunc.ppcf128(ppc_fp128 %a)
  %r = fcmp une ppc_fp128 %e, 0xM7FF00000000000000000000000000000
  ret i1 %r
}

declare x86_fp80 @llvm.ceil.f80(x86_fp80)

define i1 @isKnownNeverInfinity_ceil_x86_fp80(x86_fp80 %x) {
; CHECK-LABEL: @isKnownNeverInfinity_ceil_x86_fp80(
; CHECK-NEXT:    ret i1 true
;
  %a = fadd ninf x86_fp80 %x, %x
  %e = call x86_fp80 @llvm.ceil.f80(x86_fp80 %a)
  %r = fcmp une x86_fp80 %e, 0xK7FFF8000000000000000
  ret i1 %r
}

define i1 @isKnownNeverInfinity_minnum(double %x, double %y) {
; CHECK-LABEL: @isKnownNeverInfinity_minnum(
; CHECK-NEXT:    ret i1 true
;
  %ninf.x = fadd ninf double %x, 1.0
  %ninf.y = fadd ninf double %y, 1.0
  %op = call double @llvm.minnum.f64(double %ninf.x, double %ninf.y)
  %cmp = fcmp une double %op, 0x7ff0000000000000
  ret i1 %cmp
}

define i1 @isNotKnownNeverInfinity_minnum_lhs(double %x, double %y) {
; CHECK-LABEL: @isNotKnownNeverInfinity_minnum_lhs(
; CHECK-NEXT:    [[NINF_Y:%.*]] = fadd ninf double [[Y:%.*]], 1.000000e+00
; CHECK-NEXT:    [[OP:%.*]] = call double @llvm.minnum.f64(double [[X:%.*]], double [[NINF_Y]])
; CHECK-NEXT:    [[CMP:%.*]] = fcmp une double [[OP]], 0x7FF0000000000000
; CHECK-NEXT:    ret i1 [[CMP]]
;
  %ninf.y = fadd ninf double %y, 1.0
  %op = call double @llvm.minnum.f64(double %x, double %ninf.y)
  %cmp = fcmp une double %op, 0x7ff0000000000000
  ret i1 %cmp
}

define i1 @isNotKnownNeverInfinity_minnum_rhs(double %x, double %y) {
; CHECK-LABEL: @isNotKnownNeverInfinity_minnum_rhs(
; CHECK-NEXT:    [[NINF_X:%.*]] = fadd ninf double [[X:%.*]], 1.000000e+00
; CHECK-NEXT:    [[OP:%.*]] = call double @llvm.minnum.f64(double [[NINF_X]], double [[Y:%.*]])
; CHECK-NEXT:    [[CMP:%.*]] = fcmp une double [[OP]], 0x7FF0000000000000
; CHECK-NEXT:    ret i1 [[CMP]]
;
  %ninf.x = fadd ninf double %x, 1.0
  %op = call double @llvm.minnum.f64(double %ninf.x, double %y)
  %cmp = fcmp une double %op, 0x7ff0000000000000
  ret i1 %cmp
}

declare double @llvm.minnum.f64(double, double)

define i1 @isKnownNeverInfinity_maxnum(double %x, double %y) {
; CHECK-LABEL: @isKnownNeverInfinity_maxnum(
; CHECK-NEXT:    ret i1 true
;
  %ninf.x = fadd ninf double %x, 1.0
  %ninf.y = fadd ninf double %y, 1.0
  %op = call double @llvm.maxnum.f64(double %ninf.x, double %ninf.y)
  %cmp = fcmp une double %op, 0x7ff0000000000000
  ret i1 %cmp
}

define i1 @isNotKnownNeverInfinity_maxnum_lhs(double %x, double %y) {
; CHECK-LABEL: @isNotKnownNeverInfinity_maxnum_lhs(
; CHECK-NEXT:    [[NINF_Y:%.*]] = fadd ninf double [[Y:%.*]], 1.000000e+00
; CHECK-NEXT:    [[OP:%.*]] = call double @llvm.maxnum.f64(double [[X:%.*]], double [[NINF_Y]])
; CHECK-NEXT:    [[CMP:%.*]] = fcmp une double [[OP]], 0x7FF0000000000000
; CHECK-NEXT:    ret i1 [[CMP]]
;
  %ninf.y = fadd ninf double %y, 1.0
  %op = call double @llvm.maxnum.f64(double %x, double %ninf.y)
  %cmp = fcmp une double %op, 0x7ff0000000000000
  ret i1 %cmp
}

define i1 @isNotKnownNeverInfinity_maxnum_rhs(double %x, double %y) {
; CHECK-LABEL: @isNotKnownNeverInfinity_maxnum_rhs(
; CHECK-NEXT:    [[NINF_X:%.*]] = fadd ninf double [[X:%.*]], 1.000000e+00
; CHECK-NEXT:    [[OP:%.*]] = call double @llvm.maxnum.f64(double [[NINF_X]], double [[Y:%.*]])
; CHECK-NEXT:    [[CMP:%.*]] = fcmp une double [[OP]], 0x7FF0000000000000
; CHECK-NEXT:    ret i1 [[CMP]]
;
  %ninf.x = fadd ninf double %x, 1.0
  %op = call double @llvm.maxnum.f64(double %ninf.x, double %y)
  %cmp = fcmp une double %op, 0x7ff0000000000000
  ret i1 %cmp
}

declare double @llvm.maxnum.f64(double, double)

define i1 @isKnownNeverInfinity_minimum(double %x, double %y) {
; CHECK-LABEL: @isKnownNeverInfinity_minimum(
; CHECK-NEXT:    ret i1 true
;
  %ninf.x = fadd ninf double %x, 1.0
  %ninf.y = fadd ninf double %y, 1.0
  %op = call double @llvm.minimum.f64(double %ninf.x, double %ninf.y)
  %cmp = fcmp une double %op, 0x7ff0000000000000
  ret i1 %cmp
}

define i1 @isNotKnownNeverInfinity_minimum_lhs(double %x, double %y) {
; CHECK-LABEL: @isNotKnownNeverInfinity_minimum_lhs(
; CHECK-NEXT:    [[NINF_Y:%.*]] = fadd ninf double [[Y:%.*]], 1.000000e+00
; CHECK-NEXT:    [[OP:%.*]] = call double @llvm.minimum.f64(double [[X:%.*]], double [[NINF_Y]])
; CHECK-NEXT:    [[CMP:%.*]] = fcmp une double [[OP]], 0x7FF0000000000000
; CHECK-NEXT:    ret i1 [[CMP]]
;
  %ninf.y = fadd ninf double %y, 1.0
  %op = call double @llvm.minimum.f64(double %x, double %ninf.y)
  %cmp = fcmp une double %op, 0x7ff0000000000000
  ret i1 %cmp
}

define i1 @isNotKnownNeverInfinity_minimum_rhs(double %x, double %y) {
; CHECK-LABEL: @isNotKnownNeverInfinity_minimum_rhs(
; CHECK-NEXT:    [[NINF_X:%.*]] = fadd ninf double [[X:%.*]], 1.000000e+00
; CHECK-NEXT:    [[OP:%.*]] = call double @llvm.minimum.f64(double [[NINF_X]], double [[Y:%.*]])
; CHECK-NEXT:    [[CMP:%.*]] = fcmp une double [[OP]], 0x7FF0000000000000
; CHECK-NEXT:    ret i1 [[CMP]]
;
  %ninf.x = fadd ninf double %x, 1.0
  %op = call double @llvm.minimum.f64(double %ninf.x, double %y)
  %cmp = fcmp une double %op, 0x7ff0000000000000
  ret i1 %cmp
}

declare double @llvm.minimum.f64(double, double)

define i1 @isKnownNeverInfinity_maximum(double %x, double %y) {
; CHECK-LABEL: @isKnownNeverInfinity_maximum(
; CHECK-NEXT:    ret i1 true
;
  %ninf.x = fadd ninf double %x, 1.0
  %ninf.y = fadd ninf double %y, 1.0
  %op = call double @llvm.maximum.f64(double %ninf.x, double %ninf.y)
  %cmp = fcmp une double %op, 0x7ff0000000000000
  ret i1 %cmp
}

define i1 @isNotKnownNeverInfinity_maximum_lhs(double %x, double %y) {
; CHECK-LABEL: @isNotKnownNeverInfinity_maximum_lhs(
; CHECK-NEXT:    [[NINF_Y:%.*]] = fadd ninf double [[Y:%.*]], 1.000000e+00
; CHECK-NEXT:    [[OP:%.*]] = call double @llvm.maximum.f64(double [[X:%.*]], double [[NINF_Y]])
; CHECK-NEXT:    [[CMP:%.*]] = fcmp une double [[OP]], 0x7FF0000000000000
; CHECK-NEXT:    ret i1 [[CMP]]
;
  %ninf.y = fadd ninf double %y, 1.0
  %op = call double @llvm.maximum.f64(double %x, double %ninf.y)
  %cmp = fcmp une double %op, 0x7ff0000000000000
  ret i1 %cmp
}

define i1 @isNotKnownNeverInfinity_maximum_rhs(double %x, double %y) {
; CHECK-LABEL: @isNotKnownNeverInfinity_maximum_rhs(
; CHECK-NEXT:    [[NINF_X:%.*]] = fadd ninf double [[X:%.*]], 1.000000e+00
; CHECK-NEXT:    [[OP:%.*]] = call double @llvm.maximum.f64(double [[NINF_X]], double [[Y:%.*]])
; CHECK-NEXT:    [[CMP:%.*]] = fcmp une double [[OP]], 0x7FF0000000000000
; CHECK-NEXT:    ret i1 [[CMP]]
;
  %ninf.x = fadd ninf double %x, 1.0
  %op = call double @llvm.maximum.f64(double %ninf.x, double %y)
  %cmp = fcmp une double %op, 0x7ff0000000000000
  ret i1 %cmp
}

declare double @llvm.maximum.f64(double, double)

define i1 @isKnownNeverInfinity_sqrt(double %x) {
; CHECK-LABEL: @isKnownNeverInfinity_sqrt(
; CHECK-NEXT:    ret i1 true
;
  %a = fadd ninf double %x, 1.0
  %e = call double @llvm.sqrt.f64(double %a)
  %r = fcmp une double %e, 0x7ff0000000000000
  ret i1 %r
}

define i1 @isNotKnownNeverInfinity_sqrt(double %x) {
; CHECK-LABEL: @isNotKnownNeverInfinity_sqrt(
; CHECK-NEXT:    [[E:%.*]] = call double @llvm.sqrt.f64(double [[X:%.*]])
; CHECK-NEXT:    [[R:%.*]] = fcmp une double [[E]], 0x7FF0000000000000
; CHECK-NEXT:    ret i1 [[R]]
;
  %e = call double @llvm.sqrt.f64(double %x)
  %r = fcmp une double %e, 0x7ff0000000000000
  ret i1 %r
}

declare double @llvm.sqrt.f64(double)

; No source check required
define i1 @isKnownNeverInfinity_sin(double %x) {
; CHECK-LABEL: @isKnownNeverInfinity_sin(
; CHECK-NEXT:    ret i1 true
;
  %e = call double @llvm.sin.f64(double %x)
  %r = fcmp une double %e, 0x7ff0000000000000
  ret i1 %r
}

declare double @llvm.sin.f64(double)

; No source check required
define i1 @isKnownNeverInfinity_cos(double %x) {
; CHECK-LABEL: @isKnownNeverInfinity_cos(
; CHECK-NEXT:    ret i1 true
;
  %e = call double @llvm.cos.f64(double %x)
  %r = fcmp une double %e, 0x7ff0000000000000
  ret i1 %r
}

declare double @llvm.cos.f64(double)

define i1 @isKnownNeverInfinity_log(double %x) {
; CHECK-LABEL: @isKnownNeverInfinity_log(
; CHECK-NEXT:    [[X_CLAMP_ZERO:%.*]] = call double @llvm.maxnum.f64(double [[X:%.*]], double 0.000000e+00)
; CHECK-NEXT:    [[A:%.*]] = fadd ninf double [[X_CLAMP_ZERO]], 1.000000e+00
; CHECK-NEXT:    [[E:%.*]] = call double @llvm.log.f64(double [[A]])
; CHECK-NEXT:    [[R:%.*]] = fcmp une double [[E]], 0x7FF0000000000000
; CHECK-NEXT:    ret i1 [[R]]
;
  %x.clamp.zero = call double @llvm.maxnum.f64(double %x, double 0.0)
  %a = fadd ninf double %x.clamp.zero, 1.0
  %e = call double @llvm.log.f64(double %a)
  %r = fcmp une double %e, 0x7ff0000000000000
  ret i1 %r
}

define i1 @isNotKnownNeverInfinity_log_maybe_negative(double %x) {
; CHECK-LABEL: @isNotKnownNeverInfinity_log_maybe_negative(
; CHECK-NEXT:    [[X_NOT_INF:%.*]] = fadd ninf double [[X:%.*]], 1.000000e+00
; CHECK-NEXT:    [[E:%.*]] = call double @llvm.log.f64(double [[X_NOT_INF]])
; CHECK-NEXT:    [[R:%.*]] = fcmp une double [[E]], 0x7FF0000000000000
; CHECK-NEXT:    ret i1 [[R]]
;

  %x.not.inf = fadd ninf double %x, 1.0
  %e = call double @llvm.log.f64(double %x.not.inf)
  %r = fcmp une double %e, 0x7ff0000000000000
  ret i1 %r
}

define i1 @isNotKnownNeverInfinity_log_maybe_inf(double %x) {
; CHECK-LABEL: @isNotKnownNeverInfinity_log_maybe_inf(
; CHECK-NEXT:    [[X_CLAMP_ZERO:%.*]] = call double @llvm.maxnum.f64(double [[X:%.*]], double 0.000000e+00)
; CHECK-NEXT:    [[E:%.*]] = call double @llvm.log.f64(double [[X_CLAMP_ZERO]])
; CHECK-NEXT:    [[R:%.*]] = fcmp une double [[E]], 0x7FF0000000000000
; CHECK-NEXT:    ret i1 [[R]]
;
  %x.clamp.zero = call double @llvm.maxnum.f64(double %x, double 0.0)
  %e = call double @llvm.log.f64(double %x.clamp.zero)
  %r = fcmp une double %e, 0x7ff0000000000000
  ret i1 %r
}

define i1 @isKnownNeverNegInfinity_log_maybe_0(double %x) {
; CHECK-LABEL: @isKnownNeverNegInfinity_log_maybe_0(
; CHECK-NEXT:    [[A:%.*]] = call ninf double @llvm.sqrt.f64(double [[X:%.*]])
; CHECK-NEXT:    [[E:%.*]] = call double @llvm.log.f64(double [[A]])
; CHECK-NEXT:    [[R:%.*]] = fcmp une double [[E]], 0xFFF0000000000000
; CHECK-NEXT:    ret i1 [[R]]
;
  %a = call ninf double @llvm.sqrt.f64(double %x) ; could be 0.0
  %e = call double @llvm.log.f64(double %a) ; log(0.0) --> -inf
  %r = fcmp une double %e, 0xfff0000000000000
  ret i1 %r
}

declare double @llvm.log.f64(double)

define i1 @isKnownNeverInfinity_log10(double %x) {
; CHECK-LABEL: @isKnownNeverInfinity_log10(
; CHECK-NEXT:    [[X_CLAMP_ZERO:%.*]] = call double @llvm.maxnum.f64(double [[X:%.*]], double 0.000000e+00)
; CHECK-NEXT:    [[A:%.*]] = fadd ninf double [[X_CLAMP_ZERO]], 1.000000e+00
; CHECK-NEXT:    [[E:%.*]] = call double @llvm.log10.f64(double [[A]])
; CHECK-NEXT:    [[R:%.*]] = fcmp une double [[E]], 0x7FF0000000000000
; CHECK-NEXT:    ret i1 [[R]]
;
  %x.clamp.zero = call double @llvm.maxnum.f64(double %x, double 0.0)
  %a = fadd ninf double %x.clamp.zero, 1.0
  %e = call double @llvm.log10.f64(double %a)
  %r = fcmp une double %e, 0x7ff0000000000000
  ret i1 %r
}

define i1 @isNotKnownNeverInfinity_log10_maybe_negative(double %x) {
; CHECK-LABEL: @isNotKnownNeverInfinity_log10_maybe_negative(
; CHECK-NEXT:    [[X_NOT_INF:%.*]] = fadd ninf double [[X:%.*]], 1.000000e+00
; CHECK-NEXT:    [[E:%.*]] = call double @llvm.log10.f64(double [[X_NOT_INF]])
; CHECK-NEXT:    [[R:%.*]] = fcmp une double [[E]], 0x7FF0000000000000
; CHECK-NEXT:    ret i1 [[R]]
;

  %x.not.inf = fadd ninf double %x, 1.0
  %e = call double @llvm.log10.f64(double %x.not.inf)
  %r = fcmp une double %e, 0x7ff0000000000000
  ret i1 %r
}

define i1 @isNotKnownNeverInfinity_log10_maybe_inf(double %x) {
; CHECK-LABEL: @isNotKnownNeverInfinity_log10_maybe_inf(
; CHECK-NEXT:    [[X_CLAMP_ZERO:%.*]] = call double @llvm.maxnum.f64(double [[X:%.*]], double 0.000000e+00)
; CHECK-NEXT:    [[E:%.*]] = call double @llvm.log10.f64(double [[X_CLAMP_ZERO]])
; CHECK-NEXT:    [[R:%.*]] = fcmp une double [[E]], 0x7FF0000000000000
; CHECK-NEXT:    ret i1 [[R]]
;
  %x.clamp.zero = call double @llvm.maxnum.f64(double %x, double 0.0)
  %e = call double @llvm.log10.f64(double %x.clamp.zero)
  %r = fcmp une double %e, 0x7ff0000000000000
  ret i1 %r
}

define i1 @isKnownNeverNegInfinity_log10_maybe_0(double %x) {
; CHECK-LABEL: @isKnownNeverNegInfinity_log10_maybe_0(
; CHECK-NEXT:    [[A:%.*]] = call ninf double @llvm.sqrt.f64(double [[X:%.*]])
; CHECK-NEXT:    [[E:%.*]] = call double @llvm.log10.f64(double [[A]])
; CHECK-NEXT:    [[R:%.*]] = fcmp une double [[E]], 0xFFF0000000000000
; CHECK-NEXT:    ret i1 [[R]]
;
  %a = call ninf double @llvm.sqrt.f64(double %x) ; could be 0.0
  %e = call double @llvm.log10.f64(double %a) ; log(0.0) --> -inf
  %r = fcmp une double %e, 0xfff0000000000000
  ret i1 %r
}

declare double @llvm.log10.f64(double)

define i1 @isKnownNeverInfinity_log2(double %x) {
; CHECK-LABEL: @isKnownNeverInfinity_log2(
; CHECK-NEXT:    [[X_CLAMP_ZERO:%.*]] = call double @llvm.maxnum.f64(double [[X:%.*]], double 0.000000e+00)
; CHECK-NEXT:    [[A:%.*]] = fadd ninf double [[X_CLAMP_ZERO]], 1.000000e+00
; CHECK-NEXT:    [[E:%.*]] = call double @llvm.log2.f64(double [[A]])
; CHECK-NEXT:    [[R:%.*]] = fcmp une double [[E]], 0x7FF0000000000000
; CHECK-NEXT:    ret i1 [[R]]
;
  %x.clamp.zero = call double @llvm.maxnum.f64(double %x, double 0.0)
  %a = fadd ninf double %x.clamp.zero, 1.0
  %e = call double @llvm.log2.f64(double %a)
  %r = fcmp une double %e, 0x7ff0000000000000
  ret i1 %r
}

define i1 @isNotKnownNeverInfinity_log2_maybe_negative(double %x) {
; CHECK-LABEL: @isNotKnownNeverInfinity_log2_maybe_negative(
; CHECK-NEXT:    [[X_NOT_INF:%.*]] = fadd ninf double [[X:%.*]], 1.000000e+00
; CHECK-NEXT:    [[E:%.*]] = call double @llvm.log2.f64(double [[X_NOT_INF]])
; CHECK-NEXT:    [[R:%.*]] = fcmp une double [[E]], 0x7FF0000000000000
; CHECK-NEXT:    ret i1 [[R]]
;

  %x.not.inf = fadd ninf double %x, 1.0
  %e = call double @llvm.log2.f64(double %x.not.inf)
  %r = fcmp une double %e, 0x7ff0000000000000
  ret i1 %r
}

define i1 @isNotKnownNeverInfinity_log2_maybe_inf(double %x) {
; CHECK-LABEL: @isNotKnownNeverInfinity_log2_maybe_inf(
; CHECK-NEXT:    [[X_CLAMP_ZERO:%.*]] = call double @llvm.maxnum.f64(double [[X:%.*]], double 0.000000e+00)
; CHECK-NEXT:    [[E:%.*]] = call double @llvm.log2.f64(double [[X_CLAMP_ZERO]])
; CHECK-NEXT:    [[R:%.*]] = fcmp une double [[E]], 0x7FF0000000000000
; CHECK-NEXT:    ret i1 [[R]]
;
  %x.clamp.zero = call double @llvm.maxnum.f64(double %x, double 0.0)
  %e = call double @llvm.log2.f64(double %x.clamp.zero)
  %r = fcmp une double %e, 0x7ff0000000000000
  ret i1 %r
}

define i1 @isKnownNeverNegInfinity_log2_maybe_0(double %x) {
; CHECK-LABEL: @isKnownNeverNegInfinity_log2_maybe_0(
; CHECK-NEXT:    [[A:%.*]] = call ninf double @llvm.sqrt.f64(double [[X:%.*]])
; CHECK-NEXT:    [[E:%.*]] = call double @llvm.log2.f64(double [[A]])
; CHECK-NEXT:    [[R:%.*]] = fcmp une double [[E]], 0xFFF0000000000000
; CHECK-NEXT:    ret i1 [[R]]
;
  %a = call ninf double @llvm.sqrt.f64(double %x) ; could be 0.0
  %e = call double @llvm.log2.f64(double %a) ; log(0.0) --> -inf
  %r = fcmp une double %e, 0xfff0000000000000
  ret i1 %r
}

declare double @llvm.log2.f64(double)

define i1 @isNotKnownNeverInfinity_pow(double %x, double %y) {
; CHECK-LABEL: @isNotKnownNeverInfinity_pow(
; CHECK-NEXT:    [[NINF_X:%.*]] = fadd ninf double [[X:%.*]], 1.000000e+00
; CHECK-NEXT:    [[NINF_Y:%.*]] = fadd ninf double [[Y:%.*]], 1.000000e+00
; CHECK-NEXT:    [[OP:%.*]] = call double @llvm.pow.f64(double [[NINF_X]], double [[NINF_Y]])
; CHECK-NEXT:    [[CMP:%.*]] = fcmp une double [[OP]], 0x7FF0000000000000
; CHECK-NEXT:    ret i1 [[CMP]]
;
  %ninf.x = fadd ninf double %x, 1.0
  %ninf.y = fadd ninf double %y, 1.0
  %op = call double @llvm.pow.f64(double %ninf.x, double %ninf.y)
  %cmp = fcmp une double %op, 0x7ff0000000000000
  ret i1 %cmp
}

declare double @llvm.pow.f64(double, double)

define i1 @isNotKnownNeverInfinity_powi(double %x) {
; CHECK-LABEL: @isNotKnownNeverInfinity_powi(
; CHECK-NEXT:    [[NINF_X:%.*]] = fadd ninf double [[X:%.*]], 1.000000e+00
; CHECK-NEXT:    [[OP:%.*]] = call double @llvm.powi.f64.i32(double [[NINF_X]], i32 2)
; CHECK-NEXT:    [[CMP:%.*]] = fcmp une double [[OP]], 0x7FF0000000000000
; CHECK-NEXT:    ret i1 [[CMP]]
;
  %ninf.x = fadd ninf double %x, 1.0
  %op = call double @llvm.powi.f64.i32(double %ninf.x, i32 2)
  %cmp = fcmp une double %op, 0x7ff0000000000000
  ret i1 %cmp
}

declare double @llvm.powi.f64(double, i32)

define i1 @isNotKnownNeverInfinity_exp(double %x) {
; CHECK-LABEL: @isNotKnownNeverInfinity_exp(
; CHECK-NEXT:    [[A:%.*]] = fadd ninf double [[X:%.*]], 1.000000e+00
; CHECK-NEXT:    [[E:%.*]] = call double @llvm.exp.f64(double [[A]])
; CHECK-NEXT:    [[R:%.*]] = fcmp une double [[E]], 0x7FF0000000000000
; CHECK-NEXT:    ret i1 [[R]]
;
  %a = fadd ninf double %x, 1.0
  %e = call double @llvm.exp.f64(double %a)
  %r = fcmp une double %e, 0x7ff0000000000000
  ret i1 %r
}

declare double @llvm.exp.f64(double)

define i1 @isNotKnownNeverInfinity_exp2(double %x) {
; CHECK-LABEL: @isNotKnownNeverInfinity_exp2(
; CHECK-NEXT:    [[A:%.*]] = fadd ninf double [[X:%.*]], 1.000000e+00
; CHECK-NEXT:    [[E:%.*]] = call double @llvm.exp2.f64(double [[A]])
; CHECK-NEXT:    [[R:%.*]] = fcmp une double [[E]], 0x7FF0000000000000
; CHECK-NEXT:    ret i1 [[R]]
;
  %a = fadd ninf double %x, 1.0
  %e = call double @llvm.exp2.f64(double %a)
  %r = fcmp une double %e, 0x7ff0000000000000
  ret i1 %r
}

define i1 @isNotKnownNeverInfinity_fma(double %x, double %y, double %z) {
; CHECK-LABEL: @isNotKnownNeverInfinity_fma(
; CHECK-NEXT:    [[NINF_X:%.*]] = fadd ninf double [[X:%.*]], 1.000000e+00
; CHECK-NEXT:    [[NINF_Y:%.*]] = fadd ninf double [[Y:%.*]], 1.000000e+00
; CHECK-NEXT:    [[NINF_Z:%.*]] = fadd ninf double [[Z:%.*]], 1.000000e+00
; CHECK-NEXT:    [[OP:%.*]] = call double @llvm.fma.f64(double [[NINF_X]], double [[NINF_Y]], double [[NINF_Z]])
; CHECK-NEXT:    [[CMP:%.*]] = fcmp une double [[OP]], 0x7FF0000000000000
; CHECK-NEXT:    ret i1 [[CMP]]
;
  %ninf.x = fadd ninf double %x, 1.0
  %ninf.y = fadd ninf double %y, 1.0
  %ninf.z = fadd ninf double %z, 1.0
  %op = call double @llvm.fma.f64(double %ninf.x, double %ninf.y, double %ninf.z)
  %cmp = fcmp une double %op, 0x7ff0000000000000
  ret i1 %cmp
}

declare double @llvm.fma.f64(double, double, double)

define i1 @isNotKnownNeverInfinity_fmuladd(double %x, double %y, double %z) {
; CHECK-LABEL: @isNotKnownNeverInfinity_fmuladd(
; CHECK-NEXT:    [[NINF_X:%.*]] = fadd ninf double [[X:%.*]], 1.000000e+00
; CHECK-NEXT:    [[NINF_Y:%.*]] = fadd ninf double [[Y:%.*]], 1.000000e+00
; CHECK-NEXT:    [[NINF_Z:%.*]] = fadd ninf double [[Z:%.*]], 1.000000e+00
; CHECK-NEXT:    [[OP:%.*]] = call double @llvm.fmuladd.f64(double [[NINF_X]], double [[NINF_Y]], double [[NINF_Z]])
; CHECK-NEXT:    [[CMP:%.*]] = fcmp une double [[OP]], 0x7FF0000000000000
; CHECK-NEXT:    ret i1 [[CMP]]
;
  %ninf.x = fadd ninf double %x, 1.0
  %ninf.y = fadd ninf double %y, 1.0
  %ninf.z = fadd ninf double %z, 1.0
  %op = call double @llvm.fmuladd.f64(double %ninf.x, double %ninf.y, double %ninf.z)
  %cmp = fcmp une double %op, 0x7ff0000000000000
  ret i1 %cmp
}

declare double @llvm.fmuladd.f64(double, double, double)
=======
declare <2 x double> @llvm.fabs.v2f64(<2 x double>)
declare <2 x float> @llvm.fabs.v2f32(<2 x float>)
declare <2 x float> @llvm.maxnum.v2f32(<2 x float>, <2 x float>)
declare <2 x float> @llvm.minnum.v2f32(<2 x float>, <2 x float>)
declare <3 x float> @llvm.fabs.v3f32(<3 x float>)
declare double @llvm.exp2.f64(double)
declare double @llvm.fabs.f64(double)
declare double @llvm.powi.f64.i32(double, i32)
declare float @llvm.exp.f32(float)
declare float @llvm.fabs.f32(float)
declare float @llvm.fma.f32(float, float, float)
declare float @llvm.maximum.f32(float, float)
declare float @llvm.maxnum.f32(float, float)
declare float @llvm.minnum.f32(float, float)
declare float @llvm.sqrt.f32(float)
declare half @llvm.fabs.f16(half)
>>>>>>> e1acf65b
<|MERGE_RESOLUTION|>--- conflicted
+++ resolved
@@ -1131,988 +1131,6 @@
   ret <2 x i1> %r
 }
 
-<<<<<<< HEAD
-; largest unsigned i15 = 2^15 - 1 = 32767
-; largest half (max exponent = 15 -> 2^15 * (1 + 1023/1024) = 65504
-
-define i1 @isKnownNeverInfinity_uitofp(i15 %x) {
-; CHECK-LABEL: @isKnownNeverInfinity_uitofp(
-; CHECK-NEXT:    ret i1 true
-;
-  %f = uitofp i15 %x to half
-  %r = fcmp une half %f, 0xH7c00
-  ret i1 %r
-}
-
-; negative test
-
-define i1 @isNotKnownNeverInfinity_uitofp(i16 %x) {
-; CHECK-LABEL: @isNotKnownNeverInfinity_uitofp(
-; CHECK-NEXT:    [[F:%.*]] = uitofp i16 [[X:%.*]] to half
-; CHECK-NEXT:    [[R:%.*]] = fcmp une half [[F]], 0xH7C00
-; CHECK-NEXT:    ret i1 [[R]]
-;
-  %f = uitofp i16 %x to half
-  %r = fcmp une half %f, 0xH7c00
-  ret i1 %r
-}
-
-define i1 @isKnownNeverNegativeInfinity_uitofp(i15 %x) {
-; CHECK-LABEL: @isKnownNeverNegativeInfinity_uitofp(
-; CHECK-NEXT:    ret i1 false
-;
-  %f = uitofp i15 %x to half
-  %r = fcmp oeq half %f, 0xHfc00
-  ret i1 %r
-}
-
-; uitofp can't be negative, so this still works.
-
-define i1 @isNotKnownNeverNegativeInfinity_uitofp(i16 %x) {
-; CHECK-LABEL: @isNotKnownNeverNegativeInfinity_uitofp(
-; CHECK-NEXT:    ret i1 false
-;
-  %f = uitofp i16 %x to half
-  %r = fcmp oeq half %f, 0xHfc00
-  ret i1 %r
-}
-
-; largest magnitude signed i16 = 2^15 - 1 = 32767 --> -32768
-; largest half (max exponent = 15 -> 2^15 * (1 + 1023/1024) = 65504
-
-define i1 @isKnownNeverInfinity_sitofp(i16 %x) {
-; CHECK-LABEL: @isKnownNeverInfinity_sitofp(
-; CHECK-NEXT:    ret i1 true
-;
-  %f = sitofp i16 %x to half
-  %r = fcmp une half %f, 0xH7c00
-  ret i1 %r
-}
-
-; negative test
-
-define i1 @isNotKnownNeverInfinity_sitofp(i17 %x) {
-; CHECK-LABEL: @isNotKnownNeverInfinity_sitofp(
-; CHECK-NEXT:    [[F:%.*]] = sitofp i17 [[X:%.*]] to half
-; CHECK-NEXT:    [[R:%.*]] = fcmp une half [[F]], 0xH7C00
-; CHECK-NEXT:    ret i1 [[R]]
-;
-  %f = sitofp i17 %x to half
-  %r = fcmp une half %f, 0xH7c00
-  ret i1 %r
-}
-
-define i1 @isKnownNeverNegativeInfinity_sitofp(i16 %x) {
-; CHECK-LABEL: @isKnownNeverNegativeInfinity_sitofp(
-; CHECK-NEXT:    ret i1 false
-;
-  %f = sitofp i16 %x to half
-  %r = fcmp oeq half %f, 0xHfc00
-  ret i1 %r
-}
-
-; negative test
-
-define i1 @isNotKnownNeverNegativeInfinity_sitofp(i17 %x) {
-; CHECK-LABEL: @isNotKnownNeverNegativeInfinity_sitofp(
-; CHECK-NEXT:    [[F:%.*]] = sitofp i17 [[X:%.*]] to half
-; CHECK-NEXT:    [[R:%.*]] = fcmp oeq half [[F]], 0xHFC00
-; CHECK-NEXT:    ret i1 [[R]]
-;
-  %f = sitofp i17 %x to half
-  %r = fcmp oeq half %f, 0xHfc00
-  ret i1 %r
-}
-
-define i1 @isKnownNeverInfinity_fpext(float %x) {
-; CHECK-LABEL: @isKnownNeverInfinity_fpext(
-; CHECK-NEXT:    ret i1 true
-;
-  %a = fadd ninf float %x, 1.0
-  %e = fpext float %a to double
-  %r = fcmp une double %e, 0x7ff0000000000000
-  ret i1 %r
-}
-
-define i1 @isKnownNeverInfinity_fpext_sitofp(i16 %x) {
-; CHECK-LABEL: @isKnownNeverInfinity_fpext_sitofp(
-; CHECK-NEXT:    ret i1 false
-;
-  %f = sitofp i16 %x to half
-  %e = fpext half %f to double
-  %r = fcmp oeq double %e, 0xfff0000000000000
-  ret i1 %r
-}
-
-define i1 @isKnownNeverInfinity_canonicalize(double %x) {
-; CHECK-LABEL: @isKnownNeverInfinity_canonicalize(
-; CHECK-NEXT:    ret i1 true
-;
-  %a = fadd ninf double %x, 1.0
-  %e = call double @llvm.canonicalize.f64(double %a)
-  %r = fcmp une double %e, 0x7ff0000000000000
-  ret i1 %r
-}
-
-define i1 @isNotKnownNeverInfinity_canonicalize(double %x) {
-; CHECK-LABEL: @isNotKnownNeverInfinity_canonicalize(
-; CHECK-NEXT:    [[E:%.*]] = call double @llvm.canonicalize.f64(double [[X:%.*]])
-; CHECK-NEXT:    [[R:%.*]] = fcmp une double [[E]], 0x7FF0000000000000
-; CHECK-NEXT:    ret i1 [[R]]
-;
-  %e = call double @llvm.canonicalize.f64(double %x)
-  %r = fcmp une double %e, 0x7ff0000000000000
-  ret i1 %r
-}
-
-define i1 @isKnownNeverInfinity_fabs(double %x) {
-; CHECK-LABEL: @isKnownNeverInfinity_fabs(
-; CHECK-NEXT:    ret i1 true
-;
-  %a = fadd ninf double %x, 1.0
-  %e = call double @llvm.fabs.f64(double %a)
-  %r = fcmp une double %e, 0x7ff0000000000000
-  ret i1 %r
-}
-
-define i1 @isNotKnownNeverInfinity_fabs(double %x) {
-; CHECK-LABEL: @isNotKnownNeverInfinity_fabs(
-; CHECK-NEXT:    [[E:%.*]] = call double @llvm.fabs.f64(double [[X:%.*]])
-; CHECK-NEXT:    [[R:%.*]] = fcmp une double [[E]], 0x7FF0000000000000
-; CHECK-NEXT:    ret i1 [[R]]
-;
-  %e = call double @llvm.fabs.f64(double %x)
-  %r = fcmp une double %e, 0x7ff0000000000000
-  ret i1 %r
-}
-
-define i1 @isKnownNeverInfinity_fneg(double %x) {
-; CHECK-LABEL: @isKnownNeverInfinity_fneg(
-; CHECK-NEXT:    ret i1 true
-;
-  %a = fadd ninf double %x, 1.0
-  %e = fneg double %a
-  %r = fcmp une double %e, 0x7ff0000000000000
-  ret i1 %r
-}
-
-define i1 @isNotKnownNeverInfinity_fneg(double %x) {
-; CHECK-LABEL: @isNotKnownNeverInfinity_fneg(
-; CHECK-NEXT:    [[E:%.*]] = fneg double [[X:%.*]]
-; CHECK-NEXT:    [[R:%.*]] = fcmp une double [[E]], 0x7FF0000000000000
-; CHECK-NEXT:    ret i1 [[R]]
-;
-  %e = fneg double %x
-  %r = fcmp une double %e, 0x7ff0000000000000
-  ret i1 %r
-}
-
-define i1 @isKnownNeverInfinity_copysign(double %x, double %sign) {
-; CHECK-LABEL: @isKnownNeverInfinity_copysign(
-; CHECK-NEXT:    ret i1 true
-;
-  %a = fadd ninf double %x, 1.0
-  %e = call double @llvm.copysign.f64(double %a, double %sign)
-  %r = fcmp une double %e, 0x7ff0000000000000
-  ret i1 %r
-}
-
-define i1 @isNotKnownNeverInfinity_copysign(double %x, double %sign) {
-; CHECK-LABEL: @isNotKnownNeverInfinity_copysign(
-; CHECK-NEXT:    [[E:%.*]] = call double @llvm.copysign.f64(double [[X:%.*]], double [[SIGN:%.*]])
-; CHECK-NEXT:    [[R:%.*]] = fcmp une double [[E]], 0x7FF0000000000000
-; CHECK-NEXT:    ret i1 [[R]]
-;
-  %e = call double @llvm.copysign.f64(double %x, double %sign)
-  %r = fcmp une double %e, 0x7ff0000000000000
-  ret i1 %r
-}
-
-define i1 @isKnownNeverInfinity_arithmetic_fence(double %x) {
-; CHECK-LABEL: @isKnownNeverInfinity_arithmetic_fence(
-; CHECK-NEXT:    ret i1 true
-;
-  %a = fadd ninf double %x, 1.0
-  %e = call double @llvm.arithmetic.fence.f64(double %a)
-  %r = fcmp une double %e, 0x7ff0000000000000
-  ret i1 %r
-}
-
-define i1 @isNotKnownNeverInfinity_arithmetic_fence(double %x) {
-; CHECK-LABEL: @isNotKnownNeverInfinity_arithmetic_fence(
-; CHECK-NEXT:    [[E:%.*]] = call double @llvm.arithmetic.fence.f64(double [[X:%.*]])
-; CHECK-NEXT:    [[R:%.*]] = fcmp une double [[E]], 0x7FF0000000000000
-; CHECK-NEXT:    ret i1 [[R]]
-;
-  %e = call double @llvm.arithmetic.fence.f64(double %x)
-  %r = fcmp une double %e, 0x7ff0000000000000
-  ret i1 %r
-}
-
-declare double @llvm.arithmetic.fence.f64(double)
-
-define i1 @isKnownNeverInfinity_floor(double %x) {
-; CHECK-LABEL: @isKnownNeverInfinity_floor(
-; CHECK-NEXT:    ret i1 true
-;
-  %a = fadd ninf double %x, 1.0
-  %e = call double @llvm.floor.f64(double %a)
-  %r = fcmp une double %e, 0x7ff0000000000000
-  ret i1 %r
-}
-
-define i1 @isNotKnownNeverInfinity_floor(double %x) {
-; CHECK-LABEL: @isNotKnownNeverInfinity_floor(
-; CHECK-NEXT:    [[E:%.*]] = call double @llvm.floor.f64(double [[X:%.*]])
-; CHECK-NEXT:    [[R:%.*]] = fcmp une double [[E]], 0x7FF0000000000000
-; CHECK-NEXT:    ret i1 [[R]]
-;
-  %e = call double @llvm.floor.f64(double %x)
-  %r = fcmp une double %e, 0x7ff0000000000000
-  ret i1 %r
-}
-
-declare double @llvm.floor.f64(double)
-
-define i1 @isKnownNeverInfinity_ceil(double %x) {
-; CHECK-LABEL: @isKnownNeverInfinity_ceil(
-; CHECK-NEXT:    ret i1 true
-;
-  %a = fadd ninf double %x, 1.0
-  %e = call double @llvm.ceil.f64(double %a)
-  %r = fcmp une double %e, 0x7ff0000000000000
-  ret i1 %r
-}
-
-define i1 @isNotKnownNeverInfinity_ceil(double %x) {
-; CHECK-LABEL: @isNotKnownNeverInfinity_ceil(
-; CHECK-NEXT:    [[E:%.*]] = call double @llvm.ceil.f64(double [[X:%.*]])
-; CHECK-NEXT:    [[R:%.*]] = fcmp une double [[E]], 0x7FF0000000000000
-; CHECK-NEXT:    ret i1 [[R]]
-;
-  %e = call double @llvm.ceil.f64(double %x)
-  %r = fcmp une double %e, 0x7ff0000000000000
-  ret i1 %r
-}
-
-declare double @llvm.ceil.f64(double)
-
-define i1 @isKnownNeverInfinity_trunc(double %x) {
-; CHECK-LABEL: @isKnownNeverInfinity_trunc(
-; CHECK-NEXT:    ret i1 true
-;
-  %a = fadd ninf double %x, 1.0
-  %e = call double @llvm.trunc.f64(double %a)
-  %r = fcmp une double %e, 0x7ff0000000000000
-  ret i1 %r
-}
-
-define i1 @isNotKnownNeverInfinity_trunc(double %x) {
-; CHECK-LABEL: @isNotKnownNeverInfinity_trunc(
-; CHECK-NEXT:    [[E:%.*]] = call double @llvm.trunc.f64(double [[X:%.*]])
-; CHECK-NEXT:    [[R:%.*]] = fcmp une double [[E]], 0x7FF0000000000000
-; CHECK-NEXT:    ret i1 [[R]]
-;
-  %e = call double @llvm.trunc.f64(double %x)
-  %r = fcmp une double %e, 0x7ff0000000000000
-  ret i1 %r
-}
-
-declare double @llvm.trunc.f64(double)
-
-define i1 @isKnownNeverInfinity_rint(double %x) {
-; CHECK-LABEL: @isKnownNeverInfinity_rint(
-; CHECK-NEXT:    ret i1 true
-;
-  %a = fadd ninf double %x, 1.0
-  %e = call double @llvm.rint.f64(double %a)
-  %r = fcmp une double %e, 0x7ff0000000000000
-  ret i1 %r
-}
-
-define i1 @isNotKnownNeverInfinity_rint(double %x) {
-; CHECK-LABEL: @isNotKnownNeverInfinity_rint(
-; CHECK-NEXT:    [[E:%.*]] = call double @llvm.rint.f64(double [[X:%.*]])
-; CHECK-NEXT:    [[R:%.*]] = fcmp une double [[E]], 0x7FF0000000000000
-; CHECK-NEXT:    ret i1 [[R]]
-;
-  %e = call double @llvm.rint.f64(double %x)
-  %r = fcmp une double %e, 0x7ff0000000000000
-  ret i1 %r
-}
-
-declare double @llvm.rint.f64(double)
-
-define i1 @isKnownNeverInfinity_nearbyint(double %x) {
-; CHECK-LABEL: @isKnownNeverInfinity_nearbyint(
-; CHECK-NEXT:    ret i1 true
-;
-  %a = fadd ninf double %x, 1.0
-  %e = call double @llvm.nearbyint.f64(double %a)
-  %r = fcmp une double %e, 0x7ff0000000000000
-  ret i1 %r
-}
-
-define i1 @isNotKnownNeverInfinity_nearbyint(double %x) {
-; CHECK-LABEL: @isNotKnownNeverInfinity_nearbyint(
-; CHECK-NEXT:    [[E:%.*]] = call double @llvm.nearbyint.f64(double [[X:%.*]])
-; CHECK-NEXT:    [[R:%.*]] = fcmp une double [[E]], 0x7FF0000000000000
-; CHECK-NEXT:    ret i1 [[R]]
-;
-  %e = call double @llvm.nearbyint.f64(double %x)
-  %r = fcmp une double %e, 0x7ff0000000000000
-  ret i1 %r
-}
-
-declare double @llvm.nearbyint.f64(double)
-
-define i1 @isKnownNeverInfinity_round(double %x) {
-; CHECK-LABEL: @isKnownNeverInfinity_round(
-; CHECK-NEXT:    ret i1 true
-;
-  %a = fadd ninf double %x, 1.0
-  %e = call double @llvm.round.f64(double %a)
-  %r = fcmp une double %e, 0x7ff0000000000000
-  ret i1 %r
-}
-
-define i1 @isNotKnownNeverInfinity_round(double %x) {
-; CHECK-LABEL: @isNotKnownNeverInfinity_round(
-; CHECK-NEXT:    [[E:%.*]] = call double @llvm.round.f64(double [[X:%.*]])
-; CHECK-NEXT:    [[R:%.*]] = fcmp une double [[E]], 0x7FF0000000000000
-; CHECK-NEXT:    ret i1 [[R]]
-;
-  %e = call double @llvm.round.f64(double %x)
-  %r = fcmp une double %e, 0x7ff0000000000000
-  ret i1 %r
-}
-
-declare double @llvm.round.f64(double)
-
-define i1 @isKnownNeverInfinity_roundeven(double %x) {
-; CHECK-LABEL: @isKnownNeverInfinity_roundeven(
-; CHECK-NEXT:    ret i1 true
-;
-  %a = fadd ninf double %x, 1.0
-  %e = call double @llvm.roundeven.f64(double %a)
-  %r = fcmp une double %e, 0x7ff0000000000000
-  ret i1 %r
-}
-
-define i1 @isNotKnownNeverInfinity_roundeven(double %x) {
-; CHECK-LABEL: @isNotKnownNeverInfinity_roundeven(
-; CHECK-NEXT:    [[E:%.*]] = call double @llvm.roundeven.f64(double [[X:%.*]])
-; CHECK-NEXT:    [[R:%.*]] = fcmp une double [[E]], 0x7FF0000000000000
-; CHECK-NEXT:    ret i1 [[R]]
-;
-  %e = call double @llvm.roundeven.f64(double %x)
-  %r = fcmp une double %e, 0x7ff0000000000000
-  ret i1 %r
-}
-
-declare double @llvm.roundeven.f64(double)
-
-define i1 @isNotKnownNeverInfinity_fptrunc_round(double %x) {
-; CHECK-LABEL: @isNotKnownNeverInfinity_fptrunc_round(
-; CHECK-NEXT:    [[A:%.*]] = fadd ninf double [[X:%.*]], 1.000000e+00
-; CHECK-NEXT:    [[E:%.*]] = call float @llvm.fptrunc.round.f32.f64(double [[A]], metadata !"round.downward")
-; CHECK-NEXT:    [[R:%.*]] = fcmp une float [[E]], 0x7FF0000000000000
-; CHECK-NEXT:    ret i1 [[R]]
-;
-  %a = fadd ninf double %x, 1.0
-  %e = call float @llvm.fptrunc.round.f32.f64(double %a, metadata !"round.downward")
-  %r = fcmp une float %e, 0x7ff0000000000000
-  ret i1 %r
-}
-
-declare float @llvm.fptrunc.round.f32.f64(double, metadata)
-
-declare ppc_fp128 @llvm.floor.ppcf128(ppc_fp128)
-
-define i1 @isKnownNeverInfinity_floor_ppcf128(ppc_fp128 %x) {
-; CHECK-LABEL: @isKnownNeverInfinity_floor_ppcf128(
-; CHECK-NEXT:    [[A:%.*]] = fadd ninf ppc_fp128 [[X:%.*]], [[X]]
-; CHECK-NEXT:    [[E:%.*]] = call ppc_fp128 @llvm.floor.ppcf128(ppc_fp128 [[A]])
-; CHECK-NEXT:    [[R:%.*]] = fcmp une ppc_fp128 [[E]], 0xM7FF00000000000000000000000000000
-; CHECK-NEXT:    ret i1 [[R]]
-;
-  %a = fadd ninf ppc_fp128 %x, %x
-  %e = call ppc_fp128 @llvm.floor.ppcf128(ppc_fp128 %a)
-  %r = fcmp une ppc_fp128 %e, 0xM7FF00000000000000000000000000000
-  ret i1 %r
-}
-
-declare ppc_fp128 @llvm.ceil.ppcf128(ppc_fp128)
-
-define i1 @isKnownNeverInfinity_ceil_ppcf128(ppc_fp128 %x) {
-; CHECK-LABEL: @isKnownNeverInfinity_ceil_ppcf128(
-; CHECK-NEXT:    [[A:%.*]] = fadd ninf ppc_fp128 [[X:%.*]], [[X]]
-; CHECK-NEXT:    [[E:%.*]] = call ppc_fp128 @llvm.ceil.ppcf128(ppc_fp128 [[A]])
-; CHECK-NEXT:    [[R:%.*]] = fcmp une ppc_fp128 [[E]], 0xM7FF00000000000000000000000000000
-; CHECK-NEXT:    ret i1 [[R]]
-;
-  %a = fadd ninf ppc_fp128 %x, %x
-  %e = call ppc_fp128 @llvm.ceil.ppcf128(ppc_fp128 %a)
-  %r = fcmp une ppc_fp128 %e, 0xM7FF00000000000000000000000000000
-  ret i1 %r
-}
-
-declare ppc_fp128 @llvm.rint.ppcf128(ppc_fp128)
-
-define i1 @isKnownNeverInfinity_rint_ppcf128(ppc_fp128 %x) {
-; CHECK-LABEL: @isKnownNeverInfinity_rint_ppcf128(
-; CHECK-NEXT:    [[A:%.*]] = fadd ninf ppc_fp128 [[X:%.*]], [[X]]
-; CHECK-NEXT:    [[E:%.*]] = call ppc_fp128 @llvm.rint.ppcf128(ppc_fp128 [[A]])
-; CHECK-NEXT:    [[R:%.*]] = fcmp une ppc_fp128 [[E]], 0xM7FF00000000000000000000000000000
-; CHECK-NEXT:    ret i1 [[R]]
-;
-  %a = fadd ninf ppc_fp128 %x, %x
-  %e = call ppc_fp128 @llvm.rint.ppcf128(ppc_fp128 %a)
-  %r = fcmp une ppc_fp128 %e, 0xM7FF00000000000000000000000000000
-  ret i1 %r
-}
-
-declare ppc_fp128 @llvm.nearbyint.ppcf128(ppc_fp128)
-
-define i1 @isKnownNeverInfinity_nearbyint_ppcf128(ppc_fp128 %x) {
-; CHECK-LABEL: @isKnownNeverInfinity_nearbyint_ppcf128(
-; CHECK-NEXT:    [[A:%.*]] = fadd ninf ppc_fp128 [[X:%.*]], [[X]]
-; CHECK-NEXT:    [[E:%.*]] = call ppc_fp128 @llvm.nearbyint.ppcf128(ppc_fp128 [[A]])
-; CHECK-NEXT:    [[R:%.*]] = fcmp une ppc_fp128 [[E]], 0xM7FF00000000000000000000000000000
-; CHECK-NEXT:    ret i1 [[R]]
-;
-  %a = fadd ninf ppc_fp128 %x, %x
-  %e = call ppc_fp128 @llvm.nearbyint.ppcf128(ppc_fp128 %a)
-  %r = fcmp une ppc_fp128 %e, 0xM7FF00000000000000000000000000000
-  ret i1 %r
-}
-
-declare ppc_fp128 @llvm.round.ppcf128(ppc_fp128)
-
-define i1 @isKnownNeverInfinity_round_ppcf128(ppc_fp128 %x) {
-; CHECK-LABEL: @isKnownNeverInfinity_round_ppcf128(
-; CHECK-NEXT:    [[A:%.*]] = fadd ninf ppc_fp128 [[X:%.*]], [[X]]
-; CHECK-NEXT:    [[E:%.*]] = call ppc_fp128 @llvm.round.ppcf128(ppc_fp128 [[A]])
-; CHECK-NEXT:    [[R:%.*]] = fcmp une ppc_fp128 [[E]], 0xM7FF00000000000000000000000000000
-; CHECK-NEXT:    ret i1 [[R]]
-;
-  %a = fadd ninf ppc_fp128 %x, %x
-  %e = call ppc_fp128 @llvm.round.ppcf128(ppc_fp128 %a)
-  %r = fcmp une ppc_fp128 %e, 0xM7FF00000000000000000000000000000
-  ret i1 %r
-}
-
-declare ppc_fp128 @llvm.roundeven.ppcf128(ppc_fp128)
-
-define i1 @isKnownNeverInfinity_roundeven_ppcf128(ppc_fp128 %x) {
-; CHECK-LABEL: @isKnownNeverInfinity_roundeven_ppcf128(
-; CHECK-NEXT:    [[A:%.*]] = fadd ninf ppc_fp128 [[X:%.*]], [[X]]
-; CHECK-NEXT:    [[E:%.*]] = call ppc_fp128 @llvm.roundeven.ppcf128(ppc_fp128 [[A]])
-; CHECK-NEXT:    [[R:%.*]] = fcmp une ppc_fp128 [[E]], 0xM7FF00000000000000000000000000000
-; CHECK-NEXT:    ret i1 [[R]]
-;
-  %a = fadd ninf ppc_fp128 %x, %x
-  %e = call ppc_fp128 @llvm.roundeven.ppcf128(ppc_fp128 %a)
-  %r = fcmp une ppc_fp128 %e, 0xM7FF00000000000000000000000000000
-  ret i1 %r
-}
-
-declare ppc_fp128 @llvm.trunc.ppcf128(ppc_fp128)
-
-define i1 @isKnownNeverInfinity_trunc_ppcf128(ppc_fp128 %x) {
-; CHECK-LABEL: @isKnownNeverInfinity_trunc_ppcf128(
-; CHECK-NEXT:    ret i1 true
-;
-  %a = fadd ninf ppc_fp128 %x, %x
-  %e = call ppc_fp128 @llvm.trunc.ppcf128(ppc_fp128 %a)
-  %r = fcmp une ppc_fp128 %e, 0xM7FF00000000000000000000000000000
-  ret i1 %r
-}
-
-declare x86_fp80 @llvm.ceil.f80(x86_fp80)
-
-define i1 @isKnownNeverInfinity_ceil_x86_fp80(x86_fp80 %x) {
-; CHECK-LABEL: @isKnownNeverInfinity_ceil_x86_fp80(
-; CHECK-NEXT:    ret i1 true
-;
-  %a = fadd ninf x86_fp80 %x, %x
-  %e = call x86_fp80 @llvm.ceil.f80(x86_fp80 %a)
-  %r = fcmp une x86_fp80 %e, 0xK7FFF8000000000000000
-  ret i1 %r
-}
-
-define i1 @isKnownNeverInfinity_minnum(double %x, double %y) {
-; CHECK-LABEL: @isKnownNeverInfinity_minnum(
-; CHECK-NEXT:    ret i1 true
-;
-  %ninf.x = fadd ninf double %x, 1.0
-  %ninf.y = fadd ninf double %y, 1.0
-  %op = call double @llvm.minnum.f64(double %ninf.x, double %ninf.y)
-  %cmp = fcmp une double %op, 0x7ff0000000000000
-  ret i1 %cmp
-}
-
-define i1 @isNotKnownNeverInfinity_minnum_lhs(double %x, double %y) {
-; CHECK-LABEL: @isNotKnownNeverInfinity_minnum_lhs(
-; CHECK-NEXT:    [[NINF_Y:%.*]] = fadd ninf double [[Y:%.*]], 1.000000e+00
-; CHECK-NEXT:    [[OP:%.*]] = call double @llvm.minnum.f64(double [[X:%.*]], double [[NINF_Y]])
-; CHECK-NEXT:    [[CMP:%.*]] = fcmp une double [[OP]], 0x7FF0000000000000
-; CHECK-NEXT:    ret i1 [[CMP]]
-;
-  %ninf.y = fadd ninf double %y, 1.0
-  %op = call double @llvm.minnum.f64(double %x, double %ninf.y)
-  %cmp = fcmp une double %op, 0x7ff0000000000000
-  ret i1 %cmp
-}
-
-define i1 @isNotKnownNeverInfinity_minnum_rhs(double %x, double %y) {
-; CHECK-LABEL: @isNotKnownNeverInfinity_minnum_rhs(
-; CHECK-NEXT:    [[NINF_X:%.*]] = fadd ninf double [[X:%.*]], 1.000000e+00
-; CHECK-NEXT:    [[OP:%.*]] = call double @llvm.minnum.f64(double [[NINF_X]], double [[Y:%.*]])
-; CHECK-NEXT:    [[CMP:%.*]] = fcmp une double [[OP]], 0x7FF0000000000000
-; CHECK-NEXT:    ret i1 [[CMP]]
-;
-  %ninf.x = fadd ninf double %x, 1.0
-  %op = call double @llvm.minnum.f64(double %ninf.x, double %y)
-  %cmp = fcmp une double %op, 0x7ff0000000000000
-  ret i1 %cmp
-}
-
-declare double @llvm.minnum.f64(double, double)
-
-define i1 @isKnownNeverInfinity_maxnum(double %x, double %y) {
-; CHECK-LABEL: @isKnownNeverInfinity_maxnum(
-; CHECK-NEXT:    ret i1 true
-;
-  %ninf.x = fadd ninf double %x, 1.0
-  %ninf.y = fadd ninf double %y, 1.0
-  %op = call double @llvm.maxnum.f64(double %ninf.x, double %ninf.y)
-  %cmp = fcmp une double %op, 0x7ff0000000000000
-  ret i1 %cmp
-}
-
-define i1 @isNotKnownNeverInfinity_maxnum_lhs(double %x, double %y) {
-; CHECK-LABEL: @isNotKnownNeverInfinity_maxnum_lhs(
-; CHECK-NEXT:    [[NINF_Y:%.*]] = fadd ninf double [[Y:%.*]], 1.000000e+00
-; CHECK-NEXT:    [[OP:%.*]] = call double @llvm.maxnum.f64(double [[X:%.*]], double [[NINF_Y]])
-; CHECK-NEXT:    [[CMP:%.*]] = fcmp une double [[OP]], 0x7FF0000000000000
-; CHECK-NEXT:    ret i1 [[CMP]]
-;
-  %ninf.y = fadd ninf double %y, 1.0
-  %op = call double @llvm.maxnum.f64(double %x, double %ninf.y)
-  %cmp = fcmp une double %op, 0x7ff0000000000000
-  ret i1 %cmp
-}
-
-define i1 @isNotKnownNeverInfinity_maxnum_rhs(double %x, double %y) {
-; CHECK-LABEL: @isNotKnownNeverInfinity_maxnum_rhs(
-; CHECK-NEXT:    [[NINF_X:%.*]] = fadd ninf double [[X:%.*]], 1.000000e+00
-; CHECK-NEXT:    [[OP:%.*]] = call double @llvm.maxnum.f64(double [[NINF_X]], double [[Y:%.*]])
-; CHECK-NEXT:    [[CMP:%.*]] = fcmp une double [[OP]], 0x7FF0000000000000
-; CHECK-NEXT:    ret i1 [[CMP]]
-;
-  %ninf.x = fadd ninf double %x, 1.0
-  %op = call double @llvm.maxnum.f64(double %ninf.x, double %y)
-  %cmp = fcmp une double %op, 0x7ff0000000000000
-  ret i1 %cmp
-}
-
-declare double @llvm.maxnum.f64(double, double)
-
-define i1 @isKnownNeverInfinity_minimum(double %x, double %y) {
-; CHECK-LABEL: @isKnownNeverInfinity_minimum(
-; CHECK-NEXT:    ret i1 true
-;
-  %ninf.x = fadd ninf double %x, 1.0
-  %ninf.y = fadd ninf double %y, 1.0
-  %op = call double @llvm.minimum.f64(double %ninf.x, double %ninf.y)
-  %cmp = fcmp une double %op, 0x7ff0000000000000
-  ret i1 %cmp
-}
-
-define i1 @isNotKnownNeverInfinity_minimum_lhs(double %x, double %y) {
-; CHECK-LABEL: @isNotKnownNeverInfinity_minimum_lhs(
-; CHECK-NEXT:    [[NINF_Y:%.*]] = fadd ninf double [[Y:%.*]], 1.000000e+00
-; CHECK-NEXT:    [[OP:%.*]] = call double @llvm.minimum.f64(double [[X:%.*]], double [[NINF_Y]])
-; CHECK-NEXT:    [[CMP:%.*]] = fcmp une double [[OP]], 0x7FF0000000000000
-; CHECK-NEXT:    ret i1 [[CMP]]
-;
-  %ninf.y = fadd ninf double %y, 1.0
-  %op = call double @llvm.minimum.f64(double %x, double %ninf.y)
-  %cmp = fcmp une double %op, 0x7ff0000000000000
-  ret i1 %cmp
-}
-
-define i1 @isNotKnownNeverInfinity_minimum_rhs(double %x, double %y) {
-; CHECK-LABEL: @isNotKnownNeverInfinity_minimum_rhs(
-; CHECK-NEXT:    [[NINF_X:%.*]] = fadd ninf double [[X:%.*]], 1.000000e+00
-; CHECK-NEXT:    [[OP:%.*]] = call double @llvm.minimum.f64(double [[NINF_X]], double [[Y:%.*]])
-; CHECK-NEXT:    [[CMP:%.*]] = fcmp une double [[OP]], 0x7FF0000000000000
-; CHECK-NEXT:    ret i1 [[CMP]]
-;
-  %ninf.x = fadd ninf double %x, 1.0
-  %op = call double @llvm.minimum.f64(double %ninf.x, double %y)
-  %cmp = fcmp une double %op, 0x7ff0000000000000
-  ret i1 %cmp
-}
-
-declare double @llvm.minimum.f64(double, double)
-
-define i1 @isKnownNeverInfinity_maximum(double %x, double %y) {
-; CHECK-LABEL: @isKnownNeverInfinity_maximum(
-; CHECK-NEXT:    ret i1 true
-;
-  %ninf.x = fadd ninf double %x, 1.0
-  %ninf.y = fadd ninf double %y, 1.0
-  %op = call double @llvm.maximum.f64(double %ninf.x, double %ninf.y)
-  %cmp = fcmp une double %op, 0x7ff0000000000000
-  ret i1 %cmp
-}
-
-define i1 @isNotKnownNeverInfinity_maximum_lhs(double %x, double %y) {
-; CHECK-LABEL: @isNotKnownNeverInfinity_maximum_lhs(
-; CHECK-NEXT:    [[NINF_Y:%.*]] = fadd ninf double [[Y:%.*]], 1.000000e+00
-; CHECK-NEXT:    [[OP:%.*]] = call double @llvm.maximum.f64(double [[X:%.*]], double [[NINF_Y]])
-; CHECK-NEXT:    [[CMP:%.*]] = fcmp une double [[OP]], 0x7FF0000000000000
-; CHECK-NEXT:    ret i1 [[CMP]]
-;
-  %ninf.y = fadd ninf double %y, 1.0
-  %op = call double @llvm.maximum.f64(double %x, double %ninf.y)
-  %cmp = fcmp une double %op, 0x7ff0000000000000
-  ret i1 %cmp
-}
-
-define i1 @isNotKnownNeverInfinity_maximum_rhs(double %x, double %y) {
-; CHECK-LABEL: @isNotKnownNeverInfinity_maximum_rhs(
-; CHECK-NEXT:    [[NINF_X:%.*]] = fadd ninf double [[X:%.*]], 1.000000e+00
-; CHECK-NEXT:    [[OP:%.*]] = call double @llvm.maximum.f64(double [[NINF_X]], double [[Y:%.*]])
-; CHECK-NEXT:    [[CMP:%.*]] = fcmp une double [[OP]], 0x7FF0000000000000
-; CHECK-NEXT:    ret i1 [[CMP]]
-;
-  %ninf.x = fadd ninf double %x, 1.0
-  %op = call double @llvm.maximum.f64(double %ninf.x, double %y)
-  %cmp = fcmp une double %op, 0x7ff0000000000000
-  ret i1 %cmp
-}
-
-declare double @llvm.maximum.f64(double, double)
-
-define i1 @isKnownNeverInfinity_sqrt(double %x) {
-; CHECK-LABEL: @isKnownNeverInfinity_sqrt(
-; CHECK-NEXT:    ret i1 true
-;
-  %a = fadd ninf double %x, 1.0
-  %e = call double @llvm.sqrt.f64(double %a)
-  %r = fcmp une double %e, 0x7ff0000000000000
-  ret i1 %r
-}
-
-define i1 @isNotKnownNeverInfinity_sqrt(double %x) {
-; CHECK-LABEL: @isNotKnownNeverInfinity_sqrt(
-; CHECK-NEXT:    [[E:%.*]] = call double @llvm.sqrt.f64(double [[X:%.*]])
-; CHECK-NEXT:    [[R:%.*]] = fcmp une double [[E]], 0x7FF0000000000000
-; CHECK-NEXT:    ret i1 [[R]]
-;
-  %e = call double @llvm.sqrt.f64(double %x)
-  %r = fcmp une double %e, 0x7ff0000000000000
-  ret i1 %r
-}
-
-declare double @llvm.sqrt.f64(double)
-
-; No source check required
-define i1 @isKnownNeverInfinity_sin(double %x) {
-; CHECK-LABEL: @isKnownNeverInfinity_sin(
-; CHECK-NEXT:    ret i1 true
-;
-  %e = call double @llvm.sin.f64(double %x)
-  %r = fcmp une double %e, 0x7ff0000000000000
-  ret i1 %r
-}
-
-declare double @llvm.sin.f64(double)
-
-; No source check required
-define i1 @isKnownNeverInfinity_cos(double %x) {
-; CHECK-LABEL: @isKnownNeverInfinity_cos(
-; CHECK-NEXT:    ret i1 true
-;
-  %e = call double @llvm.cos.f64(double %x)
-  %r = fcmp une double %e, 0x7ff0000000000000
-  ret i1 %r
-}
-
-declare double @llvm.cos.f64(double)
-
-define i1 @isKnownNeverInfinity_log(double %x) {
-; CHECK-LABEL: @isKnownNeverInfinity_log(
-; CHECK-NEXT:    [[X_CLAMP_ZERO:%.*]] = call double @llvm.maxnum.f64(double [[X:%.*]], double 0.000000e+00)
-; CHECK-NEXT:    [[A:%.*]] = fadd ninf double [[X_CLAMP_ZERO]], 1.000000e+00
-; CHECK-NEXT:    [[E:%.*]] = call double @llvm.log.f64(double [[A]])
-; CHECK-NEXT:    [[R:%.*]] = fcmp une double [[E]], 0x7FF0000000000000
-; CHECK-NEXT:    ret i1 [[R]]
-;
-  %x.clamp.zero = call double @llvm.maxnum.f64(double %x, double 0.0)
-  %a = fadd ninf double %x.clamp.zero, 1.0
-  %e = call double @llvm.log.f64(double %a)
-  %r = fcmp une double %e, 0x7ff0000000000000
-  ret i1 %r
-}
-
-define i1 @isNotKnownNeverInfinity_log_maybe_negative(double %x) {
-; CHECK-LABEL: @isNotKnownNeverInfinity_log_maybe_negative(
-; CHECK-NEXT:    [[X_NOT_INF:%.*]] = fadd ninf double [[X:%.*]], 1.000000e+00
-; CHECK-NEXT:    [[E:%.*]] = call double @llvm.log.f64(double [[X_NOT_INF]])
-; CHECK-NEXT:    [[R:%.*]] = fcmp une double [[E]], 0x7FF0000000000000
-; CHECK-NEXT:    ret i1 [[R]]
-;
-
-  %x.not.inf = fadd ninf double %x, 1.0
-  %e = call double @llvm.log.f64(double %x.not.inf)
-  %r = fcmp une double %e, 0x7ff0000000000000
-  ret i1 %r
-}
-
-define i1 @isNotKnownNeverInfinity_log_maybe_inf(double %x) {
-; CHECK-LABEL: @isNotKnownNeverInfinity_log_maybe_inf(
-; CHECK-NEXT:    [[X_CLAMP_ZERO:%.*]] = call double @llvm.maxnum.f64(double [[X:%.*]], double 0.000000e+00)
-; CHECK-NEXT:    [[E:%.*]] = call double @llvm.log.f64(double [[X_CLAMP_ZERO]])
-; CHECK-NEXT:    [[R:%.*]] = fcmp une double [[E]], 0x7FF0000000000000
-; CHECK-NEXT:    ret i1 [[R]]
-;
-  %x.clamp.zero = call double @llvm.maxnum.f64(double %x, double 0.0)
-  %e = call double @llvm.log.f64(double %x.clamp.zero)
-  %r = fcmp une double %e, 0x7ff0000000000000
-  ret i1 %r
-}
-
-define i1 @isKnownNeverNegInfinity_log_maybe_0(double %x) {
-; CHECK-LABEL: @isKnownNeverNegInfinity_log_maybe_0(
-; CHECK-NEXT:    [[A:%.*]] = call ninf double @llvm.sqrt.f64(double [[X:%.*]])
-; CHECK-NEXT:    [[E:%.*]] = call double @llvm.log.f64(double [[A]])
-; CHECK-NEXT:    [[R:%.*]] = fcmp une double [[E]], 0xFFF0000000000000
-; CHECK-NEXT:    ret i1 [[R]]
-;
-  %a = call ninf double @llvm.sqrt.f64(double %x) ; could be 0.0
-  %e = call double @llvm.log.f64(double %a) ; log(0.0) --> -inf
-  %r = fcmp une double %e, 0xfff0000000000000
-  ret i1 %r
-}
-
-declare double @llvm.log.f64(double)
-
-define i1 @isKnownNeverInfinity_log10(double %x) {
-; CHECK-LABEL: @isKnownNeverInfinity_log10(
-; CHECK-NEXT:    [[X_CLAMP_ZERO:%.*]] = call double @llvm.maxnum.f64(double [[X:%.*]], double 0.000000e+00)
-; CHECK-NEXT:    [[A:%.*]] = fadd ninf double [[X_CLAMP_ZERO]], 1.000000e+00
-; CHECK-NEXT:    [[E:%.*]] = call double @llvm.log10.f64(double [[A]])
-; CHECK-NEXT:    [[R:%.*]] = fcmp une double [[E]], 0x7FF0000000000000
-; CHECK-NEXT:    ret i1 [[R]]
-;
-  %x.clamp.zero = call double @llvm.maxnum.f64(double %x, double 0.0)
-  %a = fadd ninf double %x.clamp.zero, 1.0
-  %e = call double @llvm.log10.f64(double %a)
-  %r = fcmp une double %e, 0x7ff0000000000000
-  ret i1 %r
-}
-
-define i1 @isNotKnownNeverInfinity_log10_maybe_negative(double %x) {
-; CHECK-LABEL: @isNotKnownNeverInfinity_log10_maybe_negative(
-; CHECK-NEXT:    [[X_NOT_INF:%.*]] = fadd ninf double [[X:%.*]], 1.000000e+00
-; CHECK-NEXT:    [[E:%.*]] = call double @llvm.log10.f64(double [[X_NOT_INF]])
-; CHECK-NEXT:    [[R:%.*]] = fcmp une double [[E]], 0x7FF0000000000000
-; CHECK-NEXT:    ret i1 [[R]]
-;
-
-  %x.not.inf = fadd ninf double %x, 1.0
-  %e = call double @llvm.log10.f64(double %x.not.inf)
-  %r = fcmp une double %e, 0x7ff0000000000000
-  ret i1 %r
-}
-
-define i1 @isNotKnownNeverInfinity_log10_maybe_inf(double %x) {
-; CHECK-LABEL: @isNotKnownNeverInfinity_log10_maybe_inf(
-; CHECK-NEXT:    [[X_CLAMP_ZERO:%.*]] = call double @llvm.maxnum.f64(double [[X:%.*]], double 0.000000e+00)
-; CHECK-NEXT:    [[E:%.*]] = call double @llvm.log10.f64(double [[X_CLAMP_ZERO]])
-; CHECK-NEXT:    [[R:%.*]] = fcmp une double [[E]], 0x7FF0000000000000
-; CHECK-NEXT:    ret i1 [[R]]
-;
-  %x.clamp.zero = call double @llvm.maxnum.f64(double %x, double 0.0)
-  %e = call double @llvm.log10.f64(double %x.clamp.zero)
-  %r = fcmp une double %e, 0x7ff0000000000000
-  ret i1 %r
-}
-
-define i1 @isKnownNeverNegInfinity_log10_maybe_0(double %x) {
-; CHECK-LABEL: @isKnownNeverNegInfinity_log10_maybe_0(
-; CHECK-NEXT:    [[A:%.*]] = call ninf double @llvm.sqrt.f64(double [[X:%.*]])
-; CHECK-NEXT:    [[E:%.*]] = call double @llvm.log10.f64(double [[A]])
-; CHECK-NEXT:    [[R:%.*]] = fcmp une double [[E]], 0xFFF0000000000000
-; CHECK-NEXT:    ret i1 [[R]]
-;
-  %a = call ninf double @llvm.sqrt.f64(double %x) ; could be 0.0
-  %e = call double @llvm.log10.f64(double %a) ; log(0.0) --> -inf
-  %r = fcmp une double %e, 0xfff0000000000000
-  ret i1 %r
-}
-
-declare double @llvm.log10.f64(double)
-
-define i1 @isKnownNeverInfinity_log2(double %x) {
-; CHECK-LABEL: @isKnownNeverInfinity_log2(
-; CHECK-NEXT:    [[X_CLAMP_ZERO:%.*]] = call double @llvm.maxnum.f64(double [[X:%.*]], double 0.000000e+00)
-; CHECK-NEXT:    [[A:%.*]] = fadd ninf double [[X_CLAMP_ZERO]], 1.000000e+00
-; CHECK-NEXT:    [[E:%.*]] = call double @llvm.log2.f64(double [[A]])
-; CHECK-NEXT:    [[R:%.*]] = fcmp une double [[E]], 0x7FF0000000000000
-; CHECK-NEXT:    ret i1 [[R]]
-;
-  %x.clamp.zero = call double @llvm.maxnum.f64(double %x, double 0.0)
-  %a = fadd ninf double %x.clamp.zero, 1.0
-  %e = call double @llvm.log2.f64(double %a)
-  %r = fcmp une double %e, 0x7ff0000000000000
-  ret i1 %r
-}
-
-define i1 @isNotKnownNeverInfinity_log2_maybe_negative(double %x) {
-; CHECK-LABEL: @isNotKnownNeverInfinity_log2_maybe_negative(
-; CHECK-NEXT:    [[X_NOT_INF:%.*]] = fadd ninf double [[X:%.*]], 1.000000e+00
-; CHECK-NEXT:    [[E:%.*]] = call double @llvm.log2.f64(double [[X_NOT_INF]])
-; CHECK-NEXT:    [[R:%.*]] = fcmp une double [[E]], 0x7FF0000000000000
-; CHECK-NEXT:    ret i1 [[R]]
-;
-
-  %x.not.inf = fadd ninf double %x, 1.0
-  %e = call double @llvm.log2.f64(double %x.not.inf)
-  %r = fcmp une double %e, 0x7ff0000000000000
-  ret i1 %r
-}
-
-define i1 @isNotKnownNeverInfinity_log2_maybe_inf(double %x) {
-; CHECK-LABEL: @isNotKnownNeverInfinity_log2_maybe_inf(
-; CHECK-NEXT:    [[X_CLAMP_ZERO:%.*]] = call double @llvm.maxnum.f64(double [[X:%.*]], double 0.000000e+00)
-; CHECK-NEXT:    [[E:%.*]] = call double @llvm.log2.f64(double [[X_CLAMP_ZERO]])
-; CHECK-NEXT:    [[R:%.*]] = fcmp une double [[E]], 0x7FF0000000000000
-; CHECK-NEXT:    ret i1 [[R]]
-;
-  %x.clamp.zero = call double @llvm.maxnum.f64(double %x, double 0.0)
-  %e = call double @llvm.log2.f64(double %x.clamp.zero)
-  %r = fcmp une double %e, 0x7ff0000000000000
-  ret i1 %r
-}
-
-define i1 @isKnownNeverNegInfinity_log2_maybe_0(double %x) {
-; CHECK-LABEL: @isKnownNeverNegInfinity_log2_maybe_0(
-; CHECK-NEXT:    [[A:%.*]] = call ninf double @llvm.sqrt.f64(double [[X:%.*]])
-; CHECK-NEXT:    [[E:%.*]] = call double @llvm.log2.f64(double [[A]])
-; CHECK-NEXT:    [[R:%.*]] = fcmp une double [[E]], 0xFFF0000000000000
-; CHECK-NEXT:    ret i1 [[R]]
-;
-  %a = call ninf double @llvm.sqrt.f64(double %x) ; could be 0.0
-  %e = call double @llvm.log2.f64(double %a) ; log(0.0) --> -inf
-  %r = fcmp une double %e, 0xfff0000000000000
-  ret i1 %r
-}
-
-declare double @llvm.log2.f64(double)
-
-define i1 @isNotKnownNeverInfinity_pow(double %x, double %y) {
-; CHECK-LABEL: @isNotKnownNeverInfinity_pow(
-; CHECK-NEXT:    [[NINF_X:%.*]] = fadd ninf double [[X:%.*]], 1.000000e+00
-; CHECK-NEXT:    [[NINF_Y:%.*]] = fadd ninf double [[Y:%.*]], 1.000000e+00
-; CHECK-NEXT:    [[OP:%.*]] = call double @llvm.pow.f64(double [[NINF_X]], double [[NINF_Y]])
-; CHECK-NEXT:    [[CMP:%.*]] = fcmp une double [[OP]], 0x7FF0000000000000
-; CHECK-NEXT:    ret i1 [[CMP]]
-;
-  %ninf.x = fadd ninf double %x, 1.0
-  %ninf.y = fadd ninf double %y, 1.0
-  %op = call double @llvm.pow.f64(double %ninf.x, double %ninf.y)
-  %cmp = fcmp une double %op, 0x7ff0000000000000
-  ret i1 %cmp
-}
-
-declare double @llvm.pow.f64(double, double)
-
-define i1 @isNotKnownNeverInfinity_powi(double %x) {
-; CHECK-LABEL: @isNotKnownNeverInfinity_powi(
-; CHECK-NEXT:    [[NINF_X:%.*]] = fadd ninf double [[X:%.*]], 1.000000e+00
-; CHECK-NEXT:    [[OP:%.*]] = call double @llvm.powi.f64.i32(double [[NINF_X]], i32 2)
-; CHECK-NEXT:    [[CMP:%.*]] = fcmp une double [[OP]], 0x7FF0000000000000
-; CHECK-NEXT:    ret i1 [[CMP]]
-;
-  %ninf.x = fadd ninf double %x, 1.0
-  %op = call double @llvm.powi.f64.i32(double %ninf.x, i32 2)
-  %cmp = fcmp une double %op, 0x7ff0000000000000
-  ret i1 %cmp
-}
-
-declare double @llvm.powi.f64(double, i32)
-
-define i1 @isNotKnownNeverInfinity_exp(double %x) {
-; CHECK-LABEL: @isNotKnownNeverInfinity_exp(
-; CHECK-NEXT:    [[A:%.*]] = fadd ninf double [[X:%.*]], 1.000000e+00
-; CHECK-NEXT:    [[E:%.*]] = call double @llvm.exp.f64(double [[A]])
-; CHECK-NEXT:    [[R:%.*]] = fcmp une double [[E]], 0x7FF0000000000000
-; CHECK-NEXT:    ret i1 [[R]]
-;
-  %a = fadd ninf double %x, 1.0
-  %e = call double @llvm.exp.f64(double %a)
-  %r = fcmp une double %e, 0x7ff0000000000000
-  ret i1 %r
-}
-
-declare double @llvm.exp.f64(double)
-
-define i1 @isNotKnownNeverInfinity_exp2(double %x) {
-; CHECK-LABEL: @isNotKnownNeverInfinity_exp2(
-; CHECK-NEXT:    [[A:%.*]] = fadd ninf double [[X:%.*]], 1.000000e+00
-; CHECK-NEXT:    [[E:%.*]] = call double @llvm.exp2.f64(double [[A]])
-; CHECK-NEXT:    [[R:%.*]] = fcmp une double [[E]], 0x7FF0000000000000
-; CHECK-NEXT:    ret i1 [[R]]
-;
-  %a = fadd ninf double %x, 1.0
-  %e = call double @llvm.exp2.f64(double %a)
-  %r = fcmp une double %e, 0x7ff0000000000000
-  ret i1 %r
-}
-
-define i1 @isNotKnownNeverInfinity_fma(double %x, double %y, double %z) {
-; CHECK-LABEL: @isNotKnownNeverInfinity_fma(
-; CHECK-NEXT:    [[NINF_X:%.*]] = fadd ninf double [[X:%.*]], 1.000000e+00
-; CHECK-NEXT:    [[NINF_Y:%.*]] = fadd ninf double [[Y:%.*]], 1.000000e+00
-; CHECK-NEXT:    [[NINF_Z:%.*]] = fadd ninf double [[Z:%.*]], 1.000000e+00
-; CHECK-NEXT:    [[OP:%.*]] = call double @llvm.fma.f64(double [[NINF_X]], double [[NINF_Y]], double [[NINF_Z]])
-; CHECK-NEXT:    [[CMP:%.*]] = fcmp une double [[OP]], 0x7FF0000000000000
-; CHECK-NEXT:    ret i1 [[CMP]]
-;
-  %ninf.x = fadd ninf double %x, 1.0
-  %ninf.y = fadd ninf double %y, 1.0
-  %ninf.z = fadd ninf double %z, 1.0
-  %op = call double @llvm.fma.f64(double %ninf.x, double %ninf.y, double %ninf.z)
-  %cmp = fcmp une double %op, 0x7ff0000000000000
-  ret i1 %cmp
-}
-
-declare double @llvm.fma.f64(double, double, double)
-
-define i1 @isNotKnownNeverInfinity_fmuladd(double %x, double %y, double %z) {
-; CHECK-LABEL: @isNotKnownNeverInfinity_fmuladd(
-; CHECK-NEXT:    [[NINF_X:%.*]] = fadd ninf double [[X:%.*]], 1.000000e+00
-; CHECK-NEXT:    [[NINF_Y:%.*]] = fadd ninf double [[Y:%.*]], 1.000000e+00
-; CHECK-NEXT:    [[NINF_Z:%.*]] = fadd ninf double [[Z:%.*]], 1.000000e+00
-; CHECK-NEXT:    [[OP:%.*]] = call double @llvm.fmuladd.f64(double [[NINF_X]], double [[NINF_Y]], double [[NINF_Z]])
-; CHECK-NEXT:    [[CMP:%.*]] = fcmp une double [[OP]], 0x7FF0000000000000
-; CHECK-NEXT:    ret i1 [[CMP]]
-;
-  %ninf.x = fadd ninf double %x, 1.0
-  %ninf.y = fadd ninf double %y, 1.0
-  %ninf.z = fadd ninf double %z, 1.0
-  %op = call double @llvm.fmuladd.f64(double %ninf.x, double %ninf.y, double %ninf.z)
-  %cmp = fcmp une double %op, 0x7ff0000000000000
-  ret i1 %cmp
-}
-
-declare double @llvm.fmuladd.f64(double, double, double)
-=======
 declare <2 x double> @llvm.fabs.v2f64(<2 x double>)
 declare <2 x float> @llvm.fabs.v2f32(<2 x float>)
 declare <2 x float> @llvm.maxnum.v2f32(<2 x float>, <2 x float>)
@@ -2128,5 +1146,4 @@
 declare float @llvm.maxnum.f32(float, float)
 declare float @llvm.minnum.f32(float, float)
 declare float @llvm.sqrt.f32(float)
-declare half @llvm.fabs.f16(half)
->>>>>>> e1acf65b
+declare half @llvm.fabs.f16(half)