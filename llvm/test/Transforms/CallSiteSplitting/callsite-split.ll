; RUN: opt < %s -passes='function(callsite-splitting),cgscc(inline),function(instcombine,jump-threading)' -S | FileCheck %s

target datalayout = "e-m:e-i8:8:32-i16:16:32-i64:64-i128:128-n32:64-S128"
target triple = "aarch64-linaro-linux-gnueabi"

%struct.bitmap = type { i32, ptr }

;CHECK-LABEL: @caller
;CHECK-LABEL: Top.split:
;CHECK: call void @callee(ptr null, ptr null, ptr %b_elt, i1 false)
;CHECK-LABEL: NextCond:
;CHECK: br {{.*}} label %callee.exit
;CHECK-LABEL: callee.exit:
;CHECK: call void @dummy2(ptr %a_elt)

define void @caller(i1 %c, ptr %a_elt, ptr %b_elt) {
entry:
  br label %Top

Top:
  %tobool1 = icmp eq ptr %a_elt, null
  br i1 %tobool1, label %CallSiteBB, label %NextCond

NextCond:
  %cmp = icmp ne ptr %b_elt, null
  br i1 %cmp, label %CallSiteBB, label %End

CallSiteBB:
  %p = phi i1 [0, %Top], [%c, %NextCond]
  call void @callee(ptr %a_elt, ptr %a_elt, ptr %b_elt, i1 %p)
  br label %End

End:
  ret void
}

define void @callee(ptr %dst_elt, ptr %a_elt, ptr %b_elt, i1 %c) {
entry:
  %tobool = icmp ne ptr %a_elt, null
  %tobool1 = icmp ne ptr %b_elt, null
  %or.cond = and i1 %tobool, %tobool1
  br i1 %or.cond, label %Cond, label %Big

Cond:
  %cmp = icmp eq ptr  %dst_elt, %a_elt
  br i1 %cmp, label %Small, label %Big

Small:
  call void @dummy2(ptr %a_elt)
  br label %End

Big:
  call void @dummy1(ptr %a_elt, ptr %a_elt, ptr %a_elt, ptr %a_elt, ptr %a_elt, ptr %a_elt)
  call void @dummy1(ptr %a_elt, ptr %a_elt, ptr %a_elt, ptr %a_elt, ptr %a_elt, ptr %a_elt)
  call void @dummy1(ptr %a_elt, ptr %a_elt, ptr %a_elt, ptr %a_elt, ptr %a_elt, ptr %a_elt)
  call void @dummy1(ptr %a_elt, ptr %a_elt, ptr %a_elt, ptr %a_elt, ptr %a_elt, ptr %a_elt)
  call void @dummy1(ptr %a_elt, ptr %a_elt, ptr %a_elt, ptr %a_elt, ptr %a_elt, ptr %a_elt)
  call void @dummy1(ptr %a_elt, ptr %a_elt, ptr %a_elt, ptr %a_elt, ptr %a_elt, ptr %a_elt)
  call void @dummy1(ptr %a_elt, ptr %a_elt, ptr %a_elt, ptr %a_elt, ptr %a_elt, ptr %a_elt)
  br label %End

End:
  ret void
}

declare void @dummy2(ptr)
declare void @dummy1(ptr, ptr, ptr, ptr, ptr, ptr)


;CHECK-LABEL: @caller2
;CHECK-LABEL: Top.split:
;CHECK: call void @dummy4()
;CHECK-LABEL: NextCond.split:
;CHECK: call void @dummy3()
;CheCK-LABEL: CallSiteBB:
;CHECK: call void @foo(i1 %tobool1)
<<<<<<< HEAD
define void @caller2(i1 %c, %struct.bitmap* %a_elt, %struct.bitmap* %b_elt, %struct.bitmap* %c_elt) {
=======
define void @caller2(i1 %c, ptr %a_elt, ptr %b_elt, ptr %c_elt) {
>>>>>>> e1acf65b
entry:
  br label %Top

Top:
  %tobool1 = icmp eq ptr %a_elt, %b_elt
  br i1 %tobool1, label %CallSiteBB, label %NextCond

NextCond:
  %cmp = icmp ne ptr %b_elt, %c_elt
  br i1 %cmp, label %CallSiteBB, label %End

CallSiteBB:
  %phi = phi i1 [0, %Top],[1, %NextCond]
  %u = call i1 @callee2(i1 %phi)
  call void @foo(i1 %u)
  br label %End

End:
  ret void
}

define i1 @callee2(i1 %b) {
entry:
  br i1 %b, label %BB1, label %BB2

BB1:
  call void @dummy3()
  br label %End

BB2:
  call void @dummy4()
  br label %End

End:
  ret i1 %b
}

declare void @dummy3()
declare void @dummy4()
declare void @foo(i1)<|MERGE_RESOLUTION|>--- conflicted
+++ resolved
@@ -74,11 +74,7 @@
 ;CHECK: call void @dummy3()
 ;CheCK-LABEL: CallSiteBB:
 ;CHECK: call void @foo(i1 %tobool1)
-<<<<<<< HEAD
-define void @caller2(i1 %c, %struct.bitmap* %a_elt, %struct.bitmap* %b_elt, %struct.bitmap* %c_elt) {
-=======
 define void @caller2(i1 %c, ptr %a_elt, ptr %b_elt, ptr %c_elt) {
->>>>>>> e1acf65b
 entry:
   br label %Top
 
