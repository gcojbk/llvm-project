--- conflicted
+++ resolved
@@ -4,11 +4,7 @@
 # Func Hash:
 15239891155360101223
 # Num Counters:
-<<<<<<< HEAD
-12
-=======
 11
->>>>>>> 8a3ef7ce
 # Counter Values:
 161
 0
@@ -17,11 +13,6 @@
 161
 161
 161
-<<<<<<< HEAD
-161
-161
-=======
->>>>>>> 8a3ef7ce
 0
 0
 161
