; NOTE: Assertions have been autogenerated by utils/update_llc_test_checks.py
; RUN: llc -mtriple=riscv64 -mattr=+v < %s 2>&1 | FileCheck %s

define <vscale x 16 x i32> @bar(i32 %0, i32 %1, i32 %2, i32 %3, i32 %4, i32 %5, i32 %6, i32 %7, <vscale x 16 x i32> %w, <vscale x 16 x i32> %x, <vscale x 16 x i32> %y, <vscale x 16 x i32> %z) {
; CHECK-LABEL: bar:
; CHECK:       # %bb.0:
; CHECK-NEXT:    ld a0, 0(sp)
; CHECK-NEXT:    ld a1, 8(sp)
; CHECK-NEXT:    vl8re32.v v24, (a0)
; CHECK-NEXT:    vl8re32.v v0, (a1)
; CHECK-NEXT:    vsetvli a0, zero, e32, m8, ta, ma
; CHECK-NEXT:    vadd.vv v8, v8, v24
; CHECK-NEXT:    vadd.vv v16, v16, v0
; CHECK-NEXT:    vadd.vv v8, v8, v16
; CHECK-NEXT:    ret
  %s0 = add <vscale x 16 x i32> %w, %y
  %s1 = add <vscale x 16 x i32> %x, %z
  %s = add <vscale x 16 x i32> %s0, %s1
  ret <vscale x 16 x i32> %s
}

define <vscale x 16 x i32> @foo(i32 %0, i32 %1, i32 %2, i32 %3, i32 %4, i32 %5, i32 %6, i32 %7, <vscale x 16 x i32> %x) {
; CHECK-LABEL: foo:
; CHECK:       # %bb.0:
; CHECK-NEXT:    addi sp, sp, -96
; CHECK-NEXT:    .cfi_def_cfa_offset 96
; CHECK-NEXT:    sd ra, 88(sp) # 8-byte Folded Spill
; CHECK-NEXT:    sd s0, 80(sp) # 8-byte Folded Spill
; CHECK-NEXT:    sd s1, 72(sp) # 8-byte Folded Spill
; CHECK-NEXT:    .cfi_offset ra, -8
; CHECK-NEXT:    .cfi_offset s0, -16
; CHECK-NEXT:    .cfi_offset s1, -24
; CHECK-NEXT:    addi s0, sp, 96
; CHECK-NEXT:    .cfi_def_cfa s0, 0
; CHECK-NEXT:    csrr t0, vlenb
; CHECK-NEXT:    slli t0, t0, 4
; CHECK-NEXT:    sub sp, sp, t0
; CHECK-NEXT:    andi sp, sp, -64
; CHECK-NEXT:    mv s1, sp
; CHECK-NEXT:    addi sp, sp, -16
; CHECK-NEXT:    addi t0, s1, 64
; CHECK-NEXT:    csrr t1, vlenb
; CHECK-NEXT:    slli t1, t1, 3
; CHECK-NEXT:    add t1, s1, t1
; CHECK-NEXT:    addi t1, t1, 64
; CHECK-NEXT:    vs8r.v v8, (t0)
; CHECK-NEXT:    vs8r.v v8, (t1)
; CHECK-NEXT:    sd t1, 0(sp)
; CHECK-NEXT:    sd t0, 8(sp)
<<<<<<< HEAD
=======
; CHECK-NEXT:    vsetivli zero, 1, e8, m1, ta, ma
>>>>>>> ce7c17d5
; CHECK-NEXT:    vmv8r.v v16, v8
; CHECK-NEXT:    call bar
; CHECK-NEXT:    addi sp, sp, 16
; CHECK-NEXT:    addi sp, s0, -96
; CHECK-NEXT:    .cfi_def_cfa sp, 96
; CHECK-NEXT:    ld ra, 88(sp) # 8-byte Folded Reload
; CHECK-NEXT:    ld s0, 80(sp) # 8-byte Folded Reload
; CHECK-NEXT:    ld s1, 72(sp) # 8-byte Folded Reload
; CHECK-NEXT:    .cfi_restore ra
; CHECK-NEXT:    .cfi_restore s0
; CHECK-NEXT:    .cfi_restore s1
; CHECK-NEXT:    addi sp, sp, 96
; CHECK-NEXT:    .cfi_def_cfa_offset 0
; CHECK-NEXT:    ret
  %ret = call <vscale x 16 x i32> @bar(i32 %0, i32 %1, i32 %2, i32 %3, i32 %4, i32 %5, i32 %6, i32 %7, <vscale x 16 x i32> %x, <vscale x 16 x i32> %x, <vscale x 16 x i32> %x, <vscale x 16 x i32> %x)
  ret <vscale x 16 x i32> %ret
}<|MERGE_RESOLUTION|>--- conflicted
+++ resolved
@@ -47,10 +47,7 @@
 ; CHECK-NEXT:    vs8r.v v8, (t1)
 ; CHECK-NEXT:    sd t1, 0(sp)
 ; CHECK-NEXT:    sd t0, 8(sp)
-<<<<<<< HEAD
-=======
 ; CHECK-NEXT:    vsetivli zero, 1, e8, m1, ta, ma
->>>>>>> ce7c17d5
 ; CHECK-NEXT:    vmv8r.v v16, v8
 ; CHECK-NEXT:    call bar
 ; CHECK-NEXT:    addi sp, sp, 16
