; NOTE: Assertions have been autogenerated by utils/update_llc_test_checks.py
; RUN: llc -mtriple=riscv32 -mattr=+v -verify-machineinstrs \
; RUN:     -riscv-v-vector-bits-min=0 < %s | FileCheck %s --check-prefix=RV32
; RUN: llc -mtriple=riscv64 -mattr=+v -verify-machineinstrs \
; RUN:     -riscv-v-vector-bits-min=0 < %s | FileCheck %s --check-prefix=RV64

; This test would lead one of the DAGCombiner's visitVSELECT optimizations to
; call getSetCCResultType, from which we'd return an invalid MVT (<3 x i1>)
; upon seeing that the V extension is enabled. The invalid MVT has a null
; Type*, which then segfaulted when accessed (as an EVT).
define void @vec3_setcc_crash(ptr %in, ptr %out) {
; RV32-LABEL: vec3_setcc_crash:
; RV32:       # %bb.0:
; RV32-NEXT:    lw a0, 0(a0)
; RV32-NEXT:    srli a2, a0, 16
; RV32-NEXT:    slli a3, a0, 16
; RV32-NEXT:    slli a4, a0, 24
; RV32-NEXT:    slli a5, a0, 8
; RV32-NEXT:    srli a6, a3, 24
; RV32-NEXT:    srai a3, a3, 24
; RV32-NEXT:    srai a4, a4, 24
; RV32-NEXT:    srai a5, a5, 24
; RV32-NEXT:    sgtz a5, a5
; RV32-NEXT:    sgtz a4, a4
; RV32-NEXT:    sgtz a3, a3
; RV32-NEXT:    neg a3, a3
; RV32-NEXT:    neg a4, a4
; RV32-NEXT:    neg a5, a5
; RV32-NEXT:    and a3, a3, a6
; RV32-NEXT:    and a0, a4, a0
; RV32-NEXT:    and a2, a5, a2
; RV32-NEXT:    slli a3, a3, 8
; RV32-NEXT:    andi a0, a0, 255
; RV32-NEXT:    or a0, a0, a3
<<<<<<< HEAD
; RV32-NEXT:    neg a3, a6
; RV32-NEXT:    and a2, a3, a2
=======
>>>>>>> ce7c17d5
; RV32-NEXT:    sh a0, 0(a1)
; RV32-NEXT:    sb a2, 2(a1)
; RV32-NEXT:    ret
;
; RV64-LABEL: vec3_setcc_crash:
; RV64:       # %bb.0:
; RV64-NEXT:    lw a0, 0(a0)
; RV64-NEXT:    srliw a2, a0, 16
; RV64-NEXT:    slli a3, a0, 48
; RV64-NEXT:    slli a4, a0, 56
; RV64-NEXT:    slli a5, a0, 40
; RV64-NEXT:    srli a6, a3, 56
; RV64-NEXT:    srai a3, a3, 56
; RV64-NEXT:    srai a4, a4, 56
; RV64-NEXT:    srai a5, a5, 56
; RV64-NEXT:    sgtz a5, a5
; RV64-NEXT:    sgtz a4, a4
; RV64-NEXT:    sgtz a3, a3
; RV64-NEXT:    negw a3, a3
; RV64-NEXT:    negw a4, a4
; RV64-NEXT:    negw a5, a5
; RV64-NEXT:    and a3, a3, a6
; RV64-NEXT:    and a0, a4, a0
; RV64-NEXT:    and a2, a5, a2
; RV64-NEXT:    slli a3, a3, 8
; RV64-NEXT:    andi a0, a0, 255
; RV64-NEXT:    or a0, a0, a3
<<<<<<< HEAD
; RV64-NEXT:    negw a3, a6
; RV64-NEXT:    and a2, a3, a2
=======
>>>>>>> ce7c17d5
; RV64-NEXT:    sh a0, 0(a1)
; RV64-NEXT:    sb a2, 2(a1)
; RV64-NEXT:    ret
  %a = load <3 x i8>, ptr %in
  %cmp = icmp sgt <3 x i8> %a, zeroinitializer
  %c = select <3 x i1> %cmp, <3 x i8> %a, <3 x i8> zeroinitializer
  store <3 x i8> %c, ptr %out
  ret void
}<|MERGE_RESOLUTION|>--- conflicted
+++ resolved
@@ -32,11 +32,6 @@
 ; RV32-NEXT:    slli a3, a3, 8
 ; RV32-NEXT:    andi a0, a0, 255
 ; RV32-NEXT:    or a0, a0, a3
-<<<<<<< HEAD
-; RV32-NEXT:    neg a3, a6
-; RV32-NEXT:    and a2, a3, a2
-=======
->>>>>>> ce7c17d5
 ; RV32-NEXT:    sh a0, 0(a1)
 ; RV32-NEXT:    sb a2, 2(a1)
 ; RV32-NEXT:    ret
@@ -64,11 +59,6 @@
 ; RV64-NEXT:    slli a3, a3, 8
 ; RV64-NEXT:    andi a0, a0, 255
 ; RV64-NEXT:    or a0, a0, a3
-<<<<<<< HEAD
-; RV64-NEXT:    negw a3, a6
-; RV64-NEXT:    and a2, a3, a2
-=======
->>>>>>> ce7c17d5
 ; RV64-NEXT:    sh a0, 0(a1)
 ; RV64-NEXT:    sb a2, 2(a1)
 ; RV64-NEXT:    ret
