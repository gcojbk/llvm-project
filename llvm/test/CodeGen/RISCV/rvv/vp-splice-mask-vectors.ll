--- conflicted
+++ resolved
@@ -442,12 +442,7 @@
 ; CHECK-NEXT:    vsetvli zero, a1, e8, m4, ta, mu
 ; CHECK-NEXT:    vslideup.vx v12, v16, a0, v0.t
 ; CHECK-NEXT:    vsetvli zero, zero, e8, m4, ta, ma
-<<<<<<< HEAD
-; CHECK-NEXT:    vmsne.vi v8, v12, 0, v0.t
-; CHECK-NEXT:    vmv1r.v v0, v8
-=======
-; CHECK-NEXT:    vmsne.vi v0, v16, 0, v0.t
->>>>>>> e77f6742
+; CHECK-NEXT:    vmsne.vi v0, v12, 0, v0.t
 ; CHECK-NEXT:    ret
   %v = call <vscale x 32 x i1> @llvm.experimental.vp.splice.nxv32i1(<vscale x 32 x i1> %va, <vscale x 32 x i1> %vb, i32 5, <vscale x 32 x i1> %mask, i32 %evla, i32 %evlb)
   ret <vscale x 32 x i1> %v
@@ -520,12 +515,7 @@
 ; CHECK-NEXT:    vsetvli zero, a1, e8, m8, ta, mu
 ; CHECK-NEXT:    vslideup.vx v16, v24, a0, v0.t
 ; CHECK-NEXT:    vsetvli zero, zero, e8, m8, ta, ma
-<<<<<<< HEAD
-; CHECK-NEXT:    vmsne.vi v8, v16, 0, v0.t
-; CHECK-NEXT:    vmv1r.v v0, v8
-=======
-; CHECK-NEXT:    vmsne.vi v0, v24, 0, v0.t
->>>>>>> e77f6742
+; CHECK-NEXT:    vmsne.vi v0, v16, 0, v0.t
 ; CHECK-NEXT:    ret
   %v = call <vscale x 64 x i1> @llvm.experimental.vp.splice.nxv64i1(<vscale x 64 x i1> %va, <vscale x 64 x i1> %vb, i32 5, <vscale x 64 x i1> %mask, i32 %evla, i32 %evlb)
   ret <vscale x 64 x i1> %v
