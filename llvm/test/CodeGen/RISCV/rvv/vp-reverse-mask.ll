--- conflicted
+++ resolved
@@ -161,14 +161,8 @@
 ; CHECK-NEXT:    addi a0, a0, -1
 ; CHECK-NEXT:    vrsub.vx v12, v12, a0, v0.t
 ; CHECK-NEXT:    vsetvli zero, zero, e8, m2, ta, ma
-<<<<<<< HEAD
 ; CHECK-NEXT:    vrgatherei16.vv v10, v16, v12, v0.t
-; CHECK-NEXT:    vmsne.vi v8, v10, 0, v0.t
-; CHECK-NEXT:    vmv1r.v v0, v8
-=======
-; CHECK-NEXT:    vrgatherei16.vv v16, v10, v12, v0.t
-; CHECK-NEXT:    vmsne.vi v0, v16, 0, v0.t
->>>>>>> e77f6742
+; CHECK-NEXT:    vmsne.vi v0, v10, 0, v0.t
 ; CHECK-NEXT:    ret
   %dst = call <vscale x 16 x i1> @llvm.experimental.vp.reverse.nxv16i1(<vscale x 16 x i1> %src, <vscale x 16 x i1> %mask, i32 %evl)
   ret <vscale x 16 x i1> %dst
@@ -204,14 +198,8 @@
 ; CHECK-NEXT:    addi a0, a0, -1
 ; CHECK-NEXT:    vrsub.vx v16, v16, a0, v0.t
 ; CHECK-NEXT:    vsetvli zero, zero, e8, m4, ta, ma
-<<<<<<< HEAD
 ; CHECK-NEXT:    vrgatherei16.vv v12, v24, v16, v0.t
-; CHECK-NEXT:    vmsne.vi v8, v12, 0, v0.t
-; CHECK-NEXT:    vmv1r.v v0, v8
-=======
-; CHECK-NEXT:    vrgatherei16.vv v24, v12, v16, v0.t
-; CHECK-NEXT:    vmsne.vi v0, v24, 0, v0.t
->>>>>>> e77f6742
+; CHECK-NEXT:    vmsne.vi v0, v12, 0, v0.t
 ; CHECK-NEXT:    ret
   %dst = call <vscale x 32 x i1> @llvm.experimental.vp.reverse.nxv32i1(<vscale x 32 x i1> %src, <vscale x 32 x i1> %mask, i32 %evl)
   ret <vscale x 32 x i1> %dst
@@ -254,16 +242,9 @@
 ; CHECK-NEXT:    slli a1, a1, 3
 ; CHECK-NEXT:    sub a1, a1, a0
 ; CHECK-NEXT:    vsetvli zero, a0, e8, m8, ta, ma
-<<<<<<< HEAD
 ; CHECK-NEXT:    vmv1r.v v0, v7
 ; CHECK-NEXT:    vslidedown.vx v8, v16, a1, v0.t
-; CHECK-NEXT:    vmsne.vi v16, v8, 0, v0.t
-; CHECK-NEXT:    vmv1r.v v0, v16
-=======
-; CHECK-NEXT:    vmv1r.v v0, v8
-; CHECK-NEXT:    vslidedown.vx v16, v16, a1, v0.t
-; CHECK-NEXT:    vmsne.vi v0, v16, 0, v0.t
->>>>>>> e77f6742
+; CHECK-NEXT:    vmsne.vi v0, v8, 0, v0.t
 ; CHECK-NEXT:    ret
   %dst = call <vscale x 64 x i1> @llvm.experimental.vp.reverse.nxv64i1(<vscale x 64 x i1> %src, <vscale x 64 x i1> %mask, i32 %evl)
   ret <vscale x 64 x i1> %dst
