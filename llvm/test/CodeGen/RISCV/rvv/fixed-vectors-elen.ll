--- conflicted
+++ resolved
@@ -41,22 +41,11 @@
 ; RV32-NEXT:    sltu a4, a2, a4
 ; RV32-NEXT:    sltu a5, a1, a6
 ; RV32-NEXT:    add a3, a3, a4
-<<<<<<< HEAD
-; RV32-NEXT:    add a1, a7, a1
-; RV32-NEXT:    add t0, a6, t0
-; RV32-NEXT:    sltu a4, t0, a6
-; RV32-NEXT:    add a1, a1, a4
-; RV32-NEXT:    sw a2, 0(a0)
-; RV32-NEXT:    sw a3, 4(a0)
-; RV32-NEXT:    sw t0, 8(a0)
-; RV32-NEXT:    sw a1, 12(a0)
-=======
 ; RV32-NEXT:    add a5, a7, a5
 ; RV32-NEXT:    sw a2, 0(a0)
 ; RV32-NEXT:    sw a3, 4(a0)
 ; RV32-NEXT:    sw a1, 8(a0)
 ; RV32-NEXT:    sw a5, 12(a0)
->>>>>>> ce7c17d5
 ; RV32-NEXT:    ret
 ;
 ; RV64-LABEL: add_v2i64:
