--- conflicted
+++ resolved
@@ -4,9 +4,6 @@
 ; and dereferenceable flags.
 
 ; GCN: BUFFER_LOAD_USHORT{{.*}} :: (dereferenceable invariant load (s16) from %ir.ptr, addrspace 4)
-<<<<<<< HEAD
-define half @legalize_f16_load(ptr addrspace(4) dereferenceable(4) %ptr) {
-=======
 define half @legalize_f16_load_align2(ptr addrspace(4) dereferenceable(4) align(2) %ptr) {
   %load = load half, ptr addrspace(4) %ptr, !invariant.load !0
   %add = fadd half %load, 1.0
@@ -15,7 +12,6 @@
 
 ; GCN: BUFFER_LOAD_USHORT{{.*}} :: (invariant load (s16) from %ir.ptr, addrspace 4)
 define half @legalize_f16_load_align1(ptr addrspace(4) dereferenceable(4) align(1) %ptr) {
->>>>>>> e1acf65b
   %load = load half, ptr addrspace(4) %ptr, !invariant.load !0
   %add = fadd half %load, 1.0
   ret half %add
