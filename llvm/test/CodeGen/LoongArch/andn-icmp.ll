--- conflicted
+++ resolved
@@ -6,14 +6,12 @@
 ; LA32-LABEL: andn_icmp_eq_i8:
 ; LA32:       # %bb.0:
 ; LA32-NEXT:    andn $a0, $a1, $a0
-; LA32-NEXT:    andi $a0, $a0, 255
 ; LA32-NEXT:    sltui $a0, $a0, 1
 ; LA32-NEXT:    ret
 ;
 ; LA64-LABEL: andn_icmp_eq_i8:
 ; LA64:       # %bb.0:
 ; LA64-NEXT:    andn $a0, $a1, $a0
-; LA64-NEXT:    andi $a0, $a0, 255
 ; LA64-NEXT:    sltui $a0, $a0, 1
 ; LA64-NEXT:    ret
   %and = and i8 %a, %b
@@ -25,14 +23,12 @@
 ; LA32-LABEL: andn_icmp_eq_i16:
 ; LA32:       # %bb.0:
 ; LA32-NEXT:    andn $a0, $a1, $a0
-; LA32-NEXT:    bstrpick.w $a0, $a0, 15, 0
 ; LA32-NEXT:    sltui $a0, $a0, 1
 ; LA32-NEXT:    ret
 ;
 ; LA64-LABEL: andn_icmp_eq_i16:
 ; LA64:       # %bb.0:
 ; LA64-NEXT:    andn $a0, $a1, $a0
-; LA64-NEXT:    bstrpick.d $a0, $a0, 15, 0
 ; LA64-NEXT:    sltui $a0, $a0, 1
 ; LA64-NEXT:    ret
   %and = and i16 %a, %b
@@ -80,14 +76,12 @@
 ; LA32-LABEL: andn_icmp_ne_i8:
 ; LA32:       # %bb.0:
 ; LA32-NEXT:    andn $a0, $a1, $a0
-; LA32-NEXT:    andi $a0, $a0, 255
 ; LA32-NEXT:    sltu $a0, $zero, $a0
 ; LA32-NEXT:    ret
 ;
 ; LA64-LABEL: andn_icmp_ne_i8:
 ; LA64:       # %bb.0:
 ; LA64-NEXT:    andn $a0, $a1, $a0
-; LA64-NEXT:    andi $a0, $a0, 255
 ; LA64-NEXT:    sltu $a0, $zero, $a0
 ; LA64-NEXT:    ret
   %and = and i8 %a, %b
@@ -99,14 +93,12 @@
 ; LA32-LABEL: andn_icmp_ne_i16:
 ; LA32:       # %bb.0:
 ; LA32-NEXT:    andn $a0, $a1, $a0
-; LA32-NEXT:    bstrpick.w $a0, $a0, 15, 0
 ; LA32-NEXT:    sltu $a0, $zero, $a0
 ; LA32-NEXT:    ret
 ;
 ; LA64-LABEL: andn_icmp_ne_i16:
 ; LA64:       # %bb.0:
 ; LA64-NEXT:    andn $a0, $a1, $a0
-; LA64-NEXT:    bstrpick.d $a0, $a0, 15, 0
 ; LA64-NEXT:    sltu $a0, $zero, $a0
 ; LA64-NEXT:    ret
   %and = and i16 %a, %b
@@ -153,12 +145,355 @@
 define i1 @andn_icmp_ult_i8(i8 signext %a, i8 signext %b) nounwind {
 ; LA32-LABEL: andn_icmp_ult_i8:
 ; LA32:       # %bb.0:
+; LA32-NEXT:    and $a0, $a0, $a1
+; LA32-NEXT:    sltu $a0, $a0, $a1
+; LA32-NEXT:    ret
+;
+; LA64-LABEL: andn_icmp_ult_i8:
+; LA64:       # %bb.0:
+; LA64-NEXT:    and $a0, $a0, $a1
+; LA64-NEXT:    sltu $a0, $a0, $a1
+; LA64-NEXT:    ret
+  %and = and i8 %a, %b
+  %cmp = icmp ult i8 %and, %b
+  ret i1 %cmp
+}
+
+define i1 @andn_icmp_ult_i16(i16 signext %a, i16 signext %b) nounwind {
+; LA32-LABEL: andn_icmp_ult_i16:
+; LA32:       # %bb.0:
+; LA32-NEXT:    and $a0, $a0, $a1
+; LA32-NEXT:    sltu $a0, $a0, $a1
+; LA32-NEXT:    ret
+;
+; LA64-LABEL: andn_icmp_ult_i16:
+; LA64:       # %bb.0:
+; LA64-NEXT:    and $a0, $a0, $a1
+; LA64-NEXT:    sltu $a0, $a0, $a1
+; LA64-NEXT:    ret
+  %and = and i16 %a, %b
+  %cmp = icmp ult i16 %and, %b
+  ret i1 %cmp
+}
+
+define i1 @andn_icmp_uge_i8(i8 signext %a, i8 signext %b) nounwind {
+; LA32-LABEL: andn_icmp_uge_i8:
+; LA32:       # %bb.0:
+; LA32-NEXT:    and $a0, $a0, $a1
+; LA32-NEXT:    sltu $a0, $a0, $a1
+; LA32-NEXT:    xori $a0, $a0, 1
+; LA32-NEXT:    ret
+;
+; LA64-LABEL: andn_icmp_uge_i8:
+; LA64:       # %bb.0:
+; LA64-NEXT:    and $a0, $a0, $a1
+; LA64-NEXT:    sltu $a0, $a0, $a1
+; LA64-NEXT:    xori $a0, $a0, 1
+; LA64-NEXT:    ret
+  %and = and i8 %a, %b
+  %cmp = icmp uge i8 %and, %b
+  ret i1 %cmp
+}
+
+define i1 @andn_icmp_uge_i16(i16 signext %a, i16 signext %b) nounwind {
+; LA32-LABEL: andn_icmp_uge_i16:
+; LA32:       # %bb.0:
+; LA32-NEXT:    and $a0, $a0, $a1
+; LA32-NEXT:    sltu $a0, $a0, $a1
+; LA32-NEXT:    xori $a0, $a0, 1
+; LA32-NEXT:    ret
+;
+; LA64-LABEL: andn_icmp_uge_i16:
+; LA64:       # %bb.0:
+; LA64-NEXT:    and $a0, $a0, $a1
+; LA64-NEXT:    sltu $a0, $a0, $a1
+; LA64-NEXT:    xori $a0, $a0, 1
+; LA64-NEXT:    ret
+  %and = and i16 %a, %b
+  %cmp = icmp uge i16 %and, %b
+  ret i1 %cmp
+}
+
+define i1 @andn_icmp_ugt_i8(i8 signext %a, i8 signext %b) nounwind {
+; LA32-LABEL: andn_icmp_ugt_i8:
+; LA32:       # %bb.0:
+; LA32-NEXT:    and $a0, $a0, $a1
+; LA32-NEXT:    sltu $a0, $a1, $a0
+; LA32-NEXT:    ret
+;
+; LA64-LABEL: andn_icmp_ugt_i8:
+; LA64:       # %bb.0:
+; LA64-NEXT:    and $a0, $a0, $a1
+; LA64-NEXT:    sltu $a0, $a1, $a0
+; LA64-NEXT:    ret
+  %and = and i8 %a, %b
+  %cmp = icmp ugt i8 %and, %b
+  ret i1 %cmp
+}
+
+define i1 @andn_icmp_ugt_i16(i16 signext %a, i16 signext %b) nounwind {
+; LA32-LABEL: andn_icmp_ugt_i16:
+; LA32:       # %bb.0:
+; LA32-NEXT:    and $a0, $a0, $a1
+; LA32-NEXT:    sltu $a0, $a1, $a0
+; LA32-NEXT:    ret
+;
+; LA64-LABEL: andn_icmp_ugt_i16:
+; LA64:       # %bb.0:
+; LA64-NEXT:    and $a0, $a0, $a1
+; LA64-NEXT:    sltu $a0, $a1, $a0
+; LA64-NEXT:    ret
+  %and = and i16 %a, %b
+  %cmp = icmp ugt i16 %and, %b
+  ret i1 %cmp
+}
+
+define i1 @andn_icmp_ule_i8(i8 signext %a, i8 signext %b) nounwind {
+; LA32-LABEL: andn_icmp_ule_i8:
+; LA32:       # %bb.0:
+; LA32-NEXT:    and $a0, $a0, $a1
+; LA32-NEXT:    sltu $a0, $a1, $a0
+; LA32-NEXT:    xori $a0, $a0, 1
+; LA32-NEXT:    ret
+;
+; LA64-LABEL: andn_icmp_ule_i8:
+; LA64:       # %bb.0:
+; LA64-NEXT:    and $a0, $a0, $a1
+; LA64-NEXT:    sltu $a0, $a1, $a0
+; LA64-NEXT:    xori $a0, $a0, 1
+; LA64-NEXT:    ret
+  %and = and i8 %a, %b
+  %cmp = icmp ule i8 %and, %b
+  ret i1 %cmp
+}
+
+define i1 @andn_icmp_ule_i16(i16 signext %a, i16 signext %b) nounwind {
+; LA32-LABEL: andn_icmp_ule_i16:
+; LA32:       # %bb.0:
+; LA32-NEXT:    and $a0, $a0, $a1
+; LA32-NEXT:    sltu $a0, $a1, $a0
+; LA32-NEXT:    xori $a0, $a0, 1
+; LA32-NEXT:    ret
+;
+; LA64-LABEL: andn_icmp_ule_i16:
+; LA64:       # %bb.0:
+; LA64-NEXT:    and $a0, $a0, $a1
+; LA64-NEXT:    sltu $a0, $a1, $a0
+; LA64-NEXT:    xori $a0, $a0, 1
+; LA64-NEXT:    ret
+  %and = and i16 %a, %b
+  %cmp = icmp ule i16 %and, %b
+  ret i1 %cmp
+}
+
+define i1 @andn_icmp_eq_i8_sz(i8 signext %a, i8 zeroext %b) nounwind {
+; LA32-LABEL: andn_icmp_eq_i8_sz:
+; LA32:       # %bb.0:
+; LA32-NEXT:    andn $a0, $a1, $a0
+; LA32-NEXT:    sltui $a0, $a0, 1
+; LA32-NEXT:    ret
+;
+; LA64-LABEL: andn_icmp_eq_i8_sz:
+; LA64:       # %bb.0:
+; LA64-NEXT:    andn $a0, $a1, $a0
+; LA64-NEXT:    sltui $a0, $a0, 1
+; LA64-NEXT:    ret
+  %and = and i8 %a, %b
+  %cmp = icmp eq i8 %and, %b
+  ret i1 %cmp
+}
+
+define i1 @andn_icmp_eq_i8_zs(i8 zeroext %a, i8 signext %b) nounwind {
+; LA32-LABEL: andn_icmp_eq_i8_zs:
+; LA32:       # %bb.0:
+; LA32-NEXT:    andn $a0, $a1, $a0
+; LA32-NEXT:    andi $a0, $a0, 255
+; LA32-NEXT:    sltui $a0, $a0, 1
+; LA32-NEXT:    ret
+;
+; LA64-LABEL: andn_icmp_eq_i8_zs:
+; LA64:       # %bb.0:
+; LA64-NEXT:    andn $a0, $a1, $a0
+; LA64-NEXT:    andi $a0, $a0, 255
+; LA64-NEXT:    sltui $a0, $a0, 1
+; LA64-NEXT:    ret
+  %and = and i8 %a, %b
+  %cmp = icmp eq i8 %and, %b
+  ret i1 %cmp
+}
+
+define i1 @andn_icmp_eq_i8_zz(i8 zeroext %a, i8 zeroext %b) nounwind {
+; LA32-LABEL: andn_icmp_eq_i8_zz:
+; LA32:       # %bb.0:
+; LA32-NEXT:    andn $a0, $a1, $a0
+; LA32-NEXT:    sltui $a0, $a0, 1
+; LA32-NEXT:    ret
+;
+; LA64-LABEL: andn_icmp_eq_i8_zz:
+; LA64:       # %bb.0:
+; LA64-NEXT:    andn $a0, $a1, $a0
+; LA64-NEXT:    sltui $a0, $a0, 1
+; LA64-NEXT:    ret
+  %and = and i8 %a, %b
+  %cmp = icmp eq i8 %and, %b
+  ret i1 %cmp
+}
+
+define i1 @andn_icmp_eq_i8_sn(i8 signext %a, i8 %b) nounwind {
+; LA32-LABEL: andn_icmp_eq_i8_sn:
+; LA32:       # %bb.0:
+; LA32-NEXT:    andn $a0, $a1, $a0
+; LA32-NEXT:    andi $a0, $a0, 255
+; LA32-NEXT:    sltui $a0, $a0, 1
+; LA32-NEXT:    ret
+;
+; LA64-LABEL: andn_icmp_eq_i8_sn:
+; LA64:       # %bb.0:
+; LA64-NEXT:    andn $a0, $a1, $a0
+; LA64-NEXT:    andi $a0, $a0, 255
+; LA64-NEXT:    sltui $a0, $a0, 1
+; LA64-NEXT:    ret
+  %and = and i8 %a, %b
+  %cmp = icmp eq i8 %and, %b
+  ret i1 %cmp
+}
+
+define i1 @andn_icmp_eq_i8_zn(i8 zeroext %a, i8 %b) nounwind {
+; LA32-LABEL: andn_icmp_eq_i8_zn:
+; LA32:       # %bb.0:
+; LA32-NEXT:    andn $a0, $a1, $a0
+; LA32-NEXT:    andi $a0, $a0, 255
+; LA32-NEXT:    sltui $a0, $a0, 1
+; LA32-NEXT:    ret
+;
+; LA64-LABEL: andn_icmp_eq_i8_zn:
+; LA64:       # %bb.0:
+; LA64-NEXT:    andn $a0, $a1, $a0
+; LA64-NEXT:    andi $a0, $a0, 255
+; LA64-NEXT:    sltui $a0, $a0, 1
+; LA64-NEXT:    ret
+  %and = and i8 %a, %b
+  %cmp = icmp eq i8 %and, %b
+  ret i1 %cmp
+}
+
+define i1 @andn_icmp_eq_i8_ns(i8 %a, i8 signext %b) nounwind {
+; LA32-LABEL: andn_icmp_eq_i8_ns:
+; LA32:       # %bb.0:
+; LA32-NEXT:    andn $a0, $a1, $a0
+; LA32-NEXT:    andi $a0, $a0, 255
+; LA32-NEXT:    sltui $a0, $a0, 1
+; LA32-NEXT:    ret
+;
+; LA64-LABEL: andn_icmp_eq_i8_ns:
+; LA64:       # %bb.0:
+; LA64-NEXT:    andn $a0, $a1, $a0
+; LA64-NEXT:    andi $a0, $a0, 255
+; LA64-NEXT:    sltui $a0, $a0, 1
+; LA64-NEXT:    ret
+  %and = and i8 %a, %b
+  %cmp = icmp eq i8 %and, %b
+  ret i1 %cmp
+}
+
+define i1 @andn_icmp_eq_i8_nz(i8 %a, i8 zeroext %b) nounwind {
+; LA32-LABEL: andn_icmp_eq_i8_nz:
+; LA32:       # %bb.0:
+; LA32-NEXT:    andn $a0, $a1, $a0
+; LA32-NEXT:    sltui $a0, $a0, 1
+; LA32-NEXT:    ret
+;
+; LA64-LABEL: andn_icmp_eq_i8_nz:
+; LA64:       # %bb.0:
+; LA64-NEXT:    andn $a0, $a1, $a0
+; LA64-NEXT:    sltui $a0, $a0, 1
+; LA64-NEXT:    ret
+  %and = and i8 %a, %b
+  %cmp = icmp eq i8 %and, %b
+  ret i1 %cmp
+}
+
+define i1 @andn_icmp_eq_i8_nn(i8 %a, i8 %b) nounwind {
+; LA32-LABEL: andn_icmp_eq_i8_nn:
+; LA32:       # %bb.0:
+; LA32-NEXT:    andn $a0, $a1, $a0
+; LA32-NEXT:    andi $a0, $a0, 255
+; LA32-NEXT:    sltui $a0, $a0, 1
+; LA32-NEXT:    ret
+;
+; LA64-LABEL: andn_icmp_eq_i8_nn:
+; LA64:       # %bb.0:
+; LA64-NEXT:    andn $a0, $a1, $a0
+; LA64-NEXT:    andi $a0, $a0, 255
+; LA64-NEXT:    sltui $a0, $a0, 1
+; LA64-NEXT:    ret
+  %and = and i8 %a, %b
+  %cmp = icmp eq i8 %and, %b
+  ret i1 %cmp
+}
+
+define i1 @andn_icmp_ult_i8_sz(i8 signext %a, i8 zeroext %b) nounwind {
+; LA32-LABEL: andn_icmp_ult_i8_sz:
+; LA32:       # %bb.0:
+; LA32-NEXT:    and $a0, $a0, $a1
+; LA32-NEXT:    sltu $a0, $a0, $a1
+; LA32-NEXT:    ret
+;
+; LA64-LABEL: andn_icmp_ult_i8_sz:
+; LA64:       # %bb.0:
+; LA64-NEXT:    and $a0, $a0, $a1
+; LA64-NEXT:    sltu $a0, $a0, $a1
+; LA64-NEXT:    ret
+  %and = and i8 %a, %b
+  %cmp = icmp ult i8 %and, %b
+  ret i1 %cmp
+}
+
+define i1 @andn_icmp_ult_i8_zs(i8 zeroext %a, i8 signext %b) nounwind {
+; LA32-LABEL: andn_icmp_ult_i8_zs:
+; LA32:       # %bb.0:
+; LA32-NEXT:    andi $a1, $a1, 255
+; LA32-NEXT:    and $a0, $a0, $a1
+; LA32-NEXT:    sltu $a0, $a0, $a1
+; LA32-NEXT:    ret
+;
+; LA64-LABEL: andn_icmp_ult_i8_zs:
+; LA64:       # %bb.0:
+; LA64-NEXT:    andi $a1, $a1, 255
+; LA64-NEXT:    and $a0, $a0, $a1
+; LA64-NEXT:    sltu $a0, $a0, $a1
+; LA64-NEXT:    ret
+  %and = and i8 %a, %b
+  %cmp = icmp ult i8 %and, %b
+  ret i1 %cmp
+}
+
+define i1 @andn_icmp_ult_i8_zz(i8 zeroext %a, i8 zeroext %b) nounwind {
+; LA32-LABEL: andn_icmp_ult_i8_zz:
+; LA32:       # %bb.0:
+; LA32-NEXT:    and $a0, $a0, $a1
+; LA32-NEXT:    sltu $a0, $a0, $a1
+; LA32-NEXT:    ret
+;
+; LA64-LABEL: andn_icmp_ult_i8_zz:
+; LA64:       # %bb.0:
+; LA64-NEXT:    and $a0, $a0, $a1
+; LA64-NEXT:    sltu $a0, $a0, $a1
+; LA64-NEXT:    ret
+  %and = and i8 %a, %b
+  %cmp = icmp ult i8 %and, %b
+  ret i1 %cmp
+}
+
+define i1 @andn_icmp_ult_i8_sn(i8 signext %a, i8 %b) nounwind {
+; LA32-LABEL: andn_icmp_ult_i8_sn:
+; LA32:       # %bb.0:
 ; LA32-NEXT:    andi $a1, $a1, 255
 ; LA32-NEXT:    and $a0, $a1, $a0
 ; LA32-NEXT:    sltu $a0, $a0, $a1
 ; LA32-NEXT:    ret
 ;
-; LA64-LABEL: andn_icmp_ult_i8:
+; LA64-LABEL: andn_icmp_ult_i8_sn:
 ; LA64:       # %bb.0:
 ; LA64-NEXT:    andi $a1, $a1, 255
 ; LA64-NEXT:    and $a0, $a1, $a0
@@ -169,432 +504,73 @@
   ret i1 %cmp
 }
 
-define i1 @andn_icmp_ult_i16(i16 signext %a, i16 signext %b) nounwind {
-; LA32-LABEL: andn_icmp_ult_i16:
-; LA32:       # %bb.0:
-; LA32-NEXT:    bstrpick.w $a1, $a1, 15, 0
-; LA32-NEXT:    and $a0, $a1, $a0
-; LA32-NEXT:    sltu $a0, $a0, $a1
-; LA32-NEXT:    ret
-;
-; LA64-LABEL: andn_icmp_ult_i16:
-; LA64:       # %bb.0:
-; LA64-NEXT:    bstrpick.d $a1, $a1, 15, 0
-; LA64-NEXT:    and $a0, $a1, $a0
-; LA64-NEXT:    sltu $a0, $a0, $a1
-; LA64-NEXT:    ret
-  %and = and i16 %a, %b
-  %cmp = icmp ult i16 %and, %b
-  ret i1 %cmp
-}
-
-define i1 @andn_icmp_uge_i8(i8 signext %a, i8 signext %b) nounwind {
-; LA32-LABEL: andn_icmp_uge_i8:
+define i1 @andn_icmp_ult_i8_zn(i8 zeroext %a, i8 %b) nounwind {
+; LA32-LABEL: andn_icmp_ult_i8_zn:
 ; LA32:       # %bb.0:
 ; LA32-NEXT:    andi $a1, $a1, 255
 ; LA32-NEXT:    and $a0, $a1, $a0
 ; LA32-NEXT:    sltu $a0, $a0, $a1
-; LA32-NEXT:    xori $a0, $a0, 1
-; LA32-NEXT:    ret
-;
-; LA64-LABEL: andn_icmp_uge_i8:
+; LA32-NEXT:    ret
+;
+; LA64-LABEL: andn_icmp_ult_i8_zn:
 ; LA64:       # %bb.0:
 ; LA64-NEXT:    andi $a1, $a1, 255
 ; LA64-NEXT:    and $a0, $a1, $a0
 ; LA64-NEXT:    sltu $a0, $a0, $a1
-; LA64-NEXT:    xori $a0, $a0, 1
-; LA64-NEXT:    ret
-  %and = and i8 %a, %b
-  %cmp = icmp uge i8 %and, %b
-  ret i1 %cmp
-}
-
-define i1 @andn_icmp_uge_i16(i16 signext %a, i16 signext %b) nounwind {
-; LA32-LABEL: andn_icmp_uge_i16:
-; LA32:       # %bb.0:
-; LA32-NEXT:    bstrpick.w $a1, $a1, 15, 0
-; LA32-NEXT:    and $a0, $a1, $a0
-; LA32-NEXT:    sltu $a0, $a0, $a1
-; LA32-NEXT:    xori $a0, $a0, 1
-; LA32-NEXT:    ret
-;
-; LA64-LABEL: andn_icmp_uge_i16:
-; LA64:       # %bb.0:
-; LA64-NEXT:    bstrpick.d $a1, $a1, 15, 0
-; LA64-NEXT:    and $a0, $a1, $a0
-; LA64-NEXT:    sltu $a0, $a0, $a1
-; LA64-NEXT:    xori $a0, $a0, 1
-; LA64-NEXT:    ret
-  %and = and i16 %a, %b
-  %cmp = icmp uge i16 %and, %b
-  ret i1 %cmp
-}
-
-define i1 @andn_icmp_ugt_i8(i8 signext %a, i8 signext %b) nounwind {
-; LA32-LABEL: andn_icmp_ugt_i8:
+; LA64-NEXT:    ret
+  %and = and i8 %a, %b
+  %cmp = icmp ult i8 %and, %b
+  ret i1 %cmp
+}
+
+define i1 @andn_icmp_ult_i8_ns(i8 %a, i8 signext %b) nounwind {
+; LA32-LABEL: andn_icmp_ult_i8_ns:
 ; LA32:       # %bb.0:
 ; LA32-NEXT:    andi $a1, $a1, 255
 ; LA32-NEXT:    and $a0, $a1, $a0
-; LA32-NEXT:    sltu $a0, $a1, $a0
-; LA32-NEXT:    ret
-;
-; LA64-LABEL: andn_icmp_ugt_i8:
+; LA32-NEXT:    sltu $a0, $a0, $a1
+; LA32-NEXT:    ret
+;
+; LA64-LABEL: andn_icmp_ult_i8_ns:
 ; LA64:       # %bb.0:
 ; LA64-NEXT:    andi $a1, $a1, 255
 ; LA64-NEXT:    and $a0, $a1, $a0
-; LA64-NEXT:    sltu $a0, $a1, $a0
-; LA64-NEXT:    ret
-  %and = and i8 %a, %b
-  %cmp = icmp ugt i8 %and, %b
-  ret i1 %cmp
-}
-
-define i1 @andn_icmp_ugt_i16(i16 signext %a, i16 signext %b) nounwind {
-; LA32-LABEL: andn_icmp_ugt_i16:
-; LA32:       # %bb.0:
-; LA32-NEXT:    bstrpick.w $a1, $a1, 15, 0
-; LA32-NEXT:    and $a0, $a1, $a0
-; LA32-NEXT:    sltu $a0, $a1, $a0
-; LA32-NEXT:    ret
-;
-; LA64-LABEL: andn_icmp_ugt_i16:
-; LA64:       # %bb.0:
-; LA64-NEXT:    bstrpick.d $a1, $a1, 15, 0
-; LA64-NEXT:    and $a0, $a1, $a0
-; LA64-NEXT:    sltu $a0, $a1, $a0
-; LA64-NEXT:    ret
-  %and = and i16 %a, %b
-  %cmp = icmp ugt i16 %and, %b
-  ret i1 %cmp
-}
-
-define i1 @andn_icmp_ule_i8(i8 signext %a, i8 signext %b) nounwind {
-; LA32-LABEL: andn_icmp_ule_i8:
+; LA64-NEXT:    sltu $a0, $a0, $a1
+; LA64-NEXT:    ret
+  %and = and i8 %a, %b
+  %cmp = icmp ult i8 %and, %b
+  ret i1 %cmp
+}
+
+define i1 @andn_icmp_ult_i8_nz(i8 %a, i8 zeroext %b) nounwind {
+; LA32-LABEL: andn_icmp_ult_i8_nz:
+; LA32:       # %bb.0:
+; LA32-NEXT:    and $a0, $a0, $a1
+; LA32-NEXT:    sltu $a0, $a0, $a1
+; LA32-NEXT:    ret
+;
+; LA64-LABEL: andn_icmp_ult_i8_nz:
+; LA64:       # %bb.0:
+; LA64-NEXT:    and $a0, $a0, $a1
+; LA64-NEXT:    sltu $a0, $a0, $a1
+; LA64-NEXT:    ret
+  %and = and i8 %a, %b
+  %cmp = icmp ult i8 %and, %b
+  ret i1 %cmp
+}
+
+define i1 @andn_icmp_ult_i8_nn(i8 %a, i8 %b) nounwind {
+; LA32-LABEL: andn_icmp_ult_i8_nn:
 ; LA32:       # %bb.0:
 ; LA32-NEXT:    andi $a1, $a1, 255
 ; LA32-NEXT:    and $a0, $a1, $a0
-; LA32-NEXT:    sltu $a0, $a1, $a0
-; LA32-NEXT:    xori $a0, $a0, 1
-; LA32-NEXT:    ret
-;
-; LA64-LABEL: andn_icmp_ule_i8:
+; LA32-NEXT:    sltu $a0, $a0, $a1
+; LA32-NEXT:    ret
+;
+; LA64-LABEL: andn_icmp_ult_i8_nn:
 ; LA64:       # %bb.0:
 ; LA64-NEXT:    andi $a1, $a1, 255
 ; LA64-NEXT:    and $a0, $a1, $a0
-; LA64-NEXT:    sltu $a0, $a1, $a0
-; LA64-NEXT:    xori $a0, $a0, 1
-; LA64-NEXT:    ret
-  %and = and i8 %a, %b
-  %cmp = icmp ule i8 %and, %b
-  ret i1 %cmp
-}
-
-define i1 @andn_icmp_ule_i16(i16 signext %a, i16 signext %b) nounwind {
-; LA32-LABEL: andn_icmp_ule_i16:
-; LA32:       # %bb.0:
-; LA32-NEXT:    bstrpick.w $a1, $a1, 15, 0
-; LA32-NEXT:    and $a0, $a1, $a0
-; LA32-NEXT:    sltu $a0, $a1, $a0
-; LA32-NEXT:    xori $a0, $a0, 1
-; LA32-NEXT:    ret
-;
-; LA64-LABEL: andn_icmp_ule_i16:
-; LA64:       # %bb.0:
-; LA64-NEXT:    bstrpick.d $a1, $a1, 15, 0
-; LA64-NEXT:    and $a0, $a1, $a0
-; LA64-NEXT:    sltu $a0, $a1, $a0
-; LA64-NEXT:    xori $a0, $a0, 1
-; LA64-NEXT:    ret
-  %and = and i16 %a, %b
-  %cmp = icmp ule i16 %and, %b
-  ret i1 %cmp
-}
-
-define i1 @andn_icmp_eq_i8_sz(i8 signext %a, i8 zeroext %b) nounwind {
-; LA32-LABEL: andn_icmp_eq_i8_sz:
-; LA32:       # %bb.0:
-; LA32-NEXT:    andn $a0, $a1, $a0
-; LA32-NEXT:    sltui $a0, $a0, 1
-; LA32-NEXT:    ret
-;
-; LA64-LABEL: andn_icmp_eq_i8_sz:
-; LA64:       # %bb.0:
-; LA64-NEXT:    andn $a0, $a1, $a0
-; LA64-NEXT:    sltui $a0, $a0, 1
-; LA64-NEXT:    ret
-  %and = and i8 %a, %b
-  %cmp = icmp eq i8 %and, %b
-  ret i1 %cmp
-}
-
-define i1 @andn_icmp_eq_i8_zs(i8 zeroext %a, i8 signext %b) nounwind {
-; LA32-LABEL: andn_icmp_eq_i8_zs:
-; LA32:       # %bb.0:
-; LA32-NEXT:    andn $a0, $a1, $a0
-; LA32-NEXT:    andi $a0, $a0, 255
-; LA32-NEXT:    sltui $a0, $a0, 1
-; LA32-NEXT:    ret
-;
-; LA64-LABEL: andn_icmp_eq_i8_zs:
-; LA64:       # %bb.0:
-; LA64-NEXT:    andn $a0, $a1, $a0
-; LA64-NEXT:    andi $a0, $a0, 255
-; LA64-NEXT:    sltui $a0, $a0, 1
-; LA64-NEXT:    ret
-  %and = and i8 %a, %b
-  %cmp = icmp eq i8 %and, %b
-  ret i1 %cmp
-}
-
-define i1 @andn_icmp_eq_i8_zz(i8 zeroext %a, i8 zeroext %b) nounwind {
-; LA32-LABEL: andn_icmp_eq_i8_zz:
-; LA32:       # %bb.0:
-; LA32-NEXT:    andn $a0, $a1, $a0
-; LA32-NEXT:    sltui $a0, $a0, 1
-; LA32-NEXT:    ret
-;
-; LA64-LABEL: andn_icmp_eq_i8_zz:
-; LA64:       # %bb.0:
-; LA64-NEXT:    andn $a0, $a1, $a0
-; LA64-NEXT:    sltui $a0, $a0, 1
-; LA64-NEXT:    ret
-  %and = and i8 %a, %b
-  %cmp = icmp eq i8 %and, %b
-  ret i1 %cmp
-}
-
-define i1 @andn_icmp_eq_i8_sn(i8 signext %a, i8 %b) nounwind {
-; LA32-LABEL: andn_icmp_eq_i8_sn:
-; LA32:       # %bb.0:
-; LA32-NEXT:    andn $a0, $a1, $a0
-; LA32-NEXT:    andi $a0, $a0, 255
-; LA32-NEXT:    sltui $a0, $a0, 1
-; LA32-NEXT:    ret
-;
-; LA64-LABEL: andn_icmp_eq_i8_sn:
-; LA64:       # %bb.0:
-; LA64-NEXT:    andn $a0, $a1, $a0
-; LA64-NEXT:    andi $a0, $a0, 255
-; LA64-NEXT:    sltui $a0, $a0, 1
-; LA64-NEXT:    ret
-  %and = and i8 %a, %b
-  %cmp = icmp eq i8 %and, %b
-  ret i1 %cmp
-}
-
-define i1 @andn_icmp_eq_i8_zn(i8 zeroext %a, i8 %b) nounwind {
-; LA32-LABEL: andn_icmp_eq_i8_zn:
-; LA32:       # %bb.0:
-; LA32-NEXT:    andn $a0, $a1, $a0
-; LA32-NEXT:    andi $a0, $a0, 255
-; LA32-NEXT:    sltui $a0, $a0, 1
-; LA32-NEXT:    ret
-;
-; LA64-LABEL: andn_icmp_eq_i8_zn:
-; LA64:       # %bb.0:
-; LA64-NEXT:    andn $a0, $a1, $a0
-; LA64-NEXT:    andi $a0, $a0, 255
-; LA64-NEXT:    sltui $a0, $a0, 1
-; LA64-NEXT:    ret
-  %and = and i8 %a, %b
-  %cmp = icmp eq i8 %and, %b
-  ret i1 %cmp
-}
-
-define i1 @andn_icmp_eq_i8_ns(i8 %a, i8 signext %b) nounwind {
-; LA32-LABEL: andn_icmp_eq_i8_ns:
-; LA32:       # %bb.0:
-; LA32-NEXT:    andn $a0, $a1, $a0
-; LA32-NEXT:    andi $a0, $a0, 255
-; LA32-NEXT:    sltui $a0, $a0, 1
-; LA32-NEXT:    ret
-;
-; LA64-LABEL: andn_icmp_eq_i8_ns:
-; LA64:       # %bb.0:
-; LA64-NEXT:    andn $a0, $a1, $a0
-; LA64-NEXT:    andi $a0, $a0, 255
-; LA64-NEXT:    sltui $a0, $a0, 1
-; LA64-NEXT:    ret
-  %and = and i8 %a, %b
-  %cmp = icmp eq i8 %and, %b
-  ret i1 %cmp
-}
-
-define i1 @andn_icmp_eq_i8_nz(i8 %a, i8 zeroext %b) nounwind {
-; LA32-LABEL: andn_icmp_eq_i8_nz:
-; LA32:       # %bb.0:
-; LA32-NEXT:    andn $a0, $a1, $a0
-; LA32-NEXT:    sltui $a0, $a0, 1
-; LA32-NEXT:    ret
-;
-; LA64-LABEL: andn_icmp_eq_i8_nz:
-; LA64:       # %bb.0:
-; LA64-NEXT:    andn $a0, $a1, $a0
-; LA64-NEXT:    sltui $a0, $a0, 1
-; LA64-NEXT:    ret
-  %and = and i8 %a, %b
-  %cmp = icmp eq i8 %and, %b
-  ret i1 %cmp
-}
-
-define i1 @andn_icmp_eq_i8_nn(i8 %a, i8 %b) nounwind {
-; LA32-LABEL: andn_icmp_eq_i8_nn:
-; LA32:       # %bb.0:
-; LA32-NEXT:    andn $a0, $a1, $a0
-; LA32-NEXT:    andi $a0, $a0, 255
-; LA32-NEXT:    sltui $a0, $a0, 1
-; LA32-NEXT:    ret
-;
-; LA64-LABEL: andn_icmp_eq_i8_nn:
-; LA64:       # %bb.0:
-; LA64-NEXT:    andn $a0, $a1, $a0
-; LA64-NEXT:    andi $a0, $a0, 255
-; LA64-NEXT:    sltui $a0, $a0, 1
-; LA64-NEXT:    ret
-  %and = and i8 %a, %b
-  %cmp = icmp eq i8 %and, %b
-  ret i1 %cmp
-}
-
-define i1 @andn_icmp_ult_i8_sz(i8 signext %a, i8 zeroext %b) nounwind {
-; LA32-LABEL: andn_icmp_ult_i8_sz:
-; LA32:       # %bb.0:
-; LA32-NEXT:    and $a0, $a0, $a1
-; LA32-NEXT:    sltu $a0, $a0, $a1
-; LA32-NEXT:    ret
-;
-; LA64-LABEL: andn_icmp_ult_i8_sz:
-; LA64:       # %bb.0:
-; LA64-NEXT:    and $a0, $a0, $a1
-; LA64-NEXT:    sltu $a0, $a0, $a1
-; LA64-NEXT:    ret
-  %and = and i8 %a, %b
-  %cmp = icmp ult i8 %and, %b
-  ret i1 %cmp
-}
-
-define i1 @andn_icmp_ult_i8_zs(i8 zeroext %a, i8 signext %b) nounwind {
-; LA32-LABEL: andn_icmp_ult_i8_zs:
-; LA32:       # %bb.0:
-; LA32-NEXT:    andi $a1, $a1, 255
-; LA32-NEXT:    and $a0, $a0, $a1
-; LA32-NEXT:    sltu $a0, $a0, $a1
-; LA32-NEXT:    ret
-;
-; LA64-LABEL: andn_icmp_ult_i8_zs:
-; LA64:       # %bb.0:
-; LA64-NEXT:    andi $a1, $a1, 255
-; LA64-NEXT:    and $a0, $a0, $a1
-; LA64-NEXT:    sltu $a0, $a0, $a1
-; LA64-NEXT:    ret
-  %and = and i8 %a, %b
-  %cmp = icmp ult i8 %and, %b
-  ret i1 %cmp
-}
-
-define i1 @andn_icmp_ult_i8_zz(i8 zeroext %a, i8 zeroext %b) nounwind {
-; LA32-LABEL: andn_icmp_ult_i8_zz:
-; LA32:       # %bb.0:
-; LA32-NEXT:    and $a0, $a0, $a1
-; LA32-NEXT:    sltu $a0, $a0, $a1
-; LA32-NEXT:    ret
-;
-; LA64-LABEL: andn_icmp_ult_i8_zz:
-; LA64:       # %bb.0:
-; LA64-NEXT:    and $a0, $a0, $a1
-; LA64-NEXT:    sltu $a0, $a0, $a1
-; LA64-NEXT:    ret
-  %and = and i8 %a, %b
-  %cmp = icmp ult i8 %and, %b
-  ret i1 %cmp
-}
-
-define i1 @andn_icmp_ult_i8_sn(i8 signext %a, i8 %b) nounwind {
-; LA32-LABEL: andn_icmp_ult_i8_sn:
-; LA32:       # %bb.0:
-; LA32-NEXT:    andi $a1, $a1, 255
-; LA32-NEXT:    and $a0, $a1, $a0
-; LA32-NEXT:    sltu $a0, $a0, $a1
-; LA32-NEXT:    ret
-;
-; LA64-LABEL: andn_icmp_ult_i8_sn:
-; LA64:       # %bb.0:
-; LA64-NEXT:    andi $a1, $a1, 255
-; LA64-NEXT:    and $a0, $a1, $a0
-; LA64-NEXT:    sltu $a0, $a0, $a1
-; LA64-NEXT:    ret
-  %and = and i8 %a, %b
-  %cmp = icmp ult i8 %and, %b
-  ret i1 %cmp
-}
-
-define i1 @andn_icmp_ult_i8_zn(i8 zeroext %a, i8 %b) nounwind {
-; LA32-LABEL: andn_icmp_ult_i8_zn:
-; LA32:       # %bb.0:
-; LA32-NEXT:    andi $a1, $a1, 255
-; LA32-NEXT:    and $a0, $a1, $a0
-; LA32-NEXT:    sltu $a0, $a0, $a1
-; LA32-NEXT:    ret
-;
-; LA64-LABEL: andn_icmp_ult_i8_zn:
-; LA64:       # %bb.0:
-; LA64-NEXT:    andi $a1, $a1, 255
-; LA64-NEXT:    and $a0, $a1, $a0
-; LA64-NEXT:    sltu $a0, $a0, $a1
-; LA64-NEXT:    ret
-  %and = and i8 %a, %b
-  %cmp = icmp ult i8 %and, %b
-  ret i1 %cmp
-}
-
-define i1 @andn_icmp_ult_i8_ns(i8 %a, i8 signext %b) nounwind {
-; LA32-LABEL: andn_icmp_ult_i8_ns:
-; LA32:       # %bb.0:
-; LA32-NEXT:    andi $a1, $a1, 255
-; LA32-NEXT:    and $a0, $a1, $a0
-; LA32-NEXT:    sltu $a0, $a0, $a1
-; LA32-NEXT:    ret
-;
-; LA64-LABEL: andn_icmp_ult_i8_ns:
-; LA64:       # %bb.0:
-; LA64-NEXT:    andi $a1, $a1, 255
-; LA64-NEXT:    and $a0, $a1, $a0
-; LA64-NEXT:    sltu $a0, $a0, $a1
-; LA64-NEXT:    ret
-  %and = and i8 %a, %b
-  %cmp = icmp ult i8 %and, %b
-  ret i1 %cmp
-}
-
-define i1 @andn_icmp_ult_i8_nz(i8 %a, i8 zeroext %b) nounwind {
-; LA32-LABEL: andn_icmp_ult_i8_nz:
-; LA32:       # %bb.0:
-; LA32-NEXT:    and $a0, $a0, $a1
-; LA32-NEXT:    sltu $a0, $a0, $a1
-; LA32-NEXT:    ret
-;
-; LA64-LABEL: andn_icmp_ult_i8_nz:
-; LA64:       # %bb.0:
-; LA64-NEXT:    and $a0, $a0, $a1
-; LA64-NEXT:    sltu $a0, $a0, $a1
-; LA64-NEXT:    ret
-  %and = and i8 %a, %b
-  %cmp = icmp ult i8 %and, %b
-  ret i1 %cmp
-}
-
-define i1 @andn_icmp_ult_i8_nn(i8 %a, i8 %b) nounwind {
-; LA32-LABEL: andn_icmp_ult_i8_nn:
-; LA32:       # %bb.0:
-; LA32-NEXT:    andi $a1, $a1, 255
-; LA32-NEXT:    and $a0, $a1, $a0
-; LA32-NEXT:    sltu $a0, $a0, $a1
-; LA32-NEXT:    ret
-;
-; LA64-LABEL: andn_icmp_ult_i8_nn:
-; LA64:       # %bb.0:
-; LA64-NEXT:    andi $a1, $a1, 255
-; LA64-NEXT:    and $a0, $a1, $a0
 ; LA64-NEXT:    sltu $a0, $a0, $a1
 ; LA64-NEXT:    ret
   %and = and i8 %a, %b
@@ -606,10 +582,6 @@
 ; LA32-LABEL: andn_icmp_eq_i8_i32:
 ; LA32:       # %bb.0:
 ; LA32-NEXT:    andn $a0, $a1, $a0
-<<<<<<< HEAD
-; LA32-NEXT:    andi $a0, $a0, 255
-=======
->>>>>>> 83ea7ce3
 ; LA32-NEXT:    sltui $a0, $a0, 1
 ; LA32-NEXT:    ret
 ;
