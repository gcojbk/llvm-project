//===- SourceCoverageViewHTML.cpp - A html code coverage view -------------===//
//
// Part of the LLVM Project, under the Apache License v2.0 with LLVM Exceptions.
// See https://llvm.org/LICENSE.txt for license information.
// SPDX-License-Identifier: Apache-2.0 WITH LLVM-exception
//
//===----------------------------------------------------------------------===//
///
/// \file This file implements the html coverage renderer.
///
//===----------------------------------------------------------------------===//

#include "SourceCoverageViewHTML.h"
#include "CoverageReport.h"
#include "llvm/ADT/SmallString.h"
#include "llvm/ADT/StringExtras.h"
#include "llvm/Support/Format.h"
#include "llvm/Support/Path.h"
#include "llvm/Support/ThreadPool.h"
#include <optional>

using namespace llvm;

namespace {

template <class SummaryTy>
<<<<<<< HEAD
bool IsSummaryEmpty(const SummaryTy &Report, const CoverageViewOptions &Opts) {
=======
bool isSummaryEmpty(const SummaryTy &Report, const CoverageViewOptions &Opts) {
>>>>>>> b93addb4
  return !(Report.FunctionCoverage.getNumFunctions() ||
           (Opts.ShowInstantiationSummary &&
            Report.InstantiationCoverage.getNumFunctions()) ||
           (Opts.ShowRegionSummary && Report.RegionCoverage.getNumRegions()) ||
           (Opts.ShowBranchSummary && Report.BranchCoverage.getNumBranches()) ||
           (Opts.ShowMCDCSummary && Report.MCDCCoverage.getNumPairs()));
}

// Return a string with the special characters in \p Str escaped.
std::string escape(StringRef Str, const CoverageViewOptions &Opts) {
  std::string TabExpandedResult;
  unsigned ColNum = 0; // Record the column number.
  for (char C : Str) {
    if (C == '\t') {
      // Replace '\t' with up to TabSize spaces.
      unsigned NumSpaces = Opts.TabSize - (ColNum % Opts.TabSize);
      TabExpandedResult.append(NumSpaces, ' ');
      ColNum += NumSpaces;
    } else {
      TabExpandedResult += C;
      if (C == '\n' || C == '\r')
        ColNum = 0;
      else
        ++ColNum;
    }
  }
  std::string EscapedHTML;
  {
    raw_string_ostream OS{EscapedHTML};
    printHTMLEscaped(TabExpandedResult, OS);
  }
  return EscapedHTML;
}

// Create a \p Name tag around \p Str, and optionally set its \p ClassName.
std::string tag(StringRef Name, StringRef Str, StringRef ClassName = "") {
  std::string Tag = "<";
  Tag += Name;
  if (!ClassName.empty()) {
    Tag += " class='";
    Tag += ClassName;
    Tag += "'";
  }
  Tag += ">";
  Tag += Str;
  Tag += "</";
  Tag += Name;
  Tag += ">";
  return Tag;
}

// Create an anchor to \p Link with the label \p Str.
std::string a(StringRef Link, StringRef Str, StringRef TargetName = "") {
  std::string Tag;
  Tag += "<a ";
  if (!TargetName.empty()) {
    Tag += "name='";
    Tag += TargetName;
    Tag += "' ";
  }
  Tag += "href='";
  Tag += Link;
  Tag += "'>";
  Tag += Str;
  Tag += "</a>";
  return Tag;
}

const char *BeginHeader =
    "<head>"
    "<meta name='viewport' content='width=device-width,initial-scale=1'>"
    "<meta charset='UTF-8'>";

const char *JSForCoverage =
    R"javascript(
function next_uncovered(selector, reverse, scroll_selector) {
  function visit_element(element) {
    element.classList.add("seen");
    element.classList.add("selected");

    if (!scroll_selector) {
      scroll_selector = "tr:has(.selected) td.line-number"
    }

    const scroll_to = document.querySelector(scroll_selector);
    if (scroll_to) {
      scroll_to.scrollIntoView({behavior: "smooth", block: "center", inline: "end"});
    }
  }

  function select_one() {
    if (!reverse) {
      const previously_selected = document.querySelector(".selected");

      if (previously_selected) {
        previously_selected.classList.remove("selected");
      }

      return document.querySelector(selector + ":not(.seen)");
    } else {
      const previously_selected = document.querySelector(".selected");

      if (previously_selected) {
        previously_selected.classList.remove("selected");
        previously_selected.classList.remove("seen");
      }

      const nodes = document.querySelectorAll(selector + ".seen");
      if (nodes) {
        const last = nodes[nodes.length - 1]; // last
        return last;
      } else {
        return undefined;
      }
    }
  }

  function reset_all() {
    if (!reverse) {
      const all_seen = document.querySelectorAll(selector + ".seen");

      if (all_seen) {
        all_seen.forEach(e => e.classList.remove("seen"));
      }
    } else {
      const all_seen = document.querySelectorAll(selector + ":not(.seen)");

      if (all_seen) {
        all_seen.forEach(e => e.classList.add("seen"));
      }
    }

  }

  const uncovered = select_one();

  if (uncovered) {
    visit_element(uncovered);
  } else {
    reset_all();

    const uncovered = select_one();

    if (uncovered) {
      visit_element(uncovered);
    }
  }
}

function next_line(reverse) {
  next_uncovered("td.uncovered-line", reverse)
}

function next_region(reverse) {
  next_uncovered("span.red.region", reverse);
}

function next_branch(reverse) {
  next_uncovered("span.red.branch", reverse);
}

document.addEventListener("keypress", function(event) {
  const reverse = event.shiftKey;
  if (event.code == "KeyL") {
    next_line(reverse);
  }
  if (event.code == "KeyB") {
    next_branch(reverse);
  }
  if (event.code == "KeyR") {
    next_region(reverse);
  }
});
)javascript";

const char *CSSForCoverage =
    R"(.red {
  background-color: #f004;
}
.cyan {
  background-color: cyan;
}
html {
  scroll-behavior: smooth;
}
body {
  font-family: -apple-system, sans-serif;
}
pre {
  margin-top: 0px !important;
  margin-bottom: 0px !important;
}
.source-name-title {
  padding: 5px 10px;
  border-bottom: 1px solid #8888;
  background-color: #0002;
  line-height: 35px;
}
.centered {
  display: table;
  margin-left: left;
  margin-right: auto;
  border: 1px solid #8888;
  border-radius: 3px;
}
.expansion-view {
  margin-left: 0px;
  margin-top: 5px;
  margin-right: 5px;
  margin-bottom: 5px;
  border: 1px solid #8888;
  border-radius: 3px;
}
table {
  border-collapse: collapse;
}
.light-row {
  border: 1px solid #8888;
  border-left: none;
  border-right: none;
}
.light-row-bold {
  border: 1px solid #8888;
  border-left: none;
  border-right: none;
  font-weight: bold;
}
.column-entry {
  text-align: left;
}
.column-entry-bold {
  font-weight: bold;
  text-align: left;
}
.column-entry-yellow {
  text-align: left;
  background-color: #ff06;
}
.column-entry-red {
  text-align: left;
  background-color: #f004;
}
.column-entry-gray {
  text-align: left;
  background-color: #fff4;
}
.column-entry-green {
  text-align: left;
  background-color: #0f04;
}
.line-number {
  text-align: right;
}
.covered-line {
  text-align: right;
  color: #06d;
}
.uncovered-line {
  text-align: right;
  color: #d00;
}
.uncovered-line.selected {
  color: #f00;
  font-weight: bold;
}
.region.red.selected {
  background-color: #f008;
  font-weight: bold;
}
.branch.red.selected {
  background-color: #f008;
  font-weight: bold;
}
.tooltip {
  position: relative;
  display: inline;
  background-color: #bef;
  text-decoration: none;
}
.tooltip span.tooltip-content {
  position: absolute;
  width: 100px;
  margin-left: -50px;
  color: #FFFFFF;
  background: #000000;
  height: 30px;
  line-height: 30px;
  text-align: center;
  visibility: hidden;
  border-radius: 6px;
}
.tooltip span.tooltip-content:after {
  content: '';
  position: absolute;
  top: 100%;
  left: 50%;
  margin-left: -8px;
  width: 0; height: 0;
  border-top: 8px solid #000000;
  border-right: 8px solid transparent;
  border-left: 8px solid transparent;
}
:hover.tooltip span.tooltip-content {
  visibility: visible;
  opacity: 0.8;
  bottom: 30px;
  left: 50%;
  z-index: 999;
}
th, td {
  vertical-align: top;
  padding: 2px 8px;
  border-collapse: collapse;
  border-right: 1px solid #8888;
  border-left: 1px solid #8888;
  text-align: left;
}
td pre {
  display: inline-block;
  text-decoration: inherit;
}
td:first-child {
  border-left: none;
}
td:last-child {
  border-right: none;
}
tr:hover {
  background-color: #eee;
}
tr:last-child {
  border-bottom: none;
}
tr:has(> td >a:target), tr:has(> td.uncovered-line.selected) {
  background-color: #8884;
}
a {
  color: inherit;
}
.control {
  position: fixed;
  top: 0em;
  right: 0em;
  padding: 1em;
  background: #FFF8;
}
@media (prefers-color-scheme: dark) {
  body {
    background-color: #222;
    color: whitesmoke;
  }
  tr:hover {
    background-color: #111;
  }
  .covered-line {
    color: #39f;
  }
  .uncovered-line {
    color: #f55;
  }
  .tooltip {
    background-color: #068;
  }
  .control {
    background: #2228;
  }
  tr:has(> td >a:target), tr:has(> td.uncovered-line.selected) {
    background-color: #8884;
  }
}
)";

const char *EndHeader = "</head>";

const char *BeginCenteredDiv = "<div class='centered'>";

const char *EndCenteredDiv = "</div>";

const char *BeginSourceNameDiv = "<div class='source-name-title'>";

const char *EndSourceNameDiv = "</div>";

const char *BeginCodeTD = "<td class='code'>";

const char *EndCodeTD = "</td>";

const char *BeginPre = "<pre>";

const char *EndPre = "</pre>";

const char *BeginExpansionDiv = "<div class='expansion-view'>";

const char *EndExpansionDiv = "</div>";

const char *BeginTable = "<table>";

const char *EndTable = "</table>";

const char *ProjectTitleTag = "h1";

const char *ReportTitleTag = "h2";

const char *CreatedTimeTag = "h4";

std::string getPathToStyle(StringRef ViewPath) {
  std::string PathToStyle;
  std::string PathSep = std::string(sys::path::get_separator());
  unsigned NumSeps = ViewPath.count(PathSep);
  for (unsigned I = 0, E = NumSeps; I < E; ++I)
    PathToStyle += ".." + PathSep;
  return PathToStyle + "style.css";
}

std::string getPathToJavaScript(StringRef ViewPath) {
  std::string PathToJavaScript;
  std::string PathSep = std::string(sys::path::get_separator());
  unsigned NumSeps = ViewPath.count(PathSep);
  for (unsigned I = 0, E = NumSeps; I < E; ++I)
    PathToJavaScript += ".." + PathSep;
  return PathToJavaScript + "control.js";
}

void emitPrelude(raw_ostream &OS, const CoverageViewOptions &Opts,
                 const std::string &PathToStyle = "",
                 const std::string &PathToJavaScript = "") {
  OS << "<!doctype html>"
        "<html>"
     << BeginHeader;

  // Link to a stylesheet if one is available. Otherwise, use the default style.
  if (PathToStyle.empty())
    OS << "<style>" << CSSForCoverage << "</style>";
  else
    OS << "<link rel='stylesheet' type='text/css' href='"
       << escape(PathToStyle, Opts) << "'>";

  // Link to a JavaScript if one is available
  if (PathToJavaScript.empty())
    OS << "<script>" << JSForCoverage << "</script>";
  else
    OS << "<script src='" << escape(PathToJavaScript, Opts) << "'></script>";

  OS << EndHeader << "<body>";
}

void emitTableRow(raw_ostream &OS, const CoverageViewOptions &Opts,
                  const std::string &FirstCol, const FileCoverageSummary &FCS,
                  bool IsTotals) {
  SmallVector<std::string, 8> Columns;

  // Format a coverage triple and add the result to the list of columns.
  auto AddCoverageTripleToColumn =
      [&Columns, &Opts](unsigned Hit, unsigned Total, float Pctg) {
        std::string S;
        {
          raw_string_ostream RSO{S};
          if (Total)
            RSO << format("%*.2f", 7, Pctg) << "% ";
          else
            RSO << "- ";
          RSO << '(' << Hit << '/' << Total << ')';
        }
        const char *CellClass = "column-entry-yellow";
        if (!Total)
          CellClass = "column-entry-gray";
        else if (Pctg >= Opts.HighCovWatermark)
          CellClass = "column-entry-green";
        else if (Pctg < Opts.LowCovWatermark)
          CellClass = "column-entry-red";
        Columns.emplace_back(tag("td", tag("pre", S), CellClass));
      };

  Columns.emplace_back(tag("td", tag("pre", FirstCol)));
  AddCoverageTripleToColumn(FCS.FunctionCoverage.getExecuted(),
                            FCS.FunctionCoverage.getNumFunctions(),
                            FCS.FunctionCoverage.getPercentCovered());
  if (Opts.ShowInstantiationSummary)
    AddCoverageTripleToColumn(FCS.InstantiationCoverage.getExecuted(),
                              FCS.InstantiationCoverage.getNumFunctions(),
                              FCS.InstantiationCoverage.getPercentCovered());
  AddCoverageTripleToColumn(FCS.LineCoverage.getCovered(),
                            FCS.LineCoverage.getNumLines(),
                            FCS.LineCoverage.getPercentCovered());
  if (Opts.ShowRegionSummary)
    AddCoverageTripleToColumn(FCS.RegionCoverage.getCovered(),
                              FCS.RegionCoverage.getNumRegions(),
                              FCS.RegionCoverage.getPercentCovered());
  if (Opts.ShowBranchSummary)
    AddCoverageTripleToColumn(FCS.BranchCoverage.getCovered(),
                              FCS.BranchCoverage.getNumBranches(),
                              FCS.BranchCoverage.getPercentCovered());
  if (Opts.ShowMCDCSummary)
    AddCoverageTripleToColumn(FCS.MCDCCoverage.getCoveredPairs(),
                              FCS.MCDCCoverage.getNumPairs(),
                              FCS.MCDCCoverage.getPercentCovered());

  if (IsTotals)
    OS << tag("tr", join(Columns.begin(), Columns.end(), ""), "light-row-bold");
  else
    OS << tag("tr", join(Columns.begin(), Columns.end(), ""), "light-row");
}

void emitEpilog(raw_ostream &OS) {
  OS << "</body>"
     << "</html>";
}

} // anonymous namespace

Expected<CoveragePrinter::OwnedStream>
CoveragePrinterHTML::createViewFile(StringRef Path, bool InToplevel) {
  auto OSOrErr = createOutputStream(Path, "html", InToplevel);
  if (!OSOrErr)
    return OSOrErr;

  OwnedStream OS = std::move(OSOrErr.get());

  if (!Opts.hasOutputDirectory()) {
    emitPrelude(*OS.get(), Opts);
  } else {
    std::string ViewPath = getOutputPath(Path, "html", InToplevel);
    emitPrelude(*OS.get(), Opts, getPathToStyle(ViewPath),
                getPathToJavaScript(ViewPath));
  }

  return std::move(OS);
}

void CoveragePrinterHTML::closeViewFile(OwnedStream OS) {
  emitEpilog(*OS.get());
}

/// Emit column labels for the table in the index.
static void emitColumnLabelsForIndex(raw_ostream &OS,
                                     const CoverageViewOptions &Opts) {
  SmallVector<std::string, 4> Columns;
  Columns.emplace_back(tag("td", "Filename", "column-entry-bold"));
  Columns.emplace_back(tag("td", "Function Coverage", "column-entry-bold"));
  if (Opts.ShowInstantiationSummary)
    Columns.emplace_back(
        tag("td", "Instantiation Coverage", "column-entry-bold"));
  Columns.emplace_back(tag("td", "Line Coverage", "column-entry-bold"));
  if (Opts.ShowRegionSummary)
    Columns.emplace_back(tag("td", "Region Coverage", "column-entry-bold"));
  if (Opts.ShowBranchSummary)
    Columns.emplace_back(tag("td", "Branch Coverage", "column-entry-bold"));
  if (Opts.ShowMCDCSummary)
    Columns.emplace_back(tag("td", "MC/DC", "column-entry-bold"));
  OS << tag("tr", join(Columns.begin(), Columns.end(), ""));
}

std::string
CoveragePrinterHTML::buildLinkToFile(StringRef SF,
                                     const FileCoverageSummary &FCS) const {
  SmallString<128> LinkTextStr(sys::path::relative_path(FCS.Name));
  sys::path::remove_dots(LinkTextStr, /*remove_dot_dot=*/true);
  sys::path::native(LinkTextStr);
  std::string LinkText = escape(LinkTextStr, Opts);
  std::string LinkTarget =
      escape(getOutputPath(SF, "html", /*InToplevel=*/false), Opts);
  return a(LinkTarget, LinkText);
}

Error CoveragePrinterHTML::emitStyleSheet() {
  auto CSSOrErr = createOutputStream("style", "css", /*InToplevel=*/true);
  if (Error E = CSSOrErr.takeError())
    return E;

  OwnedStream CSS = std::move(CSSOrErr.get());
  CSS->operator<<(CSSForCoverage);

  return Error::success();
}

Error CoveragePrinterHTML::emitJavaScript() {
  auto JSOrErr = createOutputStream("control", "js", /*InToplevel=*/true);
  if (Error E = JSOrErr.takeError())
    return E;

  OwnedStream JS = std::move(JSOrErr.get());
  JS->operator<<(JSForCoverage);

  return Error::success();
}

void CoveragePrinterHTML::emitReportHeader(raw_ostream &OSRef,
                                           const std::string &Title) {
  // Emit some basic information about the coverage report.
  if (Opts.hasProjectTitle())
    OSRef << tag(ProjectTitleTag, escape(Opts.ProjectTitle, Opts));
  OSRef << tag(ReportTitleTag, Title);
  if (Opts.hasCreatedTime())
    OSRef << tag(CreatedTimeTag, escape(Opts.CreatedTimeStr, Opts));

  // Emit a link to some documentation.
  OSRef << tag("p", "Click " +
                        a("http://clang.llvm.org/docs/"
                          "SourceBasedCodeCoverage.html#interpreting-reports",
                          "here") +
                        " for information about interpreting this report.");

  // Emit a table containing links to reports for each file in the covmapping.
  // Exclude files which don't contain any regions.
  OSRef << BeginCenteredDiv << BeginTable;
  emitColumnLabelsForIndex(OSRef, Opts);
}

/// Render a file coverage summary (\p FCS) in a table row. If \p IsTotals is
/// false, link the summary to \p SF.
void CoveragePrinterHTML::emitFileSummary(raw_ostream &OS, StringRef SF,
                                          const FileCoverageSummary &FCS,
                                          bool IsTotals) const {
  // Simplify the display file path, and wrap it in a link if requested.
  std::string Filename;
  if (IsTotals) {
    Filename = std::string(SF);
  } else {
    Filename = buildLinkToFile(SF, FCS);
  }

  emitTableRow(OS, Opts, Filename, FCS, IsTotals);
}

Error CoveragePrinterHTML::createIndexFile(
    ArrayRef<std::string> SourceFiles, const CoverageMapping &Coverage,
    const CoverageFiltersMatchAll &Filters) {
  // Emit the default stylesheet.
  if (Error E = emitStyleSheet())
    return E;

  // Emit the JavaScript UI implementation
  if (Error E = emitJavaScript())
    return E;

  // Emit a file index along with some coverage statistics.
  auto OSOrErr = createOutputStream("index", "html", /*InToplevel=*/true);
  if (Error E = OSOrErr.takeError())
    return E;
  auto OS = std::move(OSOrErr.get());
  raw_ostream &OSRef = *OS.get();

  assert(Opts.hasOutputDirectory() && "No output directory for index file");
  emitPrelude(OSRef, Opts, getPathToStyle(""), getPathToJavaScript(""));

  emitReportHeader(OSRef, "Coverage Report");

  FileCoverageSummary Totals("TOTALS");
  auto FileReports = CoverageReport::prepareFileReports(
      Coverage, Totals, SourceFiles, Opts, Filters);
  bool EmptyFiles = false;
  for (unsigned I = 0, E = FileReports.size(); I < E; ++I) {
<<<<<<< HEAD
    if (!IsSummaryEmpty(FileReports[I], Opts))
=======
    if (!isSummaryEmpty(FileReports[I], Opts))
>>>>>>> b93addb4
      emitFileSummary(OSRef, SourceFiles[I], FileReports[I]);
    else
      EmptyFiles = true;
  }
  emitFileSummary(OSRef, "Totals", Totals, /*IsTotals=*/true);
  OSRef << EndTable << EndCenteredDiv;

  // Emit links to files which don't contain any functions. These are normally
  // not very useful, but could be relevant for code which abuses the
  // preprocessor.
  if (EmptyFiles && Filters.empty()) {
    OSRef << tag("p", "Files which contain no functions. (These "
                      "files contain code pulled into other files "
                      "by the preprocessor.)\n");
    OSRef << BeginCenteredDiv << BeginTable;
    for (unsigned I = 0, E = FileReports.size(); I < E; ++I)
      if (!FileReports[I].FunctionCoverage.getNumFunctions()) {
        std::string Link = buildLinkToFile(SourceFiles[I], FileReports[I]);
        OSRef << tag("tr", tag("td", tag("pre", Link)), "light-row") << '\n';
      }
    OSRef << EndTable << EndCenteredDiv;
  }

  OSRef << tag("h5", escape(Opts.getLLVMVersionString(), Opts));
  emitEpilog(OSRef);

  return Error::success();
}

struct CoveragePrinterHTMLDirectory::Reporter : public DirectoryCoverageReport {
  CoveragePrinterHTMLDirectory &Printer;

  Reporter(CoveragePrinterHTMLDirectory &Printer,
           const coverage::CoverageMapping &Coverage,
           const CoverageFiltersMatchAll &Filters)
      : DirectoryCoverageReport(Printer.Opts, Coverage, Filters),
        Printer(Printer) {}

  Error generateSubDirectoryReport(SubFileReports &&SubFiles,
                                   SubDirReports &&SubDirs,
                                   FileCoverageSummary &&SubTotals) override {
    auto &LCPath = SubTotals.Name;
    assert(Options.hasOutputDirectory() &&
           "No output directory for index file");

    SmallString<128> OSPath = LCPath;
    sys::path::append(OSPath, "index");
    auto OSOrErr = Printer.createOutputStream(OSPath, "html",
                                              /*InToplevel=*/false);
    if (auto E = OSOrErr.takeError())
      return E;
    auto OS = std::move(OSOrErr.get());
    raw_ostream &OSRef = *OS.get();

    auto IndexHtmlPath = Printer.getOutputPath((LCPath + "index").str(), "html",
                                               /*InToplevel=*/false);
    emitPrelude(OSRef, Options, getPathToStyle(IndexHtmlPath),
                getPathToJavaScript(IndexHtmlPath));

    auto NavLink = buildTitleLinks(LCPath);
    Printer.emitReportHeader(OSRef, "Coverage Report (" + NavLink + ")");

    std::vector<const FileCoverageSummary *> EmptyFiles;

    // Make directories at the top of the table.
    for (auto &&SubDir : SubDirs) {
      auto &Report = SubDir.second.first;
<<<<<<< HEAD
      if (IsSummaryEmpty(Report, Printer.Opts))
=======
      if (isSummaryEmpty(Report, Printer.Opts))
>>>>>>> b93addb4
        EmptyFiles.push_back(&Report);
      else
        emitTableRow(OSRef, Options, buildRelLinkToFile(Report.Name), Report,
                     /*IsTotals=*/false);
    }

    for (auto &&SubFile : SubFiles) {
      auto &Report = SubFile.second;
<<<<<<< HEAD
      if (IsSummaryEmpty(Report, Printer.Opts))
=======
      if (isSummaryEmpty(Report, Printer.Opts))
>>>>>>> b93addb4
        EmptyFiles.push_back(&Report);
      else
        emitTableRow(OSRef, Options, buildRelLinkToFile(Report.Name), Report,
                     /*IsTotals=*/false);
    }

    // Emit the totals row.
    emitTableRow(OSRef, Options, "Totals", SubTotals, /*IsTotals=*/false);
    OSRef << EndTable << EndCenteredDiv;

    // Emit links to files which don't contain any functions. These are normally
    // not very useful, but could be relevant for code which abuses the
    // preprocessor.
    if (!EmptyFiles.empty()) {
      OSRef << tag("p", "Files which contain no functions. (These "
                        "files contain code pulled into other files "
                        "by the preprocessor.)\n");
      OSRef << BeginCenteredDiv << BeginTable;
      for (auto FCS : EmptyFiles) {
        auto Link = buildRelLinkToFile(FCS->Name);
        OSRef << tag("tr", tag("td", tag("pre", Link)), "light-row") << '\n';
      }
      OSRef << EndTable << EndCenteredDiv;
    }

    // Emit epilog.
    OSRef << tag("h5", escape(Options.getLLVMVersionString(), Options));
    emitEpilog(OSRef);

    return Error::success();
  }

  /// Make a title with hyperlinks to the index.html files of each hierarchy
  /// of the report.
  std::string buildTitleLinks(StringRef LCPath) const {
    // For each report level in LCPStack, extract the path component and
    // calculate the number of "../" relative to current LCPath.
    SmallVector<std::pair<SmallString<128>, unsigned>, 16> Components;

    auto Iter = LCPStack.begin(), IterE = LCPStack.end();
    SmallString<128> RootPath;
    if (*Iter == 0) {
      // If llvm-cov works on relative coverage mapping data, the LCP of
      // all source file paths can be 0, which makes the title path empty.
      // As we like adding a slash at the back of the path to indicate a
      // directory, in this case, we use "." as the root path to make it
      // not be confused with the root path "/".
      RootPath = ".";
    } else {
      RootPath = LCPath.substr(0, *Iter);
      sys::path::native(RootPath);
      sys::path::remove_dots(RootPath, /*remove_dot_dot=*/true);
    }
    Components.emplace_back(std::move(RootPath), 0);

    for (auto Last = *Iter; ++Iter != IterE; Last = *Iter) {
      SmallString<128> SubPath = LCPath.substr(Last, *Iter - Last);
      sys::path::native(SubPath);
      sys::path::remove_dots(SubPath, /*remove_dot_dot=*/true);
      auto Level = unsigned(SubPath.count(sys::path::get_separator())) + 1;
      Components.back().second += Level;
      Components.emplace_back(std::move(SubPath), Level);
    }

    // Then we make the title accroding to Components.
    std::string S;
    for (auto I = Components.begin(), E = Components.end();;) {
      auto &Name = I->first;
      if (++I == E) {
        S += a("./index.html", Name);
        S += sys::path::get_separator();
        break;
      }

      SmallString<128> Link;
      for (unsigned J = I->second; J > 0; --J)
        Link += "../";
      Link += "index.html";
      S += a(Link, Name);
      S += sys::path::get_separator();
    }
    return S;
  }

  std::string buildRelLinkToFile(StringRef RelPath) const {
    SmallString<128> LinkTextStr(RelPath);
    sys::path::native(LinkTextStr);

    // remove_dots will remove trailing slash, so we need to check before it.
    auto IsDir = LinkTextStr.ends_with(sys::path::get_separator());
    sys::path::remove_dots(LinkTextStr, /*remove_dot_dot=*/true);

    SmallString<128> LinkTargetStr(LinkTextStr);
    if (IsDir) {
      LinkTextStr += sys::path::get_separator();
      sys::path::append(LinkTargetStr, "index.html");
    } else {
      LinkTargetStr += ".html";
    }

    auto LinkText = escape(LinkTextStr, Options);
    auto LinkTarget = escape(LinkTargetStr, Options);
    return a(LinkTarget, LinkText);
  }
};

Error CoveragePrinterHTMLDirectory::createIndexFile(
    ArrayRef<std::string> SourceFiles, const CoverageMapping &Coverage,
    const CoverageFiltersMatchAll &Filters) {
  // The createSubIndexFile function only works when SourceFiles is
  // more than one. So we fallback to CoveragePrinterHTML when it is.
  if (SourceFiles.size() <= 1)
    return CoveragePrinterHTML::createIndexFile(SourceFiles, Coverage, Filters);

  // Emit the default stylesheet.
  if (Error E = emitStyleSheet())
    return E;

  // Emit the JavaScript UI implementation
  if (Error E = emitJavaScript())
    return E;

  // Emit index files in every subdirectory.
  Reporter Report(*this, Coverage, Filters);
  auto TotalsOrErr = Report.prepareDirectoryReports(SourceFiles);
  if (auto E = TotalsOrErr.takeError())
    return E;
  auto &LCPath = TotalsOrErr->Name;

  // Emit the top level index file. Top level index file is just a redirection
  // to the index file in the LCP directory.
  auto OSOrErr = createOutputStream("index", "html", /*InToplevel=*/true);
  if (auto E = OSOrErr.takeError())
    return E;
  auto OS = std::move(OSOrErr.get());
  auto LCPIndexFilePath =
      getOutputPath((LCPath + "index").str(), "html", /*InToplevel=*/false);
  *OS.get() << R"(<!DOCTYPE html>
  <html>
    <head>
      <meta http-equiv="Refresh" content="0; url=')"
            << LCPIndexFilePath << R"('" />
    </head>
    <body></body>
  </html>
  )";

  return Error::success();
}

void SourceCoverageViewHTML::renderViewHeader(raw_ostream &OS) {
  OS << BeginCenteredDiv << BeginTable;
}

void SourceCoverageViewHTML::renderViewFooter(raw_ostream &OS) {
  OS << EndTable << EndCenteredDiv;
}

void SourceCoverageViewHTML::renderSourceName(raw_ostream &OS, bool WholeFile) {
  OS << BeginSourceNameDiv << tag("pre", escape(getSourceName(), getOptions()))
     << EndSourceNameDiv;
}

void SourceCoverageViewHTML::renderLinePrefix(raw_ostream &OS, unsigned) {
  OS << "<tr>";
}

void SourceCoverageViewHTML::renderLineSuffix(raw_ostream &OS, unsigned) {
  // If this view has sub-views, renderLine() cannot close the view's cell.
  // Take care of it here, after all sub-views have been rendered.
  if (hasSubViews())
    OS << EndCodeTD;
  OS << "</tr>";
}

void SourceCoverageViewHTML::renderViewDivider(raw_ostream &, unsigned) {
  // The table-based output makes view dividers unnecessary.
}

void SourceCoverageViewHTML::renderLine(raw_ostream &OS, LineRef L,
                                        const LineCoverageStats &LCS,
                                        unsigned ExpansionCol, unsigned) {
  StringRef Line = L.Line;
  unsigned LineNo = L.LineNo;

  // Steps for handling text-escaping, highlighting, and tooltip creation:
  //
  // 1. Split the line into N+1 snippets, where N = |Segments|. The first
  //    snippet starts from Col=1 and ends at the start of the first segment.
  //    The last snippet starts at the last mapped column in the line and ends
  //    at the end of the line. Both are required but may be empty.

  SmallVector<std::string, 8> Snippets;
  CoverageSegmentArray Segments = LCS.getLineSegments();

  unsigned LCol = 1;
  auto Snip = [&](unsigned Start, unsigned Len) {
    Snippets.push_back(std::string(Line.substr(Start, Len)));
    LCol += Len;
  };

  Snip(LCol - 1, Segments.empty() ? 0 : (Segments.front()->Col - 1));

  for (unsigned I = 1, E = Segments.size(); I < E; ++I)
    Snip(LCol - 1, Segments[I]->Col - LCol);

  // |Line| + 1 is needed to avoid underflow when, e.g |Line| = 0 and LCol = 1.
  Snip(LCol - 1, Line.size() + 1 - LCol);

  // 2. Escape all of the snippets.

  for (unsigned I = 0, E = Snippets.size(); I < E; ++I)
    Snippets[I] = escape(Snippets[I], getOptions());

  // 3. Use \p WrappedSegment to set the highlight for snippet 0. Use segment
  //    1 to set the highlight for snippet 2, segment 2 to set the highlight for
  //    snippet 3, and so on.

  std::optional<StringRef> Color;
  SmallVector<std::pair<unsigned, unsigned>, 2> HighlightedRanges;
  auto Highlight = [&](const std::string &Snippet, unsigned LC, unsigned RC) {
    if (getOptions().Debug)
      HighlightedRanges.emplace_back(LC, RC);
    if (Snippet.empty())
      return tag("span", Snippet, std::string(*Color));
    else
      return tag("span", Snippet, "region " + std::string(*Color));
  };

  auto CheckIfUncovered = [&](const CoverageSegment *S) {
    return S && (!S->IsGapRegion || (Color && *Color == "red")) &&
           S->HasCount && S->Count == 0;
  };

  if (CheckIfUncovered(LCS.getWrappedSegment())) {
    Color = "red";
    if (!Snippets[0].empty())
      Snippets[0] = Highlight(Snippets[0], 1, 1 + Snippets[0].size());
  }

  for (unsigned I = 0, E = Segments.size(); I < E; ++I) {
    const auto *CurSeg = Segments[I];
    if (CheckIfUncovered(CurSeg))
      Color = "red";
    else if (CurSeg->Col == ExpansionCol)
      Color = "cyan";
    else
      Color = std::nullopt;

    if (Color)
      Snippets[I + 1] = Highlight(Snippets[I + 1], CurSeg->Col,
                                  CurSeg->Col + Snippets[I + 1].size());
  }

  if (Color && Segments.empty())
    Snippets.back() = Highlight(Snippets.back(), 1, 1 + Snippets.back().size());

  if (getOptions().Debug) {
    for (const auto &Range : HighlightedRanges) {
      errs() << "Highlighted line " << LineNo << ", " << Range.first << " -> ";
      if (Range.second == 0)
        errs() << "?";
      else
        errs() << Range.second;
      errs() << "\n";
    }
  }

  // 4. Snippets[1:N+1] correspond to \p Segments[0:N]: use these to generate
  //    sub-line region count tooltips if needed.

  if (shouldRenderRegionMarkers(LCS)) {
    // Just consider the segments which start *and* end on this line.
    for (unsigned I = 0, E = Segments.size() - 1; I < E; ++I) {
      const auto *CurSeg = Segments[I];
      auto CurSegCount = BinaryCount(CurSeg->Count);
      auto LCSCount = BinaryCount(LCS.getExecutionCount());
      if (!CurSeg->IsRegionEntry)
        continue;
      if (CurSegCount == LCSCount)
        continue;

      Snippets[I + 1] =
          tag("div",
              Snippets[I + 1] +
                  tag("span", formatCount(CurSegCount), "tooltip-content"),
              "tooltip");

      if (getOptions().Debug)
        errs() << "Marker at " << CurSeg->Line << ":" << CurSeg->Col << " = "
               << formatCount(CurSegCount) << "\n";
    }
  }

  OS << BeginCodeTD;
  OS << BeginPre;
  for (const auto &Snippet : Snippets)
    OS << Snippet;
  OS << EndPre;

  // If there are no sub-views left to attach to this cell, end the cell.
  // Otherwise, end it after the sub-views are rendered (renderLineSuffix()).
  if (!hasSubViews())
    OS << EndCodeTD;
}

void SourceCoverageViewHTML::renderLineCoverageColumn(
    raw_ostream &OS, const LineCoverageStats &Line) {
  std::string Count;
  if (Line.isMapped())
    Count = tag("pre", formatBinaryCount(Line.getExecutionCount()));
  std::string CoverageClass =
      (Line.getExecutionCount() > 0)
          ? "covered-line"
          : (Line.isMapped() ? "uncovered-line" : "skipped-line");
  OS << tag("td", Count, CoverageClass);
}

void SourceCoverageViewHTML::renderLineNumberColumn(raw_ostream &OS,
                                                    unsigned LineNo) {
  std::string LineNoStr = utostr(uint64_t(LineNo));
  std::string TargetName = "L" + LineNoStr;
  OS << tag("td", a("#" + TargetName, tag("pre", LineNoStr), TargetName),
            "line-number");
}

void SourceCoverageViewHTML::renderRegionMarkers(raw_ostream &,
                                                 const LineCoverageStats &Line,
                                                 unsigned) {
  // Region markers are rendered in-line using tooltips.
}

void SourceCoverageViewHTML::renderExpansionSite(raw_ostream &OS, LineRef L,
                                                 const LineCoverageStats &LCS,
                                                 unsigned ExpansionCol,
                                                 unsigned ViewDepth) {
  // Render the line containing the expansion site. No extra formatting needed.
  renderLine(OS, L, LCS, ExpansionCol, ViewDepth);
}

void SourceCoverageViewHTML::renderExpansionView(raw_ostream &OS,
                                                 ExpansionView &ESV,
                                                 unsigned ViewDepth) {
  OS << BeginExpansionDiv;
  ESV.View->print(OS, /*WholeFile=*/false, /*ShowSourceName=*/false,
                  /*ShowTitle=*/false, ViewDepth + 1);
  OS << EndExpansionDiv;
}

void SourceCoverageViewHTML::renderBranchView(raw_ostream &OS, BranchView &BRV,
                                              unsigned ViewDepth) {
  // Render the child subview.
  if (getOptions().Debug)
    errs() << "Branch at line " << BRV.getLine() << '\n';

  auto BranchCount = [&](StringRef Label, uint64_t Count, bool Folded,
                         double Total) {
    if (Folded)
      return std::string{"Folded"};

    std::string Str;
    raw_string_ostream OS(Str);

    OS << tag("span", Label, (Count ? "None" : "red branch")) << ": ";
    if (getOptions().ShowBranchCounts)
      OS << tag("span", formatBinaryCount(Count),
                (Count ? "covered-line" : "uncovered-line"));
    else
      OS << format("%0.2f", (Total != 0 ? 100.0 * Count / Total : 0.0)) << "%";

    return Str;
  };

  OS << BeginExpansionDiv;
  OS << BeginPre;
  for (const auto &R : BRV.Regions) {
    // This can be `double` since it is only used as a denominator.
    // FIXME: It is still inaccurate if Count is greater than (1LL << 53).
    double Total =
        static_cast<double>(R.ExecutionCount) + R.FalseExecutionCount;

    // Display Line + Column.
    std::string LineNoStr = utostr(uint64_t(R.LineStart));
    std::string ColNoStr = utostr(uint64_t(R.ColumnStart));
    std::string TargetName = "L" + LineNoStr;

    OS << "  Branch (";
    OS << tag("span",
              a("#" + TargetName, tag("span", LineNoStr + ":" + ColNoStr),
                TargetName),
              "line-number") +
              "): [";

    if (R.TrueFolded && R.FalseFolded) {
      OS << "Folded - Ignored]\n";
      continue;
    }

    OS << BranchCount("True", R.ExecutionCount, R.TrueFolded, Total) << ", "
       << BranchCount("False", R.FalseExecutionCount, R.FalseFolded, Total)
       << "]\n";
  }
  OS << EndPre;
  OS << EndExpansionDiv;
}

void SourceCoverageViewHTML::renderMCDCView(raw_ostream &OS, MCDCView &MRV,
                                            unsigned ViewDepth) {
  for (auto &Record : MRV.Records) {
    OS << BeginExpansionDiv;
    OS << BeginPre;
    OS << "  MC/DC Decision Region (";

    // Display Line + Column information.
    const CounterMappingRegion &DecisionRegion = Record.getDecisionRegion();
    std::string LineNoStr = Twine(DecisionRegion.LineStart).str();
    std::string ColNoStr = Twine(DecisionRegion.ColumnStart).str();
    std::string TargetName = "L" + LineNoStr;
    OS << tag("span",
              a("#" + TargetName, tag("span", LineNoStr + ":" + ColNoStr)),
              "line-number") +
              ") to (";
    LineNoStr = utostr(uint64_t(DecisionRegion.LineEnd));
    ColNoStr = utostr(uint64_t(DecisionRegion.ColumnEnd));
    OS << tag("span",
              a("#" + TargetName, tag("span", LineNoStr + ":" + ColNoStr)),
              "line-number") +
              ")\n\n";

    // Display MC/DC Information.
    OS << "  Number of Conditions: " << Record.getNumConditions() << "\n";
    for (unsigned i = 0; i < Record.getNumConditions(); i++) {
      OS << "     " << Record.getConditionHeaderString(i);
    }
    OS << "\n";
    OS << "  Executed MC/DC Test Vectors:\n\n     ";
    OS << Record.getTestVectorHeaderString();
    for (unsigned i = 0; i < Record.getNumTestVectors(); i++)
      OS << Record.getTestVectorString(i);
    OS << "\n";
    for (unsigned i = 0; i < Record.getNumConditions(); i++)
      OS << Record.getConditionCoverageString(i);
    OS << "  MC/DC Coverage for Expression: ";
    OS << format("%0.2f", Record.getPercentCovered()) << "%\n";
    OS << EndPre;
    OS << EndExpansionDiv;
  }
}

void SourceCoverageViewHTML::renderInstantiationView(raw_ostream &OS,
                                                     InstantiationView &ISV,
                                                     unsigned ViewDepth) {
  OS << BeginExpansionDiv;
  if (!ISV.View)
    OS << BeginSourceNameDiv
       << tag("pre",
              escape("Unexecuted instantiation: " + ISV.FunctionName.str(),
                     getOptions()))
       << EndSourceNameDiv;
  else
    ISV.View->print(OS, /*WholeFile=*/false, /*ShowSourceName=*/true,
                    /*ShowTitle=*/false, ViewDepth);
  OS << EndExpansionDiv;
}

void SourceCoverageViewHTML::renderTitle(raw_ostream &OS, StringRef Title) {
  if (getOptions().hasProjectTitle())
    OS << tag(ProjectTitleTag, escape(getOptions().ProjectTitle, getOptions()));
  OS << tag(ReportTitleTag, escape(Title, getOptions()));
  if (getOptions().hasCreatedTime())
    OS << tag(CreatedTimeTag,
              escape(getOptions().CreatedTimeStr, getOptions()));

  OS << tag("span",
            a("javascript:next_line()", "next uncovered line (L)") + ", " +
                a("javascript:next_region()", "next uncovered region (R)") +
                ", " +
                a("javascript:next_branch()", "next uncovered branch (B)"),
            "control");
}

void SourceCoverageViewHTML::renderTableHeader(raw_ostream &OS,
                                               unsigned ViewDepth) {
  std::string Links;

  renderLinePrefix(OS, ViewDepth);
  OS << tag("td", tag("pre", "Line")) << tag("td", tag("pre", "Count"));
  OS << tag("td", tag("pre", "Source" + Links));
  renderLineSuffix(OS, ViewDepth);
}<|MERGE_RESOLUTION|>--- conflicted
+++ resolved
@@ -24,11 +24,7 @@
 namespace {
 
 template <class SummaryTy>
-<<<<<<< HEAD
-bool IsSummaryEmpty(const SummaryTy &Report, const CoverageViewOptions &Opts) {
-=======
 bool isSummaryEmpty(const SummaryTy &Report, const CoverageViewOptions &Opts) {
->>>>>>> b93addb4
   return !(Report.FunctionCoverage.getNumFunctions() ||
            (Opts.ShowInstantiationSummary &&
             Report.InstantiationCoverage.getNumFunctions()) ||
@@ -680,11 +676,7 @@
       Coverage, Totals, SourceFiles, Opts, Filters);
   bool EmptyFiles = false;
   for (unsigned I = 0, E = FileReports.size(); I < E; ++I) {
-<<<<<<< HEAD
-    if (!IsSummaryEmpty(FileReports[I], Opts))
-=======
     if (!isSummaryEmpty(FileReports[I], Opts))
->>>>>>> b93addb4
       emitFileSummary(OSRef, SourceFiles[I], FileReports[I]);
     else
       EmptyFiles = true;
@@ -752,11 +744,7 @@
     // Make directories at the top of the table.
     for (auto &&SubDir : SubDirs) {
       auto &Report = SubDir.second.first;
-<<<<<<< HEAD
-      if (IsSummaryEmpty(Report, Printer.Opts))
-=======
       if (isSummaryEmpty(Report, Printer.Opts))
->>>>>>> b93addb4
         EmptyFiles.push_back(&Report);
       else
         emitTableRow(OSRef, Options, buildRelLinkToFile(Report.Name), Report,
@@ -765,11 +753,7 @@
 
     for (auto &&SubFile : SubFiles) {
       auto &Report = SubFile.second;
-<<<<<<< HEAD
-      if (IsSummaryEmpty(Report, Printer.Opts))
-=======
       if (isSummaryEmpty(Report, Printer.Opts))
->>>>>>> b93addb4
         EmptyFiles.push_back(&Report);
       else
         emitTableRow(OSRef, Options, buildRelLinkToFile(Report.Name), Report,
