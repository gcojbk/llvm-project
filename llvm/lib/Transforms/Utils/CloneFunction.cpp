//===- CloneFunction.cpp - Clone a function into another function ---------===//
//
// Part of the LLVM Project, under the Apache License v2.0 with LLVM Exceptions.
// See https://llvm.org/LICENSE.txt for license information.
// SPDX-License-Identifier: Apache-2.0 WITH LLVM-exception
//
//===----------------------------------------------------------------------===//
//
// This file implements the CloneFunctionInto interface, which is used as the
// low-level function cloner.  This is used by the CloneFunction and function
// inliner to do the dirty work of copying the body of a function around.
//
//===----------------------------------------------------------------------===//

#include "llvm/ADT/SetVector.h"
#include "llvm/ADT/SmallVector.h"
#include "llvm/Analysis/ConstantFolding.h"
#include "llvm/Analysis/DomTreeUpdater.h"
#include "llvm/Analysis/InstructionSimplify.h"
#include "llvm/Analysis/LoopInfo.h"
#include "llvm/IR/AttributeMask.h"
#include "llvm/IR/CFG.h"
#include "llvm/IR/Constants.h"
#include "llvm/IR/DebugInfo.h"
#include "llvm/IR/DerivedTypes.h"
#include "llvm/IR/Function.h"
#include "llvm/IR/Instructions.h"
#include "llvm/IR/IntrinsicInst.h"
#include "llvm/IR/LLVMContext.h"
#include "llvm/IR/MDBuilder.h"
#include "llvm/IR/Metadata.h"
#include "llvm/IR/Module.h"
#include "llvm/Transforms/Utils/BasicBlockUtils.h"
#include "llvm/Transforms/Utils/Cloning.h"
#include "llvm/Transforms/Utils/Local.h"
#include "llvm/Transforms/Utils/ValueMapper.h"
#include <map>
#include <optional>
using namespace llvm;

#define DEBUG_TYPE "clone-function"

/// See comments in Cloning.h.
BasicBlock *llvm::CloneBasicBlock(const BasicBlock *BB, ValueToValueMapTy &VMap,
                                  const Twine &NameSuffix, Function *F,
                                  ClonedCodeInfo *CodeInfo,
                                  DebugInfoFinder *DIFinder) {
  BasicBlock *NewBB = BasicBlock::Create(BB->getContext(), "", F);
  NewBB->IsNewDbgInfoFormat = BB->IsNewDbgInfoFormat;
  if (BB->hasName())
    NewBB->setName(BB->getName() + NameSuffix);

  bool hasCalls = false, hasDynamicAllocas = false, hasMemProfMetadata = false;
  Module *TheModule = F ? F->getParent() : nullptr;

  // Loop over all instructions, and copy them over.
  for (const Instruction &I : *BB) {
    if (DIFinder && TheModule)
      DIFinder->processInstruction(*TheModule, I);

    Instruction *NewInst = I.clone();
    if (I.hasName())
      NewInst->setName(I.getName() + NameSuffix);

    NewInst->insertBefore(*NewBB, NewBB->end());
    NewInst->cloneDebugInfoFrom(&I);

    VMap[&I] = NewInst; // Add instruction map to value.

    if (isa<CallInst>(I) && !I.isDebugOrPseudoInst()) {
      hasCalls = true;
      hasMemProfMetadata |= I.hasMetadata(LLVMContext::MD_memprof);
    }
    if (const AllocaInst *AI = dyn_cast<AllocaInst>(&I)) {
      if (!AI->isStaticAlloca()) {
        hasDynamicAllocas = true;
      }
    }
  }

  if (CodeInfo) {
    CodeInfo->ContainsCalls |= hasCalls;
    CodeInfo->ContainsMemProfMetadata |= hasMemProfMetadata;
    CodeInfo->ContainsDynamicAllocas |= hasDynamicAllocas;
  }
  return NewBB;
}

// Clone OldFunc into NewFunc, transforming the old arguments into references to
// VMap values.
//
void llvm::CloneFunctionInto(Function *NewFunc, const Function *OldFunc,
                             ValueToValueMapTy &VMap,
                             CloneFunctionChangeType Changes,
                             SmallVectorImpl<ReturnInst *> &Returns,
                             const char *NameSuffix, ClonedCodeInfo *CodeInfo,
                             ValueMapTypeRemapper *TypeMapper,
                             ValueMaterializer *Materializer) {
  NewFunc->setIsNewDbgInfoFormat(OldFunc->IsNewDbgInfoFormat);
  assert(NameSuffix && "NameSuffix cannot be null!");

#ifndef NDEBUG
  for (const Argument &I : OldFunc->args())
    assert(VMap.count(&I) && "No mapping from source argument specified!");
#endif

  bool ModuleLevelChanges = Changes > CloneFunctionChangeType::LocalChangesOnly;

  // Copy all attributes other than those stored in the AttributeList.  We need
  // to remap the parameter indices of the AttributeList.
  AttributeList NewAttrs = NewFunc->getAttributes();
  NewFunc->copyAttributesFrom(OldFunc);
  NewFunc->setAttributes(NewAttrs);

  const RemapFlags FuncGlobalRefFlags =
      ModuleLevelChanges ? RF_None : RF_NoModuleLevelChanges;

  // Fix up the personality function that got copied over.
  if (OldFunc->hasPersonalityFn())
    NewFunc->setPersonalityFn(MapValue(OldFunc->getPersonalityFn(), VMap,
                                       FuncGlobalRefFlags, TypeMapper,
                                       Materializer));

  if (OldFunc->hasPrefixData()) {
    NewFunc->setPrefixData(MapValue(OldFunc->getPrefixData(), VMap,
                                    FuncGlobalRefFlags, TypeMapper,
                                    Materializer));
  }

  if (OldFunc->hasPrologueData()) {
    NewFunc->setPrologueData(MapValue(OldFunc->getPrologueData(), VMap,
                                      FuncGlobalRefFlags, TypeMapper,
                                      Materializer));
  }

  SmallVector<AttributeSet, 4> NewArgAttrs(NewFunc->arg_size());
  AttributeList OldAttrs = OldFunc->getAttributes();

  // Clone any argument attributes that are present in the VMap.
  for (const Argument &OldArg : OldFunc->args()) {
    if (Argument *NewArg = dyn_cast<Argument>(VMap[&OldArg])) {
      NewArgAttrs[NewArg->getArgNo()] =
          OldAttrs.getParamAttrs(OldArg.getArgNo());
    }
  }

  NewFunc->setAttributes(
      AttributeList::get(NewFunc->getContext(), OldAttrs.getFnAttrs(),
                         OldAttrs.getRetAttrs(), NewArgAttrs));

  // Everything else beyond this point deals with function instructions,
  // so if we are dealing with a function declaration, we're done.
  if (OldFunc->isDeclaration())
    return;

  // When we remap instructions within the same module, we want to avoid
  // duplicating inlined DISubprograms, so record all subprograms we find as we
  // duplicate instructions and then freeze them in the MD map. We also record
  // information about dbg.value and dbg.declare to avoid duplicating the
  // types.
  std::optional<DebugInfoFinder> DIFinder;

  // Track the subprogram attachment that needs to be cloned to fine-tune the
  // mapping within the same module.
  DISubprogram *SPClonedWithinModule = nullptr;
  if (Changes < CloneFunctionChangeType::DifferentModule) {
    assert((NewFunc->getParent() == nullptr ||
            NewFunc->getParent() == OldFunc->getParent()) &&
           "Expected NewFunc to have the same parent, or no parent");

    // Need to find subprograms, types, and compile units.
    DIFinder.emplace();

    SPClonedWithinModule = OldFunc->getSubprogram();
    if (SPClonedWithinModule)
      DIFinder->processSubprogram(SPClonedWithinModule);
  } else {
    assert((NewFunc->getParent() == nullptr ||
            NewFunc->getParent() != OldFunc->getParent()) &&
           "Expected NewFunc to have different parents, or no parent");

    if (Changes == CloneFunctionChangeType::DifferentModule) {
      assert(NewFunc->getParent() &&
             "Need parent of new function to maintain debug info invariants");

      // Need to find all the compile units.
      DIFinder.emplace();
    }
  }

  // Loop over all of the basic blocks in the function, cloning them as
  // appropriate.  Note that we save BE this way in order to handle cloning of
  // recursive functions into themselves.
  for (const BasicBlock &BB : *OldFunc) {

    // Create a new basic block and copy instructions into it!
    BasicBlock *CBB = CloneBasicBlock(&BB, VMap, NameSuffix, NewFunc, CodeInfo,
                                      DIFinder ? &*DIFinder : nullptr);

    // Add basic block mapping.
    VMap[&BB] = CBB;

    // It is only legal to clone a function if a block address within that
    // function is never referenced outside of the function.  Given that, we
    // want to map block addresses from the old function to block addresses in
    // the clone. (This is different from the generic ValueMapper
    // implementation, which generates an invalid blockaddress when
    // cloning a function.)
    if (BB.hasAddressTaken()) {
      Constant *OldBBAddr = BlockAddress::get(const_cast<Function *>(OldFunc),
                                              const_cast<BasicBlock *>(&BB));
      VMap[OldBBAddr] = BlockAddress::get(NewFunc, CBB);
    }

    // Note return instructions for the caller.
    if (ReturnInst *RI = dyn_cast<ReturnInst>(CBB->getTerminator()))
      Returns.push_back(RI);
  }

  if (Changes < CloneFunctionChangeType::DifferentModule &&
      DIFinder->subprogram_count() > 0) {
    // Turn on module-level changes, since we need to clone (some of) the
    // debug info metadata.
    //
    // FIXME: Metadata effectively owned by a function should be made
    // local, and only that local metadata should be cloned.
    ModuleLevelChanges = true;

    auto mapToSelfIfNew = [&VMap](MDNode *N) {
      // Avoid clobbering an existing mapping.
      (void)VMap.MD().try_emplace(N, N);
    };

    // Avoid cloning types, compile units, and (other) subprograms.
    SmallPtrSet<const DISubprogram *, 16> MappedToSelfSPs;
    for (DISubprogram *ISP : DIFinder->subprograms()) {
      if (ISP != SPClonedWithinModule) {
        mapToSelfIfNew(ISP);
        MappedToSelfSPs.insert(ISP);
      }
    }

    // If a subprogram isn't going to be cloned skip its lexical blocks as well.
    for (DIScope *S : DIFinder->scopes()) {
      auto *LScope = dyn_cast<DILocalScope>(S);
      if (LScope && MappedToSelfSPs.count(LScope->getSubprogram()))
        mapToSelfIfNew(S);
    }

    for (DICompileUnit *CU : DIFinder->compile_units())
      mapToSelfIfNew(CU);

    for (DIType *Type : DIFinder->types())
      mapToSelfIfNew(Type);
  } else {
    assert(!SPClonedWithinModule &&
           "Subprogram should be in DIFinder->subprogram_count()...");
  }

  const auto RemapFlag = ModuleLevelChanges ? RF_None : RF_NoModuleLevelChanges;
  // Duplicate the metadata that is attached to the cloned function.
  // Subprograms/CUs/types that were already mapped to themselves won't be
  // duplicated.
  SmallVector<std::pair<unsigned, MDNode *>, 1> MDs;
  OldFunc->getAllMetadata(MDs);
  for (auto MD : MDs) {
    NewFunc->addMetadata(MD.first, *MapMetadata(MD.second, VMap, RemapFlag,
                                                TypeMapper, Materializer));
  }

  // Loop over all of the instructions in the new function, fixing up operand
  // references as we go. This uses VMap to do all the hard work.
  for (Function::iterator
           BB = cast<BasicBlock>(VMap[&OldFunc->front()])->getIterator(),
           BE = NewFunc->end();
       BB != BE; ++BB)
    // Loop over all instructions, fixing each one as we find it, and any
    // attached debug-info records.
    for (Instruction &II : *BB) {
      RemapInstruction(&II, VMap, RemapFlag, TypeMapper, Materializer);
      RemapDbgRecordRange(II.getModule(), II.getDbgRecordRange(), VMap,
                          RemapFlag, TypeMapper, Materializer);
    }

  // Only update !llvm.dbg.cu for DifferentModule (not CloneModule). In the
  // same module, the compile unit will already be listed (or not). When
  // cloning a module, CloneModule() will handle creating the named metadata.
  if (Changes != CloneFunctionChangeType::DifferentModule)
    return;

  // Update !llvm.dbg.cu with compile units added to the new module if this
  // function is being cloned in isolation.
  //
  // FIXME: This is making global / module-level changes, which doesn't seem
  // like the right encapsulation  Consider dropping the requirement to update
  // !llvm.dbg.cu (either obsoleting the node, or restricting it to
  // non-discardable compile units) instead of discovering compile units by
  // visiting the metadata attached to global values, which would allow this
  // code to be deleted. Alternatively, perhaps give responsibility for this
  // update to CloneFunctionInto's callers.
  auto *NewModule = NewFunc->getParent();
  auto *NMD = NewModule->getOrInsertNamedMetadata("llvm.dbg.cu");
  // Avoid multiple insertions of the same DICompileUnit to NMD.
  SmallPtrSet<const void *, 8> Visited;
  for (auto *Operand : NMD->operands())
    Visited.insert(Operand);
  for (auto *Unit : DIFinder->compile_units()) {
    MDNode *MappedUnit =
        MapMetadata(Unit, VMap, RF_None, TypeMapper, Materializer);
    if (Visited.insert(MappedUnit).second)
      NMD->addOperand(MappedUnit);
  }
}

/// Return a copy of the specified function and add it to that function's
/// module.  Also, any references specified in the VMap are changed to refer to
/// their mapped value instead of the original one.  If any of the arguments to
/// the function are in the VMap, the arguments are deleted from the resultant
/// function.  The VMap is updated to include mappings from all of the
/// instructions and basicblocks in the function from their old to new values.
///
Function *llvm::CloneFunction(Function *F, ValueToValueMapTy &VMap,
                              ClonedCodeInfo *CodeInfo) {
  std::vector<Type *> ArgTypes;

  // The user might be deleting arguments to the function by specifying them in
  // the VMap.  If so, we need to not add the arguments to the arg ty vector
  //
  for (const Argument &I : F->args())
    if (VMap.count(&I) == 0) // Haven't mapped the argument to anything yet?
      ArgTypes.push_back(I.getType());

  // Create a new function type...
  FunctionType *FTy =
      FunctionType::get(F->getFunctionType()->getReturnType(), ArgTypes,
                        F->getFunctionType()->isVarArg());

  // Create the new function...
  Function *NewF = Function::Create(FTy, F->getLinkage(), F->getAddressSpace(),
                                    F->getName(), F->getParent());
  NewF->setIsNewDbgInfoFormat(F->IsNewDbgInfoFormat);

  // Loop over the arguments, copying the names of the mapped arguments over...
  Function::arg_iterator DestI = NewF->arg_begin();
  for (const Argument &I : F->args())
    if (VMap.count(&I) == 0) {     // Is this argument preserved?
      DestI->setName(I.getName()); // Copy the name over...
      VMap[&I] = &*DestI++;        // Add mapping to VMap
    }

  SmallVector<ReturnInst *, 8> Returns; // Ignore returns cloned.
  CloneFunctionInto(NewF, F, VMap, CloneFunctionChangeType::LocalChangesOnly,
                    Returns, "", CodeInfo);

  return NewF;
}

namespace {
/// This is a private class used to implement CloneAndPruneFunctionInto.
struct PruningFunctionCloner {
  Function *NewFunc;
  const Function *OldFunc;
  ValueToValueMapTy &VMap;
  bool ModuleLevelChanges;
  const char *NameSuffix;
  ClonedCodeInfo *CodeInfo;
  bool HostFuncIsStrictFP;

  Instruction *cloneInstruction(BasicBlock::const_iterator II);

public:
  PruningFunctionCloner(Function *newFunc, const Function *oldFunc,
                        ValueToValueMapTy &valueMap, bool moduleLevelChanges,
                        const char *nameSuffix, ClonedCodeInfo *codeInfo)
      : NewFunc(newFunc), OldFunc(oldFunc), VMap(valueMap),
        ModuleLevelChanges(moduleLevelChanges), NameSuffix(nameSuffix),
        CodeInfo(codeInfo) {
    HostFuncIsStrictFP =
        newFunc->getAttributes().hasFnAttr(Attribute::StrictFP);
  }

  /// The specified block is found to be reachable, clone it and
  /// anything that it can reach.
  void CloneBlock(const BasicBlock *BB, BasicBlock::const_iterator StartingInst,
                  std::vector<const BasicBlock *> &ToClone);
};
} // namespace

Instruction *
PruningFunctionCloner::cloneInstruction(BasicBlock::const_iterator II) {
  const Instruction &OldInst = *II;
  Instruction *NewInst = nullptr;
  if (HostFuncIsStrictFP) {
    Intrinsic::ID CIID = getConstrainedIntrinsicID(OldInst);
    if (CIID != Intrinsic::not_intrinsic) {
      // Instead of cloning the instruction, a call to constrained intrinsic
      // should be created.
      // Assume the first arguments of constrained intrinsics are the same as
      // the operands of original instruction.

      // Determine overloaded types of the intrinsic.
      SmallVector<Type *, 2> TParams;
      SmallVector<Intrinsic::IITDescriptor, 8> Descriptor;
      getIntrinsicInfoTableEntries(CIID, Descriptor);
      for (unsigned I = 0, E = Descriptor.size(); I != E; ++I) {
        Intrinsic::IITDescriptor Operand = Descriptor[I];
        switch (Operand.Kind) {
        case Intrinsic::IITDescriptor::Argument:
          if (Operand.getArgumentKind() !=
              Intrinsic::IITDescriptor::AK_MatchType) {
            if (I == 0)
              TParams.push_back(OldInst.getType());
            else
              TParams.push_back(OldInst.getOperand(I - 1)->getType());
          }
          break;
        case Intrinsic::IITDescriptor::SameVecWidthArgument:
          ++I;
          break;
        default:
          break;
        }
      }

      // Create intrinsic call.
      LLVMContext &Ctx = NewFunc->getContext();
      Function *IFn =
          Intrinsic::getDeclaration(NewFunc->getParent(), CIID, TParams);
      SmallVector<Value *, 4> Args;
      unsigned NumOperands = OldInst.getNumOperands();
      if (isa<CallInst>(OldInst))
        --NumOperands;
      for (unsigned I = 0; I < NumOperands; ++I) {
        Value *Op = OldInst.getOperand(I);
        Args.push_back(Op);
      }
      if (const auto *CmpI = dyn_cast<FCmpInst>(&OldInst)) {
        FCmpInst::Predicate Pred = CmpI->getPredicate();
        StringRef PredName = FCmpInst::getPredicateName(Pred);
        Args.push_back(MetadataAsValue::get(Ctx, MDString::get(Ctx, PredName)));
      }

      // The last arguments of a constrained intrinsic are metadata that
      // represent rounding mode (absents in some intrinsics) and exception
      // behavior. The inlined function uses default settings.
      if (Intrinsic::hasConstrainedFPRoundingModeOperand(CIID))
        Args.push_back(
            MetadataAsValue::get(Ctx, MDString::get(Ctx, "round.tonearest")));
      Args.push_back(
          MetadataAsValue::get(Ctx, MDString::get(Ctx, "fpexcept.ignore")));

      NewInst = CallInst::Create(IFn, Args, OldInst.getName() + ".strict");
    }
  }
  if (!NewInst)
    NewInst = II->clone();
  return NewInst;
}

/// The specified block is found to be reachable, clone it and
/// anything that it can reach.
void PruningFunctionCloner::CloneBlock(
    const BasicBlock *BB, BasicBlock::const_iterator StartingInst,
    std::vector<const BasicBlock *> &ToClone) {
  WeakTrackingVH &BBEntry = VMap[BB];

  // Have we already cloned this block?
  if (BBEntry)
    return;

  // Nope, clone it now.
  BasicBlock *NewBB;
  Twine NewName(BB->hasName() ? Twine(BB->getName()) + NameSuffix : "");
  BBEntry = NewBB = BasicBlock::Create(BB->getContext(), NewName, NewFunc);
  NewBB->IsNewDbgInfoFormat = BB->IsNewDbgInfoFormat;

  // It is only legal to clone a function if a block address within that
  // function is never referenced outside of the function.  Given that, we
  // want to map block addresses from the old function to block addresses in
  // the clone. (This is different from the generic ValueMapper
  // implementation, which generates an invalid blockaddress when
  // cloning a function.)
  //
  // Note that we don't need to fix the mapping for unreachable blocks;
  // the default mapping there is safe.
  if (BB->hasAddressTaken()) {
    Constant *OldBBAddr = BlockAddress::get(const_cast<Function *>(OldFunc),
                                            const_cast<BasicBlock *>(BB));
    VMap[OldBBAddr] = BlockAddress::get(NewFunc, NewBB);
  }

  bool hasCalls = false, hasDynamicAllocas = false, hasStaticAllocas = false;
  bool hasMemProfMetadata = false;

  // Keep a cursor pointing at the last place we cloned debug-info records from.
  BasicBlock::const_iterator DbgCursor = StartingInst;
  auto CloneDbgRecordsToHere =
      [NewBB, &DbgCursor](Instruction *NewInst, BasicBlock::const_iterator II) {
        if (!NewBB->IsNewDbgInfoFormat)
          return;

        // Clone debug-info records onto this instruction. Iterate through any
        // source-instructions we've cloned and then subsequently optimised
        // away, so that their debug-info doesn't go missing.
        for (; DbgCursor != II; ++DbgCursor)
          NewInst->cloneDebugInfoFrom(&*DbgCursor, std::nullopt, false);
        NewInst->cloneDebugInfoFrom(&*II);
        DbgCursor = std::next(II);
      };

  // Loop over all instructions, and copy them over, DCE'ing as we go.  This
  // loop doesn't include the terminator.
  for (BasicBlock::const_iterator II = StartingInst, IE = --BB->end(); II != IE;
       ++II) {

    Instruction *NewInst = cloneInstruction(II);
    NewInst->insertInto(NewBB, NewBB->end());

    if (HostFuncIsStrictFP) {
      // All function calls in the inlined function must get 'strictfp'
      // attribute to prevent undesirable optimizations.
      if (auto *Call = dyn_cast<CallInst>(NewInst))
        Call->addFnAttr(Attribute::StrictFP);
    }

    // Eagerly remap operands to the newly cloned instruction, except for PHI
    // nodes for which we defer processing until we update the CFG. Also defer
    // debug intrinsic processing because they may contain use-before-defs.
    if (!isa<PHINode>(NewInst) && !isa<DbgVariableIntrinsic>(NewInst)) {
      RemapInstruction(NewInst, VMap,
                       ModuleLevelChanges ? RF_None : RF_NoModuleLevelChanges);

      // Eagerly constant fold the newly cloned instruction. If successful, add
      // a mapping to the new value. Non-constant operands may be incomplete at
      // this stage, thus instruction simplification is performed after
      // processing phi-nodes.
      if (Value *V = ConstantFoldInstruction(
              NewInst, BB->getModule()->getDataLayout())) {
        if (isInstructionTriviallyDead(NewInst)) {
          VMap[&*II] = V;
          NewInst->eraseFromParent();
          continue;
        }
      }
    }

    if (II->hasName())
      NewInst->setName(II->getName() + NameSuffix);
    VMap[&*II] = NewInst; // Add instruction map to value.
    if (isa<CallInst>(II) && !II->isDebugOrPseudoInst()) {
      hasCalls = true;
      hasMemProfMetadata |= II->hasMetadata(LLVMContext::MD_memprof);
    }

    CloneDbgRecordsToHere(NewInst, II);

    if (CodeInfo) {
      CodeInfo->OrigVMap[&*II] = NewInst;
      if (auto *CB = dyn_cast<CallBase>(&*II))
        if (CB->hasOperandBundles())
          CodeInfo->OperandBundleCallSites.push_back(NewInst);
    }

    if (const AllocaInst *AI = dyn_cast<AllocaInst>(II)) {
      if (isa<ConstantInt>(AI->getArraySize()))
        hasStaticAllocas = true;
      else
        hasDynamicAllocas = true;
    }
  }

  // Finally, clone over the terminator.
  const Instruction *OldTI = BB->getTerminator();
  bool TerminatorDone = false;
  if (const BranchInst *BI = dyn_cast<BranchInst>(OldTI)) {
    if (BI->isConditional()) {
      // If the condition was a known constant in the callee...
      ConstantInt *Cond = dyn_cast<ConstantInt>(BI->getCondition());
      // Or is a known constant in the caller...
      if (!Cond) {
        Value *V = VMap.lookup(BI->getCondition());
        Cond = dyn_cast_or_null<ConstantInt>(V);
      }

      // Constant fold to uncond branch!
      if (Cond) {
        BasicBlock *Dest = BI->getSuccessor(!Cond->getZExtValue());
        VMap[OldTI] = BranchInst::Create(Dest, NewBB);
        ToClone.push_back(Dest);
        TerminatorDone = true;
      }
    }
  } else if (const SwitchInst *SI = dyn_cast<SwitchInst>(OldTI)) {
    // If switching on a value known constant in the caller.
    ConstantInt *Cond = dyn_cast<ConstantInt>(SI->getCondition());
    if (!Cond) { // Or known constant after constant prop in the callee...
      Value *V = VMap.lookup(SI->getCondition());
      Cond = dyn_cast_or_null<ConstantInt>(V);
    }
    if (Cond) { // Constant fold to uncond branch!
      SwitchInst::ConstCaseHandle Case = *SI->findCaseValue(Cond);
      BasicBlock *Dest = const_cast<BasicBlock *>(Case.getCaseSuccessor());
      VMap[OldTI] = BranchInst::Create(Dest, NewBB);
      ToClone.push_back(Dest);
      TerminatorDone = true;
    }
  }

  if (!TerminatorDone) {
    Instruction *NewInst = OldTI->clone();
    if (OldTI->hasName())
      NewInst->setName(OldTI->getName() + NameSuffix);
    NewInst->insertInto(NewBB, NewBB->end());

    CloneDbgRecordsToHere(NewInst, OldTI->getIterator());

    VMap[OldTI] = NewInst; // Add instruction map to value.

    if (CodeInfo) {
      CodeInfo->OrigVMap[OldTI] = NewInst;
      if (auto *CB = dyn_cast<CallBase>(OldTI))
        if (CB->hasOperandBundles())
          CodeInfo->OperandBundleCallSites.push_back(NewInst);
    }

    // Recursively clone any reachable successor blocks.
    append_range(ToClone, successors(BB->getTerminator()));
  } else {
    // If we didn't create a new terminator, clone DbgVariableRecords from the
    // old terminator onto the new terminator.
    Instruction *NewInst = NewBB->getTerminator();
    assert(NewInst);

    CloneDbgRecordsToHere(NewInst, OldTI->getIterator());
  }

  if (CodeInfo) {
    CodeInfo->ContainsCalls |= hasCalls;
    CodeInfo->ContainsMemProfMetadata |= hasMemProfMetadata;
    CodeInfo->ContainsDynamicAllocas |= hasDynamicAllocas;
    CodeInfo->ContainsDynamicAllocas |=
        hasStaticAllocas && BB != &BB->getParent()->front();
  }
}

/// This works like CloneAndPruneFunctionInto, except that it does not clone the
/// entire function. Instead it starts at an instruction provided by the caller
/// and copies (and prunes) only the code reachable from that instruction.
void llvm::CloneAndPruneIntoFromInst(Function *NewFunc, const Function *OldFunc,
                                     const Instruction *StartingInst,
                                     ValueToValueMapTy &VMap,
                                     bool ModuleLevelChanges,
                                     SmallVectorImpl<ReturnInst *> &Returns,
                                     const char *NameSuffix,
                                     ClonedCodeInfo *CodeInfo) {
  assert(NameSuffix && "NameSuffix cannot be null!");

  ValueMapTypeRemapper *TypeMapper = nullptr;
  ValueMaterializer *Materializer = nullptr;

#ifndef NDEBUG
  // If the cloning starts at the beginning of the function, verify that
  // the function arguments are mapped.
  if (!StartingInst)
    for (const Argument &II : OldFunc->args())
      assert(VMap.count(&II) && "No mapping from source argument specified!");
#endif

  PruningFunctionCloner PFC(NewFunc, OldFunc, VMap, ModuleLevelChanges,
                            NameSuffix, CodeInfo);
  const BasicBlock *StartingBB;
  if (StartingInst)
    StartingBB = StartingInst->getParent();
  else {
    StartingBB = &OldFunc->getEntryBlock();
    StartingInst = &StartingBB->front();
  }

  // Collect debug intrinsics for remapping later.
  SmallVector<const DbgVariableIntrinsic *, 8> DbgIntrinsics;
  for (const auto &BB : *OldFunc) {
    for (const auto &I : BB) {
      if (const auto *DVI = dyn_cast<DbgVariableIntrinsic>(&I))
        DbgIntrinsics.push_back(DVI);
    }
  }

  // Clone the entry block, and anything recursively reachable from it.
  std::vector<const BasicBlock *> CloneWorklist;
  PFC.CloneBlock(StartingBB, StartingInst->getIterator(), CloneWorklist);
  while (!CloneWorklist.empty()) {
    const BasicBlock *BB = CloneWorklist.back();
    CloneWorklist.pop_back();
    PFC.CloneBlock(BB, BB->begin(), CloneWorklist);
  }

  // Loop over all of the basic blocks in the old function.  If the block was
  // reachable, we have cloned it and the old block is now in the value map:
  // insert it into the new function in the right order.  If not, ignore it.
  //
  // Defer PHI resolution until rest of function is resolved.
  SmallVector<const PHINode *, 16> PHIToResolve;
  for (const BasicBlock &BI : *OldFunc) {
    Value *V = VMap.lookup(&BI);
    BasicBlock *NewBB = cast_or_null<BasicBlock>(V);
    if (!NewBB)
      continue; // Dead block.

    // Move the new block to preserve the order in the original function.
    NewBB->moveBefore(NewFunc->end());

    // Handle PHI nodes specially, as we have to remove references to dead
    // blocks.
    for (const PHINode &PN : BI.phis()) {
      // PHI nodes may have been remapped to non-PHI nodes by the caller or
      // during the cloning process.
      if (isa<PHINode>(VMap[&PN]))
        PHIToResolve.push_back(&PN);
      else
        break;
    }

    // Finally, remap the terminator instructions, as those can't be remapped
    // until all BBs are mapped.
    RemapInstruction(NewBB->getTerminator(), VMap,
                     ModuleLevelChanges ? RF_None : RF_NoModuleLevelChanges,
                     TypeMapper, Materializer);
  }

  // Defer PHI resolution until rest of function is resolved, PHI resolution
  // requires the CFG to be up-to-date.
  for (unsigned phino = 0, e = PHIToResolve.size(); phino != e;) {
    const PHINode *OPN = PHIToResolve[phino];
    unsigned NumPreds = OPN->getNumIncomingValues();
    const BasicBlock *OldBB = OPN->getParent();
    BasicBlock *NewBB = cast<BasicBlock>(VMap[OldBB]);

    // Map operands for blocks that are live and remove operands for blocks
    // that are dead.
    for (; phino != PHIToResolve.size() &&
           PHIToResolve[phino]->getParent() == OldBB;
         ++phino) {
      OPN = PHIToResolve[phino];
      PHINode *PN = cast<PHINode>(VMap[OPN]);
      for (unsigned pred = 0, e = NumPreds; pred != e; ++pred) {
        Value *V = VMap.lookup(PN->getIncomingBlock(pred));
        if (BasicBlock *MappedBlock = cast_or_null<BasicBlock>(V)) {
          Value *InVal =
              MapValue(PN->getIncomingValue(pred), VMap,
                       ModuleLevelChanges ? RF_None : RF_NoModuleLevelChanges);
          assert(InVal && "Unknown input value?");
          PN->setIncomingValue(pred, InVal);
          PN->setIncomingBlock(pred, MappedBlock);
        } else {
          PN->removeIncomingValue(pred, false);
          --pred; // Revisit the next entry.
          --e;
        }
      }
    }

    // The loop above has removed PHI entries for those blocks that are dead
    // and has updated others.  However, if a block is live (i.e. copied over)
    // but its terminator has been changed to not go to this block, then our
    // phi nodes will have invalid entries.  Update the PHI nodes in this
    // case.
    PHINode *PN = cast<PHINode>(NewBB->begin());
    NumPreds = pred_size(NewBB);
    if (NumPreds != PN->getNumIncomingValues()) {
      assert(NumPreds < PN->getNumIncomingValues());
      // Count how many times each predecessor comes to this block.
      std::map<BasicBlock *, unsigned> PredCount;
      for (BasicBlock *Pred : predecessors(NewBB))
        --PredCount[Pred];

      // Figure out how many entries to remove from each PHI.
      for (unsigned i = 0, e = PN->getNumIncomingValues(); i != e; ++i)
        ++PredCount[PN->getIncomingBlock(i)];

      // At this point, the excess predecessor entries are positive in the
      // map.  Loop over all of the PHIs and remove excess predecessor
      // entries.
      BasicBlock::iterator I = NewBB->begin();
      for (; (PN = dyn_cast<PHINode>(I)); ++I) {
        for (const auto &PCI : PredCount) {
          BasicBlock *Pred = PCI.first;
          for (unsigned NumToRemove = PCI.second; NumToRemove; --NumToRemove)
            PN->removeIncomingValue(Pred, false);
        }
      }
    }

    // If the loops above have made these phi nodes have 0 or 1 operand,
    // replace them with poison or the input value.  We must do this for
    // correctness, because 0-operand phis are not valid.
    PN = cast<PHINode>(NewBB->begin());
    if (PN->getNumIncomingValues() == 0) {
      BasicBlock::iterator I = NewBB->begin();
      BasicBlock::const_iterator OldI = OldBB->begin();
      while ((PN = dyn_cast<PHINode>(I++))) {
        Value *NV = PoisonValue::get(PN->getType());
        PN->replaceAllUsesWith(NV);
        assert(VMap[&*OldI] == PN && "VMap mismatch");
        VMap[&*OldI] = NV;
        PN->eraseFromParent();
        ++OldI;
      }
    }
  }

  // Drop all incompatible return attributes that cannot be applied to NewFunc
  // during cloning, so as to allow instruction simplification to reason on the
  // old state of the function. The original attributes are restored later.
  AttributeMask IncompatibleAttrs =
      AttributeFuncs::typeIncompatible(OldFunc->getReturnType());
  AttributeList Attrs = NewFunc->getAttributes();
  NewFunc->removeRetAttrs(IncompatibleAttrs);
<<<<<<< HEAD

  // As phi-nodes have been now remapped, allow incremental simplification of
  // newly-cloned instructions.
  const DataLayout &DL = NewFunc->getParent()->getDataLayout();
  for (const auto &BB : *OldFunc) {
    for (const auto &I : BB) {
      auto *NewI = dyn_cast_or_null<Instruction>(VMap.lookup(&I));
      if (!NewI)
        continue;

      // Skip over non-intrinsic callsites, we don't want to remove any nodes
      // from the CGSCC.
      CallBase *CB = dyn_cast<CallBase>(NewI);
      if (CB && CB->getCalledFunction() &&
          !CB->getCalledFunction()->isIntrinsic())
        continue;

=======

  // As phi-nodes have been now remapped, allow incremental simplification of
  // newly-cloned instructions.
  const DataLayout &DL = NewFunc->getParent()->getDataLayout();
  for (const auto &BB : *OldFunc) {
    for (const auto &I : BB) {
      auto *NewI = dyn_cast_or_null<Instruction>(VMap.lookup(&I));
      if (!NewI)
        continue;

>>>>>>> 97025bd9
      if (Value *V = simplifyInstruction(NewI, DL)) {
        NewI->replaceAllUsesWith(V);

        if (isInstructionTriviallyDead(NewI)) {
          NewI->eraseFromParent();
        } else {
          // Did not erase it? Restore the new instruction into VMap previously
          // dropped by `ValueIsRAUWd`.
          VMap[&I] = NewI;
        }
      }
    }
  }

  // Restore attributes.
  NewFunc->setAttributes(Attrs);

  // Remap debug intrinsic operands now that all values have been mapped.
  // Doing this now (late) preserves use-before-defs in debug intrinsics. If
  // we didn't do this, ValueAsMetadata(use-before-def) operands would be
  // replaced by empty metadata. This would signal later cleanup passes to
  // remove the debug intrinsics, potentially causing incorrect locations.
  for (const auto *DVI : DbgIntrinsics) {
    if (DbgVariableIntrinsic *NewDVI =
            cast_or_null<DbgVariableIntrinsic>(VMap.lookup(DVI)))
      RemapInstruction(NewDVI, VMap,
                       ModuleLevelChanges ? RF_None : RF_NoModuleLevelChanges,
                       TypeMapper, Materializer);
  }

  // Do the same for DbgVariableRecords, touching all the instructions in the
  // cloned range of blocks.
  Function::iterator Begin = cast<BasicBlock>(VMap[StartingBB])->getIterator();
  for (BasicBlock &BB : make_range(Begin, NewFunc->end())) {
    for (Instruction &I : BB) {
      RemapDbgRecordRange(I.getModule(), I.getDbgRecordRange(), VMap,
                          ModuleLevelChanges ? RF_None
                                             : RF_NoModuleLevelChanges,
                          TypeMapper, Materializer);
    }
  }

  // Simplify conditional branches and switches with a constant operand. We try
  // to prune these out when cloning, but if the simplification required
  // looking through PHI nodes, those are only available after forming the full
  // basic block. That may leave some here, and we still want to prune the dead
  // code as early as possible.
  for (BasicBlock &BB : make_range(Begin, NewFunc->end()))
    ConstantFoldTerminator(&BB);

  // Some blocks may have become unreachable as a result. Find and delete them.
  {
    SmallPtrSet<BasicBlock *, 16> ReachableBlocks;
    SmallVector<BasicBlock *, 16> Worklist;
    Worklist.push_back(&*Begin);
    while (!Worklist.empty()) {
      BasicBlock *BB = Worklist.pop_back_val();
      if (ReachableBlocks.insert(BB).second)
        append_range(Worklist, successors(BB));
    }

    SmallVector<BasicBlock *, 16> UnreachableBlocks;
    for (BasicBlock &BB : make_range(Begin, NewFunc->end()))
      if (!ReachableBlocks.contains(&BB))
        UnreachableBlocks.push_back(&BB);
    DeleteDeadBlocks(UnreachableBlocks);
  }

  // Now that the inlined function body has been fully constructed, go through
  // and zap unconditional fall-through branches. This happens all the time when
  // specializing code: code specialization turns conditional branches into
  // uncond branches, and this code folds them.
  Function::iterator I = Begin;
  while (I != NewFunc->end()) {
    BranchInst *BI = dyn_cast<BranchInst>(I->getTerminator());
    if (!BI || BI->isConditional()) {
      ++I;
      continue;
    }

    BasicBlock *Dest = BI->getSuccessor(0);
    if (!Dest->getSinglePredecessor()) {
      ++I;
      continue;
    }

    // We shouldn't be able to get single-entry PHI nodes here, as instsimplify
    // above should have zapped all of them..
    assert(!isa<PHINode>(Dest->begin()));

    // We know all single-entry PHI nodes in the inlined function have been
    // removed, so we just need to splice the blocks.
    BI->eraseFromParent();

    // Make all PHI nodes that referred to Dest now refer to I as their source.
    Dest->replaceAllUsesWith(&*I);

    // Move all the instructions in the succ to the pred.
    I->splice(I->end(), Dest);

    // Remove the dest block.
    Dest->eraseFromParent();

    // Do not increment I, iteratively merge all things this block branches to.
  }

  // Make a final pass over the basic blocks from the old function to gather
  // any return instructions which survived folding. We have to do this here
  // because we can iteratively remove and merge returns above.
  for (Function::iterator I = cast<BasicBlock>(VMap[StartingBB])->getIterator(),
                          E = NewFunc->end();
       I != E; ++I)
    if (ReturnInst *RI = dyn_cast<ReturnInst>(I->getTerminator()))
      Returns.push_back(RI);
}

/// This works exactly like CloneFunctionInto,
/// except that it does some simple constant prop and DCE on the fly.  The
/// effect of this is to copy significantly less code in cases where (for
/// example) a function call with constant arguments is inlined, and those
/// constant arguments cause a significant amount of code in the callee to be
/// dead.  Since this doesn't produce an exact copy of the input, it can't be
/// used for things like CloneFunction or CloneModule.
void llvm::CloneAndPruneFunctionInto(
    Function *NewFunc, const Function *OldFunc, ValueToValueMapTy &VMap,
    bool ModuleLevelChanges, SmallVectorImpl<ReturnInst *> &Returns,
    const char *NameSuffix, ClonedCodeInfo *CodeInfo) {
  CloneAndPruneIntoFromInst(NewFunc, OldFunc, &OldFunc->front().front(), VMap,
                            ModuleLevelChanges, Returns, NameSuffix, CodeInfo);
}

/// Remaps instructions in \p Blocks using the mapping in \p VMap.
void llvm::remapInstructionsInBlocks(ArrayRef<BasicBlock *> Blocks,
                                     ValueToValueMapTy &VMap) {
  // Rewrite the code to refer to itself.
  for (auto *BB : Blocks) {
    for (auto &Inst : *BB) {
      RemapDbgRecordRange(Inst.getModule(), Inst.getDbgRecordRange(), VMap,
                          RF_NoModuleLevelChanges | RF_IgnoreMissingLocals);
      RemapInstruction(&Inst, VMap,
                       RF_NoModuleLevelChanges | RF_IgnoreMissingLocals);
    }
  }
}

/// Clones a loop \p OrigLoop.  Returns the loop and the blocks in \p
/// Blocks.
///
/// Updates LoopInfo and DominatorTree assuming the loop is dominated by block
/// \p LoopDomBB.  Insert the new blocks before block specified in \p Before.
Loop *llvm::cloneLoopWithPreheader(BasicBlock *Before, BasicBlock *LoopDomBB,
                                   Loop *OrigLoop, ValueToValueMapTy &VMap,
                                   const Twine &NameSuffix, LoopInfo *LI,
                                   DominatorTree *DT,
                                   SmallVectorImpl<BasicBlock *> &Blocks) {
  Function *F = OrigLoop->getHeader()->getParent();
  Loop *ParentLoop = OrigLoop->getParentLoop();
  DenseMap<Loop *, Loop *> LMap;

  Loop *NewLoop = LI->AllocateLoop();
  LMap[OrigLoop] = NewLoop;
  if (ParentLoop)
    ParentLoop->addChildLoop(NewLoop);
  else
    LI->addTopLevelLoop(NewLoop);

  BasicBlock *OrigPH = OrigLoop->getLoopPreheader();
  assert(OrigPH && "No preheader");
  BasicBlock *NewPH = CloneBasicBlock(OrigPH, VMap, NameSuffix, F);
  // To rename the loop PHIs.
  VMap[OrigPH] = NewPH;
  Blocks.push_back(NewPH);

  // Update LoopInfo.
  if (ParentLoop)
    ParentLoop->addBasicBlockToLoop(NewPH, *LI);

  // Update DominatorTree.
  DT->addNewBlock(NewPH, LoopDomBB);

  for (Loop *CurLoop : OrigLoop->getLoopsInPreorder()) {
    Loop *&NewLoop = LMap[CurLoop];
    if (!NewLoop) {
      NewLoop = LI->AllocateLoop();

      // Establish the parent/child relationship.
      Loop *OrigParent = CurLoop->getParentLoop();
      assert(OrigParent && "Could not find the original parent loop");
      Loop *NewParentLoop = LMap[OrigParent];
      assert(NewParentLoop && "Could not find the new parent loop");

      NewParentLoop->addChildLoop(NewLoop);
    }
  }

  for (BasicBlock *BB : OrigLoop->getBlocks()) {
    Loop *CurLoop = LI->getLoopFor(BB);
    Loop *&NewLoop = LMap[CurLoop];
    assert(NewLoop && "Expecting new loop to be allocated");

    BasicBlock *NewBB = CloneBasicBlock(BB, VMap, NameSuffix, F);
    VMap[BB] = NewBB;

    // Update LoopInfo.
    NewLoop->addBasicBlockToLoop(NewBB, *LI);

    // Add DominatorTree node. After seeing all blocks, update to correct
    // IDom.
    DT->addNewBlock(NewBB, NewPH);

    Blocks.push_back(NewBB);
  }

  for (BasicBlock *BB : OrigLoop->getBlocks()) {
    // Update loop headers.
    Loop *CurLoop = LI->getLoopFor(BB);
    if (BB == CurLoop->getHeader())
      LMap[CurLoop]->moveToHeader(cast<BasicBlock>(VMap[BB]));

    // Update DominatorTree.
    BasicBlock *IDomBB = DT->getNode(BB)->getIDom()->getBlock();
    DT->changeImmediateDominator(cast<BasicBlock>(VMap[BB]),
                                 cast<BasicBlock>(VMap[IDomBB]));
  }

  // Move them physically from the end of the block list.
  F->splice(Before->getIterator(), F, NewPH->getIterator());
  F->splice(Before->getIterator(), F, NewLoop->getHeader()->getIterator(),
            F->end());

  return NewLoop;
}

/// Duplicate non-Phi instructions from the beginning of block up to
/// StopAt instruction into a split block between BB and its predecessor.
BasicBlock *llvm::DuplicateInstructionsInSplitBetween(
    BasicBlock *BB, BasicBlock *PredBB, Instruction *StopAt,
    ValueToValueMapTy &ValueMapping, DomTreeUpdater &DTU) {

  assert(count(successors(PredBB), BB) == 1 &&
         "There must be a single edge between PredBB and BB!");
  // We are going to have to map operands from the original BB block to the new
  // copy of the block 'NewBB'.  If there are PHI nodes in BB, evaluate them to
  // account for entry from PredBB.
  BasicBlock::iterator BI = BB->begin();
  for (; PHINode *PN = dyn_cast<PHINode>(BI); ++BI)
    ValueMapping[PN] = PN->getIncomingValueForBlock(PredBB);

  BasicBlock *NewBB = SplitEdge(PredBB, BB);
  NewBB->setName(PredBB->getName() + ".split");
  Instruction *NewTerm = NewBB->getTerminator();

  // FIXME: SplitEdge does not yet take a DTU, so we include the split edge
  //        in the update set here.
  DTU.applyUpdates({{DominatorTree::Delete, PredBB, BB},
                    {DominatorTree::Insert, PredBB, NewBB},
                    {DominatorTree::Insert, NewBB, BB}});

  // Clone the non-phi instructions of BB into NewBB, keeping track of the
  // mapping and using it to remap operands in the cloned instructions.
  // Stop once we see the terminator too. This covers the case where BB's
  // terminator gets replaced and StopAt == BB's terminator.
  for (; StopAt != &*BI && BB->getTerminator() != &*BI; ++BI) {
    Instruction *New = BI->clone();
    New->setName(BI->getName());
    New->insertBefore(NewTerm);
    New->cloneDebugInfoFrom(&*BI);
    ValueMapping[&*BI] = New;

    // Remap operands to patch up intra-block references.
    for (unsigned i = 0, e = New->getNumOperands(); i != e; ++i)
      if (Instruction *Inst = dyn_cast<Instruction>(New->getOperand(i))) {
        auto I = ValueMapping.find(Inst);
        if (I != ValueMapping.end())
          New->setOperand(i, I->second);
      }

    // Remap debug variable operands.
    remapDebugVariable(ValueMapping, New);
  }

  return NewBB;
}

void llvm::cloneNoAliasScopes(ArrayRef<MDNode *> NoAliasDeclScopes,
                              DenseMap<MDNode *, MDNode *> &ClonedScopes,
                              StringRef Ext, LLVMContext &Context) {
  MDBuilder MDB(Context);

  for (auto *ScopeList : NoAliasDeclScopes) {
    for (const auto &MDOperand : ScopeList->operands()) {
      if (MDNode *MD = dyn_cast<MDNode>(MDOperand)) {
        AliasScopeNode SNANode(MD);

        std::string Name;
        auto ScopeName = SNANode.getName();
        if (!ScopeName.empty())
          Name = (Twine(ScopeName) + ":" + Ext).str();
        else
          Name = std::string(Ext);

        MDNode *NewScope = MDB.createAnonymousAliasScope(
            const_cast<MDNode *>(SNANode.getDomain()), Name);
        ClonedScopes.insert(std::make_pair(MD, NewScope));
      }
    }
  }
}

void llvm::adaptNoAliasScopes(Instruction *I,
                              const DenseMap<MDNode *, MDNode *> &ClonedScopes,
                              LLVMContext &Context) {
  auto CloneScopeList = [&](const MDNode *ScopeList) -> MDNode * {
    bool NeedsReplacement = false;
    SmallVector<Metadata *, 8> NewScopeList;
    for (const auto &MDOp : ScopeList->operands()) {
      if (MDNode *MD = dyn_cast<MDNode>(MDOp)) {
        if (auto *NewMD = ClonedScopes.lookup(MD)) {
          NewScopeList.push_back(NewMD);
          NeedsReplacement = true;
          continue;
        }
        NewScopeList.push_back(MD);
      }
    }
    if (NeedsReplacement)
      return MDNode::get(Context, NewScopeList);
    return nullptr;
  };

  if (auto *Decl = dyn_cast<NoAliasScopeDeclInst>(I))
    if (auto *NewScopeList = CloneScopeList(Decl->getScopeList()))
      Decl->setScopeList(NewScopeList);

  auto replaceWhenNeeded = [&](unsigned MD_ID) {
    if (const MDNode *CSNoAlias = I->getMetadata(MD_ID))
      if (auto *NewScopeList = CloneScopeList(CSNoAlias))
        I->setMetadata(MD_ID, NewScopeList);
  };
  replaceWhenNeeded(LLVMContext::MD_noalias);
  replaceWhenNeeded(LLVMContext::MD_alias_scope);
}

void llvm::cloneAndAdaptNoAliasScopes(ArrayRef<MDNode *> NoAliasDeclScopes,
                                      ArrayRef<BasicBlock *> NewBlocks,
                                      LLVMContext &Context, StringRef Ext) {
  if (NoAliasDeclScopes.empty())
    return;

  DenseMap<MDNode *, MDNode *> ClonedScopes;
  LLVM_DEBUG(dbgs() << "cloneAndAdaptNoAliasScopes: cloning "
                    << NoAliasDeclScopes.size() << " node(s)\n");

  cloneNoAliasScopes(NoAliasDeclScopes, ClonedScopes, Ext, Context);
  // Identify instructions using metadata that needs adaptation
  for (BasicBlock *NewBlock : NewBlocks)
    for (Instruction &I : *NewBlock)
      adaptNoAliasScopes(&I, ClonedScopes, Context);
}

void llvm::cloneAndAdaptNoAliasScopes(ArrayRef<MDNode *> NoAliasDeclScopes,
                                      Instruction *IStart, Instruction *IEnd,
                                      LLVMContext &Context, StringRef Ext) {
  if (NoAliasDeclScopes.empty())
    return;

  DenseMap<MDNode *, MDNode *> ClonedScopes;
  LLVM_DEBUG(dbgs() << "cloneAndAdaptNoAliasScopes: cloning "
                    << NoAliasDeclScopes.size() << " node(s)\n");

  cloneNoAliasScopes(NoAliasDeclScopes, ClonedScopes, Ext, Context);
  // Identify instructions using metadata that needs adaptation
  assert(IStart->getParent() == IEnd->getParent() && "different basic block ?");
  auto ItStart = IStart->getIterator();
  auto ItEnd = IEnd->getIterator();
  ++ItEnd; // IEnd is included, increment ItEnd to get the end of the range
  for (auto &I : llvm::make_range(ItStart, ItEnd))
    adaptNoAliasScopes(&I, ClonedScopes, Context);
}

void llvm::identifyNoAliasScopesToClone(
    ArrayRef<BasicBlock *> BBs, SmallVectorImpl<MDNode *> &NoAliasDeclScopes) {
  for (BasicBlock *BB : BBs)
    for (Instruction &I : *BB)
      if (auto *Decl = dyn_cast<NoAliasScopeDeclInst>(&I))
        NoAliasDeclScopes.push_back(Decl->getScopeList());
}

void llvm::identifyNoAliasScopesToClone(
    BasicBlock::iterator Start, BasicBlock::iterator End,
    SmallVectorImpl<MDNode *> &NoAliasDeclScopes) {
  for (Instruction &I : make_range(Start, End))
    if (auto *Decl = dyn_cast<NoAliasScopeDeclInst>(&I))
      NoAliasDeclScopes.push_back(Decl->getScopeList());
}<|MERGE_RESOLUTION|>--- conflicted
+++ resolved
@@ -815,7 +815,6 @@
       AttributeFuncs::typeIncompatible(OldFunc->getReturnType());
   AttributeList Attrs = NewFunc->getAttributes();
   NewFunc->removeRetAttrs(IncompatibleAttrs);
-<<<<<<< HEAD
 
   // As phi-nodes have been now remapped, allow incremental simplification of
   // newly-cloned instructions.
@@ -826,25 +825,6 @@
       if (!NewI)
         continue;
 
-      // Skip over non-intrinsic callsites, we don't want to remove any nodes
-      // from the CGSCC.
-      CallBase *CB = dyn_cast<CallBase>(NewI);
-      if (CB && CB->getCalledFunction() &&
-          !CB->getCalledFunction()->isIntrinsic())
-        continue;
-
-=======
-
-  // As phi-nodes have been now remapped, allow incremental simplification of
-  // newly-cloned instructions.
-  const DataLayout &DL = NewFunc->getParent()->getDataLayout();
-  for (const auto &BB : *OldFunc) {
-    for (const auto &I : BB) {
-      auto *NewI = dyn_cast_or_null<Instruction>(VMap.lookup(&I));
-      if (!NewI)
-        continue;
-
->>>>>>> 97025bd9
       if (Value *V = simplifyInstruction(NewI, DL)) {
         NewI->replaceAllUsesWith(V);
 
