//===- InlineFunction.cpp - Code to perform function inlining -------------===//
//
// Part of the LLVM Project, under the Apache License v2.0 with LLVM Exceptions.
// See https://llvm.org/LICENSE.txt for license information.
// SPDX-License-Identifier: Apache-2.0 WITH LLVM-exception
//
//===----------------------------------------------------------------------===//
//
// This file implements inlining of a function into a call site, resolving
// parameters and the return value as appropriate.
//
//===----------------------------------------------------------------------===//

#include "llvm/ADT/DenseMap.h"
#include "llvm/ADT/STLExtras.h"
#include "llvm/ADT/SetVector.h"
#include "llvm/ADT/SmallPtrSet.h"
#include "llvm/ADT/SmallVector.h"
#include "llvm/ADT/StringExtras.h"
#include "llvm/ADT/iterator_range.h"
#include "llvm/Analysis/AliasAnalysis.h"
#include "llvm/Analysis/AssumptionCache.h"
#include "llvm/Analysis/BlockFrequencyInfo.h"
#include "llvm/Analysis/CallGraph.h"
#include "llvm/Analysis/CaptureTracking.h"
#include "llvm/Analysis/CtxProfAnalysis.h"
#include "llvm/Analysis/IndirectCallVisitor.h"
#include "llvm/Analysis/InstructionSimplify.h"
#include "llvm/Analysis/MemoryProfileInfo.h"
#include "llvm/Analysis/ObjCARCAnalysisUtils.h"
#include "llvm/Analysis/ObjCARCUtil.h"
#include "llvm/Analysis/ProfileSummaryInfo.h"
#include "llvm/Analysis/ValueTracking.h"
#include "llvm/Analysis/VectorUtils.h"
#include "llvm/IR/Argument.h"
#include "llvm/IR/AttributeMask.h"
#include "llvm/IR/Attributes.h"
#include "llvm/IR/BasicBlock.h"
#include "llvm/IR/CFG.h"
#include "llvm/IR/Constant.h"
#include "llvm/IR/ConstantRange.h"
#include "llvm/IR/Constants.h"
#include "llvm/IR/DataLayout.h"
#include "llvm/IR/DebugInfo.h"
#include "llvm/IR/DebugInfoMetadata.h"
#include "llvm/IR/DebugLoc.h"
#include "llvm/IR/DerivedTypes.h"
#include "llvm/IR/Dominators.h"
#include "llvm/IR/EHPersonalities.h"
#include "llvm/IR/Function.h"
#include "llvm/IR/GlobalVariable.h"
#include "llvm/IR/IRBuilder.h"
#include "llvm/IR/InlineAsm.h"
#include "llvm/IR/InstrTypes.h"
#include "llvm/IR/Instruction.h"
#include "llvm/IR/Instructions.h"
#include "llvm/IR/IntrinsicInst.h"
#include "llvm/IR/Intrinsics.h"
#include "llvm/IR/LLVMContext.h"
#include "llvm/IR/MDBuilder.h"
#include "llvm/IR/Metadata.h"
#include "llvm/IR/Module.h"
#include "llvm/IR/PatternMatch.h"
#include "llvm/IR/ProfDataUtils.h"
#include "llvm/IR/Type.h"
#include "llvm/IR/User.h"
#include "llvm/IR/Value.h"
#include "llvm/Support/Casting.h"
#include "llvm/Support/CommandLine.h"
#include "llvm/Support/ErrorHandling.h"
#include "llvm/Transforms/Utils/AssumeBundleBuilder.h"
#include "llvm/Transforms/Utils/Cloning.h"
#include "llvm/Transforms/Utils/Local.h"
#include "llvm/Transforms/Utils/ValueMapper.h"
#include <algorithm>
#include <cassert>
#include <cstdint>
#include <deque>
#include <iterator>
#include <limits>
#include <optional>
#include <string>
#include <utility>
#include <vector>

#define DEBUG_TYPE "inline-function"

using namespace llvm;
using namespace llvm::memprof;
using ProfileCount = Function::ProfileCount;

static cl::opt<bool>
EnableNoAliasConversion("enable-noalias-to-md-conversion", cl::init(true),
  cl::Hidden,
  cl::desc("Convert noalias attributes to metadata during inlining."));

static cl::opt<bool>
    UseNoAliasIntrinsic("use-noalias-intrinsic-during-inlining", cl::Hidden,
                        cl::init(true),
                        cl::desc("Use the llvm.experimental.noalias.scope.decl "
                                 "intrinsic during inlining."));

// Disabled by default, because the added alignment assumptions may increase
// compile-time and block optimizations. This option is not suitable for use
// with frontends that emit comprehensive parameter alignment annotations.
static cl::opt<bool>
PreserveAlignmentAssumptions("preserve-alignment-assumptions-during-inlining",
  cl::init(false), cl::Hidden,
  cl::desc("Convert align attributes to assumptions during inlining."));

static cl::opt<unsigned> InlinerAttributeWindow(
    "max-inst-checked-for-throw-during-inlining", cl::Hidden,
    cl::desc("the maximum number of instructions analyzed for may throw during "
             "attribute inference in inlined body"),
    cl::init(4));

namespace {

  /// A class for recording information about inlining a landing pad.
  class LandingPadInliningInfo {
    /// Destination of the invoke's unwind.
    BasicBlock *OuterResumeDest;

    /// Destination for the callee's resume.
    BasicBlock *InnerResumeDest = nullptr;

    /// LandingPadInst associated with the invoke.
    LandingPadInst *CallerLPad = nullptr;

    /// PHI for EH values from landingpad insts.
    PHINode *InnerEHValuesPHI = nullptr;

    SmallVector<Value*, 8> UnwindDestPHIValues;

  public:
    LandingPadInliningInfo(InvokeInst *II)
        : OuterResumeDest(II->getUnwindDest()) {
      // If there are PHI nodes in the unwind destination block, we need to keep
      // track of which values came into them from the invoke before removing
      // the edge from this block.
      BasicBlock *InvokeBB = II->getParent();
      BasicBlock::iterator I = OuterResumeDest->begin();
      for (; isa<PHINode>(I); ++I) {
        // Save the value to use for this edge.
        PHINode *PHI = cast<PHINode>(I);
        UnwindDestPHIValues.push_back(PHI->getIncomingValueForBlock(InvokeBB));
      }

      CallerLPad = cast<LandingPadInst>(I);
    }

    /// The outer unwind destination is the target of
    /// unwind edges introduced for calls within the inlined function.
    BasicBlock *getOuterResumeDest() const {
      return OuterResumeDest;
    }

    BasicBlock *getInnerResumeDest();

    LandingPadInst *getLandingPadInst() const { return CallerLPad; }

    /// Forward the 'resume' instruction to the caller's landing pad block.
    /// When the landing pad block has only one predecessor, this is
    /// a simple branch. When there is more than one predecessor, we need to
    /// split the landing pad block after the landingpad instruction and jump
    /// to there.
    void forwardResume(ResumeInst *RI,
                       SmallPtrSetImpl<LandingPadInst*> &InlinedLPads);

    /// Add incoming-PHI values to the unwind destination block for the given
    /// basic block, using the values for the original invoke's source block.
    void addIncomingPHIValuesFor(BasicBlock *BB) const {
      addIncomingPHIValuesForInto(BB, OuterResumeDest);
    }

    void addIncomingPHIValuesForInto(BasicBlock *src, BasicBlock *dest) const {
      BasicBlock::iterator I = dest->begin();
      for (unsigned i = 0, e = UnwindDestPHIValues.size(); i != e; ++i, ++I) {
        PHINode *phi = cast<PHINode>(I);
        phi->addIncoming(UnwindDestPHIValues[i], src);
      }
    }
  };
} // end anonymous namespace

static IntrinsicInst *getConvergenceEntry(BasicBlock &BB) {
  auto *I = BB.getFirstNonPHI();
  while (I) {
    if (auto *IntrinsicCall = dyn_cast<ConvergenceControlInst>(I)) {
      if (IntrinsicCall->isEntry()) {
        return IntrinsicCall;
      }
    }
    I = I->getNextNode();
  }
  return nullptr;
}

/// Get or create a target for the branch from ResumeInsts.
BasicBlock *LandingPadInliningInfo::getInnerResumeDest() {
  if (InnerResumeDest) return InnerResumeDest;

  // Split the landing pad.
  BasicBlock::iterator SplitPoint = ++CallerLPad->getIterator();
  InnerResumeDest =
    OuterResumeDest->splitBasicBlock(SplitPoint,
                                     OuterResumeDest->getName() + ".body");

  // The number of incoming edges we expect to the inner landing pad.
  const unsigned PHICapacity = 2;

  // Create corresponding new PHIs for all the PHIs in the outer landing pad.
  BasicBlock::iterator InsertPoint = InnerResumeDest->begin();
  BasicBlock::iterator I = OuterResumeDest->begin();
  for (unsigned i = 0, e = UnwindDestPHIValues.size(); i != e; ++i, ++I) {
    PHINode *OuterPHI = cast<PHINode>(I);
    PHINode *InnerPHI = PHINode::Create(OuterPHI->getType(), PHICapacity,
                                        OuterPHI->getName() + ".lpad-body");
    InnerPHI->insertBefore(InsertPoint);
    OuterPHI->replaceAllUsesWith(InnerPHI);
    InnerPHI->addIncoming(OuterPHI, OuterResumeDest);
  }

  // Create a PHI for the exception values.
  InnerEHValuesPHI =
      PHINode::Create(CallerLPad->getType(), PHICapacity, "eh.lpad-body");
  InnerEHValuesPHI->insertBefore(InsertPoint);
  CallerLPad->replaceAllUsesWith(InnerEHValuesPHI);
  InnerEHValuesPHI->addIncoming(CallerLPad, OuterResumeDest);

  // All done.
  return InnerResumeDest;
}

/// Forward the 'resume' instruction to the caller's landing pad block.
/// When the landing pad block has only one predecessor, this is a simple
/// branch. When there is more than one predecessor, we need to split the
/// landing pad block after the landingpad instruction and jump to there.
void LandingPadInliningInfo::forwardResume(
    ResumeInst *RI, SmallPtrSetImpl<LandingPadInst *> &InlinedLPads) {
  BasicBlock *Dest = getInnerResumeDest();
  BasicBlock *Src = RI->getParent();

  BranchInst::Create(Dest, Src);

  // Update the PHIs in the destination. They were inserted in an order which
  // makes this work.
  addIncomingPHIValuesForInto(Src, Dest);

  InnerEHValuesPHI->addIncoming(RI->getOperand(0), Src);
  RI->eraseFromParent();
}

/// Helper for getUnwindDestToken/getUnwindDestTokenHelper.
static Value *getParentPad(Value *EHPad) {
  if (auto *FPI = dyn_cast<FuncletPadInst>(EHPad))
    return FPI->getParentPad();
  return cast<CatchSwitchInst>(EHPad)->getParentPad();
}

using UnwindDestMemoTy = DenseMap<Instruction *, Value *>;

/// Helper for getUnwindDestToken that does the descendant-ward part of
/// the search.
static Value *getUnwindDestTokenHelper(Instruction *EHPad,
                                       UnwindDestMemoTy &MemoMap) {
  SmallVector<Instruction *, 8> Worklist(1, EHPad);

  while (!Worklist.empty()) {
    Instruction *CurrentPad = Worklist.pop_back_val();
    // We only put pads on the worklist that aren't in the MemoMap.  When
    // we find an unwind dest for a pad we may update its ancestors, but
    // the queue only ever contains uncles/great-uncles/etc. of CurrentPad,
    // so they should never get updated while queued on the worklist.
    assert(!MemoMap.count(CurrentPad));
    Value *UnwindDestToken = nullptr;
    if (auto *CatchSwitch = dyn_cast<CatchSwitchInst>(CurrentPad)) {
      if (CatchSwitch->hasUnwindDest()) {
        UnwindDestToken = CatchSwitch->getUnwindDest()->getFirstNonPHI();
      } else {
        // Catchswitch doesn't have a 'nounwind' variant, and one might be
        // annotated as "unwinds to caller" when really it's nounwind (see
        // e.g. SimplifyCFGOpt::SimplifyUnreachable), so we can't infer the
        // parent's unwind dest from this.  We can check its catchpads'
        // descendants, since they might include a cleanuppad with an
        // "unwinds to caller" cleanupret, which can be trusted.
        for (auto HI = CatchSwitch->handler_begin(),
                  HE = CatchSwitch->handler_end();
             HI != HE && !UnwindDestToken; ++HI) {
          BasicBlock *HandlerBlock = *HI;
          auto *CatchPad = cast<CatchPadInst>(HandlerBlock->getFirstNonPHI());
          for (User *Child : CatchPad->users()) {
            // Intentionally ignore invokes here -- since the catchswitch is
            // marked "unwind to caller", it would be a verifier error if it
            // contained an invoke which unwinds out of it, so any invoke we'd
            // encounter must unwind to some child of the catch.
            if (!isa<CleanupPadInst>(Child) && !isa<CatchSwitchInst>(Child))
              continue;

            Instruction *ChildPad = cast<Instruction>(Child);
            auto Memo = MemoMap.find(ChildPad);
            if (Memo == MemoMap.end()) {
              // Haven't figured out this child pad yet; queue it.
              Worklist.push_back(ChildPad);
              continue;
            }
            // We've already checked this child, but might have found that
            // it offers no proof either way.
            Value *ChildUnwindDestToken = Memo->second;
            if (!ChildUnwindDestToken)
              continue;
            // We already know the child's unwind dest, which can either
            // be ConstantTokenNone to indicate unwind to caller, or can
            // be another child of the catchpad.  Only the former indicates
            // the unwind dest of the catchswitch.
            if (isa<ConstantTokenNone>(ChildUnwindDestToken)) {
              UnwindDestToken = ChildUnwindDestToken;
              break;
            }
            assert(getParentPad(ChildUnwindDestToken) == CatchPad);
          }
        }
      }
    } else {
      auto *CleanupPad = cast<CleanupPadInst>(CurrentPad);
      for (User *U : CleanupPad->users()) {
        if (auto *CleanupRet = dyn_cast<CleanupReturnInst>(U)) {
          if (BasicBlock *RetUnwindDest = CleanupRet->getUnwindDest())
            UnwindDestToken = RetUnwindDest->getFirstNonPHI();
          else
            UnwindDestToken = ConstantTokenNone::get(CleanupPad->getContext());
          break;
        }
        Value *ChildUnwindDestToken;
        if (auto *Invoke = dyn_cast<InvokeInst>(U)) {
          ChildUnwindDestToken = Invoke->getUnwindDest()->getFirstNonPHI();
        } else if (isa<CleanupPadInst>(U) || isa<CatchSwitchInst>(U)) {
          Instruction *ChildPad = cast<Instruction>(U);
          auto Memo = MemoMap.find(ChildPad);
          if (Memo == MemoMap.end()) {
            // Haven't resolved this child yet; queue it and keep searching.
            Worklist.push_back(ChildPad);
            continue;
          }
          // We've checked this child, but still need to ignore it if it
          // had no proof either way.
          ChildUnwindDestToken = Memo->second;
          if (!ChildUnwindDestToken)
            continue;
        } else {
          // Not a relevant user of the cleanuppad
          continue;
        }
        // In a well-formed program, the child/invoke must either unwind to
        // an(other) child of the cleanup, or exit the cleanup.  In the
        // first case, continue searching.
        if (isa<Instruction>(ChildUnwindDestToken) &&
            getParentPad(ChildUnwindDestToken) == CleanupPad)
          continue;
        UnwindDestToken = ChildUnwindDestToken;
        break;
      }
    }
    // If we haven't found an unwind dest for CurrentPad, we may have queued its
    // children, so move on to the next in the worklist.
    if (!UnwindDestToken)
      continue;

    // Now we know that CurrentPad unwinds to UnwindDestToken.  It also exits
    // any ancestors of CurrentPad up to but not including UnwindDestToken's
    // parent pad.  Record this in the memo map, and check to see if the
    // original EHPad being queried is one of the ones exited.
    Value *UnwindParent;
    if (auto *UnwindPad = dyn_cast<Instruction>(UnwindDestToken))
      UnwindParent = getParentPad(UnwindPad);
    else
      UnwindParent = nullptr;
    bool ExitedOriginalPad = false;
    for (Instruction *ExitedPad = CurrentPad;
         ExitedPad && ExitedPad != UnwindParent;
         ExitedPad = dyn_cast<Instruction>(getParentPad(ExitedPad))) {
      // Skip over catchpads since they just follow their catchswitches.
      if (isa<CatchPadInst>(ExitedPad))
        continue;
      MemoMap[ExitedPad] = UnwindDestToken;
      ExitedOriginalPad |= (ExitedPad == EHPad);
    }

    if (ExitedOriginalPad)
      return UnwindDestToken;

    // Continue the search.
  }

  // No definitive information is contained within this funclet.
  return nullptr;
}

/// Given an EH pad, find where it unwinds.  If it unwinds to an EH pad,
/// return that pad instruction.  If it unwinds to caller, return
/// ConstantTokenNone.  If it does not have a definitive unwind destination,
/// return nullptr.
///
/// This routine gets invoked for calls in funclets in inlinees when inlining
/// an invoke.  Since many funclets don't have calls inside them, it's queried
/// on-demand rather than building a map of pads to unwind dests up front.
/// Determining a funclet's unwind dest may require recursively searching its
/// descendants, and also ancestors and cousins if the descendants don't provide
/// an answer.  Since most funclets will have their unwind dest immediately
/// available as the unwind dest of a catchswitch or cleanupret, this routine
/// searches top-down from the given pad and then up. To avoid worst-case
/// quadratic run-time given that approach, it uses a memo map to avoid
/// re-processing funclet trees.  The callers that rewrite the IR as they go
/// take advantage of this, for correctness, by checking/forcing rewritten
/// pads' entries to match the original callee view.
static Value *getUnwindDestToken(Instruction *EHPad,
                                 UnwindDestMemoTy &MemoMap) {
  // Catchpads unwind to the same place as their catchswitch;
  // redirct any queries on catchpads so the code below can
  // deal with just catchswitches and cleanuppads.
  if (auto *CPI = dyn_cast<CatchPadInst>(EHPad))
    EHPad = CPI->getCatchSwitch();

  // Check if we've already determined the unwind dest for this pad.
  auto Memo = MemoMap.find(EHPad);
  if (Memo != MemoMap.end())
    return Memo->second;

  // Search EHPad and, if necessary, its descendants.
  Value *UnwindDestToken = getUnwindDestTokenHelper(EHPad, MemoMap);
  assert((UnwindDestToken == nullptr) != (MemoMap.count(EHPad) != 0));
  if (UnwindDestToken)
    return UnwindDestToken;

  // No information is available for this EHPad from itself or any of its
  // descendants.  An unwind all the way out to a pad in the caller would
  // need also to agree with the unwind dest of the parent funclet, so
  // search up the chain to try to find a funclet with information.  Put
  // null entries in the memo map to avoid re-processing as we go up.
  MemoMap[EHPad] = nullptr;
#ifndef NDEBUG
  SmallPtrSet<Instruction *, 4> TempMemos;
  TempMemos.insert(EHPad);
#endif
  Instruction *LastUselessPad = EHPad;
  Value *AncestorToken;
  for (AncestorToken = getParentPad(EHPad);
       auto *AncestorPad = dyn_cast<Instruction>(AncestorToken);
       AncestorToken = getParentPad(AncestorToken)) {
    // Skip over catchpads since they just follow their catchswitches.
    if (isa<CatchPadInst>(AncestorPad))
      continue;
    // If the MemoMap had an entry mapping AncestorPad to nullptr, since we
    // haven't yet called getUnwindDestTokenHelper for AncestorPad in this
    // call to getUnwindDestToken, that would mean that AncestorPad had no
    // information in itself, its descendants, or its ancestors.  If that
    // were the case, then we should also have recorded the lack of information
    // for the descendant that we're coming from.  So assert that we don't
    // find a null entry in the MemoMap for AncestorPad.
    assert(!MemoMap.count(AncestorPad) || MemoMap[AncestorPad]);
    auto AncestorMemo = MemoMap.find(AncestorPad);
    if (AncestorMemo == MemoMap.end()) {
      UnwindDestToken = getUnwindDestTokenHelper(AncestorPad, MemoMap);
    } else {
      UnwindDestToken = AncestorMemo->second;
    }
    if (UnwindDestToken)
      break;
    LastUselessPad = AncestorPad;
    MemoMap[LastUselessPad] = nullptr;
#ifndef NDEBUG
    TempMemos.insert(LastUselessPad);
#endif
  }

  // We know that getUnwindDestTokenHelper was called on LastUselessPad and
  // returned nullptr (and likewise for EHPad and any of its ancestors up to
  // LastUselessPad), so LastUselessPad has no information from below.  Since
  // getUnwindDestTokenHelper must investigate all downward paths through
  // no-information nodes to prove that a node has no information like this,
  // and since any time it finds information it records it in the MemoMap for
  // not just the immediately-containing funclet but also any ancestors also
  // exited, it must be the case that, walking downward from LastUselessPad,
  // visiting just those nodes which have not been mapped to an unwind dest
  // by getUnwindDestTokenHelper (the nullptr TempMemos notwithstanding, since
  // they are just used to keep getUnwindDestTokenHelper from repeating work),
  // any node visited must have been exhaustively searched with no information
  // for it found.
  SmallVector<Instruction *, 8> Worklist(1, LastUselessPad);
  while (!Worklist.empty()) {
    Instruction *UselessPad = Worklist.pop_back_val();
    auto Memo = MemoMap.find(UselessPad);
    if (Memo != MemoMap.end() && Memo->second) {
      // Here the name 'UselessPad' is a bit of a misnomer, because we've found
      // that it is a funclet that does have information about unwinding to
      // a particular destination; its parent was a useless pad.
      // Since its parent has no information, the unwind edge must not escape
      // the parent, and must target a sibling of this pad.  This local unwind
      // gives us no information about EHPad.  Leave it and the subtree rooted
      // at it alone.
      assert(getParentPad(Memo->second) == getParentPad(UselessPad));
      continue;
    }
    // We know we don't have information for UselesPad.  If it has an entry in
    // the MemoMap (mapping it to nullptr), it must be one of the TempMemos
    // added on this invocation of getUnwindDestToken; if a previous invocation
    // recorded nullptr, it would have had to prove that the ancestors of
    // UselessPad, which include LastUselessPad, had no information, and that
    // in turn would have required proving that the descendants of
    // LastUselesPad, which include EHPad, have no information about
    // LastUselessPad, which would imply that EHPad was mapped to nullptr in
    // the MemoMap on that invocation, which isn't the case if we got here.
    assert(!MemoMap.count(UselessPad) || TempMemos.count(UselessPad));
    // Assert as we enumerate users that 'UselessPad' doesn't have any unwind
    // information that we'd be contradicting by making a map entry for it
    // (which is something that getUnwindDestTokenHelper must have proved for
    // us to get here).  Just assert on is direct users here; the checks in
    // this downward walk at its descendants will verify that they don't have
    // any unwind edges that exit 'UselessPad' either (i.e. they either have no
    // unwind edges or unwind to a sibling).
    MemoMap[UselessPad] = UnwindDestToken;
    if (auto *CatchSwitch = dyn_cast<CatchSwitchInst>(UselessPad)) {
      assert(CatchSwitch->getUnwindDest() == nullptr && "Expected useless pad");
      for (BasicBlock *HandlerBlock : CatchSwitch->handlers()) {
        auto *CatchPad = HandlerBlock->getFirstNonPHI();
        for (User *U : CatchPad->users()) {
          assert(
              (!isa<InvokeInst>(U) ||
               (getParentPad(
                    cast<InvokeInst>(U)->getUnwindDest()->getFirstNonPHI()) ==
                CatchPad)) &&
              "Expected useless pad");
          if (isa<CatchSwitchInst>(U) || isa<CleanupPadInst>(U))
            Worklist.push_back(cast<Instruction>(U));
        }
      }
    } else {
      assert(isa<CleanupPadInst>(UselessPad));
      for (User *U : UselessPad->users()) {
        assert(!isa<CleanupReturnInst>(U) && "Expected useless pad");
        assert((!isa<InvokeInst>(U) ||
                (getParentPad(
                     cast<InvokeInst>(U)->getUnwindDest()->getFirstNonPHI()) ==
                 UselessPad)) &&
               "Expected useless pad");
        if (isa<CatchSwitchInst>(U) || isa<CleanupPadInst>(U))
          Worklist.push_back(cast<Instruction>(U));
      }
    }
  }

  return UnwindDestToken;
}

/// When we inline a basic block into an invoke,
/// we have to turn all of the calls that can throw into invokes.
/// This function analyze BB to see if there are any calls, and if so,
/// it rewrites them to be invokes that jump to InvokeDest and fills in the PHI
/// nodes in that block with the values specified in InvokeDestPHIValues.
static BasicBlock *HandleCallsInBlockInlinedThroughInvoke(
    BasicBlock *BB, BasicBlock *UnwindEdge,
    UnwindDestMemoTy *FuncletUnwindMap = nullptr) {
  for (Instruction &I : llvm::make_early_inc_range(*BB)) {
    // We only need to check for function calls: inlined invoke
    // instructions require no special handling.
    CallInst *CI = dyn_cast<CallInst>(&I);

    if (!CI || CI->doesNotThrow())
      continue;

    // We do not need to (and in fact, cannot) convert possibly throwing calls
    // to @llvm.experimental_deoptimize (resp. @llvm.experimental.guard) into
    // invokes.  The caller's "segment" of the deoptimization continuation
    // attached to the newly inlined @llvm.experimental_deoptimize
    // (resp. @llvm.experimental.guard) call should contain the exception
    // handling logic, if any.
    if (auto *F = CI->getCalledFunction())
      if (F->getIntrinsicID() == Intrinsic::experimental_deoptimize ||
          F->getIntrinsicID() == Intrinsic::experimental_guard)
        continue;

    if (auto FuncletBundle = CI->getOperandBundle(LLVMContext::OB_funclet)) {
      // This call is nested inside a funclet.  If that funclet has an unwind
      // destination within the inlinee, then unwinding out of this call would
      // be UB.  Rewriting this call to an invoke which targets the inlined
      // invoke's unwind dest would give the call's parent funclet multiple
      // unwind destinations, which is something that subsequent EH table
      // generation can't handle and that the veirifer rejects.  So when we
      // see such a call, leave it as a call.
      auto *FuncletPad = cast<Instruction>(FuncletBundle->Inputs[0]);
      Value *UnwindDestToken =
          getUnwindDestToken(FuncletPad, *FuncletUnwindMap);
      if (UnwindDestToken && !isa<ConstantTokenNone>(UnwindDestToken))
        continue;
#ifndef NDEBUG
      Instruction *MemoKey;
      if (auto *CatchPad = dyn_cast<CatchPadInst>(FuncletPad))
        MemoKey = CatchPad->getCatchSwitch();
      else
        MemoKey = FuncletPad;
      assert(FuncletUnwindMap->count(MemoKey) &&
             (*FuncletUnwindMap)[MemoKey] == UnwindDestToken &&
             "must get memoized to avoid confusing later searches");
#endif // NDEBUG
    }

    changeToInvokeAndSplitBasicBlock(CI, UnwindEdge);
    return BB;
  }
  return nullptr;
}

/// If we inlined an invoke site, we need to convert calls
/// in the body of the inlined function into invokes.
///
/// II is the invoke instruction being inlined.  FirstNewBlock is the first
/// block of the inlined code (the last block is the end of the function),
/// and InlineCodeInfo is information about the code that got inlined.
static void HandleInlinedLandingPad(InvokeInst *II, BasicBlock *FirstNewBlock,
                                    ClonedCodeInfo &InlinedCodeInfo) {
  BasicBlock *InvokeDest = II->getUnwindDest();

  Function *Caller = FirstNewBlock->getParent();

  // The inlined code is currently at the end of the function, scan from the
  // start of the inlined code to its end, checking for stuff we need to
  // rewrite.
  LandingPadInliningInfo Invoke(II);

  // Get all of the inlined landing pad instructions.
  SmallPtrSet<LandingPadInst*, 16> InlinedLPads;
  for (Function::iterator I = FirstNewBlock->getIterator(), E = Caller->end();
       I != E; ++I)
    if (InvokeInst *II = dyn_cast<InvokeInst>(I->getTerminator()))
      InlinedLPads.insert(II->getLandingPadInst());

  // Append the clauses from the outer landing pad instruction into the inlined
  // landing pad instructions.
  LandingPadInst *OuterLPad = Invoke.getLandingPadInst();
  for (LandingPadInst *InlinedLPad : InlinedLPads) {
    unsigned OuterNum = OuterLPad->getNumClauses();
    InlinedLPad->reserveClauses(OuterNum);
    for (unsigned OuterIdx = 0; OuterIdx != OuterNum; ++OuterIdx)
      InlinedLPad->addClause(OuterLPad->getClause(OuterIdx));
    if (OuterLPad->isCleanup())
      InlinedLPad->setCleanup(true);
  }

  for (Function::iterator BB = FirstNewBlock->getIterator(), E = Caller->end();
       BB != E; ++BB) {
    if (InlinedCodeInfo.ContainsCalls)
      if (BasicBlock *NewBB = HandleCallsInBlockInlinedThroughInvoke(
              &*BB, Invoke.getOuterResumeDest()))
        // Update any PHI nodes in the exceptional block to indicate that there
        // is now a new entry in them.
        Invoke.addIncomingPHIValuesFor(NewBB);

    // Forward any resumes that are remaining here.
    if (ResumeInst *RI = dyn_cast<ResumeInst>(BB->getTerminator()))
      Invoke.forwardResume(RI, InlinedLPads);
  }

  // Now that everything is happy, we have one final detail.  The PHI nodes in
  // the exception destination block still have entries due to the original
  // invoke instruction. Eliminate these entries (which might even delete the
  // PHI node) now.
  InvokeDest->removePredecessor(II->getParent());
}

/// If we inlined an invoke site, we need to convert calls
/// in the body of the inlined function into invokes.
///
/// II is the invoke instruction being inlined.  FirstNewBlock is the first
/// block of the inlined code (the last block is the end of the function),
/// and InlineCodeInfo is information about the code that got inlined.
static void HandleInlinedEHPad(InvokeInst *II, BasicBlock *FirstNewBlock,
                               ClonedCodeInfo &InlinedCodeInfo) {
  BasicBlock *UnwindDest = II->getUnwindDest();
  Function *Caller = FirstNewBlock->getParent();

  assert(UnwindDest->getFirstNonPHI()->isEHPad() && "unexpected BasicBlock!");

  // If there are PHI nodes in the unwind destination block, we need to keep
  // track of which values came into them from the invoke before removing the
  // edge from this block.
  SmallVector<Value *, 8> UnwindDestPHIValues;
  BasicBlock *InvokeBB = II->getParent();
  for (PHINode &PHI : UnwindDest->phis()) {
    // Save the value to use for this edge.
    UnwindDestPHIValues.push_back(PHI.getIncomingValueForBlock(InvokeBB));
  }

  // Add incoming-PHI values to the unwind destination block for the given basic
  // block, using the values for the original invoke's source block.
  auto UpdatePHINodes = [&](BasicBlock *Src) {
    BasicBlock::iterator I = UnwindDest->begin();
    for (Value *V : UnwindDestPHIValues) {
      PHINode *PHI = cast<PHINode>(I);
      PHI->addIncoming(V, Src);
      ++I;
    }
  };

  // This connects all the instructions which 'unwind to caller' to the invoke
  // destination.
  UnwindDestMemoTy FuncletUnwindMap;
  for (Function::iterator BB = FirstNewBlock->getIterator(), E = Caller->end();
       BB != E; ++BB) {
    if (auto *CRI = dyn_cast<CleanupReturnInst>(BB->getTerminator())) {
      if (CRI->unwindsToCaller()) {
        auto *CleanupPad = CRI->getCleanupPad();
        CleanupReturnInst::Create(CleanupPad, UnwindDest, CRI->getIterator());
        CRI->eraseFromParent();
        UpdatePHINodes(&*BB);
        // Finding a cleanupret with an unwind destination would confuse
        // subsequent calls to getUnwindDestToken, so map the cleanuppad
        // to short-circuit any such calls and recognize this as an "unwind
        // to caller" cleanup.
        assert(!FuncletUnwindMap.count(CleanupPad) ||
               isa<ConstantTokenNone>(FuncletUnwindMap[CleanupPad]));
        FuncletUnwindMap[CleanupPad] =
            ConstantTokenNone::get(Caller->getContext());
      }
    }

    Instruction *I = BB->getFirstNonPHI();
    if (!I->isEHPad())
      continue;

    Instruction *Replacement = nullptr;
    if (auto *CatchSwitch = dyn_cast<CatchSwitchInst>(I)) {
      if (CatchSwitch->unwindsToCaller()) {
        Value *UnwindDestToken;
        if (auto *ParentPad =
                dyn_cast<Instruction>(CatchSwitch->getParentPad())) {
          // This catchswitch is nested inside another funclet.  If that
          // funclet has an unwind destination within the inlinee, then
          // unwinding out of this catchswitch would be UB.  Rewriting this
          // catchswitch to unwind to the inlined invoke's unwind dest would
          // give the parent funclet multiple unwind destinations, which is
          // something that subsequent EH table generation can't handle and
          // that the veirifer rejects.  So when we see such a call, leave it
          // as "unwind to caller".
          UnwindDestToken = getUnwindDestToken(ParentPad, FuncletUnwindMap);
          if (UnwindDestToken && !isa<ConstantTokenNone>(UnwindDestToken))
            continue;
        } else {
          // This catchswitch has no parent to inherit constraints from, and
          // none of its descendants can have an unwind edge that exits it and
          // targets another funclet in the inlinee.  It may or may not have a
          // descendant that definitively has an unwind to caller.  In either
          // case, we'll have to assume that any unwinds out of it may need to
          // be routed to the caller, so treat it as though it has a definitive
          // unwind to caller.
          UnwindDestToken = ConstantTokenNone::get(Caller->getContext());
        }
        auto *NewCatchSwitch = CatchSwitchInst::Create(
            CatchSwitch->getParentPad(), UnwindDest,
            CatchSwitch->getNumHandlers(), CatchSwitch->getName(),
            CatchSwitch->getIterator());
        for (BasicBlock *PadBB : CatchSwitch->handlers())
          NewCatchSwitch->addHandler(PadBB);
        // Propagate info for the old catchswitch over to the new one in
        // the unwind map.  This also serves to short-circuit any subsequent
        // checks for the unwind dest of this catchswitch, which would get
        // confused if they found the outer handler in the callee.
        FuncletUnwindMap[NewCatchSwitch] = UnwindDestToken;
        Replacement = NewCatchSwitch;
      }
    } else if (!isa<FuncletPadInst>(I)) {
      llvm_unreachable("unexpected EHPad!");
    }

    if (Replacement) {
      Replacement->takeName(I);
      I->replaceAllUsesWith(Replacement);
      I->eraseFromParent();
      UpdatePHINodes(&*BB);
    }
  }

  if (InlinedCodeInfo.ContainsCalls)
    for (Function::iterator BB = FirstNewBlock->getIterator(),
                            E = Caller->end();
         BB != E; ++BB)
      if (BasicBlock *NewBB = HandleCallsInBlockInlinedThroughInvoke(
              &*BB, UnwindDest, &FuncletUnwindMap))
        // Update any PHI nodes in the exceptional block to indicate that there
        // is now a new entry in them.
        UpdatePHINodes(NewBB);

  // Now that everything is happy, we have one final detail.  The PHI nodes in
  // the exception destination block still have entries due to the original
  // invoke instruction. Eliminate these entries (which might even delete the
  // PHI node) now.
  UnwindDest->removePredecessor(InvokeBB);
}

static bool haveCommonPrefix(MDNode *MIBStackContext,
                             MDNode *CallsiteStackContext) {
  assert(MIBStackContext->getNumOperands() > 0 &&
         CallsiteStackContext->getNumOperands() > 0);
  // Because of the context trimming performed during matching, the callsite
  // context could have more stack ids than the MIB. We match up to the end of
  // the shortest stack context.
  for (auto MIBStackIter = MIBStackContext->op_begin(),
            CallsiteStackIter = CallsiteStackContext->op_begin();
       MIBStackIter != MIBStackContext->op_end() &&
       CallsiteStackIter != CallsiteStackContext->op_end();
       MIBStackIter++, CallsiteStackIter++) {
    auto *Val1 = mdconst::dyn_extract<ConstantInt>(*MIBStackIter);
    auto *Val2 = mdconst::dyn_extract<ConstantInt>(*CallsiteStackIter);
    assert(Val1 && Val2);
    if (Val1->getZExtValue() != Val2->getZExtValue())
      return false;
  }
  return true;
}

static void removeMemProfMetadata(CallBase *Call) {
  Call->setMetadata(LLVMContext::MD_memprof, nullptr);
}

static void removeCallsiteMetadata(CallBase *Call) {
  Call->setMetadata(LLVMContext::MD_callsite, nullptr);
}

static void updateMemprofMetadata(CallBase *CI,
                                  const std::vector<Metadata *> &MIBList) {
  assert(!MIBList.empty());
  // Remove existing memprof, which will either be replaced or may not be needed
  // if we are able to use a single allocation type function attribute.
  removeMemProfMetadata(CI);
  CallStackTrie CallStack;
  for (Metadata *MIB : MIBList)
    CallStack.addCallStack(cast<MDNode>(MIB));
  bool MemprofMDAttached = CallStack.buildAndAttachMIBMetadata(CI);
  assert(MemprofMDAttached == CI->hasMetadata(LLVMContext::MD_memprof));
  if (!MemprofMDAttached)
    // If we used a function attribute remove the callsite metadata as well.
    removeCallsiteMetadata(CI);
}

// Update the metadata on the inlined copy ClonedCall of a call OrigCall in the
// inlined callee body, based on the callsite metadata InlinedCallsiteMD from
// the call that was inlined.
static void propagateMemProfHelper(const CallBase *OrigCall,
                                   CallBase *ClonedCall,
                                   MDNode *InlinedCallsiteMD) {
  MDNode *OrigCallsiteMD = ClonedCall->getMetadata(LLVMContext::MD_callsite);
  MDNode *ClonedCallsiteMD = nullptr;
  // Check if the call originally had callsite metadata, and update it for the
  // new call in the inlined body.
  if (OrigCallsiteMD) {
    // The cloned call's context is now the concatenation of the original call's
    // callsite metadata and the callsite metadata on the call where it was
    // inlined.
    ClonedCallsiteMD = MDNode::concatenate(OrigCallsiteMD, InlinedCallsiteMD);
    ClonedCall->setMetadata(LLVMContext::MD_callsite, ClonedCallsiteMD);
  }

  // Update any memprof metadata on the cloned call.
  MDNode *OrigMemProfMD = ClonedCall->getMetadata(LLVMContext::MD_memprof);
  if (!OrigMemProfMD)
    return;
  // We currently expect that allocations with memprof metadata also have
  // callsite metadata for the allocation's part of the context.
  assert(OrigCallsiteMD);

  // New call's MIB list.
  std::vector<Metadata *> NewMIBList;

  // For each MIB metadata, check if its call stack context starts with the
  // new clone's callsite metadata. If so, that MIB goes onto the cloned call in
  // the inlined body. If not, it stays on the out-of-line original call.
  for (auto &MIBOp : OrigMemProfMD->operands()) {
    MDNode *MIB = dyn_cast<MDNode>(MIBOp);
    // Stack is first operand of MIB.
    MDNode *StackMD = getMIBStackNode(MIB);
    assert(StackMD);
    // See if the new cloned callsite context matches this profiled context.
    if (haveCommonPrefix(StackMD, ClonedCallsiteMD))
      // Add it to the cloned call's MIB list.
      NewMIBList.push_back(MIB);
  }
  if (NewMIBList.empty()) {
    removeMemProfMetadata(ClonedCall);
    removeCallsiteMetadata(ClonedCall);
    return;
  }
  if (NewMIBList.size() < OrigMemProfMD->getNumOperands())
    updateMemprofMetadata(ClonedCall, NewMIBList);
}

// Update memprof related metadata (!memprof and !callsite) based on the
// inlining of Callee into the callsite at CB. The updates include merging the
// inlined callee's callsite metadata with that of the inlined call,
// and moving the subset of any memprof contexts to the inlined callee
// allocations if they match the new inlined call stack.
static void
propagateMemProfMetadata(Function *Callee, CallBase &CB,
                         bool ContainsMemProfMetadata,
                         const ValueMap<const Value *, WeakTrackingVH> &VMap) {
  MDNode *CallsiteMD = CB.getMetadata(LLVMContext::MD_callsite);
  // Only need to update if the inlined callsite had callsite metadata, or if
  // there was any memprof metadata inlined.
  if (!CallsiteMD && !ContainsMemProfMetadata)
    return;

  // Propagate metadata onto the cloned calls in the inlined callee.
  for (const auto &Entry : VMap) {
    // See if this is a call that has been inlined and remapped, and not
    // simplified away in the process.
    auto *OrigCall = dyn_cast_or_null<CallBase>(Entry.first);
    auto *ClonedCall = dyn_cast_or_null<CallBase>(Entry.second);
    if (!OrigCall || !ClonedCall)
      continue;
    // If the inlined callsite did not have any callsite metadata, then it isn't
    // involved in any profiled call contexts, and we can remove any memprof
    // metadata on the cloned call.
    if (!CallsiteMD) {
      removeMemProfMetadata(ClonedCall);
      removeCallsiteMetadata(ClonedCall);
      continue;
    }
    propagateMemProfHelper(OrigCall, ClonedCall, CallsiteMD);
  }
}

/// When inlining a call site that has !llvm.mem.parallel_loop_access,
/// !llvm.access.group, !alias.scope or !noalias metadata, that metadata should
/// be propagated to all memory-accessing cloned instructions.
static void PropagateCallSiteMetadata(CallBase &CB, Function::iterator FStart,
                                      Function::iterator FEnd) {
  MDNode *MemParallelLoopAccess =
      CB.getMetadata(LLVMContext::MD_mem_parallel_loop_access);
  MDNode *AccessGroup = CB.getMetadata(LLVMContext::MD_access_group);
  MDNode *AliasScope = CB.getMetadata(LLVMContext::MD_alias_scope);
  MDNode *NoAlias = CB.getMetadata(LLVMContext::MD_noalias);
  if (!MemParallelLoopAccess && !AccessGroup && !AliasScope && !NoAlias)
    return;

  for (BasicBlock &BB : make_range(FStart, FEnd)) {
    for (Instruction &I : BB) {
      // This metadata is only relevant for instructions that access memory.
      if (!I.mayReadOrWriteMemory())
        continue;

      if (MemParallelLoopAccess) {
        // TODO: This probably should not overwrite MemParalleLoopAccess.
        MemParallelLoopAccess = MDNode::concatenate(
            I.getMetadata(LLVMContext::MD_mem_parallel_loop_access),
            MemParallelLoopAccess);
        I.setMetadata(LLVMContext::MD_mem_parallel_loop_access,
                      MemParallelLoopAccess);
      }

      if (AccessGroup)
        I.setMetadata(LLVMContext::MD_access_group, uniteAccessGroups(
            I.getMetadata(LLVMContext::MD_access_group), AccessGroup));

      if (AliasScope)
        I.setMetadata(LLVMContext::MD_alias_scope, MDNode::concatenate(
            I.getMetadata(LLVMContext::MD_alias_scope), AliasScope));

      if (NoAlias)
        I.setMetadata(LLVMContext::MD_noalias, MDNode::concatenate(
            I.getMetadata(LLVMContext::MD_noalias), NoAlias));
    }
  }
}

/// Bundle operands of the inlined function must be added to inlined call sites.
static void PropagateOperandBundles(Function::iterator InlinedBB,
                                    Instruction *CallSiteEHPad) {
  for (Instruction &II : llvm::make_early_inc_range(*InlinedBB)) {
    CallBase *I = dyn_cast<CallBase>(&II);
    if (!I)
      continue;
    // Skip call sites which already have a "funclet" bundle.
    if (I->getOperandBundle(LLVMContext::OB_funclet))
      continue;
    // Skip call sites which are nounwind intrinsics (as long as they don't
    // lower into regular function calls in the course of IR transformations).
    auto *CalledFn =
        dyn_cast<Function>(I->getCalledOperand()->stripPointerCasts());
    if (CalledFn && CalledFn->isIntrinsic() && I->doesNotThrow() &&
        !IntrinsicInst::mayLowerToFunctionCall(CalledFn->getIntrinsicID()))
      continue;

    SmallVector<OperandBundleDef, 1> OpBundles;
    I->getOperandBundlesAsDefs(OpBundles);
    OpBundles.emplace_back("funclet", CallSiteEHPad);

    Instruction *NewInst = CallBase::Create(I, OpBundles, I->getIterator());
    NewInst->takeName(I);
    I->replaceAllUsesWith(NewInst);
    I->eraseFromParent();
  }
}

namespace {
/// Utility for cloning !noalias and !alias.scope metadata. When a code region
/// using scoped alias metadata is inlined, the aliasing relationships may not
/// hold between the two version. It is necessary to create a deep clone of the
/// metadata, putting the two versions in separate scope domains.
class ScopedAliasMetadataDeepCloner {
  using MetadataMap = DenseMap<const MDNode *, TrackingMDNodeRef>;
  SetVector<const MDNode *> MD;
  MetadataMap MDMap;
  void addRecursiveMetadataUses();

public:
  ScopedAliasMetadataDeepCloner(const Function *F);

  /// Create a new clone of the scoped alias metadata, which will be used by
  /// subsequent remap() calls.
  void clone();

  /// Remap instructions in the given range from the original to the cloned
  /// metadata.
  void remap(Function::iterator FStart, Function::iterator FEnd);
};
} // namespace

ScopedAliasMetadataDeepCloner::ScopedAliasMetadataDeepCloner(
    const Function *F) {
  for (const BasicBlock &BB : *F) {
    for (const Instruction &I : BB) {
      if (const MDNode *M = I.getMetadata(LLVMContext::MD_alias_scope))
        MD.insert(M);
      if (const MDNode *M = I.getMetadata(LLVMContext::MD_noalias))
        MD.insert(M);

      // We also need to clone the metadata in noalias intrinsics.
      if (const auto *Decl = dyn_cast<NoAliasScopeDeclInst>(&I))
        MD.insert(Decl->getScopeList());
    }
  }
  addRecursiveMetadataUses();
}

void ScopedAliasMetadataDeepCloner::addRecursiveMetadataUses() {
  SmallVector<const Metadata *, 16> Queue(MD.begin(), MD.end());
  while (!Queue.empty()) {
    const MDNode *M = cast<MDNode>(Queue.pop_back_val());
    for (const Metadata *Op : M->operands())
      if (const MDNode *OpMD = dyn_cast<MDNode>(Op))
        if (MD.insert(OpMD))
          Queue.push_back(OpMD);
  }
}

void ScopedAliasMetadataDeepCloner::clone() {
  assert(MDMap.empty() && "clone() already called ?");

  SmallVector<TempMDTuple, 16> DummyNodes;
  for (const MDNode *I : MD) {
    DummyNodes.push_back(MDTuple::getTemporary(I->getContext(), {}));
    MDMap[I].reset(DummyNodes.back().get());
  }

  // Create new metadata nodes to replace the dummy nodes, replacing old
  // metadata references with either a dummy node or an already-created new
  // node.
  SmallVector<Metadata *, 4> NewOps;
  for (const MDNode *I : MD) {
    for (const Metadata *Op : I->operands()) {
      if (const MDNode *M = dyn_cast<MDNode>(Op))
        NewOps.push_back(MDMap[M]);
      else
        NewOps.push_back(const_cast<Metadata *>(Op));
    }

    MDNode *NewM = MDNode::get(I->getContext(), NewOps);
    MDTuple *TempM = cast<MDTuple>(MDMap[I]);
    assert(TempM->isTemporary() && "Expected temporary node");

    TempM->replaceAllUsesWith(NewM);
    NewOps.clear();
  }
}

void ScopedAliasMetadataDeepCloner::remap(Function::iterator FStart,
                                          Function::iterator FEnd) {
  if (MDMap.empty())
    return; // Nothing to do.

  for (BasicBlock &BB : make_range(FStart, FEnd)) {
    for (Instruction &I : BB) {
      // TODO: The null checks for the MDMap.lookup() results should no longer
      // be necessary.
      if (MDNode *M = I.getMetadata(LLVMContext::MD_alias_scope))
        if (MDNode *MNew = MDMap.lookup(M))
          I.setMetadata(LLVMContext::MD_alias_scope, MNew);

      if (MDNode *M = I.getMetadata(LLVMContext::MD_noalias))
        if (MDNode *MNew = MDMap.lookup(M))
          I.setMetadata(LLVMContext::MD_noalias, MNew);

      if (auto *Decl = dyn_cast<NoAliasScopeDeclInst>(&I))
        if (MDNode *MNew = MDMap.lookup(Decl->getScopeList()))
          Decl->setScopeList(MNew);
    }
  }
}

/// If the inlined function has noalias arguments,
/// then add new alias scopes for each noalias argument, tag the mapped noalias
/// parameters with noalias metadata specifying the new scope, and tag all
/// non-derived loads, stores and memory intrinsics with the new alias scopes.
static void AddAliasScopeMetadata(CallBase &CB, ValueToValueMapTy &VMap,
                                  const DataLayout &DL, AAResults *CalleeAAR,
                                  ClonedCodeInfo &InlinedFunctionInfo) {
  if (!EnableNoAliasConversion)
    return;

  const Function *CalledFunc = CB.getCalledFunction();
  SmallVector<const Argument *, 4> NoAliasArgs;

  for (const Argument &Arg : CalledFunc->args())
    if (CB.paramHasAttr(Arg.getArgNo(), Attribute::NoAlias) && !Arg.use_empty())
      NoAliasArgs.push_back(&Arg);

  if (NoAliasArgs.empty())
    return;

  // To do a good job, if a noalias variable is captured, we need to know if
  // the capture point dominates the particular use we're considering.
  DominatorTree DT;
  DT.recalculate(const_cast<Function&>(*CalledFunc));

  // noalias indicates that pointer values based on the argument do not alias
  // pointer values which are not based on it. So we add a new "scope" for each
  // noalias function argument. Accesses using pointers based on that argument
  // become part of that alias scope, accesses using pointers not based on that
  // argument are tagged as noalias with that scope.

  DenseMap<const Argument *, MDNode *> NewScopes;
  MDBuilder MDB(CalledFunc->getContext());

  // Create a new scope domain for this function.
  MDNode *NewDomain =
    MDB.createAnonymousAliasScopeDomain(CalledFunc->getName());
  for (unsigned i = 0, e = NoAliasArgs.size(); i != e; ++i) {
    const Argument *A = NoAliasArgs[i];

    std::string Name = std::string(CalledFunc->getName());
    if (A->hasName()) {
      Name += ": %";
      Name += A->getName();
    } else {
      Name += ": argument ";
      Name += utostr(i);
    }

    // Note: We always create a new anonymous root here. This is true regardless
    // of the linkage of the callee because the aliasing "scope" is not just a
    // property of the callee, but also all control dependencies in the caller.
    MDNode *NewScope = MDB.createAnonymousAliasScope(NewDomain, Name);
    NewScopes.insert(std::make_pair(A, NewScope));

    if (UseNoAliasIntrinsic) {
      // Introduce a llvm.experimental.noalias.scope.decl for the noalias
      // argument.
      MDNode *AScopeList = MDNode::get(CalledFunc->getContext(), NewScope);
      auto *NoAliasDecl =
          IRBuilder<>(&CB).CreateNoAliasScopeDeclaration(AScopeList);
      // Ignore the result for now. The result will be used when the
      // llvm.noalias intrinsic is introduced.
      (void)NoAliasDecl;
    }
  }

  // Iterate over all new instructions in the map; for all memory-access
  // instructions, add the alias scope metadata.
  for (ValueToValueMapTy::iterator VMI = VMap.begin(), VMIE = VMap.end();
       VMI != VMIE; ++VMI) {
    if (const Instruction *I = dyn_cast<Instruction>(VMI->first)) {
      if (!VMI->second)
        continue;

      Instruction *NI = dyn_cast<Instruction>(VMI->second);
      if (!NI || InlinedFunctionInfo.isSimplified(I, NI))
        continue;

      bool IsArgMemOnlyCall = false, IsFuncCall = false;
      SmallVector<const Value *, 2> PtrArgs;

      if (const LoadInst *LI = dyn_cast<LoadInst>(I))
        PtrArgs.push_back(LI->getPointerOperand());
      else if (const StoreInst *SI = dyn_cast<StoreInst>(I))
        PtrArgs.push_back(SI->getPointerOperand());
      else if (const VAArgInst *VAAI = dyn_cast<VAArgInst>(I))
        PtrArgs.push_back(VAAI->getPointerOperand());
      else if (const AtomicCmpXchgInst *CXI = dyn_cast<AtomicCmpXchgInst>(I))
        PtrArgs.push_back(CXI->getPointerOperand());
      else if (const AtomicRMWInst *RMWI = dyn_cast<AtomicRMWInst>(I))
        PtrArgs.push_back(RMWI->getPointerOperand());
      else if (const auto *Call = dyn_cast<CallBase>(I)) {
        // If we know that the call does not access memory, then we'll still
        // know that about the inlined clone of this call site, and we don't
        // need to add metadata.
        if (Call->doesNotAccessMemory())
          continue;

        IsFuncCall = true;
        if (CalleeAAR) {
          MemoryEffects ME = CalleeAAR->getMemoryEffects(Call);

          // We'll retain this knowledge without additional metadata.
          if (ME.onlyAccessesInaccessibleMem())
            continue;

          if (ME.onlyAccessesArgPointees())
            IsArgMemOnlyCall = true;
        }

        for (Value *Arg : Call->args()) {
          // Only care about pointer arguments. If a noalias argument is
          // accessed through a non-pointer argument, it must be captured
          // first (e.g. via ptrtoint), and we protect against captures below.
          if (!Arg->getType()->isPointerTy())
            continue;

          PtrArgs.push_back(Arg);
        }
      }

      // If we found no pointers, then this instruction is not suitable for
      // pairing with an instruction to receive aliasing metadata.
      // However, if this is a call, this we might just alias with none of the
      // noalias arguments.
      if (PtrArgs.empty() && !IsFuncCall)
        continue;

      // It is possible that there is only one underlying object, but you
      // need to go through several PHIs to see it, and thus could be
      // repeated in the Objects list.
      SmallPtrSet<const Value *, 4> ObjSet;
      SmallVector<Metadata *, 4> Scopes, NoAliases;

      for (const Value *V : PtrArgs) {
        SmallVector<const Value *, 4> Objects;
        getUnderlyingObjects(V, Objects, /* LI = */ nullptr);

        for (const Value *O : Objects)
          ObjSet.insert(O);
      }

      // Figure out if we're derived from anything that is not a noalias
      // argument.
      bool RequiresNoCaptureBefore = false, UsesAliasingPtr = false,
           UsesUnknownObject = false;
      for (const Value *V : ObjSet) {
        // Is this value a constant that cannot be derived from any pointer
        // value (we need to exclude constant expressions, for example, that
        // are formed from arithmetic on global symbols).
        bool IsNonPtrConst = isa<ConstantInt>(V) || isa<ConstantFP>(V) ||
                             isa<ConstantPointerNull>(V) ||
                             isa<ConstantDataVector>(V) || isa<UndefValue>(V);
        if (IsNonPtrConst)
          continue;

        // If this is anything other than a noalias argument, then we cannot
        // completely describe the aliasing properties using alias.scope
        // metadata (and, thus, won't add any).
        if (const Argument *A = dyn_cast<Argument>(V)) {
          if (!CB.paramHasAttr(A->getArgNo(), Attribute::NoAlias))
            UsesAliasingPtr = true;
        } else {
          UsesAliasingPtr = true;
        }

        if (isEscapeSource(V)) {
          // An escape source can only alias with a noalias argument if it has
          // been captured beforehand.
          RequiresNoCaptureBefore = true;
        } else if (!isa<Argument>(V) && !isIdentifiedObject(V)) {
          // If this is neither an escape source, nor some identified object
          // (which cannot directly alias a noalias argument), nor some other
          // argument (which, by definition, also cannot alias a noalias
          // argument), conservatively do not make any assumptions.
          UsesUnknownObject = true;
        }
      }

      // Nothing we can do if the used underlying object cannot be reliably
      // determined.
      if (UsesUnknownObject)
        continue;

      // A function call can always get captured noalias pointers (via other
      // parameters, globals, etc.).
      if (IsFuncCall && !IsArgMemOnlyCall)
        RequiresNoCaptureBefore = true;

      // First, we want to figure out all of the sets with which we definitely
      // don't alias. Iterate over all noalias set, and add those for which:
      //   1. The noalias argument is not in the set of objects from which we
      //      definitely derive.
      //   2. The noalias argument has not yet been captured.
      // An arbitrary function that might load pointers could see captured
      // noalias arguments via other noalias arguments or globals, and so we
      // must always check for prior capture.
      for (const Argument *A : NoAliasArgs) {
        if (ObjSet.contains(A))
          continue; // May be based on a noalias argument.

        // It might be tempting to skip the PointerMayBeCapturedBefore check if
        // A->hasNoCaptureAttr() is true, but this is incorrect because
        // nocapture only guarantees that no copies outlive the function, not
        // that the value cannot be locally captured.
        if (!RequiresNoCaptureBefore ||
            !PointerMayBeCapturedBefore(A, /* ReturnCaptures */ false,
                                        /* StoreCaptures */ false, I, &DT))
          NoAliases.push_back(NewScopes[A]);
      }

      if (!NoAliases.empty())
        NI->setMetadata(LLVMContext::MD_noalias,
                        MDNode::concatenate(
                            NI->getMetadata(LLVMContext::MD_noalias),
                            MDNode::get(CalledFunc->getContext(), NoAliases)));

      // Next, we want to figure out all of the sets to which we might belong.
      // We might belong to a set if the noalias argument is in the set of
      // underlying objects. If there is some non-noalias argument in our list
      // of underlying objects, then we cannot add a scope because the fact
      // that some access does not alias with any set of our noalias arguments
      // cannot itself guarantee that it does not alias with this access
      // (because there is some pointer of unknown origin involved and the
      // other access might also depend on this pointer). We also cannot add
      // scopes to arbitrary functions unless we know they don't access any
      // non-parameter pointer-values.
      bool CanAddScopes = !UsesAliasingPtr;
      if (CanAddScopes && IsFuncCall)
        CanAddScopes = IsArgMemOnlyCall;

      if (CanAddScopes)
        for (const Argument *A : NoAliasArgs) {
          if (ObjSet.count(A))
            Scopes.push_back(NewScopes[A]);
        }

      if (!Scopes.empty())
        NI->setMetadata(
            LLVMContext::MD_alias_scope,
            MDNode::concatenate(NI->getMetadata(LLVMContext::MD_alias_scope),
                                MDNode::get(CalledFunc->getContext(), Scopes)));
    }
  }
}

static bool MayContainThrowingOrExitingCallAfterCB(CallBase *Begin,
                                                   ReturnInst *End) {

  assert(Begin->getParent() == End->getParent() &&
         "Expected to be in same basic block!");
  auto BeginIt = Begin->getIterator();
  assert(BeginIt != End->getIterator() && "Non-empty BB has empty iterator");
  return !llvm::isGuaranteedToTransferExecutionToSuccessor(
      ++BeginIt, End->getIterator(), InlinerAttributeWindow + 1);
}

// Add attributes from CB params and Fn attributes that can always be propagated
// to the corresponding argument / inner callbases.
static void AddParamAndFnBasicAttributes(const CallBase &CB,
                                         ValueToValueMapTy &VMap,
                                         ClonedCodeInfo &InlinedFunctionInfo) {
  auto *CalledFunction = CB.getCalledFunction();
  auto &Context = CalledFunction->getContext();

  // Collect valid attributes for all params.
  SmallVector<AttrBuilder> ValidObjParamAttrs, ValidExactParamAttrs;
  bool HasAttrToPropagate = false;

  // Attributes we can only propagate if the exact parameter is forwarded.
  // We can propagate both poison generating and UB generating attributes
  // without any extra checks. The only attribute that is tricky to propagate
  // is `noundef` (skipped for now) as that can create new UB where previous
  // behavior was just using a poison value.
  static const Attribute::AttrKind ExactAttrsToPropagate[] = {
      Attribute::Dereferenceable, Attribute::DereferenceableOrNull,
      Attribute::NonNull, Attribute::Alignment, Attribute::Range};

  for (unsigned I = 0, E = CB.arg_size(); I < E; ++I) {
    ValidObjParamAttrs.emplace_back(AttrBuilder{CB.getContext()});
    ValidExactParamAttrs.emplace_back(AttrBuilder{CB.getContext()});
    // Access attributes can be propagated to any param with the same underlying
    // object as the argument.
    if (CB.paramHasAttr(I, Attribute::ReadNone))
      ValidObjParamAttrs.back().addAttribute(Attribute::ReadNone);
    if (CB.paramHasAttr(I, Attribute::ReadOnly))
      ValidObjParamAttrs.back().addAttribute(Attribute::ReadOnly);

    for (Attribute::AttrKind AK : ExactAttrsToPropagate) {
      Attribute Attr = CB.getParamAttr(I, AK);
      if (Attr.isValid())
        ValidExactParamAttrs.back().addAttribute(Attr);
    }

    HasAttrToPropagate |= ValidObjParamAttrs.back().hasAttributes();
    HasAttrToPropagate |= ValidExactParamAttrs.back().hasAttributes();
  }

  // Won't be able to propagate anything.
  if (!HasAttrToPropagate)
    return;

  for (BasicBlock &BB : *CalledFunction) {
    for (Instruction &Ins : BB) {
      const auto *InnerCB = dyn_cast<CallBase>(&Ins);
      if (!InnerCB)
        continue;
      auto *NewInnerCB = dyn_cast_or_null<CallBase>(VMap.lookup(InnerCB));
      if (!NewInnerCB)
        continue;
      // The InnerCB might have be simplified during the inlining
      // process which can make propagation incorrect.
      if (InlinedFunctionInfo.isSimplified(InnerCB, NewInnerCB))
        continue;

      AttributeList AL = NewInnerCB->getAttributes();
      for (unsigned I = 0, E = InnerCB->arg_size(); I < E; ++I) {
        // It's unsound or requires special handling to propagate
        // attributes to byval arguments. Even if CalledFunction
        // doesn't e.g. write to the argument (readonly), the call to
        // NewInnerCB may write to its by-value copy.
        if (NewInnerCB->paramHasAttr(I, Attribute::ByVal))
          continue;

        // Don't bother propagating attrs to constants.
        if (match(NewInnerCB->getArgOperand(I),
                  llvm::PatternMatch::m_ImmConstant()))
          continue;

        // Check if the underlying value for the parameter is an argument.
        const Argument *Arg = dyn_cast<Argument>(InnerCB->getArgOperand(I));
        unsigned ArgNo;
        if (Arg) {
          ArgNo = Arg->getArgNo();
          // For dereferenceable, dereferenceable_or_null, align, etc...
          // we don't want to propagate if the existing param has the same
          // attribute with "better" constraints. So  remove from the
          // new AL if the region of the existing param is larger than
          // what we can propagate.
          AttrBuilder NewAB{
              Context, AttributeSet::get(Context, ValidExactParamAttrs[ArgNo])};
          if (AL.getParamDereferenceableBytes(I) >
              NewAB.getDereferenceableBytes())
            NewAB.removeAttribute(Attribute::Dereferenceable);
          if (AL.getParamDereferenceableOrNullBytes(I) >
              NewAB.getDereferenceableOrNullBytes())
            NewAB.removeAttribute(Attribute::DereferenceableOrNull);
          if (AL.getParamAlignment(I).valueOrOne() >
              NewAB.getAlignment().valueOrOne())
            NewAB.removeAttribute(Attribute::Alignment);
          if (auto ExistingRange = AL.getParamRange(I)) {
            if (auto NewRange = NewAB.getRange()) {
              ConstantRange CombinedRange =
                  ExistingRange->intersectWith(*NewRange);
              NewAB.removeAttribute(Attribute::Range);
              NewAB.addRangeAttr(CombinedRange);
            }
          }
          AL = AL.addParamAttributes(Context, I, NewAB);
<<<<<<< HEAD
        } else {
=======
        } else if (NewInnerCB->getArgOperand(I)->getType()->isPointerTy()) {
>>>>>>> ce7c17d5
          // Check if the underlying value for the parameter is an argument.
          const Value *UnderlyingV =
              getUnderlyingObject(InnerCB->getArgOperand(I));
          Arg = dyn_cast<Argument>(UnderlyingV);
          if (!Arg)
            continue;
          ArgNo = Arg->getArgNo();
<<<<<<< HEAD
=======
        } else {
          continue;
>>>>>>> ce7c17d5
        }

        // If so, propagate its access attributes.
        AL = AL.addParamAttributes(Context, I, ValidObjParamAttrs[ArgNo]);
<<<<<<< HEAD
=======

>>>>>>> ce7c17d5
        // We can have conflicting attributes from the inner callsite and
        // to-be-inlined callsite. In that case, choose the most
        // restrictive.

        // readonly + writeonly means we can never deref so make readnone.
        if (AL.hasParamAttr(I, Attribute::ReadOnly) &&
            AL.hasParamAttr(I, Attribute::WriteOnly))
          AL = AL.addParamAttribute(Context, I, Attribute::ReadNone);

        // If have readnone, need to clear readonly/writeonly
        if (AL.hasParamAttr(I, Attribute::ReadNone)) {
          AL = AL.removeParamAttribute(Context, I, Attribute::ReadOnly);
          AL = AL.removeParamAttribute(Context, I, Attribute::WriteOnly);
        }

        // Writable cannot exist in conjunction w/ readonly/readnone
        if (AL.hasParamAttr(I, Attribute::ReadOnly) ||
            AL.hasParamAttr(I, Attribute::ReadNone))
          AL = AL.removeParamAttribute(Context, I, Attribute::Writable);
      }
      NewInnerCB->setAttributes(AL);
    }
  }
}

// Only allow these white listed attributes to be propagated back to the
// callee. This is because other attributes may only be valid on the call
// itself, i.e. attributes such as signext and zeroext.

// Attributes that are always okay to propagate as if they are violated its
// immediate UB.
static AttrBuilder IdentifyValidUBGeneratingAttributes(CallBase &CB) {
  AttrBuilder Valid(CB.getContext());
  if (auto DerefBytes = CB.getRetDereferenceableBytes())
    Valid.addDereferenceableAttr(DerefBytes);
  if (auto DerefOrNullBytes = CB.getRetDereferenceableOrNullBytes())
    Valid.addDereferenceableOrNullAttr(DerefOrNullBytes);
  if (CB.hasRetAttr(Attribute::NoAlias))
    Valid.addAttribute(Attribute::NoAlias);
  if (CB.hasRetAttr(Attribute::NoUndef))
    Valid.addAttribute(Attribute::NoUndef);
  return Valid;
}

// Attributes that need additional checks as propagating them may change
// behavior or cause new UB.
static AttrBuilder IdentifyValidPoisonGeneratingAttributes(CallBase &CB) {
  AttrBuilder Valid(CB.getContext());
  if (CB.hasRetAttr(Attribute::NonNull))
    Valid.addAttribute(Attribute::NonNull);
  if (CB.hasRetAttr(Attribute::Alignment))
    Valid.addAlignmentAttr(CB.getRetAlign());
  if (std::optional<ConstantRange> Range = CB.getRange())
    Valid.addRangeAttr(*Range);
  return Valid;
}

static void AddReturnAttributes(CallBase &CB, ValueToValueMapTy &VMap,
                                ClonedCodeInfo &InlinedFunctionInfo) {
  AttrBuilder ValidUB = IdentifyValidUBGeneratingAttributes(CB);
  AttrBuilder ValidPG = IdentifyValidPoisonGeneratingAttributes(CB);
  if (!ValidUB.hasAttributes() && !ValidPG.hasAttributes())
    return;
  auto *CalledFunction = CB.getCalledFunction();
  auto &Context = CalledFunction->getContext();

  for (auto &BB : *CalledFunction) {
    auto *RI = dyn_cast<ReturnInst>(BB.getTerminator());
    if (!RI || !isa<CallBase>(RI->getOperand(0)))
      continue;
    auto *RetVal = cast<CallBase>(RI->getOperand(0));
    // Check that the cloned RetVal exists and is a call, otherwise we cannot
    // add the attributes on the cloned RetVal. Simplification during inlining
    // could have transformed the cloned instruction.
    auto *NewRetVal = dyn_cast_or_null<CallBase>(VMap.lookup(RetVal));
    if (!NewRetVal)
      continue;

    // The RetVal might have be simplified during the inlining
    // process which can make propagation incorrect.
    if (InlinedFunctionInfo.isSimplified(RetVal, NewRetVal))
      continue;
    // Backward propagation of attributes to the returned value may be incorrect
    // if it is control flow dependent.
    // Consider:
    // @callee {
    //  %rv = call @foo()
    //  %rv2 = call @bar()
    //  if (%rv2 != null)
    //    return %rv2
    //  if (%rv == null)
    //    exit()
    //  return %rv
    // }
    // caller() {
    //   %val = call nonnull @callee()
    // }
    // Here we cannot add the nonnull attribute on either foo or bar. So, we
    // limit the check to both RetVal and RI are in the same basic block and
    // there are no throwing/exiting instructions between these instructions.
    if (RI->getParent() != RetVal->getParent() ||
        MayContainThrowingOrExitingCallAfterCB(RetVal, RI))
      continue;
    // Add to the existing attributes of NewRetVal, i.e. the cloned call
    // instruction.
    // NB! When we have the same attribute already existing on NewRetVal, but
    // with a differing value, the AttributeList's merge API honours the already
    // existing attribute value (i.e. attributes such as dereferenceable,
    // dereferenceable_or_null etc). See AttrBuilder::merge for more details.
    AttributeList AL = NewRetVal->getAttributes();
    if (ValidUB.getDereferenceableBytes() < AL.getRetDereferenceableBytes())
      ValidUB.removeAttribute(Attribute::Dereferenceable);
    if (ValidUB.getDereferenceableOrNullBytes() <
        AL.getRetDereferenceableOrNullBytes())
      ValidUB.removeAttribute(Attribute::DereferenceableOrNull);
    AttributeList NewAL = AL.addRetAttributes(Context, ValidUB);
    // Attributes that may generate poison returns are a bit tricky. If we
    // propagate them, other uses of the callsite might have their behavior
    // change or cause UB (if they have noundef) b.c of the new potential
    // poison.
    // Take the following three cases:
    //
    // 1)
    // define nonnull ptr @foo() {
    //   %p = call ptr @bar()
    //   call void @use(ptr %p) willreturn nounwind
    //   ret ptr %p
    // }
    //
    // 2)
    // define noundef nonnull ptr @foo() {
    //   %p = call ptr @bar()
    //   call void @use(ptr %p) willreturn nounwind
    //   ret ptr %p
    // }
    //
    // 3)
    // define nonnull ptr @foo() {
    //   %p = call noundef ptr @bar()
    //   ret ptr %p
    // }
    //
    // In case 1, we can't propagate nonnull because poison value in @use may
    // change behavior or trigger UB.
    // In case 2, we don't need to be concerned about propagating nonnull, as
    // any new poison at @use will trigger UB anyways.
    // In case 3, we can never propagate nonnull because it may create UB due to
    // the noundef on @bar.
    if (ValidPG.getAlignment().valueOrOne() < AL.getRetAlignment().valueOrOne())
      ValidPG.removeAttribute(Attribute::Alignment);
    if (ValidPG.hasAttributes()) {
      Attribute CBRange = ValidPG.getAttribute(Attribute::Range);
      if (CBRange.isValid()) {
        Attribute NewRange = AL.getRetAttr(Attribute::Range);
        if (NewRange.isValid()) {
          ValidPG.addRangeAttr(
              CBRange.getRange().intersectWith(NewRange.getRange()));
        }
      }
      // Three checks.
      // If the callsite has `noundef`, then a poison due to violating the
      // return attribute will create UB anyways so we can always propagate.
      // Otherwise, if the return value (callee to be inlined) has `noundef`, we
      // can't propagate as a new poison return will cause UB.
      // Finally, check if the return value has no uses whose behavior may
      // change/may cause UB if we potentially return poison. At the moment this
      // is implemented overly conservatively with a single-use check.
      // TODO: Update the single-use check to iterate through uses and only bail
      // if we have a potentially dangerous use.

      if (CB.hasRetAttr(Attribute::NoUndef) ||
          (RetVal->hasOneUse() && !RetVal->hasRetAttr(Attribute::NoUndef)))
        NewAL = NewAL.addRetAttributes(Context, ValidPG);
    }
    NewRetVal->setAttributes(NewAL);
  }
}

/// If the inlined function has non-byval align arguments, then
/// add @llvm.assume-based alignment assumptions to preserve this information.
static void AddAlignmentAssumptions(CallBase &CB, InlineFunctionInfo &IFI) {
  if (!PreserveAlignmentAssumptions || !IFI.GetAssumptionCache)
    return;

  AssumptionCache *AC = &IFI.GetAssumptionCache(*CB.getCaller());
  auto &DL = CB.getDataLayout();

  // To avoid inserting redundant assumptions, we should check for assumptions
  // already in the caller. To do this, we might need a DT of the caller.
  DominatorTree DT;
  bool DTCalculated = false;

  Function *CalledFunc = CB.getCalledFunction();
  for (Argument &Arg : CalledFunc->args()) {
    if (!Arg.getType()->isPointerTy() || Arg.hasPassPointeeByValueCopyAttr() ||
        Arg.hasNUses(0))
      continue;
    MaybeAlign Alignment = Arg.getParamAlign();
    if (!Alignment)
      continue;

    if (!DTCalculated) {
      DT.recalculate(*CB.getCaller());
      DTCalculated = true;
    }
    // If we can already prove the asserted alignment in the context of the
    // caller, then don't bother inserting the assumption.
    Value *ArgVal = CB.getArgOperand(Arg.getArgNo());
    if (getKnownAlignment(ArgVal, DL, &CB, AC, &DT) >= *Alignment)
      continue;

    CallInst *NewAsmp = IRBuilder<>(&CB).CreateAlignmentAssumption(
        DL, ArgVal, Alignment->value());
    AC->registerAssumption(cast<AssumeInst>(NewAsmp));
  }
}

static void HandleByValArgumentInit(Type *ByValType, Value *Dst, Value *Src,
                                    Module *M, BasicBlock *InsertBlock,
                                    InlineFunctionInfo &IFI,
                                    Function *CalledFunc) {
  IRBuilder<> Builder(InsertBlock, InsertBlock->begin());

  Value *Size =
      Builder.getInt64(M->getDataLayout().getTypeStoreSize(ByValType));

  // Always generate a memcpy of alignment 1 here because we don't know
  // the alignment of the src pointer.  Other optimizations can infer
  // better alignment.
  CallInst *CI = Builder.CreateMemCpy(Dst, /*DstAlign*/ Align(1), Src,
                                      /*SrcAlign*/ Align(1), Size);

  // The verifier requires that all calls of debug-info-bearing functions
  // from debug-info-bearing functions have a debug location (for inlining
  // purposes). Assign a dummy location to satisfy the constraint.
  if (!CI->getDebugLoc() && InsertBlock->getParent()->getSubprogram())
    if (DISubprogram *SP = CalledFunc->getSubprogram())
      CI->setDebugLoc(DILocation::get(SP->getContext(), 0, 0, SP));
}

/// When inlining a call site that has a byval argument,
/// we have to make the implicit memcpy explicit by adding it.
static Value *HandleByValArgument(Type *ByValType, Value *Arg,
                                  Instruction *TheCall,
                                  const Function *CalledFunc,
                                  InlineFunctionInfo &IFI,
                                  MaybeAlign ByValAlignment) {
  Function *Caller = TheCall->getFunction();
  const DataLayout &DL = Caller->getDataLayout();

  // If the called function is readonly, then it could not mutate the caller's
  // copy of the byval'd memory.  In this case, it is safe to elide the copy and
  // temporary.
  if (CalledFunc->onlyReadsMemory()) {
    // If the byval argument has a specified alignment that is greater than the
    // passed in pointer, then we either have to round up the input pointer or
    // give up on this transformation.
    if (ByValAlignment.valueOrOne() == 1)
      return Arg;

    AssumptionCache *AC =
        IFI.GetAssumptionCache ? &IFI.GetAssumptionCache(*Caller) : nullptr;

    // If the pointer is already known to be sufficiently aligned, or if we can
    // round it up to a larger alignment, then we don't need a temporary.
    if (getOrEnforceKnownAlignment(Arg, *ByValAlignment, DL, TheCall, AC) >=
        *ByValAlignment)
      return Arg;

    // Otherwise, we have to make a memcpy to get a safe alignment.  This is bad
    // for code quality, but rarely happens and is required for correctness.
  }

  // Create the alloca.  If we have DataLayout, use nice alignment.
  Align Alignment = DL.getPrefTypeAlign(ByValType);

  // If the byval had an alignment specified, we *must* use at least that
  // alignment, as it is required by the byval argument (and uses of the
  // pointer inside the callee).
  if (ByValAlignment)
    Alignment = std::max(Alignment, *ByValAlignment);

  AllocaInst *NewAlloca =
      new AllocaInst(ByValType, Arg->getType()->getPointerAddressSpace(),
                     nullptr, Alignment, Arg->getName());
  NewAlloca->insertBefore(Caller->begin()->begin());
  IFI.StaticAllocas.push_back(NewAlloca);

  // Uses of the argument in the function should use our new alloca
  // instead.
  return NewAlloca;
}

// Check whether this Value is used by a lifetime intrinsic.
static bool isUsedByLifetimeMarker(Value *V) {
  for (User *U : V->users())
    if (IntrinsicInst *II = dyn_cast<IntrinsicInst>(U))
      if (II->isLifetimeStartOrEnd())
        return true;
  return false;
}

// Check whether the given alloca already has
// lifetime.start or lifetime.end intrinsics.
static bool hasLifetimeMarkers(AllocaInst *AI) {
  Type *Ty = AI->getType();
  Type *Int8PtrTy =
      PointerType::get(Ty->getContext(), Ty->getPointerAddressSpace());
  if (Ty == Int8PtrTy)
    return isUsedByLifetimeMarker(AI);

  // Do a scan to find all the casts to i8*.
  for (User *U : AI->users()) {
    if (U->getType() != Int8PtrTy) continue;
    if (U->stripPointerCasts() != AI) continue;
    if (isUsedByLifetimeMarker(U))
      return true;
  }
  return false;
}

/// Return the result of AI->isStaticAlloca() if AI were moved to the entry
/// block. Allocas used in inalloca calls and allocas of dynamic array size
/// cannot be static.
static bool allocaWouldBeStaticInEntry(const AllocaInst *AI ) {
  return isa<Constant>(AI->getArraySize()) && !AI->isUsedWithInAlloca();
}

/// Returns a DebugLoc for a new DILocation which is a clone of \p OrigDL
/// inlined at \p InlinedAt. \p IANodes is an inlined-at cache.
static DebugLoc inlineDebugLoc(DebugLoc OrigDL, DILocation *InlinedAt,
                               LLVMContext &Ctx,
                               DenseMap<const MDNode *, MDNode *> &IANodes) {
  auto IA = DebugLoc::appendInlinedAt(OrigDL, InlinedAt, Ctx, IANodes);
  return DILocation::get(Ctx, OrigDL.getLine(), OrigDL.getCol(),
                         OrigDL.getScope(), IA);
}

/// Update inlined instructions' line numbers to
/// to encode location where these instructions are inlined.
static void fixupLineNumbers(Function *Fn, Function::iterator FI,
                             Instruction *TheCall, bool CalleeHasDebugInfo) {
  const DebugLoc &TheCallDL = TheCall->getDebugLoc();
  if (!TheCallDL)
    return;

  auto &Ctx = Fn->getContext();
  DILocation *InlinedAtNode = TheCallDL;

  // Create a unique call site, not to be confused with any other call from the
  // same location.
  InlinedAtNode = DILocation::getDistinct(
      Ctx, InlinedAtNode->getLine(), InlinedAtNode->getColumn(),
      InlinedAtNode->getScope(), InlinedAtNode->getInlinedAt());

  // Cache the inlined-at nodes as they're built so they are reused, without
  // this every instruction's inlined-at chain would become distinct from each
  // other.
  DenseMap<const MDNode *, MDNode *> IANodes;

  // Check if we are not generating inline line tables and want to use
  // the call site location instead.
  bool NoInlineLineTables = Fn->hasFnAttribute("no-inline-line-tables");

  // Helper-util for updating the metadata attached to an instruction.
  auto UpdateInst = [&](Instruction &I) {
    // Loop metadata needs to be updated so that the start and end locs
    // reference inlined-at locations.
    auto updateLoopInfoLoc = [&Ctx, &InlinedAtNode,
                              &IANodes](Metadata *MD) -> Metadata * {
      if (auto *Loc = dyn_cast_or_null<DILocation>(MD))
        return inlineDebugLoc(Loc, InlinedAtNode, Ctx, IANodes).get();
      return MD;
    };
    updateLoopMetadataDebugLocations(I, updateLoopInfoLoc);

    if (!NoInlineLineTables)
      if (DebugLoc DL = I.getDebugLoc()) {
        DebugLoc IDL =
            inlineDebugLoc(DL, InlinedAtNode, I.getContext(), IANodes);
        I.setDebugLoc(IDL);
        return;
      }

    if (CalleeHasDebugInfo && !NoInlineLineTables)
      return;

    // If the inlined instruction has no line number, or if inline info
    // is not being generated, make it look as if it originates from the call
    // location. This is important for ((__always_inline, __nodebug__))
    // functions which must use caller location for all instructions in their
    // function body.

    // Don't update static allocas, as they may get moved later.
    if (auto *AI = dyn_cast<AllocaInst>(&I))
      if (allocaWouldBeStaticInEntry(AI))
        return;

    // Do not force a debug loc for pseudo probes, since they do not need to
    // be debuggable, and also they are expected to have a zero/null dwarf
    // discriminator at this point which could be violated otherwise.
    if (isa<PseudoProbeInst>(I))
      return;

    I.setDebugLoc(TheCallDL);
  };

  // Helper-util for updating debug-info records attached to instructions.
  auto UpdateDVR = [&](DbgRecord *DVR) {
    assert(DVR->getDebugLoc() && "Debug Value must have debug loc");
    if (NoInlineLineTables) {
      DVR->setDebugLoc(TheCallDL);
      return;
    }
    DebugLoc DL = DVR->getDebugLoc();
    DebugLoc IDL =
        inlineDebugLoc(DL, InlinedAtNode,
                       DVR->getMarker()->getParent()->getContext(), IANodes);
    DVR->setDebugLoc(IDL);
  };

  // Iterate over all instructions, updating metadata and debug-info records.
  for (; FI != Fn->end(); ++FI) {
    for (Instruction &I : *FI) {
      UpdateInst(I);
      for (DbgRecord &DVR : I.getDbgRecordRange()) {
        UpdateDVR(&DVR);
      }
    }

    // Remove debug info intrinsics if we're not keeping inline info.
    if (NoInlineLineTables) {
      BasicBlock::iterator BI = FI->begin();
      while (BI != FI->end()) {
        if (isa<DbgInfoIntrinsic>(BI)) {
          BI = BI->eraseFromParent();
          continue;
        } else {
          BI->dropDbgRecords();
        }
        ++BI;
      }
    }
  }
}

#undef DEBUG_TYPE
#define DEBUG_TYPE "assignment-tracking"
/// Find Alloca and linked DbgAssignIntrinsic for locals escaped by \p CB.
static at::StorageToVarsMap collectEscapedLocals(const DataLayout &DL,
                                                 const CallBase &CB) {
  at::StorageToVarsMap EscapedLocals;
  SmallPtrSet<const Value *, 4> SeenBases;

  LLVM_DEBUG(
      errs() << "# Finding caller local variables escaped by callee\n");
  for (const Value *Arg : CB.args()) {
    LLVM_DEBUG(errs() << "INSPECT: " << *Arg << "\n");
    if (!Arg->getType()->isPointerTy()) {
      LLVM_DEBUG(errs() << " | SKIP: Not a pointer\n");
      continue;
    }

    const Instruction *I = dyn_cast<Instruction>(Arg);
    if (!I) {
      LLVM_DEBUG(errs() << " | SKIP: Not result of instruction\n");
      continue;
    }

    // Walk back to the base storage.
    assert(Arg->getType()->isPtrOrPtrVectorTy());
    APInt TmpOffset(DL.getIndexTypeSizeInBits(Arg->getType()), 0, false);
    const AllocaInst *Base = dyn_cast<AllocaInst>(
        Arg->stripAndAccumulateConstantOffsets(DL, TmpOffset, true));
    if (!Base) {
      LLVM_DEBUG(errs() << " | SKIP: Couldn't walk back to base storage\n");
      continue;
    }

    assert(Base);
    LLVM_DEBUG(errs() << " | BASE: " << *Base << "\n");
    // We only need to process each base address once - skip any duplicates.
    if (!SeenBases.insert(Base).second)
      continue;

    // Find all local variables associated with the backing storage.
    auto CollectAssignsForStorage = [&](auto *DbgAssign) {
      // Skip variables from inlined functions - they are not local variables.
      if (DbgAssign->getDebugLoc().getInlinedAt())
        return;
      LLVM_DEBUG(errs() << " > DEF : " << *DbgAssign << "\n");
      EscapedLocals[Base].insert(at::VarRecord(DbgAssign));
    };
    for_each(at::getAssignmentMarkers(Base), CollectAssignsForStorage);
    for_each(at::getDVRAssignmentMarkers(Base), CollectAssignsForStorage);
  }
  return EscapedLocals;
}

static void trackInlinedStores(Function::iterator Start, Function::iterator End,
                               const CallBase &CB) {
  LLVM_DEBUG(errs() << "trackInlinedStores into "
                    << Start->getParent()->getName() << " from "
                    << CB.getCalledFunction()->getName() << "\n");
  const DataLayout &DL = CB.getDataLayout();
  at::trackAssignments(Start, End, collectEscapedLocals(DL, CB), DL);
}

/// Update inlined instructions' DIAssignID metadata. We need to do this
/// otherwise a function inlined more than once into the same function
/// will cause DIAssignID to be shared by many instructions.
static void fixupAssignments(Function::iterator Start, Function::iterator End) {
  DenseMap<DIAssignID *, DIAssignID *> Map;
  // Loop over all the inlined instructions. If we find a DIAssignID
  // attachment or use, replace it with a new version.
  for (auto BBI = Start; BBI != End; ++BBI) {
    for (Instruction &I : *BBI)
      at::remapAssignID(Map, I);
  }
}
#undef DEBUG_TYPE
#define DEBUG_TYPE "inline-function"

/// Update the block frequencies of the caller after a callee has been inlined.
///
/// Each block cloned into the caller has its block frequency scaled by the
/// ratio of CallSiteFreq/CalleeEntryFreq. This ensures that the cloned copy of
/// callee's entry block gets the same frequency as the callsite block and the
/// relative frequencies of all cloned blocks remain the same after cloning.
static void updateCallerBFI(BasicBlock *CallSiteBlock,
                            const ValueToValueMapTy &VMap,
                            BlockFrequencyInfo *CallerBFI,
                            BlockFrequencyInfo *CalleeBFI,
                            const BasicBlock &CalleeEntryBlock) {
  SmallPtrSet<BasicBlock *, 16> ClonedBBs;
  for (auto Entry : VMap) {
    if (!isa<BasicBlock>(Entry.first) || !Entry.second)
      continue;
    auto *OrigBB = cast<BasicBlock>(Entry.first);
    auto *ClonedBB = cast<BasicBlock>(Entry.second);
    BlockFrequency Freq = CalleeBFI->getBlockFreq(OrigBB);
    if (!ClonedBBs.insert(ClonedBB).second) {
      // Multiple blocks in the callee might get mapped to one cloned block in
      // the caller since we prune the callee as we clone it. When that happens,
      // we want to use the maximum among the original blocks' frequencies.
      BlockFrequency NewFreq = CallerBFI->getBlockFreq(ClonedBB);
      if (NewFreq > Freq)
        Freq = NewFreq;
    }
    CallerBFI->setBlockFreq(ClonedBB, Freq);
  }
  BasicBlock *EntryClone = cast<BasicBlock>(VMap.lookup(&CalleeEntryBlock));
  CallerBFI->setBlockFreqAndScale(
      EntryClone, CallerBFI->getBlockFreq(CallSiteBlock), ClonedBBs);
}

/// Update the branch metadata for cloned call instructions.
static void updateCallProfile(Function *Callee, const ValueToValueMapTy &VMap,
                              const ProfileCount &CalleeEntryCount,
                              const CallBase &TheCall, ProfileSummaryInfo *PSI,
                              BlockFrequencyInfo *CallerBFI) {
  if (CalleeEntryCount.isSynthetic() || CalleeEntryCount.getCount() < 1)
    return;
  auto CallSiteCount =
      PSI ? PSI->getProfileCount(TheCall, CallerBFI) : std::nullopt;
  int64_t CallCount =
      std::min(CallSiteCount.value_or(0), CalleeEntryCount.getCount());
  updateProfileCallee(Callee, -CallCount, &VMap);
}

void llvm::updateProfileCallee(
    Function *Callee, int64_t EntryDelta,
    const ValueMap<const Value *, WeakTrackingVH> *VMap) {
  auto CalleeCount = Callee->getEntryCount();
  if (!CalleeCount)
    return;

  const uint64_t PriorEntryCount = CalleeCount->getCount();

  // Since CallSiteCount is an estimate, it could exceed the original callee
  // count and has to be set to 0 so guard against underflow.
  const uint64_t NewEntryCount =
      (EntryDelta < 0 && static_cast<uint64_t>(-EntryDelta) > PriorEntryCount)
          ? 0
          : PriorEntryCount + EntryDelta;

  auto updateVTableProfWeight = [](CallBase *CB, const uint64_t NewEntryCount,
                                   const uint64_t PriorEntryCount) {
    Instruction *VPtr = PGOIndirectCallVisitor::tryGetVTableInstruction(CB);
    if (VPtr)
      scaleProfData(*VPtr, NewEntryCount, PriorEntryCount);
  };

  // During inlining ?
  if (VMap) {
    uint64_t CloneEntryCount = PriorEntryCount - NewEntryCount;
    for (auto Entry : *VMap) {
      if (isa<CallInst>(Entry.first))
        if (auto *CI = dyn_cast_or_null<CallInst>(Entry.second)) {
          CI->updateProfWeight(CloneEntryCount, PriorEntryCount);
          updateVTableProfWeight(CI, CloneEntryCount, PriorEntryCount);
        }

      if (isa<InvokeInst>(Entry.first))
        if (auto *II = dyn_cast_or_null<InvokeInst>(Entry.second)) {
          II->updateProfWeight(CloneEntryCount, PriorEntryCount);
          updateVTableProfWeight(II, CloneEntryCount, PriorEntryCount);
        }
    }
  }

  if (EntryDelta) {
    Callee->setEntryCount(NewEntryCount);

    for (BasicBlock &BB : *Callee)
      // No need to update the callsite if it is pruned during inlining.
      if (!VMap || VMap->count(&BB))
        for (Instruction &I : BB) {
          if (CallInst *CI = dyn_cast<CallInst>(&I)) {
            CI->updateProfWeight(NewEntryCount, PriorEntryCount);
            updateVTableProfWeight(CI, NewEntryCount, PriorEntryCount);
          }
          if (InvokeInst *II = dyn_cast<InvokeInst>(&I)) {
            II->updateProfWeight(NewEntryCount, PriorEntryCount);
            updateVTableProfWeight(II, NewEntryCount, PriorEntryCount);
          }
        }
  }
}

/// An operand bundle "clang.arc.attachedcall" on a call indicates the call
/// result is implicitly consumed by a call to retainRV or claimRV immediately
/// after the call. This function inlines the retainRV/claimRV calls.
///
/// There are three cases to consider:
///
/// 1. If there is a call to autoreleaseRV that takes a pointer to the returned
///    object in the callee return block, the autoreleaseRV call and the
///    retainRV/claimRV call in the caller cancel out. If the call in the caller
///    is a claimRV call, a call to objc_release is emitted.
///
/// 2. If there is a call in the callee return block that doesn't have operand
///    bundle "clang.arc.attachedcall", the operand bundle on the original call
///    is transferred to the call in the callee.
///
/// 3. Otherwise, a call to objc_retain is inserted if the call in the caller is
///    a retainRV call.
static void
inlineRetainOrClaimRVCalls(CallBase &CB, objcarc::ARCInstKind RVCallKind,
                           const SmallVectorImpl<ReturnInst *> &Returns) {
  assert(objcarc::isRetainOrClaimRV(RVCallKind) && "unexpected ARC function");
  bool IsRetainRV = RVCallKind == objcarc::ARCInstKind::RetainRV,
       IsUnsafeClaimRV = !IsRetainRV;

  for (auto *RI : Returns) {
    Value *RetOpnd = objcarc::GetRCIdentityRoot(RI->getOperand(0));
    bool InsertRetainCall = IsRetainRV;
    IRBuilder<> Builder(RI->getContext());

    // Walk backwards through the basic block looking for either a matching
    // autoreleaseRV call or an unannotated call.
    auto InstRange = llvm::make_range(++(RI->getIterator().getReverse()),
                                      RI->getParent()->rend());
    for (Instruction &I : llvm::make_early_inc_range(InstRange)) {
      // Ignore casts.
      if (isa<CastInst>(I))
        continue;

      if (auto *II = dyn_cast<IntrinsicInst>(&I)) {
        if (II->getIntrinsicID() != Intrinsic::objc_autoreleaseReturnValue ||
            !II->hasNUses(0) ||
            objcarc::GetRCIdentityRoot(II->getOperand(0)) != RetOpnd)
          break;

        // If we've found a matching authoreleaseRV call:
        // - If claimRV is attached to the call, insert a call to objc_release
        //   and erase the autoreleaseRV call.
        // - If retainRV is attached to the call, just erase the autoreleaseRV
        //   call.
        if (IsUnsafeClaimRV) {
          Builder.SetInsertPoint(II);
          Builder.CreateIntrinsic(Intrinsic::objc_release, {}, RetOpnd);
        }
        II->eraseFromParent();
        InsertRetainCall = false;
        break;
      }

      auto *CI = dyn_cast<CallInst>(&I);

      if (!CI)
        break;

      if (objcarc::GetRCIdentityRoot(CI) != RetOpnd ||
          objcarc::hasAttachedCallOpBundle(CI))
        break;

      // If we've found an unannotated call that defines RetOpnd, add a
      // "clang.arc.attachedcall" operand bundle.
      Value *BundleArgs[] = {*objcarc::getAttachedARCFunction(&CB)};
      OperandBundleDef OB("clang.arc.attachedcall", BundleArgs);
      auto *NewCall = CallBase::addOperandBundle(
          CI, LLVMContext::OB_clang_arc_attachedcall, OB, CI->getIterator());
      NewCall->copyMetadata(*CI);
      CI->replaceAllUsesWith(NewCall);
      CI->eraseFromParent();
      InsertRetainCall = false;
      break;
    }

    if (InsertRetainCall) {
      // The retainRV is attached to the call and we've failed to find a
      // matching autoreleaseRV or an annotated call in the callee. Emit a call
      // to objc_retain.
      Builder.SetInsertPoint(RI);
      Builder.CreateIntrinsic(Intrinsic::objc_retain, {}, RetOpnd);
    }
  }
}

// In contextual profiling, when an inline succeeds, we want to remap the
// indices of the callee into the index space of the caller. We can't just leave
// them as-is because the same callee may appear in other places in this caller
// (other callsites), and its (callee's) counters and sub-contextual profile
// tree would be potentially different.
// Not all BBs of the callee may survive the opportunistic DCE InlineFunction
// does (same goes for callsites in the callee).
// We will return a pair of vectors, one for basic block IDs and one for
// callsites. For such a vector V, V[Idx] will be -1 if the callee
// instrumentation with index Idx did not survive inlining, and a new value
// otherwise.
// This function will update the caller's instrumentation intrinsics
// accordingly, mapping indices as described above. We also replace the "name"
// operand because we use it to distinguish between "own" instrumentation and
// "from callee" instrumentation when performing the traversal of the CFG of the
// caller. We traverse depth-first from the callsite's BB and up to the point we
// hit BBs owned by the caller.
// The return values will be then used to update the contextual
// profile. Note: we only update the "name" and "index" operands in the
// instrumentation intrinsics, we leave the hash and total nr of indices as-is,
// it's not worth updating those.
static const std::pair<std::vector<int64_t>, std::vector<int64_t>>
remapIndices(Function &Caller, BasicBlock *StartBB,
             PGOContextualProfile &CtxProf, uint32_t CalleeCounters,
             uint32_t CalleeCallsites) {
  // We'll allocate a new ID to imported callsite counters and callsites. We're
  // using -1 to indicate a counter we delete. Most likely the entry ID, for
  // example, will be deleted - we don't want 2 IDs in the same BB, and the
  // entry would have been cloned in the callsite's old BB.
  std::vector<int64_t> CalleeCounterMap;
  std::vector<int64_t> CalleeCallsiteMap;
  CalleeCounterMap.resize(CalleeCounters, -1);
  CalleeCallsiteMap.resize(CalleeCallsites, -1);

  auto RewriteInstrIfNeeded = [&](InstrProfIncrementInst &Ins) -> bool {
    if (Ins.getNameValue() == &Caller)
      return false;
    const auto OldID = static_cast<uint32_t>(Ins.getIndex()->getZExtValue());
    if (CalleeCounterMap[OldID] == -1)
      CalleeCounterMap[OldID] = CtxProf.allocateNextCounterIndex(Caller);
    const auto NewID = static_cast<uint32_t>(CalleeCounterMap[OldID]);

    Ins.setNameValue(&Caller);
    Ins.setIndex(NewID);
    return true;
  };

  auto RewriteCallsiteInsIfNeeded = [&](InstrProfCallsite &Ins) -> bool {
    if (Ins.getNameValue() == &Caller)
      return false;
    const auto OldID = static_cast<uint32_t>(Ins.getIndex()->getZExtValue());
    if (CalleeCallsiteMap[OldID] == -1)
      CalleeCallsiteMap[OldID] = CtxProf.allocateNextCallsiteIndex(Caller);
    const auto NewID = static_cast<uint32_t>(CalleeCallsiteMap[OldID]);

    Ins.setNameValue(&Caller);
    Ins.setIndex(NewID);
    return true;
  };

  std::deque<BasicBlock *> Worklist;
  DenseSet<const BasicBlock *> Seen;
  // We will traverse the BBs starting from the callsite BB. The callsite BB
  // will have at least a BB ID - maybe its own, and in any case the one coming
  // from the cloned function's entry BB. The other BBs we'll start seeing from
  // there on may or may not have BB IDs. BBs with IDs belonging to our caller
  // are definitely not coming from the imported function and form a boundary
  // past which we don't need to traverse anymore. BBs may have no
  // instrumentation (because we originally inserted instrumentation as per
  // MST), in which case we'll traverse past them. An invariant we'll keep is
  // that a BB will have at most 1 BB ID. For example, in the callsite BB, we
  // will delete the callee BB's instrumentation. This doesn't result in
  // information loss: the entry BB of the callee will have the same count as
  // the callsite's BB. At the end of this traversal, all the callee's
  // instrumentation would be mapped into the caller's instrumentation index
  // space. Some of the callee's counters may be deleted (as mentioned, this
  // should result in no loss of information).
  Worklist.push_back(StartBB);
  while (!Worklist.empty()) {
    auto *BB = Worklist.front();
    Worklist.pop_front();
    bool Changed = false;
    auto *BBID = CtxProfAnalysis::getBBInstrumentation(*BB);
    if (BBID) {
      Changed |= RewriteInstrIfNeeded(*BBID);
      // this may be the entryblock from the inlined callee, coming into a BB
      // that didn't have instrumentation because of MST decisions. Let's make
      // sure it's placed accordingly. This is a noop elsewhere.
      BBID->moveBefore(&*BB->getFirstInsertionPt());
    }
    for (auto &I : llvm::make_early_inc_range(*BB)) {
      if (auto *Inc = dyn_cast<InstrProfIncrementInst>(&I)) {
        if (isa<InstrProfIncrementInstStep>(Inc)) {
          // Step instrumentation is used for select instructions. Inlining may
          // have propagated a constant resulting in the condition of the select
          // being resolved, case in which function cloning resolves the value
          // of the select, and elides the select instruction. If that is the
          // case, the step parameter of the instrumentation will reflect that.
          // We can delete the instrumentation in that case.
          if (isa<Constant>(Inc->getStep())) {
            assert(!Inc->getNextNode() || !isa<SelectInst>(Inc->getNextNode()));
            Inc->eraseFromParent();
          } else {
            assert(isa_and_nonnull<SelectInst>(Inc->getNextNode()));
            RewriteInstrIfNeeded(*Inc);
          }
        } else if (Inc != BBID) {
          // If we're here it means that the BB had more than 1 IDs, presumably
          // some coming from the callee. We "made up our mind" to keep the
          // first one (which may or may not have been originally the caller's).
          // All the others are superfluous and we delete them.
          Inc->eraseFromParent();
          Changed = true;
        }
      } else if (auto *CS = dyn_cast<InstrProfCallsite>(&I)) {
        Changed |= RewriteCallsiteInsIfNeeded(*CS);
      }
    }
    if (!BBID || Changed)
      for (auto *Succ : successors(BB))
        if (Seen.insert(Succ).second)
          Worklist.push_back(Succ);
  }

  assert(
      llvm::all_of(CalleeCounterMap, [&](const auto &V) { return V != 0; }) &&
      "Counter index mapping should be either to -1 or to non-zero index, "
      "because the 0 "
      "index corresponds to the entry BB of the caller");
  assert(
      llvm::all_of(CalleeCallsiteMap, [&](const auto &V) { return V != 0; }) &&
      "Callsite index mapping should be either to -1 or to non-zero index, "
      "because there should have been at least a callsite - the inlined one "
      "- which would have had a 0 index.");

  return {std::move(CalleeCounterMap), std::move(CalleeCallsiteMap)};
}

// Inline. If successful, update the contextual profile (if a valid one is
// given).
// The contextual profile data is organized in trees, as follows:
//  - each node corresponds to a function
//  - the root of each tree corresponds to an "entrypoint" - e.g.
//    RPC handler for server side
//  - the path from the root to a node is a particular call path
//  - the counters stored in a node are counter values observed in that
//    particular call path ("context")
//  - the edges between nodes are annotated with callsite IDs.
//
// Updating the contextual profile after an inlining means, at a high level,
// copying over the data of the callee, **intentionally without any value
// scaling**, and copying over the callees of the inlined callee.
llvm::InlineResult llvm::InlineFunction(CallBase &CB, InlineFunctionInfo &IFI,
                                        PGOContextualProfile &CtxProf,
                                        bool MergeAttributes,
                                        AAResults *CalleeAAR,
                                        bool InsertLifetime,
                                        Function *ForwardVarArgsTo) {
  if (!CtxProf)
    return InlineFunction(CB, IFI, MergeAttributes, CalleeAAR, InsertLifetime,
                          ForwardVarArgsTo);

  auto &Caller = *CB.getCaller();
  auto &Callee = *CB.getCalledFunction();
  auto *StartBB = CB.getParent();

  // Get some preliminary data about the callsite before it might get inlined.
  // Inlining shouldn't delete the callee, but it's cleaner (and low-cost) to
  // get this data upfront and rely less on InlineFunction's behavior.
  const auto CalleeGUID = AssignGUIDPass::getGUID(Callee);
  auto *CallsiteIDIns = CtxProfAnalysis::getCallsiteInstrumentation(CB);
  const auto CallsiteID =
      static_cast<uint32_t>(CallsiteIDIns->getIndex()->getZExtValue());

  const auto NumCalleeCounters = CtxProf.getNumCounters(Callee);
  const auto NumCalleeCallsites = CtxProf.getNumCallsites(Callee);

  auto Ret = InlineFunction(CB, IFI, MergeAttributes, CalleeAAR, InsertLifetime,
                            ForwardVarArgsTo);
  if (!Ret.isSuccess())
    return Ret;

  // Inlining succeeded, we don't need the instrumentation of the inlined
  // callsite.
  CallsiteIDIns->eraseFromParent();

  // Assinging Maps and then capturing references into it in the lambda because
  // captured structured bindings are a C++20 extension. We do also need a
  // capture here, though.
  const auto IndicesMaps = remapIndices(Caller, StartBB, CtxProf,
                                        NumCalleeCounters, NumCalleeCallsites);
  const uint32_t NewCountersSize = CtxProf.getNumCounters(Caller);

  auto Updater = [&](PGOCtxProfContext &Ctx) {
    assert(Ctx.guid() == AssignGUIDPass::getGUID(Caller));
    const auto &[CalleeCounterMap, CalleeCallsiteMap] = IndicesMaps;
    assert(
        (Ctx.counters().size() +
             llvm::count_if(CalleeCounterMap, [](auto V) { return V != -1; }) ==
         NewCountersSize) &&
        "The caller's counters size should have grown by the number of new "
        "distinct counters inherited from the inlined callee.");
    Ctx.resizeCounters(NewCountersSize);
    // If the callsite wasn't exercised in this context, the value of the
    // counters coming from it is 0 - which it is right now, after resizing them
    // - and so we're done.
    auto CSIt = Ctx.callsites().find(CallsiteID);
    if (CSIt == Ctx.callsites().end())
      return;
    auto CalleeCtxIt = CSIt->second.find(CalleeGUID);
    // The callsite was exercised, but not with this callee (so presumably this
    // is an indirect callsite). Again, we're done here.
    if (CalleeCtxIt == CSIt->second.end())
      return;

    // Let's pull in the counter values and the subcontexts coming from the
    // inlined callee.
    auto &CalleeCtx = CalleeCtxIt->second;
    assert(CalleeCtx.guid() == CalleeGUID);

    for (auto I = 0U; I < CalleeCtx.counters().size(); ++I) {
      const int64_t NewIndex = CalleeCounterMap[I];
      if (NewIndex >= 0) {
        assert(NewIndex != 0 && "counter index mapping shouldn't happen to a 0 "
                                "index, that's the caller's entry BB");
        Ctx.counters()[NewIndex] = CalleeCtx.counters()[I];
      }
    }
    for (auto &[I, OtherSet] : CalleeCtx.callsites()) {
      const int64_t NewCSIdx = CalleeCallsiteMap[I];
      if (NewCSIdx >= 0) {
        assert(NewCSIdx != 0 &&
               "callsite index mapping shouldn't happen to a 0 index, the "
               "caller must've had at least one callsite (with such an index)");
        Ctx.ingestAllContexts(NewCSIdx, std::move(OtherSet));
      }
    }
    // We know the traversal is preorder, so it wouldn't have yet looked at the
    // sub-contexts of this context that it's currently visiting. Meaning, the
    // erase below invalidates no iterators.
    auto Deleted = Ctx.callsites().erase(CallsiteID);
    assert(Deleted);
    (void)Deleted;
  };
  CtxProf.update(Updater, Caller);
  return Ret;
}

/// This function inlines the called function into the basic block of the
/// caller. This returns false if it is not possible to inline this call.
/// The program is still in a well defined state if this occurs though.
///
/// Note that this only does one level of inlining.  For example, if the
/// instruction 'call B' is inlined, and 'B' calls 'C', then the call to 'C' now
/// exists in the instruction stream.  Similarly this will inline a recursive
/// function by one level.
llvm::InlineResult llvm::InlineFunction(CallBase &CB, InlineFunctionInfo &IFI,
                                        bool MergeAttributes,
                                        AAResults *CalleeAAR,
                                        bool InsertLifetime,
                                        Function *ForwardVarArgsTo) {
  assert(CB.getParent() && CB.getFunction() && "Instruction not in function!");

  // FIXME: we don't inline callbr yet.
  if (isa<CallBrInst>(CB))
    return InlineResult::failure("We don't inline callbr yet.");

  // If IFI has any state in it, zap it before we fill it in.
  IFI.reset();

  Function *CalledFunc = CB.getCalledFunction();
  if (!CalledFunc ||               // Can't inline external function or indirect
      CalledFunc->isDeclaration()) // call!
    return InlineResult::failure("external or indirect");

  // The inliner does not know how to inline through calls with operand bundles
  // in general ...
  Value *ConvergenceControlToken = nullptr;
  if (CB.hasOperandBundles()) {
    for (int i = 0, e = CB.getNumOperandBundles(); i != e; ++i) {
      auto OBUse = CB.getOperandBundleAt(i);
      uint32_t Tag = OBUse.getTagID();
      // ... but it knows how to inline through "deopt" operand bundles ...
      if (Tag == LLVMContext::OB_deopt)
        continue;
      // ... and "funclet" operand bundles.
      if (Tag == LLVMContext::OB_funclet)
        continue;
      if (Tag == LLVMContext::OB_clang_arc_attachedcall)
        continue;
      if (Tag == LLVMContext::OB_kcfi)
        continue;
      if (Tag == LLVMContext::OB_convergencectrl) {
        ConvergenceControlToken = OBUse.Inputs[0].get();
        continue;
      }

      return InlineResult::failure("unsupported operand bundle");
    }
  }

  // FIXME: The check below is redundant and incomplete. According to spec, if a
  // convergent call is missing a token, then the caller is using uncontrolled
  // convergence. If the callee has an entry intrinsic, then the callee is using
  // controlled convergence, and the call cannot be inlined. A proper
  // implemenation of this check requires a whole new analysis that identifies
  // convergence in every function. For now, we skip that and just do this one
  // cursory check. The underlying assumption is that in a compiler flow that
  // fully implements convergence control tokens, there is no mixing of
  // controlled and uncontrolled convergent operations in the whole program.
  if (CB.isConvergent()) {
    if (!ConvergenceControlToken &&
        getConvergenceEntry(CalledFunc->getEntryBlock())) {
      return InlineResult::failure(
          "convergent call needs convergencectrl operand");
    }
  }

  // If the call to the callee cannot throw, set the 'nounwind' flag on any
  // calls that we inline.
  bool MarkNoUnwind = CB.doesNotThrow();

  BasicBlock *OrigBB = CB.getParent();
  Function *Caller = OrigBB->getParent();

  // GC poses two hazards to inlining, which only occur when the callee has GC:
  //  1. If the caller has no GC, then the callee's GC must be propagated to the
  //     caller.
  //  2. If the caller has a differing GC, it is invalid to inline.
  if (CalledFunc->hasGC()) {
    if (!Caller->hasGC())
      Caller->setGC(CalledFunc->getGC());
    else if (CalledFunc->getGC() != Caller->getGC())
      return InlineResult::failure("incompatible GC");
  }

  // Get the personality function from the callee if it contains a landing pad.
  Constant *CalledPersonality =
      CalledFunc->hasPersonalityFn()
          ? CalledFunc->getPersonalityFn()->stripPointerCasts()
          : nullptr;

  // Find the personality function used by the landing pads of the caller. If it
  // exists, then check to see that it matches the personality function used in
  // the callee.
  Constant *CallerPersonality =
      Caller->hasPersonalityFn()
          ? Caller->getPersonalityFn()->stripPointerCasts()
          : nullptr;
  if (CalledPersonality) {
    if (!CallerPersonality)
      Caller->setPersonalityFn(CalledPersonality);
    // If the personality functions match, then we can perform the
    // inlining. Otherwise, we can't inline.
    // TODO: This isn't 100% true. Some personality functions are proper
    //       supersets of others and can be used in place of the other.
    else if (CalledPersonality != CallerPersonality)
      return InlineResult::failure("incompatible personality");
  }

  // We need to figure out which funclet the callsite was in so that we may
  // properly nest the callee.
  Instruction *CallSiteEHPad = nullptr;
  if (CallerPersonality) {
    EHPersonality Personality = classifyEHPersonality(CallerPersonality);
    if (isScopedEHPersonality(Personality)) {
      std::optional<OperandBundleUse> ParentFunclet =
          CB.getOperandBundle(LLVMContext::OB_funclet);
      if (ParentFunclet)
        CallSiteEHPad = cast<FuncletPadInst>(ParentFunclet->Inputs.front());

      // OK, the inlining site is legal.  What about the target function?

      if (CallSiteEHPad) {
        if (Personality == EHPersonality::MSVC_CXX) {
          // The MSVC personality cannot tolerate catches getting inlined into
          // cleanup funclets.
          if (isa<CleanupPadInst>(CallSiteEHPad)) {
            // Ok, the call site is within a cleanuppad.  Let's check the callee
            // for catchpads.
            for (const BasicBlock &CalledBB : *CalledFunc) {
              if (isa<CatchSwitchInst>(CalledBB.getFirstNonPHI()))
                return InlineResult::failure("catch in cleanup funclet");
            }
          }
        } else if (isAsynchronousEHPersonality(Personality)) {
          // SEH is even less tolerant, there may not be any sort of exceptional
          // funclet in the callee.
          for (const BasicBlock &CalledBB : *CalledFunc) {
            if (CalledBB.isEHPad())
              return InlineResult::failure("SEH in cleanup funclet");
          }
        }
      }
    }
  }

  // Determine if we are dealing with a call in an EHPad which does not unwind
  // to caller.
  bool EHPadForCallUnwindsLocally = false;
  if (CallSiteEHPad && isa<CallInst>(CB)) {
    UnwindDestMemoTy FuncletUnwindMap;
    Value *CallSiteUnwindDestToken =
        getUnwindDestToken(CallSiteEHPad, FuncletUnwindMap);

    EHPadForCallUnwindsLocally =
        CallSiteUnwindDestToken &&
        !isa<ConstantTokenNone>(CallSiteUnwindDestToken);
  }

  // Get an iterator to the last basic block in the function, which will have
  // the new function inlined after it.
  Function::iterator LastBlock = --Caller->end();

  // Make sure to capture all of the return instructions from the cloned
  // function.
  SmallVector<ReturnInst*, 8> Returns;
  ClonedCodeInfo InlinedFunctionInfo;
  Function::iterator FirstNewBlock;

  { // Scope to destroy VMap after cloning.
    ValueToValueMapTy VMap;
    struct ByValInit {
      Value *Dst;
      Value *Src;
      Type *Ty;
    };
    // Keep a list of pair (dst, src) to emit byval initializations.
    SmallVector<ByValInit, 4> ByValInits;

    // When inlining a function that contains noalias scope metadata,
    // this metadata needs to be cloned so that the inlined blocks
    // have different "unique scopes" at every call site.
    // Track the metadata that must be cloned. Do this before other changes to
    // the function, so that we do not get in trouble when inlining caller ==
    // callee.
    ScopedAliasMetadataDeepCloner SAMetadataCloner(CB.getCalledFunction());

    auto &DL = Caller->getDataLayout();

    // Calculate the vector of arguments to pass into the function cloner, which
    // matches up the formal to the actual argument values.
    auto AI = CB.arg_begin();
    unsigned ArgNo = 0;
    for (Function::arg_iterator I = CalledFunc->arg_begin(),
         E = CalledFunc->arg_end(); I != E; ++I, ++AI, ++ArgNo) {
      Value *ActualArg = *AI;

      // When byval arguments actually inlined, we need to make the copy implied
      // by them explicit.  However, we don't do this if the callee is readonly
      // or readnone, because the copy would be unneeded: the callee doesn't
      // modify the struct.
      if (CB.isByValArgument(ArgNo)) {
        ActualArg = HandleByValArgument(CB.getParamByValType(ArgNo), ActualArg,
                                        &CB, CalledFunc, IFI,
                                        CalledFunc->getParamAlign(ArgNo));
        if (ActualArg != *AI)
          ByValInits.push_back(
              {ActualArg, (Value *)*AI, CB.getParamByValType(ArgNo)});
      }

      VMap[&*I] = ActualArg;
    }

    // TODO: Remove this when users have been updated to the assume bundles.
    // Add alignment assumptions if necessary. We do this before the inlined
    // instructions are actually cloned into the caller so that we can easily
    // check what will be known at the start of the inlined code.
    AddAlignmentAssumptions(CB, IFI);

    AssumptionCache *AC =
        IFI.GetAssumptionCache ? &IFI.GetAssumptionCache(*Caller) : nullptr;

    /// Preserve all attributes on of the call and its parameters.
    salvageKnowledge(&CB, AC);

    // We want the inliner to prune the code as it copies.  We would LOVE to
    // have no dead or constant instructions leftover after inlining occurs
    // (which can happen, e.g., because an argument was constant), but we'll be
    // happy with whatever the cloner can do.
    CloneAndPruneFunctionInto(Caller, CalledFunc, VMap,
                              /*ModuleLevelChanges=*/false, Returns, ".i",
                              &InlinedFunctionInfo);
    // Remember the first block that is newly cloned over.
    FirstNewBlock = LastBlock; ++FirstNewBlock;

    // Insert retainRV/clainRV runtime calls.
    objcarc::ARCInstKind RVCallKind = objcarc::getAttachedARCFunctionKind(&CB);
    if (RVCallKind != objcarc::ARCInstKind::None)
      inlineRetainOrClaimRVCalls(CB, RVCallKind, Returns);

    // Updated caller/callee profiles only when requested. For sample loader
    // inlining, the context-sensitive inlinee profile doesn't need to be
    // subtracted from callee profile, and the inlined clone also doesn't need
    // to be scaled based on call site count.
    if (IFI.UpdateProfile) {
      if (IFI.CallerBFI != nullptr && IFI.CalleeBFI != nullptr)
        // Update the BFI of blocks cloned into the caller.
        updateCallerBFI(OrigBB, VMap, IFI.CallerBFI, IFI.CalleeBFI,
                        CalledFunc->front());

      if (auto Profile = CalledFunc->getEntryCount())
        updateCallProfile(CalledFunc, VMap, *Profile, CB, IFI.PSI,
                          IFI.CallerBFI);
    }

    // Inject byval arguments initialization.
    for (ByValInit &Init : ByValInits)
      HandleByValArgumentInit(Init.Ty, Init.Dst, Init.Src, Caller->getParent(),
                              &*FirstNewBlock, IFI, CalledFunc);

    std::optional<OperandBundleUse> ParentDeopt =
        CB.getOperandBundle(LLVMContext::OB_deopt);
    if (ParentDeopt) {
      SmallVector<OperandBundleDef, 2> OpDefs;

      for (auto &VH : InlinedFunctionInfo.OperandBundleCallSites) {
        CallBase *ICS = dyn_cast_or_null<CallBase>(VH);
        if (!ICS)
          continue; // instruction was DCE'd or RAUW'ed to undef

        OpDefs.clear();

        OpDefs.reserve(ICS->getNumOperandBundles());

        for (unsigned COBi = 0, COBe = ICS->getNumOperandBundles(); COBi < COBe;
             ++COBi) {
          auto ChildOB = ICS->getOperandBundleAt(COBi);
          if (ChildOB.getTagID() != LLVMContext::OB_deopt) {
            // If the inlined call has other operand bundles, let them be
            OpDefs.emplace_back(ChildOB);
            continue;
          }

          // It may be useful to separate this logic (of handling operand
          // bundles) out to a separate "policy" component if this gets crowded.
          // Prepend the parent's deoptimization continuation to the newly
          // inlined call's deoptimization continuation.
          std::vector<Value *> MergedDeoptArgs;
          MergedDeoptArgs.reserve(ParentDeopt->Inputs.size() +
                                  ChildOB.Inputs.size());

          llvm::append_range(MergedDeoptArgs, ParentDeopt->Inputs);
          llvm::append_range(MergedDeoptArgs, ChildOB.Inputs);

          OpDefs.emplace_back("deopt", std::move(MergedDeoptArgs));
        }

        Instruction *NewI = CallBase::Create(ICS, OpDefs, ICS->getIterator());

        // Note: the RAUW does the appropriate fixup in VMap, so we need to do
        // this even if the call returns void.
        ICS->replaceAllUsesWith(NewI);

        VH = nullptr;
        ICS->eraseFromParent();
      }
    }

    // For 'nodebug' functions, the associated DISubprogram is always null.
    // Conservatively avoid propagating the callsite debug location to
    // instructions inlined from a function whose DISubprogram is not null.
    fixupLineNumbers(Caller, FirstNewBlock, &CB,
                     CalledFunc->getSubprogram() != nullptr);

    if (isAssignmentTrackingEnabled(*Caller->getParent())) {
      // Interpret inlined stores to caller-local variables as assignments.
      trackInlinedStores(FirstNewBlock, Caller->end(), CB);

      // Update DIAssignID metadata attachments and uses so that they are
      // unique to this inlined instance.
      fixupAssignments(FirstNewBlock, Caller->end());
    }

    // Now clone the inlined noalias scope metadata.
    SAMetadataCloner.clone();
    SAMetadataCloner.remap(FirstNewBlock, Caller->end());

    // Add noalias metadata if necessary.
    AddAliasScopeMetadata(CB, VMap, DL, CalleeAAR, InlinedFunctionInfo);

    // Clone return attributes on the callsite into the calls within the inlined
    // function which feed into its return value.
    AddReturnAttributes(CB, VMap, InlinedFunctionInfo);

    // Clone attributes on the params of the callsite to calls within the
    // inlined function which use the same param.
    AddParamAndFnBasicAttributes(CB, VMap, InlinedFunctionInfo);

    propagateMemProfMetadata(CalledFunc, CB,
                             InlinedFunctionInfo.ContainsMemProfMetadata, VMap);

    // Propagate metadata on the callsite if necessary.
    PropagateCallSiteMetadata(CB, FirstNewBlock, Caller->end());

    // Register any cloned assumptions.
    if (IFI.GetAssumptionCache)
      for (BasicBlock &NewBlock :
           make_range(FirstNewBlock->getIterator(), Caller->end()))
        for (Instruction &I : NewBlock)
          if (auto *II = dyn_cast<AssumeInst>(&I))
            IFI.GetAssumptionCache(*Caller).registerAssumption(II);
  }

  if (ConvergenceControlToken) {
    IntrinsicInst *IntrinsicCall = getConvergenceEntry(*FirstNewBlock);
    if (IntrinsicCall) {
      IntrinsicCall->replaceAllUsesWith(ConvergenceControlToken);
      IntrinsicCall->eraseFromParent();
    }
  }

  // If there are any alloca instructions in the block that used to be the entry
  // block for the callee, move them to the entry block of the caller.  First
  // calculate which instruction they should be inserted before.  We insert the
  // instructions at the end of the current alloca list.
  {
    BasicBlock::iterator InsertPoint = Caller->begin()->begin();
    for (BasicBlock::iterator I = FirstNewBlock->begin(),
         E = FirstNewBlock->end(); I != E; ) {
      AllocaInst *AI = dyn_cast<AllocaInst>(I++);
      if (!AI) continue;

      // If the alloca is now dead, remove it.  This often occurs due to code
      // specialization.
      if (AI->use_empty()) {
        AI->eraseFromParent();
        continue;
      }

      if (!allocaWouldBeStaticInEntry(AI))
        continue;

      // Keep track of the static allocas that we inline into the caller.
      IFI.StaticAllocas.push_back(AI);

      // Scan for the block of allocas that we can move over, and move them
      // all at once.
      while (isa<AllocaInst>(I) &&
             !cast<AllocaInst>(I)->use_empty() &&
             allocaWouldBeStaticInEntry(cast<AllocaInst>(I))) {
        IFI.StaticAllocas.push_back(cast<AllocaInst>(I));
        ++I;
      }

      // Transfer all of the allocas over in a block.  Using splice means
      // that the instructions aren't removed from the symbol table, then
      // reinserted.
      I.setTailBit(true);
      Caller->getEntryBlock().splice(InsertPoint, &*FirstNewBlock,
                                     AI->getIterator(), I);
    }
  }

  SmallVector<Value*,4> VarArgsToForward;
  SmallVector<AttributeSet, 4> VarArgsAttrs;
  for (unsigned i = CalledFunc->getFunctionType()->getNumParams();
       i < CB.arg_size(); i++) {
    VarArgsToForward.push_back(CB.getArgOperand(i));
    VarArgsAttrs.push_back(CB.getAttributes().getParamAttrs(i));
  }

  bool InlinedMustTailCalls = false, InlinedDeoptimizeCalls = false;
  if (InlinedFunctionInfo.ContainsCalls) {
    CallInst::TailCallKind CallSiteTailKind = CallInst::TCK_None;
    if (CallInst *CI = dyn_cast<CallInst>(&CB))
      CallSiteTailKind = CI->getTailCallKind();

    // For inlining purposes, the "notail" marker is the same as no marker.
    if (CallSiteTailKind == CallInst::TCK_NoTail)
      CallSiteTailKind = CallInst::TCK_None;

    for (Function::iterator BB = FirstNewBlock, E = Caller->end(); BB != E;
         ++BB) {
      for (Instruction &I : llvm::make_early_inc_range(*BB)) {
        CallInst *CI = dyn_cast<CallInst>(&I);
        if (!CI)
          continue;

        // Forward varargs from inlined call site to calls to the
        // ForwardVarArgsTo function, if requested, and to musttail calls.
        if (!VarArgsToForward.empty() &&
            ((ForwardVarArgsTo &&
              CI->getCalledFunction() == ForwardVarArgsTo) ||
             CI->isMustTailCall())) {
          // Collect attributes for non-vararg parameters.
          AttributeList Attrs = CI->getAttributes();
          SmallVector<AttributeSet, 8> ArgAttrs;
          if (!Attrs.isEmpty() || !VarArgsAttrs.empty()) {
            for (unsigned ArgNo = 0;
                 ArgNo < CI->getFunctionType()->getNumParams(); ++ArgNo)
              ArgAttrs.push_back(Attrs.getParamAttrs(ArgNo));
          }

          // Add VarArg attributes.
          ArgAttrs.append(VarArgsAttrs.begin(), VarArgsAttrs.end());
          Attrs = AttributeList::get(CI->getContext(), Attrs.getFnAttrs(),
                                     Attrs.getRetAttrs(), ArgAttrs);
          // Add VarArgs to existing parameters.
          SmallVector<Value *, 6> Params(CI->args());
          Params.append(VarArgsToForward.begin(), VarArgsToForward.end());
          CallInst *NewCI = CallInst::Create(
              CI->getFunctionType(), CI->getCalledOperand(), Params, "", CI->getIterator());
          NewCI->setDebugLoc(CI->getDebugLoc());
          NewCI->setAttributes(Attrs);
          NewCI->setCallingConv(CI->getCallingConv());
          CI->replaceAllUsesWith(NewCI);
          CI->eraseFromParent();
          CI = NewCI;
        }

        if (Function *F = CI->getCalledFunction())
          InlinedDeoptimizeCalls |=
              F->getIntrinsicID() == Intrinsic::experimental_deoptimize;

        // We need to reduce the strength of any inlined tail calls.  For
        // musttail, we have to avoid introducing potential unbounded stack
        // growth.  For example, if functions 'f' and 'g' are mutually recursive
        // with musttail, we can inline 'g' into 'f' so long as we preserve
        // musttail on the cloned call to 'f'.  If either the inlined call site
        // or the cloned call site is *not* musttail, the program already has
        // one frame of stack growth, so it's safe to remove musttail.  Here is
        // a table of example transformations:
        //
        //    f -> musttail g -> musttail f  ==>  f -> musttail f
        //    f -> musttail g ->     tail f  ==>  f ->     tail f
        //    f ->          g -> musttail f  ==>  f ->          f
        //    f ->          g ->     tail f  ==>  f ->          f
        //
        // Inlined notail calls should remain notail calls.
        CallInst::TailCallKind ChildTCK = CI->getTailCallKind();
        if (ChildTCK != CallInst::TCK_NoTail)
          ChildTCK = std::min(CallSiteTailKind, ChildTCK);
        CI->setTailCallKind(ChildTCK);
        InlinedMustTailCalls |= CI->isMustTailCall();

        // Call sites inlined through a 'nounwind' call site should be
        // 'nounwind' as well. However, avoid marking call sites explicitly
        // where possible. This helps expose more opportunities for CSE after
        // inlining, commonly when the callee is an intrinsic.
        if (MarkNoUnwind && !CI->doesNotThrow())
          CI->setDoesNotThrow();
      }
    }
  }

  // Leave lifetime markers for the static alloca's, scoping them to the
  // function we just inlined.
  // We need to insert lifetime intrinsics even at O0 to avoid invalid
  // access caused by multithreaded coroutines. The check
  // `Caller->isPresplitCoroutine()` would affect AlwaysInliner at O0 only.
  if ((InsertLifetime || Caller->isPresplitCoroutine()) &&
      !IFI.StaticAllocas.empty()) {
    IRBuilder<> builder(&*FirstNewBlock, FirstNewBlock->begin());
    for (AllocaInst *AI : IFI.StaticAllocas) {
      // Don't mark swifterror allocas. They can't have bitcast uses.
      if (AI->isSwiftError())
        continue;

      // If the alloca is already scoped to something smaller than the whole
      // function then there's no need to add redundant, less accurate markers.
      if (hasLifetimeMarkers(AI))
        continue;

      // Try to determine the size of the allocation.
      ConstantInt *AllocaSize = nullptr;
      if (ConstantInt *AIArraySize =
          dyn_cast<ConstantInt>(AI->getArraySize())) {
        auto &DL = Caller->getDataLayout();
        Type *AllocaType = AI->getAllocatedType();
        TypeSize AllocaTypeSize = DL.getTypeAllocSize(AllocaType);
        uint64_t AllocaArraySize = AIArraySize->getLimitedValue();

        // Don't add markers for zero-sized allocas.
        if (AllocaArraySize == 0)
          continue;

        // Check that array size doesn't saturate uint64_t and doesn't
        // overflow when it's multiplied by type size.
        if (!AllocaTypeSize.isScalable() &&
            AllocaArraySize != std::numeric_limits<uint64_t>::max() &&
            std::numeric_limits<uint64_t>::max() / AllocaArraySize >=
                AllocaTypeSize.getFixedValue()) {
          AllocaSize = ConstantInt::get(Type::getInt64Ty(AI->getContext()),
                                        AllocaArraySize * AllocaTypeSize);
        }
      }

      builder.CreateLifetimeStart(AI, AllocaSize);
      for (ReturnInst *RI : Returns) {
        // Don't insert llvm.lifetime.end calls between a musttail or deoptimize
        // call and a return.  The return kills all local allocas.
        if (InlinedMustTailCalls &&
            RI->getParent()->getTerminatingMustTailCall())
          continue;
        if (InlinedDeoptimizeCalls &&
            RI->getParent()->getTerminatingDeoptimizeCall())
          continue;
        IRBuilder<>(RI).CreateLifetimeEnd(AI, AllocaSize);
      }
    }
  }

  // If the inlined code contained dynamic alloca instructions, wrap the inlined
  // code with llvm.stacksave/llvm.stackrestore intrinsics.
  if (InlinedFunctionInfo.ContainsDynamicAllocas) {
    // Insert the llvm.stacksave.
    CallInst *SavedPtr = IRBuilder<>(&*FirstNewBlock, FirstNewBlock->begin())
                             .CreateStackSave("savedstack");

    // Insert a call to llvm.stackrestore before any return instructions in the
    // inlined function.
    for (ReturnInst *RI : Returns) {
      // Don't insert llvm.stackrestore calls between a musttail or deoptimize
      // call and a return.  The return will restore the stack pointer.
      if (InlinedMustTailCalls && RI->getParent()->getTerminatingMustTailCall())
        continue;
      if (InlinedDeoptimizeCalls && RI->getParent()->getTerminatingDeoptimizeCall())
        continue;
      IRBuilder<>(RI).CreateStackRestore(SavedPtr);
    }
  }

  // If we are inlining for an invoke instruction, we must make sure to rewrite
  // any call instructions into invoke instructions.  This is sensitive to which
  // funclet pads were top-level in the inlinee, so must be done before
  // rewriting the "parent pad" links.
  if (auto *II = dyn_cast<InvokeInst>(&CB)) {
    BasicBlock *UnwindDest = II->getUnwindDest();
    Instruction *FirstNonPHI = UnwindDest->getFirstNonPHI();
    if (isa<LandingPadInst>(FirstNonPHI)) {
      HandleInlinedLandingPad(II, &*FirstNewBlock, InlinedFunctionInfo);
    } else {
      HandleInlinedEHPad(II, &*FirstNewBlock, InlinedFunctionInfo);
    }
  }

  // Update the lexical scopes of the new funclets and callsites.
  // Anything that had 'none' as its parent is now nested inside the callsite's
  // EHPad.
  if (CallSiteEHPad) {
    for (Function::iterator BB = FirstNewBlock->getIterator(),
                            E = Caller->end();
         BB != E; ++BB) {
      // Add bundle operands to inlined call sites.
      PropagateOperandBundles(BB, CallSiteEHPad);

      // It is problematic if the inlinee has a cleanupret which unwinds to
      // caller and we inline it into a call site which doesn't unwind but into
      // an EH pad that does.  Such an edge must be dynamically unreachable.
      // As such, we replace the cleanupret with unreachable.
      if (auto *CleanupRet = dyn_cast<CleanupReturnInst>(BB->getTerminator()))
        if (CleanupRet->unwindsToCaller() && EHPadForCallUnwindsLocally)
          changeToUnreachable(CleanupRet);

      Instruction *I = BB->getFirstNonPHI();
      if (!I->isEHPad())
        continue;

      if (auto *CatchSwitch = dyn_cast<CatchSwitchInst>(I)) {
        if (isa<ConstantTokenNone>(CatchSwitch->getParentPad()))
          CatchSwitch->setParentPad(CallSiteEHPad);
      } else {
        auto *FPI = cast<FuncletPadInst>(I);
        if (isa<ConstantTokenNone>(FPI->getParentPad()))
          FPI->setParentPad(CallSiteEHPad);
      }
    }
  }

  if (InlinedDeoptimizeCalls) {
    // We need to at least remove the deoptimizing returns from the Return set,
    // so that the control flow from those returns does not get merged into the
    // caller (but terminate it instead).  If the caller's return type does not
    // match the callee's return type, we also need to change the return type of
    // the intrinsic.
    if (Caller->getReturnType() == CB.getType()) {
      llvm::erase_if(Returns, [](ReturnInst *RI) {
        return RI->getParent()->getTerminatingDeoptimizeCall() != nullptr;
      });
    } else {
      SmallVector<ReturnInst *, 8> NormalReturns;
      Function *NewDeoptIntrinsic = Intrinsic::getOrInsertDeclaration(
          Caller->getParent(), Intrinsic::experimental_deoptimize,
          {Caller->getReturnType()});

      for (ReturnInst *RI : Returns) {
        CallInst *DeoptCall = RI->getParent()->getTerminatingDeoptimizeCall();
        if (!DeoptCall) {
          NormalReturns.push_back(RI);
          continue;
        }

        // The calling convention on the deoptimize call itself may be bogus,
        // since the code we're inlining may have undefined behavior (and may
        // never actually execute at runtime); but all
        // @llvm.experimental.deoptimize declarations have to have the same
        // calling convention in a well-formed module.
        auto CallingConv = DeoptCall->getCalledFunction()->getCallingConv();
        NewDeoptIntrinsic->setCallingConv(CallingConv);
        auto *CurBB = RI->getParent();
        RI->eraseFromParent();

        SmallVector<Value *, 4> CallArgs(DeoptCall->args());

        SmallVector<OperandBundleDef, 1> OpBundles;
        DeoptCall->getOperandBundlesAsDefs(OpBundles);
        auto DeoptAttributes = DeoptCall->getAttributes();
        DeoptCall->eraseFromParent();
        assert(!OpBundles.empty() &&
               "Expected at least the deopt operand bundle");

        IRBuilder<> Builder(CurBB);
        CallInst *NewDeoptCall =
            Builder.CreateCall(NewDeoptIntrinsic, CallArgs, OpBundles);
        NewDeoptCall->setCallingConv(CallingConv);
        NewDeoptCall->setAttributes(DeoptAttributes);
        if (NewDeoptCall->getType()->isVoidTy())
          Builder.CreateRetVoid();
        else
          Builder.CreateRet(NewDeoptCall);
        // Since the ret type is changed, remove the incompatible attributes.
        NewDeoptCall->removeRetAttrs(AttributeFuncs::typeIncompatible(
            NewDeoptCall->getType(), NewDeoptCall->getRetAttributes()));
      }

      // Leave behind the normal returns so we can merge control flow.
      std::swap(Returns, NormalReturns);
    }
  }

  // Handle any inlined musttail call sites.  In order for a new call site to be
  // musttail, the source of the clone and the inlined call site must have been
  // musttail.  Therefore it's safe to return without merging control into the
  // phi below.
  if (InlinedMustTailCalls) {
    // Check if we need to bitcast the result of any musttail calls.
    Type *NewRetTy = Caller->getReturnType();
    bool NeedBitCast = !CB.use_empty() && CB.getType() != NewRetTy;

    // Handle the returns preceded by musttail calls separately.
    SmallVector<ReturnInst *, 8> NormalReturns;
    for (ReturnInst *RI : Returns) {
      CallInst *ReturnedMustTail =
          RI->getParent()->getTerminatingMustTailCall();
      if (!ReturnedMustTail) {
        NormalReturns.push_back(RI);
        continue;
      }
      if (!NeedBitCast)
        continue;

      // Delete the old return and any preceding bitcast.
      BasicBlock *CurBB = RI->getParent();
      auto *OldCast = dyn_cast_or_null<BitCastInst>(RI->getReturnValue());
      RI->eraseFromParent();
      if (OldCast)
        OldCast->eraseFromParent();

      // Insert a new bitcast and return with the right type.
      IRBuilder<> Builder(CurBB);
      Builder.CreateRet(Builder.CreateBitCast(ReturnedMustTail, NewRetTy));
    }

    // Leave behind the normal returns so we can merge control flow.
    std::swap(Returns, NormalReturns);
  }

  // Now that all of the transforms on the inlined code have taken place but
  // before we splice the inlined code into the CFG and lose track of which
  // blocks were actually inlined, collect the call sites. We only do this if
  // call graph updates weren't requested, as those provide value handle based
  // tracking of inlined call sites instead. Calls to intrinsics are not
  // collected because they are not inlineable.
  if (InlinedFunctionInfo.ContainsCalls) {
    // Otherwise just collect the raw call sites that were inlined.
    for (BasicBlock &NewBB :
         make_range(FirstNewBlock->getIterator(), Caller->end()))
      for (Instruction &I : NewBB)
        if (auto *CB = dyn_cast<CallBase>(&I))
          if (!(CB->getCalledFunction() &&
                CB->getCalledFunction()->isIntrinsic()))
            IFI.InlinedCallSites.push_back(CB);
  }

  // If we cloned in _exactly one_ basic block, and if that block ends in a
  // return instruction, we splice the body of the inlined callee directly into
  // the calling basic block.
  if (Returns.size() == 1 && std::distance(FirstNewBlock, Caller->end()) == 1) {
    // Move all of the instructions right before the call.
    OrigBB->splice(CB.getIterator(), &*FirstNewBlock, FirstNewBlock->begin(),
                   FirstNewBlock->end());
    // Remove the cloned basic block.
    Caller->back().eraseFromParent();

    // If the call site was an invoke instruction, add a branch to the normal
    // destination.
    if (InvokeInst *II = dyn_cast<InvokeInst>(&CB)) {
      BranchInst *NewBr = BranchInst::Create(II->getNormalDest(), CB.getIterator());
      NewBr->setDebugLoc(Returns[0]->getDebugLoc());
    }

    // If the return instruction returned a value, replace uses of the call with
    // uses of the returned value.
    if (!CB.use_empty()) {
      ReturnInst *R = Returns[0];
      if (&CB == R->getReturnValue())
        CB.replaceAllUsesWith(PoisonValue::get(CB.getType()));
      else
        CB.replaceAllUsesWith(R->getReturnValue());
    }
    // Since we are now done with the Call/Invoke, we can delete it.
    CB.eraseFromParent();

    // Since we are now done with the return instruction, delete it also.
    Returns[0]->eraseFromParent();

    if (MergeAttributes)
      AttributeFuncs::mergeAttributesForInlining(*Caller, *CalledFunc);

    // We are now done with the inlining.
    return InlineResult::success();
  }

  // Otherwise, we have the normal case, of more than one block to inline or
  // multiple return sites.

  // We want to clone the entire callee function into the hole between the
  // "starter" and "ender" blocks.  How we accomplish this depends on whether
  // this is an invoke instruction or a call instruction.
  BasicBlock *AfterCallBB;
  BranchInst *CreatedBranchToNormalDest = nullptr;
  if (InvokeInst *II = dyn_cast<InvokeInst>(&CB)) {

    // Add an unconditional branch to make this look like the CallInst case...
    CreatedBranchToNormalDest = BranchInst::Create(II->getNormalDest(), CB.getIterator());

    // Split the basic block.  This guarantees that no PHI nodes will have to be
    // updated due to new incoming edges, and make the invoke case more
    // symmetric to the call case.
    AfterCallBB =
        OrigBB->splitBasicBlock(CreatedBranchToNormalDest->getIterator(),
                                CalledFunc->getName() + ".exit");

  } else { // It's a call
    // If this is a call instruction, we need to split the basic block that
    // the call lives in.
    //
    AfterCallBB = OrigBB->splitBasicBlock(CB.getIterator(),
                                          CalledFunc->getName() + ".exit");
  }

  if (IFI.CallerBFI) {
    // Copy original BB's block frequency to AfterCallBB
    IFI.CallerBFI->setBlockFreq(AfterCallBB,
                                IFI.CallerBFI->getBlockFreq(OrigBB));
  }

  // Change the branch that used to go to AfterCallBB to branch to the first
  // basic block of the inlined function.
  //
  Instruction *Br = OrigBB->getTerminator();
  assert(Br && Br->getOpcode() == Instruction::Br &&
         "splitBasicBlock broken!");
  Br->setOperand(0, &*FirstNewBlock);

  // Now that the function is correct, make it a little bit nicer.  In
  // particular, move the basic blocks inserted from the end of the function
  // into the space made by splitting the source basic block.
  Caller->splice(AfterCallBB->getIterator(), Caller, FirstNewBlock,
                 Caller->end());

  // Handle all of the return instructions that we just cloned in, and eliminate
  // any users of the original call/invoke instruction.
  Type *RTy = CalledFunc->getReturnType();

  PHINode *PHI = nullptr;
  if (Returns.size() > 1) {
    // The PHI node should go at the front of the new basic block to merge all
    // possible incoming values.
    if (!CB.use_empty()) {
      PHI = PHINode::Create(RTy, Returns.size(), CB.getName());
      PHI->insertBefore(AfterCallBB->begin());
      // Anything that used the result of the function call should now use the
      // PHI node as their operand.
      CB.replaceAllUsesWith(PHI);
    }

    // Loop over all of the return instructions adding entries to the PHI node
    // as appropriate.
    if (PHI) {
      for (ReturnInst *RI : Returns) {
        assert(RI->getReturnValue()->getType() == PHI->getType() &&
               "Ret value not consistent in function!");
        PHI->addIncoming(RI->getReturnValue(), RI->getParent());
      }
    }

    // Add a branch to the merge points and remove return instructions.
    DebugLoc Loc;
    for (ReturnInst *RI : Returns) {
      BranchInst *BI = BranchInst::Create(AfterCallBB, RI->getIterator());
      Loc = RI->getDebugLoc();
      BI->setDebugLoc(Loc);
      RI->eraseFromParent();
    }
    // We need to set the debug location to *somewhere* inside the
    // inlined function. The line number may be nonsensical, but the
    // instruction will at least be associated with the right
    // function.
    if (CreatedBranchToNormalDest)
      CreatedBranchToNormalDest->setDebugLoc(Loc);
  } else if (!Returns.empty()) {
    // Otherwise, if there is exactly one return value, just replace anything
    // using the return value of the call with the computed value.
    if (!CB.use_empty()) {
      if (&CB == Returns[0]->getReturnValue())
        CB.replaceAllUsesWith(PoisonValue::get(CB.getType()));
      else
        CB.replaceAllUsesWith(Returns[0]->getReturnValue());
    }

    // Update PHI nodes that use the ReturnBB to use the AfterCallBB.
    BasicBlock *ReturnBB = Returns[0]->getParent();
    ReturnBB->replaceAllUsesWith(AfterCallBB);

    // Splice the code from the return block into the block that it will return
    // to, which contains the code that was after the call.
    AfterCallBB->splice(AfterCallBB->begin(), ReturnBB);

    if (CreatedBranchToNormalDest)
      CreatedBranchToNormalDest->setDebugLoc(Returns[0]->getDebugLoc());

    // Delete the return instruction now and empty ReturnBB now.
    Returns[0]->eraseFromParent();
    ReturnBB->eraseFromParent();
  } else if (!CB.use_empty()) {
    // No returns, but something is using the return value of the call.  Just
    // nuke the result.
    CB.replaceAllUsesWith(PoisonValue::get(CB.getType()));
  }

  // Since we are now done with the Call/Invoke, we can delete it.
  CB.eraseFromParent();

  // If we inlined any musttail calls and the original return is now
  // unreachable, delete it.  It can only contain a bitcast and ret.
  if (InlinedMustTailCalls && pred_empty(AfterCallBB))
    AfterCallBB->eraseFromParent();

  // We should always be able to fold the entry block of the function into the
  // single predecessor of the block...
  assert(cast<BranchInst>(Br)->isUnconditional() && "splitBasicBlock broken!");
  BasicBlock *CalleeEntry = cast<BranchInst>(Br)->getSuccessor(0);

  // Splice the code entry block into calling block, right before the
  // unconditional branch.
  CalleeEntry->replaceAllUsesWith(OrigBB);  // Update PHI nodes
  OrigBB->splice(Br->getIterator(), CalleeEntry);

  // Remove the unconditional branch.
  Br->eraseFromParent();

  // Now we can remove the CalleeEntry block, which is now empty.
  CalleeEntry->eraseFromParent();

  // If we inserted a phi node, check to see if it has a single value (e.g. all
  // the entries are the same or undef).  If so, remove the PHI so it doesn't
  // block other optimizations.
  if (PHI) {
    AssumptionCache *AC =
        IFI.GetAssumptionCache ? &IFI.GetAssumptionCache(*Caller) : nullptr;
    auto &DL = Caller->getDataLayout();
    if (Value *V = simplifyInstruction(PHI, {DL, nullptr, nullptr, AC})) {
      PHI->replaceAllUsesWith(V);
      PHI->eraseFromParent();
    }
  }

  if (MergeAttributes)
    AttributeFuncs::mergeAttributesForInlining(*Caller, *CalledFunc);

  return InlineResult::success();
}<|MERGE_RESOLUTION|>--- conflicted
+++ resolved
@@ -1465,11 +1465,7 @@
             }
           }
           AL = AL.addParamAttributes(Context, I, NewAB);
-<<<<<<< HEAD
-        } else {
-=======
         } else if (NewInnerCB->getArgOperand(I)->getType()->isPointerTy()) {
->>>>>>> ce7c17d5
           // Check if the underlying value for the parameter is an argument.
           const Value *UnderlyingV =
               getUnderlyingObject(InnerCB->getArgOperand(I));
@@ -1477,19 +1473,13 @@
           if (!Arg)
             continue;
           ArgNo = Arg->getArgNo();
-<<<<<<< HEAD
-=======
         } else {
           continue;
->>>>>>> ce7c17d5
         }
 
         // If so, propagate its access attributes.
         AL = AL.addParamAttributes(Context, I, ValidObjParamAttrs[ArgNo]);
-<<<<<<< HEAD
-=======
-
->>>>>>> ce7c17d5
+
         // We can have conflicting attributes from the inner callsite and
         // to-be-inlined callsite. In that case, choose the most
         // restrictive.
