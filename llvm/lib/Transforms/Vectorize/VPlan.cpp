--- conflicted
+++ resolved
@@ -964,20 +964,6 @@
   State->CFG.DTU.applyUpdates(
       {{DominatorTree::Delete, VectorPreHeader, State->CFG.ExitBB}});
 
-<<<<<<< HEAD
-  // Replace regular VPBB's for the vector preheader, middle and scalar
-  // preheader blocks with VPIRBasicBlocks wrapping their IR blocks. The IR
-  // blocks are created during skeleton creation, so we can only create the
-  // VPIRBasicBlocks now during VPlan execution rather than earlier during VPlan
-  // construction.
-  BasicBlock *MiddleBB = State->CFG.ExitBB;
-  BasicBlock *ScalarPh = MiddleBB->getSingleSuccessor();
-  replaceVPBBWithIRVPBB(getVectorPreheader(), VectorPreHeader);
-  replaceVPBBWithIRVPBB(getMiddleBlock(), MiddleBB);
-  replaceVPBBWithIRVPBB(getScalarPreheader(), ScalarPh);
-
-=======
->>>>>>> 9e573468
   LLVM_DEBUG(dbgs() << "Executing best plan with VF=" << State->VF
                     << ", UF=" << getUF() << '\n');
   setName("Final VPlan");
