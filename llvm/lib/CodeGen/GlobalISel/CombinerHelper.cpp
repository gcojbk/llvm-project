//===-- lib/CodeGen/GlobalISel/GICombinerHelper.cpp -----------------------===//
//
// Part of the LLVM Project, under the Apache License v2.0 with LLVM Exceptions.
// See https://llvm.org/LICENSE.txt for license information.
// SPDX-License-Identifier: Apache-2.0 WITH LLVM-exception
//
//===----------------------------------------------------------------------===//
#include "llvm/CodeGen/GlobalISel/CombinerHelper.h"
#include "llvm/ADT/APFloat.h"
#include "llvm/ADT/STLExtras.h"
#include "llvm/ADT/SetVector.h"
#include "llvm/ADT/SmallBitVector.h"
#include "llvm/Analysis/CmpInstAnalysis.h"
#include "llvm/CodeGen/GlobalISel/GISelChangeObserver.h"
#include "llvm/CodeGen/GlobalISel/GISelKnownBits.h"
#include "llvm/CodeGen/GlobalISel/GenericMachineInstrs.h"
#include "llvm/CodeGen/GlobalISel/LegalizerHelper.h"
#include "llvm/CodeGen/GlobalISel/LegalizerInfo.h"
#include "llvm/CodeGen/GlobalISel/MIPatternMatch.h"
#include "llvm/CodeGen/GlobalISel/MachineIRBuilder.h"
#include "llvm/CodeGen/GlobalISel/Utils.h"
#include "llvm/CodeGen/LowLevelTypeUtils.h"
#include "llvm/CodeGen/MachineBasicBlock.h"
#include "llvm/CodeGen/MachineDominators.h"
#include "llvm/CodeGen/MachineInstr.h"
#include "llvm/CodeGen/MachineMemOperand.h"
#include "llvm/CodeGen/MachineRegisterInfo.h"
#include "llvm/CodeGen/RegisterBankInfo.h"
#include "llvm/CodeGen/TargetInstrInfo.h"
#include "llvm/CodeGen/TargetLowering.h"
#include "llvm/CodeGen/TargetOpcodes.h"
#include "llvm/IR/ConstantRange.h"
#include "llvm/IR/DataLayout.h"
#include "llvm/IR/InstrTypes.h"
#include "llvm/Support/Casting.h"
#include "llvm/Support/DivisionByConstantInfo.h"
#include "llvm/Support/ErrorHandling.h"
#include "llvm/Support/MathExtras.h"
#include "llvm/Target/TargetMachine.h"
#include <cmath>
#include <optional>
#include <tuple>

#define DEBUG_TYPE "gi-combiner"

using namespace llvm;
using namespace MIPatternMatch;

// Option to allow testing of the combiner while no targets know about indexed
// addressing.
static cl::opt<bool>
    ForceLegalIndexing("force-legal-indexing", cl::Hidden, cl::init(false),
                       cl::desc("Force all indexed operations to be "
                                "legal for the GlobalISel combiner"));

CombinerHelper::CombinerHelper(GISelChangeObserver &Observer,
                               MachineIRBuilder &B, bool IsPreLegalize,
                               GISelKnownBits *KB, MachineDominatorTree *MDT,
                               const LegalizerInfo *LI)
    : Builder(B), MRI(Builder.getMF().getRegInfo()), Observer(Observer), KB(KB),
      MDT(MDT), IsPreLegalize(IsPreLegalize), LI(LI),
      RBI(Builder.getMF().getSubtarget().getRegBankInfo()),
      TRI(Builder.getMF().getSubtarget().getRegisterInfo()) {
  (void)this->KB;
}

const TargetLowering &CombinerHelper::getTargetLowering() const {
  return *Builder.getMF().getSubtarget().getTargetLowering();
}

const MachineFunction &CombinerHelper::getMachineFunction() const {
  return Builder.getMF();
}

const DataLayout &CombinerHelper::getDataLayout() const {
  return getMachineFunction().getDataLayout();
}

LLVMContext &CombinerHelper::getContext() const { return Builder.getContext(); }

/// \returns The little endian in-memory byte position of byte \p I in a
/// \p ByteWidth bytes wide type.
///
/// E.g. Given a 4-byte type x, x[0] -> byte 0
static unsigned littleEndianByteAt(const unsigned ByteWidth, const unsigned I) {
  assert(I < ByteWidth && "I must be in [0, ByteWidth)");
  return I;
}

/// Determines the LogBase2 value for a non-null input value using the
/// transform: LogBase2(V) = (EltBits - 1) - ctlz(V).
static Register buildLogBase2(Register V, MachineIRBuilder &MIB) {
  auto &MRI = *MIB.getMRI();
  LLT Ty = MRI.getType(V);
  auto Ctlz = MIB.buildCTLZ(Ty, V);
  auto Base = MIB.buildConstant(Ty, Ty.getScalarSizeInBits() - 1);
  return MIB.buildSub(Ty, Base, Ctlz).getReg(0);
}

/// \returns The big endian in-memory byte position of byte \p I in a
/// \p ByteWidth bytes wide type.
///
/// E.g. Given a 4-byte type x, x[0] -> byte 3
static unsigned bigEndianByteAt(const unsigned ByteWidth, const unsigned I) {
  assert(I < ByteWidth && "I must be in [0, ByteWidth)");
  return ByteWidth - I - 1;
}

/// Given a map from byte offsets in memory to indices in a load/store,
/// determine if that map corresponds to a little or big endian byte pattern.
///
/// \param MemOffset2Idx maps memory offsets to address offsets.
/// \param LowestIdx is the lowest index in \p MemOffset2Idx.
///
/// \returns true if the map corresponds to a big endian byte pattern, false if
/// it corresponds to a little endian byte pattern, and std::nullopt otherwise.
///
/// E.g. given a 32-bit type x, and x[AddrOffset], the in-memory byte patterns
/// are as follows:
///
/// AddrOffset   Little endian    Big endian
/// 0            0                3
/// 1            1                2
/// 2            2                1
/// 3            3                0
static std::optional<bool>
isBigEndian(const SmallDenseMap<int64_t, int64_t, 8> &MemOffset2Idx,
            int64_t LowestIdx) {
  // Need at least two byte positions to decide on endianness.
  unsigned Width = MemOffset2Idx.size();
  if (Width < 2)
    return std::nullopt;
  bool BigEndian = true, LittleEndian = true;
  for (unsigned MemOffset = 0; MemOffset < Width; ++ MemOffset) {
    auto MemOffsetAndIdx = MemOffset2Idx.find(MemOffset);
    if (MemOffsetAndIdx == MemOffset2Idx.end())
      return std::nullopt;
    const int64_t Idx = MemOffsetAndIdx->second - LowestIdx;
    assert(Idx >= 0 && "Expected non-negative byte offset?");
    LittleEndian &= Idx == littleEndianByteAt(Width, MemOffset);
    BigEndian &= Idx == bigEndianByteAt(Width, MemOffset);
    if (!BigEndian && !LittleEndian)
      return std::nullopt;
  }

  assert((BigEndian != LittleEndian) &&
         "Pattern cannot be both big and little endian!");
  return BigEndian;
}

bool CombinerHelper::isPreLegalize() const { return IsPreLegalize; }

bool CombinerHelper::isLegal(const LegalityQuery &Query) const {
  assert(LI && "Must have LegalizerInfo to query isLegal!");
  return LI->getAction(Query).Action == LegalizeActions::Legal;
}

bool CombinerHelper::isLegalOrBeforeLegalizer(
    const LegalityQuery &Query) const {
  return isPreLegalize() || isLegal(Query);
}

bool CombinerHelper::isConstantLegalOrBeforeLegalizer(const LLT Ty) const {
  if (!Ty.isVector())
    return isLegalOrBeforeLegalizer({TargetOpcode::G_CONSTANT, {Ty}});
  // Vector constants are represented as a G_BUILD_VECTOR of scalar G_CONSTANTs.
  if (isPreLegalize())
    return true;
  LLT EltTy = Ty.getElementType();
  return isLegal({TargetOpcode::G_BUILD_VECTOR, {Ty, EltTy}}) &&
         isLegal({TargetOpcode::G_CONSTANT, {EltTy}});
}

void CombinerHelper::replaceRegWith(MachineRegisterInfo &MRI, Register FromReg,
                                    Register ToReg) const {
  Observer.changingAllUsesOfReg(MRI, FromReg);

  if (MRI.constrainRegAttrs(ToReg, FromReg))
    MRI.replaceRegWith(FromReg, ToReg);
  else
    Builder.buildCopy(FromReg, ToReg);

  Observer.finishedChangingAllUsesOfReg();
}

void CombinerHelper::replaceRegOpWith(MachineRegisterInfo &MRI,
                                      MachineOperand &FromRegOp,
                                      Register ToReg) const {
  assert(FromRegOp.getParent() && "Expected an operand in an MI");
  Observer.changingInstr(*FromRegOp.getParent());

  FromRegOp.setReg(ToReg);

  Observer.changedInstr(*FromRegOp.getParent());
}

void CombinerHelper::replaceOpcodeWith(MachineInstr &FromMI,
                                       unsigned ToOpcode) const {
  Observer.changingInstr(FromMI);

  FromMI.setDesc(Builder.getTII().get(ToOpcode));

  Observer.changedInstr(FromMI);
}

const RegisterBank *CombinerHelper::getRegBank(Register Reg) const {
  return RBI->getRegBank(Reg, MRI, *TRI);
}

void CombinerHelper::setRegBank(Register Reg,
                                const RegisterBank *RegBank) const {
  if (RegBank)
    MRI.setRegBank(Reg, *RegBank);
}

bool CombinerHelper::tryCombineCopy(MachineInstr &MI) const {
  if (matchCombineCopy(MI)) {
    applyCombineCopy(MI);
    return true;
  }
  return false;
}
bool CombinerHelper::matchCombineCopy(MachineInstr &MI) const {
  if (MI.getOpcode() != TargetOpcode::COPY)
    return false;
  Register DstReg = MI.getOperand(0).getReg();
  Register SrcReg = MI.getOperand(1).getReg();
  return canReplaceReg(DstReg, SrcReg, MRI);
}
void CombinerHelper::applyCombineCopy(MachineInstr &MI) const {
  Register DstReg = MI.getOperand(0).getReg();
  Register SrcReg = MI.getOperand(1).getReg();
  replaceRegWith(MRI, DstReg, SrcReg);
  MI.eraseFromParent();
}

bool CombinerHelper::matchFreezeOfSingleMaybePoisonOperand(
    MachineInstr &MI, BuildFnTy &MatchInfo) const {
  // Ported from InstCombinerImpl::pushFreezeToPreventPoisonFromPropagating.
  Register DstOp = MI.getOperand(0).getReg();
  Register OrigOp = MI.getOperand(1).getReg();

  if (!MRI.hasOneNonDBGUse(OrigOp))
    return false;

  MachineInstr *OrigDef = MRI.getUniqueVRegDef(OrigOp);
  // Even if only a single operand of the PHI is not guaranteed non-poison,
  // moving freeze() backwards across a PHI can cause optimization issues for
  // other users of that operand.
  //
  // Moving freeze() from one of the output registers of a G_UNMERGE_VALUES to
  // the source register is unprofitable because it makes the freeze() more
  // strict than is necessary (it would affect the whole register instead of
  // just the subreg being frozen).
  if (OrigDef->isPHI() || isa<GUnmerge>(OrigDef))
    return false;

  if (canCreateUndefOrPoison(OrigOp, MRI,
                             /*ConsiderFlagsAndMetadata=*/false))
    return false;

  std::optional<MachineOperand> MaybePoisonOperand;
  for (MachineOperand &Operand : OrigDef->uses()) {
    if (!Operand.isReg())
      return false;

    if (isGuaranteedNotToBeUndefOrPoison(Operand.getReg(), MRI))
      continue;

    if (!MaybePoisonOperand)
      MaybePoisonOperand = Operand;
    else {
      // We have more than one maybe-poison operand. Moving the freeze is
      // unsafe.
      return false;
    }
  }

  // Eliminate freeze if all operands are guaranteed non-poison.
  if (!MaybePoisonOperand) {
    MatchInfo = [=](MachineIRBuilder &B) {
      Observer.changingInstr(*OrigDef);
      cast<GenericMachineInstr>(OrigDef)->dropPoisonGeneratingFlags();
      Observer.changedInstr(*OrigDef);
      B.buildCopy(DstOp, OrigOp);
    };
    return true;
  }

  Register MaybePoisonOperandReg = MaybePoisonOperand->getReg();
  LLT MaybePoisonOperandRegTy = MRI.getType(MaybePoisonOperandReg);

  MatchInfo = [=](MachineIRBuilder &B) mutable {
    Observer.changingInstr(*OrigDef);
    cast<GenericMachineInstr>(OrigDef)->dropPoisonGeneratingFlags();
    Observer.changedInstr(*OrigDef);
    B.setInsertPt(*OrigDef->getParent(), OrigDef->getIterator());
    auto Freeze = B.buildFreeze(MaybePoisonOperandRegTy, MaybePoisonOperandReg);
    replaceRegOpWith(
        MRI, *OrigDef->findRegisterUseOperand(MaybePoisonOperandReg, TRI),
        Freeze.getReg(0));
    replaceRegWith(MRI, DstOp, OrigOp);
  };
  return true;
}

bool CombinerHelper::matchCombineConcatVectors(
    MachineInstr &MI, SmallVector<Register> &Ops) const {
  assert(MI.getOpcode() == TargetOpcode::G_CONCAT_VECTORS &&
         "Invalid instruction");
  bool IsUndef = true;
  MachineInstr *Undef = nullptr;

  // Walk over all the operands of concat vectors and check if they are
  // build_vector themselves or undef.
  // Then collect their operands in Ops.
  for (const MachineOperand &MO : MI.uses()) {
    Register Reg = MO.getReg();
    MachineInstr *Def = MRI.getVRegDef(Reg);
    assert(Def && "Operand not defined");
    if (!MRI.hasOneNonDBGUse(Reg))
      return false;
    switch (Def->getOpcode()) {
    case TargetOpcode::G_BUILD_VECTOR:
      IsUndef = false;
      // Remember the operands of the build_vector to fold
      // them into the yet-to-build flattened concat vectors.
      for (const MachineOperand &BuildVecMO : Def->uses())
        Ops.push_back(BuildVecMO.getReg());
      break;
    case TargetOpcode::G_IMPLICIT_DEF: {
      LLT OpType = MRI.getType(Reg);
      // Keep one undef value for all the undef operands.
      if (!Undef) {
        Builder.setInsertPt(*MI.getParent(), MI);
        Undef = Builder.buildUndef(OpType.getScalarType());
      }
      assert(MRI.getType(Undef->getOperand(0).getReg()) ==
                 OpType.getScalarType() &&
             "All undefs should have the same type");
      // Break the undef vector in as many scalar elements as needed
      // for the flattening.
      for (unsigned EltIdx = 0, EltEnd = OpType.getNumElements();
           EltIdx != EltEnd; ++EltIdx)
        Ops.push_back(Undef->getOperand(0).getReg());
      break;
    }
    default:
      return false;
    }
  }

  // Check if the combine is illegal
  LLT DstTy = MRI.getType(MI.getOperand(0).getReg());
  if (!isLegalOrBeforeLegalizer(
          {TargetOpcode::G_BUILD_VECTOR, {DstTy, MRI.getType(Ops[0])}})) {
    return false;
  }

  if (IsUndef)
    Ops.clear();

  return true;
}
void CombinerHelper::applyCombineConcatVectors(
    MachineInstr &MI, SmallVector<Register> &Ops) const {
  // We determined that the concat_vectors can be flatten.
  // Generate the flattened build_vector.
  Register DstReg = MI.getOperand(0).getReg();
  Builder.setInsertPt(*MI.getParent(), MI);
  Register NewDstReg = MRI.cloneVirtualRegister(DstReg);

  // Note: IsUndef is sort of redundant. We could have determine it by
  // checking that at all Ops are undef.  Alternatively, we could have
  // generate a build_vector of undefs and rely on another combine to
  // clean that up.  For now, given we already gather this information
  // in matchCombineConcatVectors, just save compile time and issue the
  // right thing.
  if (Ops.empty())
    Builder.buildUndef(NewDstReg);
  else
    Builder.buildBuildVector(NewDstReg, Ops);
  replaceRegWith(MRI, DstReg, NewDstReg);
  MI.eraseFromParent();
}

bool CombinerHelper::matchCombineShuffleConcat(
    MachineInstr &MI, SmallVector<Register> &Ops) const {
  ArrayRef<int> Mask = MI.getOperand(3).getShuffleMask();
  auto ConcatMI1 =
      dyn_cast<GConcatVectors>(MRI.getVRegDef(MI.getOperand(1).getReg()));
  auto ConcatMI2 =
      dyn_cast<GConcatVectors>(MRI.getVRegDef(MI.getOperand(2).getReg()));
  if (!ConcatMI1 || !ConcatMI2)
    return false;

  // Check that the sources of the Concat instructions have the same type
  if (MRI.getType(ConcatMI1->getSourceReg(0)) !=
      MRI.getType(ConcatMI2->getSourceReg(0)))
    return false;

  LLT ConcatSrcTy = MRI.getType(ConcatMI1->getReg(1));
  LLT ShuffleSrcTy1 = MRI.getType(MI.getOperand(1).getReg());
  unsigned ConcatSrcNumElt = ConcatSrcTy.getNumElements();
  for (unsigned i = 0; i < Mask.size(); i += ConcatSrcNumElt) {
    // Check if the index takes a whole source register from G_CONCAT_VECTORS
    // Assumes that all Sources of G_CONCAT_VECTORS are the same type
    if (Mask[i] == -1) {
      for (unsigned j = 1; j < ConcatSrcNumElt; j++) {
        if (i + j >= Mask.size())
          return false;
        if (Mask[i + j] != -1)
          return false;
      }
      if (!isLegalOrBeforeLegalizer(
              {TargetOpcode::G_IMPLICIT_DEF, {ConcatSrcTy}}))
        return false;
      Ops.push_back(0);
    } else if (Mask[i] % ConcatSrcNumElt == 0) {
      for (unsigned j = 1; j < ConcatSrcNumElt; j++) {
        if (i + j >= Mask.size())
          return false;
        if (Mask[i + j] != Mask[i] + static_cast<int>(j))
          return false;
      }
      // Retrieve the source register from its respective G_CONCAT_VECTORS
      // instruction
      if (Mask[i] < ShuffleSrcTy1.getNumElements()) {
        Ops.push_back(ConcatMI1->getSourceReg(Mask[i] / ConcatSrcNumElt));
      } else {
        Ops.push_back(ConcatMI2->getSourceReg(Mask[i] / ConcatSrcNumElt -
                                              ConcatMI1->getNumSources()));
      }
    } else {
      return false;
    }
  }

  if (!isLegalOrBeforeLegalizer(
          {TargetOpcode::G_CONCAT_VECTORS,
           {MRI.getType(MI.getOperand(0).getReg()), ConcatSrcTy}}))
    return false;

  return !Ops.empty();
}

void CombinerHelper::applyCombineShuffleConcat(
    MachineInstr &MI, SmallVector<Register> &Ops) const {
  LLT SrcTy;
  for (Register &Reg : Ops) {
    if (Reg != 0)
      SrcTy = MRI.getType(Reg);
  }
  assert(SrcTy.isValid() && "Unexpected full undef vector in concat combine");

  Register UndefReg = 0;

  for (Register &Reg : Ops) {
    if (Reg == 0) {
      if (UndefReg == 0)
        UndefReg = Builder.buildUndef(SrcTy).getReg(0);
      Reg = UndefReg;
    }
  }

  if (Ops.size() > 1)
    Builder.buildConcatVectors(MI.getOperand(0).getReg(), Ops);
  else
    Builder.buildCopy(MI.getOperand(0).getReg(), Ops[0]);
  MI.eraseFromParent();
}

bool CombinerHelper::tryCombineShuffleVector(MachineInstr &MI) const {
  SmallVector<Register, 4> Ops;
  if (matchCombineShuffleVector(MI, Ops)) {
    applyCombineShuffleVector(MI, Ops);
    return true;
  }
  return false;
}

bool CombinerHelper::matchCombineShuffleVector(
    MachineInstr &MI, SmallVectorImpl<Register> &Ops) const {
  assert(MI.getOpcode() == TargetOpcode::G_SHUFFLE_VECTOR &&
         "Invalid instruction kind");
  LLT DstType = MRI.getType(MI.getOperand(0).getReg());
  Register Src1 = MI.getOperand(1).getReg();
  LLT SrcType = MRI.getType(Src1);
  // As bizarre as it may look, shuffle vector can actually produce
  // scalar! This is because at the IR level a <1 x ty> shuffle
  // vector is perfectly valid.
  unsigned DstNumElts = DstType.isVector() ? DstType.getNumElements() : 1;
  unsigned SrcNumElts = SrcType.isVector() ? SrcType.getNumElements() : 1;

  // If the resulting vector is smaller than the size of the source
  // vectors being concatenated, we won't be able to replace the
  // shuffle vector into a concat_vectors.
  //
  // Note: We may still be able to produce a concat_vectors fed by
  //       extract_vector_elt and so on. It is less clear that would
  //       be better though, so don't bother for now.
  //
  // If the destination is a scalar, the size of the sources doesn't
  // matter. we will lower the shuffle to a plain copy. This will
  // work only if the source and destination have the same size. But
  // that's covered by the next condition.
  //
  // TODO: If the size between the source and destination don't match
  //       we could still emit an extract vector element in that case.
  if (DstNumElts < 2 * SrcNumElts && DstNumElts != 1)
    return false;

  // Check that the shuffle mask can be broken evenly between the
  // different sources.
  if (DstNumElts % SrcNumElts != 0)
    return false;

  // Mask length is a multiple of the source vector length.
  // Check if the shuffle is some kind of concatenation of the input
  // vectors.
  unsigned NumConcat = DstNumElts / SrcNumElts;
  SmallVector<int, 8> ConcatSrcs(NumConcat, -1);
  ArrayRef<int> Mask = MI.getOperand(3).getShuffleMask();
  for (unsigned i = 0; i != DstNumElts; ++i) {
    int Idx = Mask[i];
    // Undef value.
    if (Idx < 0)
      continue;
    // Ensure the indices in each SrcType sized piece are sequential and that
    // the same source is used for the whole piece.
    if ((Idx % SrcNumElts != (i % SrcNumElts)) ||
        (ConcatSrcs[i / SrcNumElts] >= 0 &&
         ConcatSrcs[i / SrcNumElts] != (int)(Idx / SrcNumElts)))
      return false;
    // Remember which source this index came from.
    ConcatSrcs[i / SrcNumElts] = Idx / SrcNumElts;
  }

  // The shuffle is concatenating multiple vectors together.
  // Collect the different operands for that.
  Register UndefReg;
  Register Src2 = MI.getOperand(2).getReg();
  for (auto Src : ConcatSrcs) {
    if (Src < 0) {
      if (!UndefReg) {
        Builder.setInsertPt(*MI.getParent(), MI);
        UndefReg = Builder.buildUndef(SrcType).getReg(0);
      }
      Ops.push_back(UndefReg);
    } else if (Src == 0)
      Ops.push_back(Src1);
    else
      Ops.push_back(Src2);
  }
  return true;
}

void CombinerHelper::applyCombineShuffleVector(
    MachineInstr &MI, const ArrayRef<Register> Ops) const {
  Register DstReg = MI.getOperand(0).getReg();
  Builder.setInsertPt(*MI.getParent(), MI);
  Register NewDstReg = MRI.cloneVirtualRegister(DstReg);

  if (Ops.size() == 1)
    Builder.buildCopy(NewDstReg, Ops[0]);
  else
    Builder.buildMergeLikeInstr(NewDstReg, Ops);

  replaceRegWith(MRI, DstReg, NewDstReg);
  MI.eraseFromParent();
}

bool CombinerHelper::matchShuffleToExtract(MachineInstr &MI) const {
  assert(MI.getOpcode() == TargetOpcode::G_SHUFFLE_VECTOR &&
         "Invalid instruction kind");

  ArrayRef<int> Mask = MI.getOperand(3).getShuffleMask();
  return Mask.size() == 1;
}

void CombinerHelper::applyShuffleToExtract(MachineInstr &MI) const {
  Register DstReg = MI.getOperand(0).getReg();
  Builder.setInsertPt(*MI.getParent(), MI);

  int I = MI.getOperand(3).getShuffleMask()[0];
  Register Src1 = MI.getOperand(1).getReg();
  LLT Src1Ty = MRI.getType(Src1);
  int Src1NumElts = Src1Ty.isVector() ? Src1Ty.getNumElements() : 1;
  Register SrcReg;
  if (I >= Src1NumElts) {
    SrcReg = MI.getOperand(2).getReg();
    I -= Src1NumElts;
  } else if (I >= 0)
    SrcReg = Src1;

  if (I < 0)
    Builder.buildUndef(DstReg);
  else if (!MRI.getType(SrcReg).isVector())
    Builder.buildCopy(DstReg, SrcReg);
  else
    Builder.buildExtractVectorElementConstant(DstReg, SrcReg, I);

  MI.eraseFromParent();
}

namespace {

/// Select a preference between two uses. CurrentUse is the current preference
/// while *ForCandidate is attributes of the candidate under consideration.
PreferredTuple ChoosePreferredUse(MachineInstr &LoadMI,
                                  PreferredTuple &CurrentUse,
                                  const LLT TyForCandidate,
                                  unsigned OpcodeForCandidate,
                                  MachineInstr *MIForCandidate) {
  if (!CurrentUse.Ty.isValid()) {
    if (CurrentUse.ExtendOpcode == OpcodeForCandidate ||
        CurrentUse.ExtendOpcode == TargetOpcode::G_ANYEXT)
      return {TyForCandidate, OpcodeForCandidate, MIForCandidate};
    return CurrentUse;
  }

  // We permit the extend to hoist through basic blocks but this is only
  // sensible if the target has extending loads. If you end up lowering back
  // into a load and extend during the legalizer then the end result is
  // hoisting the extend up to the load.

  // Prefer defined extensions to undefined extensions as these are more
  // likely to reduce the number of instructions.
  if (OpcodeForCandidate == TargetOpcode::G_ANYEXT &&
      CurrentUse.ExtendOpcode != TargetOpcode::G_ANYEXT)
    return CurrentUse;
  else if (CurrentUse.ExtendOpcode == TargetOpcode::G_ANYEXT &&
           OpcodeForCandidate != TargetOpcode::G_ANYEXT)
    return {TyForCandidate, OpcodeForCandidate, MIForCandidate};

  // Prefer sign extensions to zero extensions as sign-extensions tend to be
  // more expensive. Don't do this if the load is already a zero-extend load
  // though, otherwise we'll rewrite a zero-extend load into a sign-extend
  // later.
  if (!isa<GZExtLoad>(LoadMI) && CurrentUse.Ty == TyForCandidate) {
    if (CurrentUse.ExtendOpcode == TargetOpcode::G_SEXT &&
        OpcodeForCandidate == TargetOpcode::G_ZEXT)
      return CurrentUse;
    else if (CurrentUse.ExtendOpcode == TargetOpcode::G_ZEXT &&
             OpcodeForCandidate == TargetOpcode::G_SEXT)
      return {TyForCandidate, OpcodeForCandidate, MIForCandidate};
  }

  // This is potentially target specific. We've chosen the largest type
  // because G_TRUNC is usually free. One potential catch with this is that
  // some targets have a reduced number of larger registers than smaller
  // registers and this choice potentially increases the live-range for the
  // larger value.
  if (TyForCandidate.getSizeInBits() > CurrentUse.Ty.getSizeInBits()) {
    return {TyForCandidate, OpcodeForCandidate, MIForCandidate};
  }
  return CurrentUse;
}

/// Find a suitable place to insert some instructions and insert them. This
/// function accounts for special cases like inserting before a PHI node.
/// The current strategy for inserting before PHI's is to duplicate the
/// instructions for each predecessor. However, while that's ok for G_TRUNC
/// on most targets since it generally requires no code, other targets/cases may
/// want to try harder to find a dominating block.
static void InsertInsnsWithoutSideEffectsBeforeUse(
    MachineIRBuilder &Builder, MachineInstr &DefMI, MachineOperand &UseMO,
    std::function<void(MachineBasicBlock *, MachineBasicBlock::iterator,
                       MachineOperand &UseMO)>
        Inserter) {
  MachineInstr &UseMI = *UseMO.getParent();

  MachineBasicBlock *InsertBB = UseMI.getParent();

  // If the use is a PHI then we want the predecessor block instead.
  if (UseMI.isPHI()) {
    MachineOperand *PredBB = std::next(&UseMO);
    InsertBB = PredBB->getMBB();
  }

  // If the block is the same block as the def then we want to insert just after
  // the def instead of at the start of the block.
  if (InsertBB == DefMI.getParent()) {
    MachineBasicBlock::iterator InsertPt = &DefMI;
    Inserter(InsertBB, std::next(InsertPt), UseMO);
    return;
  }

  // Otherwise we want the start of the BB
  Inserter(InsertBB, InsertBB->getFirstNonPHI(), UseMO);
}
} // end anonymous namespace

bool CombinerHelper::tryCombineExtendingLoads(MachineInstr &MI) const {
  PreferredTuple Preferred;
  if (matchCombineExtendingLoads(MI, Preferred)) {
    applyCombineExtendingLoads(MI, Preferred);
    return true;
  }
  return false;
}

static unsigned getExtLoadOpcForExtend(unsigned ExtOpc) {
  unsigned CandidateLoadOpc;
  switch (ExtOpc) {
  case TargetOpcode::G_ANYEXT:
    CandidateLoadOpc = TargetOpcode::G_LOAD;
    break;
  case TargetOpcode::G_SEXT:
    CandidateLoadOpc = TargetOpcode::G_SEXTLOAD;
    break;
  case TargetOpcode::G_ZEXT:
    CandidateLoadOpc = TargetOpcode::G_ZEXTLOAD;
    break;
  default:
    llvm_unreachable("Unexpected extend opc");
  }
  return CandidateLoadOpc;
}

bool CombinerHelper::matchCombineExtendingLoads(
    MachineInstr &MI, PreferredTuple &Preferred) const {
  // We match the loads and follow the uses to the extend instead of matching
  // the extends and following the def to the load. This is because the load
  // must remain in the same position for correctness (unless we also add code
  // to find a safe place to sink it) whereas the extend is freely movable.
  // It also prevents us from duplicating the load for the volatile case or just
  // for performance.
  GAnyLoad *LoadMI = dyn_cast<GAnyLoad>(&MI);
  if (!LoadMI)
    return false;

  Register LoadReg = LoadMI->getDstReg();

  LLT LoadValueTy = MRI.getType(LoadReg);
  if (!LoadValueTy.isScalar())
    return false;

  // Most architectures are going to legalize <s8 loads into at least a 1 byte
  // load, and the MMOs can only describe memory accesses in multiples of bytes.
  // If we try to perform extload combining on those, we can end up with
  // %a(s8) = extload %ptr (load 1 byte from %ptr)
  // ... which is an illegal extload instruction.
  if (LoadValueTy.getSizeInBits() < 8)
    return false;

  // For non power-of-2 types, they will very likely be legalized into multiple
  // loads. Don't bother trying to match them into extending loads.
  if (!llvm::has_single_bit<uint32_t>(LoadValueTy.getSizeInBits()))
    return false;

  // Find the preferred type aside from the any-extends (unless it's the only
  // one) and non-extending ops. We'll emit an extending load to that type and
  // and emit a variant of (extend (trunc X)) for the others according to the
  // relative type sizes. At the same time, pick an extend to use based on the
  // extend involved in the chosen type.
  unsigned PreferredOpcode =
      isa<GLoad>(&MI)
          ? TargetOpcode::G_ANYEXT
          : isa<GSExtLoad>(&MI) ? TargetOpcode::G_SEXT : TargetOpcode::G_ZEXT;
  Preferred = {LLT(), PreferredOpcode, nullptr};
  for (auto &UseMI : MRI.use_nodbg_instructions(LoadReg)) {
    if (UseMI.getOpcode() == TargetOpcode::G_SEXT ||
        UseMI.getOpcode() == TargetOpcode::G_ZEXT ||
        (UseMI.getOpcode() == TargetOpcode::G_ANYEXT)) {
      const auto &MMO = LoadMI->getMMO();
      // Don't do anything for atomics.
      if (MMO.isAtomic())
        continue;
      // Check for legality.
      if (!isPreLegalize()) {
        LegalityQuery::MemDesc MMDesc(MMO);
        unsigned CandidateLoadOpc = getExtLoadOpcForExtend(UseMI.getOpcode());
        LLT UseTy = MRI.getType(UseMI.getOperand(0).getReg());
        LLT SrcTy = MRI.getType(LoadMI->getPointerReg());
        if (LI->getAction({CandidateLoadOpc, {UseTy, SrcTy}, {MMDesc}})
                .Action != LegalizeActions::Legal)
          continue;
      }
      Preferred = ChoosePreferredUse(MI, Preferred,
                                     MRI.getType(UseMI.getOperand(0).getReg()),
                                     UseMI.getOpcode(), &UseMI);
    }
  }

  // There were no extends
  if (!Preferred.MI)
    return false;
  // It should be impossible to chose an extend without selecting a different
  // type since by definition the result of an extend is larger.
  assert(Preferred.Ty != LoadValueTy && "Extending to same type?");

  LLVM_DEBUG(dbgs() << "Preferred use is: " << *Preferred.MI);
  return true;
}

void CombinerHelper::applyCombineExtendingLoads(
    MachineInstr &MI, PreferredTuple &Preferred) const {
  // Rewrite the load to the chosen extending load.
  Register ChosenDstReg = Preferred.MI->getOperand(0).getReg();

  // Inserter to insert a truncate back to the original type at a given point
  // with some basic CSE to limit truncate duplication to one per BB.
  DenseMap<MachineBasicBlock *, MachineInstr *> EmittedInsns;
  auto InsertTruncAt = [&](MachineBasicBlock *InsertIntoBB,
                           MachineBasicBlock::iterator InsertBefore,
                           MachineOperand &UseMO) {
    MachineInstr *PreviouslyEmitted = EmittedInsns.lookup(InsertIntoBB);
    if (PreviouslyEmitted) {
      Observer.changingInstr(*UseMO.getParent());
      UseMO.setReg(PreviouslyEmitted->getOperand(0).getReg());
      Observer.changedInstr(*UseMO.getParent());
      return;
    }

    Builder.setInsertPt(*InsertIntoBB, InsertBefore);
    Register NewDstReg = MRI.cloneVirtualRegister(MI.getOperand(0).getReg());
    MachineInstr *NewMI = Builder.buildTrunc(NewDstReg, ChosenDstReg);
    EmittedInsns[InsertIntoBB] = NewMI;
    replaceRegOpWith(MRI, UseMO, NewDstReg);
  };

  Observer.changingInstr(MI);
  unsigned LoadOpc = getExtLoadOpcForExtend(Preferred.ExtendOpcode);
  MI.setDesc(Builder.getTII().get(LoadOpc));

  // Rewrite all the uses to fix up the types.
  auto &LoadValue = MI.getOperand(0);
  SmallVector<MachineOperand *, 4> Uses;
  for (auto &UseMO : MRI.use_operands(LoadValue.getReg()))
    Uses.push_back(&UseMO);

  for (auto *UseMO : Uses) {
    MachineInstr *UseMI = UseMO->getParent();

    // If the extend is compatible with the preferred extend then we should fix
    // up the type and extend so that it uses the preferred use.
    if (UseMI->getOpcode() == Preferred.ExtendOpcode ||
        UseMI->getOpcode() == TargetOpcode::G_ANYEXT) {
      Register UseDstReg = UseMI->getOperand(0).getReg();
      MachineOperand &UseSrcMO = UseMI->getOperand(1);
      const LLT UseDstTy = MRI.getType(UseDstReg);
      if (UseDstReg != ChosenDstReg) {
        if (Preferred.Ty == UseDstTy) {
          // If the use has the same type as the preferred use, then merge
          // the vregs and erase the extend. For example:
          //    %1:_(s8) = G_LOAD ...
          //    %2:_(s32) = G_SEXT %1(s8)
          //    %3:_(s32) = G_ANYEXT %1(s8)
          //    ... = ... %3(s32)
          // rewrites to:
          //    %2:_(s32) = G_SEXTLOAD ...
          //    ... = ... %2(s32)
          replaceRegWith(MRI, UseDstReg, ChosenDstReg);
          Observer.erasingInstr(*UseMO->getParent());
          UseMO->getParent()->eraseFromParent();
        } else if (Preferred.Ty.getSizeInBits() < UseDstTy.getSizeInBits()) {
          // If the preferred size is smaller, then keep the extend but extend
          // from the result of the extending load. For example:
          //    %1:_(s8) = G_LOAD ...
          //    %2:_(s32) = G_SEXT %1(s8)
          //    %3:_(s64) = G_ANYEXT %1(s8)
          //    ... = ... %3(s64)
          /// rewrites to:
          //    %2:_(s32) = G_SEXTLOAD ...
          //    %3:_(s64) = G_ANYEXT %2:_(s32)
          //    ... = ... %3(s64)
          replaceRegOpWith(MRI, UseSrcMO, ChosenDstReg);
        } else {
          // If the preferred size is large, then insert a truncate. For
          // example:
          //    %1:_(s8) = G_LOAD ...
          //    %2:_(s64) = G_SEXT %1(s8)
          //    %3:_(s32) = G_ZEXT %1(s8)
          //    ... = ... %3(s32)
          /// rewrites to:
          //    %2:_(s64) = G_SEXTLOAD ...
          //    %4:_(s8) = G_TRUNC %2:_(s32)
          //    %3:_(s64) = G_ZEXT %2:_(s8)
          //    ... = ... %3(s64)
          InsertInsnsWithoutSideEffectsBeforeUse(Builder, MI, *UseMO,
                                                 InsertTruncAt);
        }
        continue;
      }
      // The use is (one of) the uses of the preferred use we chose earlier.
      // We're going to update the load to def this value later so just erase
      // the old extend.
      Observer.erasingInstr(*UseMO->getParent());
      UseMO->getParent()->eraseFromParent();
      continue;
    }

    // The use isn't an extend. Truncate back to the type we originally loaded.
    // This is free on many targets.
    InsertInsnsWithoutSideEffectsBeforeUse(Builder, MI, *UseMO, InsertTruncAt);
  }

  MI.getOperand(0).setReg(ChosenDstReg);
  Observer.changedInstr(MI);
}

bool CombinerHelper::matchCombineLoadWithAndMask(MachineInstr &MI,
                                                 BuildFnTy &MatchInfo) const {
  assert(MI.getOpcode() == TargetOpcode::G_AND);

  // If we have the following code:
  //  %mask = G_CONSTANT 255
  //  %ld   = G_LOAD %ptr, (load s16)
  //  %and  = G_AND %ld, %mask
  //
  // Try to fold it into
  //   %ld = G_ZEXTLOAD %ptr, (load s8)

  Register Dst = MI.getOperand(0).getReg();
  if (MRI.getType(Dst).isVector())
    return false;

  auto MaybeMask =
      getIConstantVRegValWithLookThrough(MI.getOperand(2).getReg(), MRI);
  if (!MaybeMask)
    return false;

  APInt MaskVal = MaybeMask->Value;

  if (!MaskVal.isMask())
    return false;

  Register SrcReg = MI.getOperand(1).getReg();
  // Don't use getOpcodeDef() here since intermediate instructions may have
  // multiple users.
  GAnyLoad *LoadMI = dyn_cast<GAnyLoad>(MRI.getVRegDef(SrcReg));
  if (!LoadMI || !MRI.hasOneNonDBGUse(LoadMI->getDstReg()))
    return false;

  Register LoadReg = LoadMI->getDstReg();
  LLT RegTy = MRI.getType(LoadReg);
  Register PtrReg = LoadMI->getPointerReg();
  unsigned RegSize = RegTy.getSizeInBits();
  LocationSize LoadSizeBits = LoadMI->getMemSizeInBits();
  unsigned MaskSizeBits = MaskVal.countr_one();

  // The mask may not be larger than the in-memory type, as it might cover sign
  // extended bits
  if (MaskSizeBits > LoadSizeBits.getValue())
    return false;

  // If the mask covers the whole destination register, there's nothing to
  // extend
  if (MaskSizeBits >= RegSize)
    return false;

  // Most targets cannot deal with loads of size < 8 and need to re-legalize to
  // at least byte loads. Avoid creating such loads here
  if (MaskSizeBits < 8 || !isPowerOf2_32(MaskSizeBits))
    return false;

  const MachineMemOperand &MMO = LoadMI->getMMO();
  LegalityQuery::MemDesc MemDesc(MMO);

  // Don't modify the memory access size if this is atomic/volatile, but we can
  // still adjust the opcode to indicate the high bit behavior.
  if (LoadMI->isSimple())
    MemDesc.MemoryTy = LLT::scalar(MaskSizeBits);
  else if (LoadSizeBits.getValue() > MaskSizeBits ||
           LoadSizeBits.getValue() == RegSize)
    return false;

  // TODO: Could check if it's legal with the reduced or original memory size.
  if (!isLegalOrBeforeLegalizer(
          {TargetOpcode::G_ZEXTLOAD, {RegTy, MRI.getType(PtrReg)}, {MemDesc}}))
    return false;

  MatchInfo = [=](MachineIRBuilder &B) {
    B.setInstrAndDebugLoc(*LoadMI);
    auto &MF = B.getMF();
    auto PtrInfo = MMO.getPointerInfo();
    auto *NewMMO = MF.getMachineMemOperand(&MMO, PtrInfo, MemDesc.MemoryTy);
    B.buildLoadInstr(TargetOpcode::G_ZEXTLOAD, Dst, PtrReg, *NewMMO);
    LoadMI->eraseFromParent();
  };
  return true;
}

bool CombinerHelper::isPredecessor(const MachineInstr &DefMI,
                                   const MachineInstr &UseMI) const {
  assert(!DefMI.isDebugInstr() && !UseMI.isDebugInstr() &&
         "shouldn't consider debug uses");
  assert(DefMI.getParent() == UseMI.getParent());
  if (&DefMI == &UseMI)
    return true;
  const MachineBasicBlock &MBB = *DefMI.getParent();
  auto DefOrUse = find_if(MBB, [&DefMI, &UseMI](const MachineInstr &MI) {
    return &MI == &DefMI || &MI == &UseMI;
  });
  if (DefOrUse == MBB.end())
    llvm_unreachable("Block must contain both DefMI and UseMI!");
  return &*DefOrUse == &DefMI;
}

bool CombinerHelper::dominates(const MachineInstr &DefMI,
                               const MachineInstr &UseMI) const {
  assert(!DefMI.isDebugInstr() && !UseMI.isDebugInstr() &&
         "shouldn't consider debug uses");
  if (MDT)
    return MDT->dominates(&DefMI, &UseMI);
  else if (DefMI.getParent() != UseMI.getParent())
    return false;

  return isPredecessor(DefMI, UseMI);
}

bool CombinerHelper::matchSextTruncSextLoad(MachineInstr &MI) const {
  assert(MI.getOpcode() == TargetOpcode::G_SEXT_INREG);
  Register SrcReg = MI.getOperand(1).getReg();
  Register LoadUser = SrcReg;

  if (MRI.getType(SrcReg).isVector())
    return false;

  Register TruncSrc;
  if (mi_match(SrcReg, MRI, m_GTrunc(m_Reg(TruncSrc))))
    LoadUser = TruncSrc;

  uint64_t SizeInBits = MI.getOperand(2).getImm();
  // If the source is a G_SEXTLOAD from the same bit width, then we don't
  // need any extend at all, just a truncate.
  if (auto *LoadMI = getOpcodeDef<GSExtLoad>(LoadUser, MRI)) {
    // If truncating more than the original extended value, abort.
    auto LoadSizeBits = LoadMI->getMemSizeInBits();
    if (TruncSrc &&
        MRI.getType(TruncSrc).getSizeInBits() < LoadSizeBits.getValue())
      return false;
    if (LoadSizeBits == SizeInBits)
      return true;
  }
  return false;
}

void CombinerHelper::applySextTruncSextLoad(MachineInstr &MI) const {
  assert(MI.getOpcode() == TargetOpcode::G_SEXT_INREG);
  Builder.buildCopy(MI.getOperand(0).getReg(), MI.getOperand(1).getReg());
  MI.eraseFromParent();
}

bool CombinerHelper::matchSextInRegOfLoad(
    MachineInstr &MI, std::tuple<Register, unsigned> &MatchInfo) const {
  assert(MI.getOpcode() == TargetOpcode::G_SEXT_INREG);

  Register DstReg = MI.getOperand(0).getReg();
  LLT RegTy = MRI.getType(DstReg);

  // Only supports scalars for now.
  if (RegTy.isVector())
    return false;

  Register SrcReg = MI.getOperand(1).getReg();
  auto *LoadDef = getOpcodeDef<GLoad>(SrcReg, MRI);
  if (!LoadDef || !MRI.hasOneNonDBGUse(SrcReg))
    return false;

  uint64_t MemBits = LoadDef->getMemSizeInBits().getValue();

  // If the sign extend extends from a narrower width than the load's width,
  // then we can narrow the load width when we combine to a G_SEXTLOAD.
  // Avoid widening the load at all.
  unsigned NewSizeBits = std::min((uint64_t)MI.getOperand(2).getImm(), MemBits);

  // Don't generate G_SEXTLOADs with a < 1 byte width.
  if (NewSizeBits < 8)
    return false;
  // Don't bother creating a non-power-2 sextload, it will likely be broken up
  // anyway for most targets.
  if (!isPowerOf2_32(NewSizeBits))
    return false;

  const MachineMemOperand &MMO = LoadDef->getMMO();
  LegalityQuery::MemDesc MMDesc(MMO);

  // Don't modify the memory access size if this is atomic/volatile, but we can
  // still adjust the opcode to indicate the high bit behavior.
  if (LoadDef->isSimple())
    MMDesc.MemoryTy = LLT::scalar(NewSizeBits);
  else if (MemBits > NewSizeBits || MemBits == RegTy.getSizeInBits())
    return false;

  // TODO: Could check if it's legal with the reduced or original memory size.
  if (!isLegalOrBeforeLegalizer({TargetOpcode::G_SEXTLOAD,
                                 {MRI.getType(LoadDef->getDstReg()),
                                  MRI.getType(LoadDef->getPointerReg())},
                                 {MMDesc}}))
    return false;

  MatchInfo = std::make_tuple(LoadDef->getDstReg(), NewSizeBits);
  return true;
}

void CombinerHelper::applySextInRegOfLoad(
    MachineInstr &MI, std::tuple<Register, unsigned> &MatchInfo) const {
  assert(MI.getOpcode() == TargetOpcode::G_SEXT_INREG);
  Register LoadReg;
  unsigned ScalarSizeBits;
  std::tie(LoadReg, ScalarSizeBits) = MatchInfo;
  GLoad *LoadDef = cast<GLoad>(MRI.getVRegDef(LoadReg));

  // If we have the following:
  // %ld = G_LOAD %ptr, (load 2)
  // %ext = G_SEXT_INREG %ld, 8
  //    ==>
  // %ld = G_SEXTLOAD %ptr (load 1)

  auto &MMO = LoadDef->getMMO();
  Builder.setInstrAndDebugLoc(*LoadDef);
  auto &MF = Builder.getMF();
  auto PtrInfo = MMO.getPointerInfo();
  auto *NewMMO = MF.getMachineMemOperand(&MMO, PtrInfo, ScalarSizeBits / 8);
  Builder.buildLoadInstr(TargetOpcode::G_SEXTLOAD, MI.getOperand(0).getReg(),
                         LoadDef->getPointerReg(), *NewMMO);
  MI.eraseFromParent();

  // Not all loads can be deleted, so make sure the old one is removed.
  LoadDef->eraseFromParent();
}

/// Return true if 'MI' is a load or a store that may be fold it's address
/// operand into the load / store addressing mode.
static bool canFoldInAddressingMode(GLoadStore *MI, const TargetLowering &TLI,
                                    MachineRegisterInfo &MRI) {
  TargetLowering::AddrMode AM;
  auto *MF = MI->getMF();
  auto *Addr = getOpcodeDef<GPtrAdd>(MI->getPointerReg(), MRI);
  if (!Addr)
    return false;

  AM.HasBaseReg = true;
  if (auto CstOff = getIConstantVRegVal(Addr->getOffsetReg(), MRI))
    AM.BaseOffs = CstOff->getSExtValue(); // [reg +/- imm]
  else
    AM.Scale = 1; // [reg +/- reg]

  return TLI.isLegalAddressingMode(
      MF->getDataLayout(), AM,
      getTypeForLLT(MI->getMMO().getMemoryType(),
                    MF->getFunction().getContext()),
      MI->getMMO().getAddrSpace());
}

static unsigned getIndexedOpc(unsigned LdStOpc) {
  switch (LdStOpc) {
  case TargetOpcode::G_LOAD:
    return TargetOpcode::G_INDEXED_LOAD;
  case TargetOpcode::G_STORE:
    return TargetOpcode::G_INDEXED_STORE;
  case TargetOpcode::G_ZEXTLOAD:
    return TargetOpcode::G_INDEXED_ZEXTLOAD;
  case TargetOpcode::G_SEXTLOAD:
    return TargetOpcode::G_INDEXED_SEXTLOAD;
  default:
    llvm_unreachable("Unexpected opcode");
  }
}

bool CombinerHelper::isIndexedLoadStoreLegal(GLoadStore &LdSt) const {
  // Check for legality.
  LLT PtrTy = MRI.getType(LdSt.getPointerReg());
  LLT Ty = MRI.getType(LdSt.getReg(0));
  LLT MemTy = LdSt.getMMO().getMemoryType();
  SmallVector<LegalityQuery::MemDesc, 2> MemDescrs(
      {{MemTy, MemTy.getSizeInBits().getKnownMinValue(),
        AtomicOrdering::NotAtomic}});
  unsigned IndexedOpc = getIndexedOpc(LdSt.getOpcode());
  SmallVector<LLT> OpTys;
  if (IndexedOpc == TargetOpcode::G_INDEXED_STORE)
    OpTys = {PtrTy, Ty, Ty};
  else
    OpTys = {Ty, PtrTy}; // For G_INDEXED_LOAD, G_INDEXED_[SZ]EXTLOAD

  LegalityQuery Q(IndexedOpc, OpTys, MemDescrs);
  return isLegal(Q);
}

static cl::opt<unsigned> PostIndexUseThreshold(
    "post-index-use-threshold", cl::Hidden, cl::init(32),
    cl::desc("Number of uses of a base pointer to check before it is no longer "
             "considered for post-indexing."));

bool CombinerHelper::findPostIndexCandidate(GLoadStore &LdSt, Register &Addr,
                                            Register &Base, Register &Offset,
                                            bool &RematOffset) const {
  // We're looking for the following pattern, for either load or store:
  // %baseptr:_(p0) = ...
  // G_STORE %val(s64), %baseptr(p0)
  // %offset:_(s64) = G_CONSTANT i64 -256
  // %new_addr:_(p0) = G_PTR_ADD %baseptr, %offset(s64)
  const auto &TLI = getTargetLowering();

  Register Ptr = LdSt.getPointerReg();
  // If the store is the only use, don't bother.
  if (MRI.hasOneNonDBGUse(Ptr))
    return false;

  if (!isIndexedLoadStoreLegal(LdSt))
    return false;

  if (getOpcodeDef(TargetOpcode::G_FRAME_INDEX, Ptr, MRI))
    return false;

  MachineInstr *StoredValDef = getDefIgnoringCopies(LdSt.getReg(0), MRI);
  auto *PtrDef = MRI.getVRegDef(Ptr);

  unsigned NumUsesChecked = 0;
  for (auto &Use : MRI.use_nodbg_instructions(Ptr)) {
    if (++NumUsesChecked > PostIndexUseThreshold)
      return false; // Try to avoid exploding compile time.

    auto *PtrAdd = dyn_cast<GPtrAdd>(&Use);
    // The use itself might be dead. This can happen during combines if DCE
    // hasn't had a chance to run yet. Don't allow it to form an indexed op.
    if (!PtrAdd || MRI.use_nodbg_empty(PtrAdd->getReg(0)))
      continue;

    // Check the user of this isn't the store, otherwise we'd be generate a
    // indexed store defining its own use.
    if (StoredValDef == &Use)
      continue;

    Offset = PtrAdd->getOffsetReg();
    if (!ForceLegalIndexing &&
        !TLI.isIndexingLegal(LdSt, PtrAdd->getBaseReg(), Offset,
                             /*IsPre*/ false, MRI))
      continue;

    // Make sure the offset calculation is before the potentially indexed op.
    MachineInstr *OffsetDef = MRI.getVRegDef(Offset);
    RematOffset = false;
    if (!dominates(*OffsetDef, LdSt)) {
      // If the offset however is just a G_CONSTANT, we can always just
      // rematerialize it where we need it.
      if (OffsetDef->getOpcode() != TargetOpcode::G_CONSTANT)
        continue;
      RematOffset = true;
    }

    for (auto &BasePtrUse : MRI.use_nodbg_instructions(PtrAdd->getBaseReg())) {
      if (&BasePtrUse == PtrDef)
        continue;

      // If the user is a later load/store that can be post-indexed, then don't
      // combine this one.
      auto *BasePtrLdSt = dyn_cast<GLoadStore>(&BasePtrUse);
      if (BasePtrLdSt && BasePtrLdSt != &LdSt &&
          dominates(LdSt, *BasePtrLdSt) &&
          isIndexedLoadStoreLegal(*BasePtrLdSt))
        return false;

      // Now we're looking for the key G_PTR_ADD instruction, which contains
      // the offset add that we want to fold.
      if (auto *BasePtrUseDef = dyn_cast<GPtrAdd>(&BasePtrUse)) {
        Register PtrAddDefReg = BasePtrUseDef->getReg(0);
        for (auto &BaseUseUse : MRI.use_nodbg_instructions(PtrAddDefReg)) {
          // If the use is in a different block, then we may produce worse code
          // due to the extra register pressure.
          if (BaseUseUse.getParent() != LdSt.getParent())
            return false;

          if (auto *UseUseLdSt = dyn_cast<GLoadStore>(&BaseUseUse))
            if (canFoldInAddressingMode(UseUseLdSt, TLI, MRI))
              return false;
        }
        if (!dominates(LdSt, BasePtrUse))
          return false; // All use must be dominated by the load/store.
      }
    }

    Addr = PtrAdd->getReg(0);
    Base = PtrAdd->getBaseReg();
    return true;
  }

  return false;
}

bool CombinerHelper::findPreIndexCandidate(GLoadStore &LdSt, Register &Addr,
                                           Register &Base,
                                           Register &Offset) const {
  auto &MF = *LdSt.getParent()->getParent();
  const auto &TLI = *MF.getSubtarget().getTargetLowering();

  Addr = LdSt.getPointerReg();
  if (!mi_match(Addr, MRI, m_GPtrAdd(m_Reg(Base), m_Reg(Offset))) ||
      MRI.hasOneNonDBGUse(Addr))
    return false;

  if (!ForceLegalIndexing &&
      !TLI.isIndexingLegal(LdSt, Base, Offset, /*IsPre*/ true, MRI))
    return false;

  if (!isIndexedLoadStoreLegal(LdSt))
    return false;

  MachineInstr *BaseDef = getDefIgnoringCopies(Base, MRI);
  if (BaseDef->getOpcode() == TargetOpcode::G_FRAME_INDEX)
    return false;

  if (auto *St = dyn_cast<GStore>(&LdSt)) {
    // Would require a copy.
    if (Base == St->getValueReg())
      return false;

    // We're expecting one use of Addr in MI, but it could also be the
    // value stored, which isn't actually dominated by the instruction.
    if (St->getValueReg() == Addr)
      return false;
  }

  // Avoid increasing cross-block register pressure.
  for (auto &AddrUse : MRI.use_nodbg_instructions(Addr))
    if (AddrUse.getParent() != LdSt.getParent())
      return false;

  // FIXME: check whether all uses of the base pointer are constant PtrAdds.
  // That might allow us to end base's liveness here by adjusting the constant.
  bool RealUse = false;
  for (auto &AddrUse : MRI.use_nodbg_instructions(Addr)) {
    if (!dominates(LdSt, AddrUse))
      return false; // All use must be dominated by the load/store.

    // If Ptr may be folded in addressing mode of other use, then it's
    // not profitable to do this transformation.
    if (auto *UseLdSt = dyn_cast<GLoadStore>(&AddrUse)) {
      if (!canFoldInAddressingMode(UseLdSt, TLI, MRI))
        RealUse = true;
    } else {
      RealUse = true;
    }
  }
  return RealUse;
}

bool CombinerHelper::matchCombineExtractedVectorLoad(
    MachineInstr &MI, BuildFnTy &MatchInfo) const {
  assert(MI.getOpcode() == TargetOpcode::G_EXTRACT_VECTOR_ELT);

  // Check if there is a load that defines the vector being extracted from.
  auto *LoadMI = getOpcodeDef<GLoad>(MI.getOperand(1).getReg(), MRI);
  if (!LoadMI)
    return false;

  Register Vector = MI.getOperand(1).getReg();
  LLT VecEltTy = MRI.getType(Vector).getElementType();

  assert(MRI.getType(MI.getOperand(0).getReg()) == VecEltTy);

  // Checking whether we should reduce the load width.
  if (!MRI.hasOneNonDBGUse(Vector))
    return false;

  // Check if the defining load is simple.
  if (!LoadMI->isSimple())
    return false;

  // If the vector element type is not a multiple of a byte then we are unable
  // to correctly compute an address to load only the extracted element as a
  // scalar.
  if (!VecEltTy.isByteSized())
    return false;

  // Check for load fold barriers between the extraction and the load.
  if (MI.getParent() != LoadMI->getParent())
    return false;
  const unsigned MaxIter = 20;
  unsigned Iter = 0;
  for (auto II = LoadMI->getIterator(), IE = MI.getIterator(); II != IE; ++II) {
    if (II->isLoadFoldBarrier())
      return false;
    if (Iter++ == MaxIter)
      return false;
  }

  // Check if the new load that we are going to create is legal
  // if we are in the post-legalization phase.
  MachineMemOperand MMO = LoadMI->getMMO();
  Align Alignment = MMO.getAlign();
  MachinePointerInfo PtrInfo;
  uint64_t Offset;

  // Finding the appropriate PtrInfo if offset is a known constant.
  // This is required to create the memory operand for the narrowed load.
  // This machine memory operand object helps us infer about legality
  // before we proceed to combine the instruction.
  if (auto CVal = getIConstantVRegVal(Vector, MRI)) {
    int Elt = CVal->getZExtValue();
    // FIXME: should be (ABI size)*Elt.
    Offset = VecEltTy.getSizeInBits() * Elt / 8;
    PtrInfo = MMO.getPointerInfo().getWithOffset(Offset);
  } else {
    // Discard the pointer info except the address space because the memory
    // operand can't represent this new access since the offset is variable.
    Offset = VecEltTy.getSizeInBits() / 8;
    PtrInfo = MachinePointerInfo(MMO.getPointerInfo().getAddrSpace());
  }

  Alignment = commonAlignment(Alignment, Offset);

  Register VecPtr = LoadMI->getPointerReg();
  LLT PtrTy = MRI.getType(VecPtr);

  MachineFunction &MF = *MI.getMF();
  auto *NewMMO = MF.getMachineMemOperand(&MMO, PtrInfo, VecEltTy);

  LegalityQuery::MemDesc MMDesc(*NewMMO);

  LegalityQuery Q = {TargetOpcode::G_LOAD, {VecEltTy, PtrTy}, {MMDesc}};

  if (!isLegalOrBeforeLegalizer(Q))
    return false;

  // Load must be allowed and fast on the target.
  LLVMContext &C = MF.getFunction().getContext();
  auto &DL = MF.getDataLayout();
  unsigned Fast = 0;
  if (!getTargetLowering().allowsMemoryAccess(C, DL, VecEltTy, *NewMMO,
                                              &Fast) ||
      !Fast)
    return false;

  Register Result = MI.getOperand(0).getReg();
  Register Index = MI.getOperand(2).getReg();

  MatchInfo = [=](MachineIRBuilder &B) {
    GISelObserverWrapper DummyObserver;
    LegalizerHelper Helper(B.getMF(), DummyObserver, B);
    //// Get pointer to the vector element.
    Register finalPtr = Helper.getVectorElementPointer(
        LoadMI->getPointerReg(), MRI.getType(LoadMI->getOperand(0).getReg()),
        Index);
    // New G_LOAD instruction.
    B.buildLoad(Result, finalPtr, PtrInfo, Alignment);
    // Remove original GLOAD instruction.
    LoadMI->eraseFromParent();
  };

  return true;
}

bool CombinerHelper::matchCombineIndexedLoadStore(
    MachineInstr &MI, IndexedLoadStoreMatchInfo &MatchInfo) const {
  auto &LdSt = cast<GLoadStore>(MI);

  if (LdSt.isAtomic())
    return false;

  MatchInfo.IsPre = findPreIndexCandidate(LdSt, MatchInfo.Addr, MatchInfo.Base,
                                          MatchInfo.Offset);
  if (!MatchInfo.IsPre &&
      !findPostIndexCandidate(LdSt, MatchInfo.Addr, MatchInfo.Base,
                              MatchInfo.Offset, MatchInfo.RematOffset))
    return false;

  return true;
}

void CombinerHelper::applyCombineIndexedLoadStore(
    MachineInstr &MI, IndexedLoadStoreMatchInfo &MatchInfo) const {
  MachineInstr &AddrDef = *MRI.getUniqueVRegDef(MatchInfo.Addr);
  unsigned Opcode = MI.getOpcode();
  bool IsStore = Opcode == TargetOpcode::G_STORE;
  unsigned NewOpcode = getIndexedOpc(Opcode);

  // If the offset constant didn't happen to dominate the load/store, we can
  // just clone it as needed.
  if (MatchInfo.RematOffset) {
    auto *OldCst = MRI.getVRegDef(MatchInfo.Offset);
    auto NewCst = Builder.buildConstant(MRI.getType(MatchInfo.Offset),
                                        *OldCst->getOperand(1).getCImm());
    MatchInfo.Offset = NewCst.getReg(0);
  }

  auto MIB = Builder.buildInstr(NewOpcode);
  if (IsStore) {
    MIB.addDef(MatchInfo.Addr);
    MIB.addUse(MI.getOperand(0).getReg());
  } else {
    MIB.addDef(MI.getOperand(0).getReg());
    MIB.addDef(MatchInfo.Addr);
  }

  MIB.addUse(MatchInfo.Base);
  MIB.addUse(MatchInfo.Offset);
  MIB.addImm(MatchInfo.IsPre);
  MIB->cloneMemRefs(*MI.getMF(), MI);
  MI.eraseFromParent();
  AddrDef.eraseFromParent();

  LLVM_DEBUG(dbgs() << "    Combinined to indexed operation");
}

bool CombinerHelper::matchCombineDivRem(MachineInstr &MI,
                                        MachineInstr *&OtherMI) const {
  unsigned Opcode = MI.getOpcode();
  bool IsDiv, IsSigned;

  switch (Opcode) {
  default:
    llvm_unreachable("Unexpected opcode!");
  case TargetOpcode::G_SDIV:
  case TargetOpcode::G_UDIV: {
    IsDiv = true;
    IsSigned = Opcode == TargetOpcode::G_SDIV;
    break;
  }
  case TargetOpcode::G_SREM:
  case TargetOpcode::G_UREM: {
    IsDiv = false;
    IsSigned = Opcode == TargetOpcode::G_SREM;
    break;
  }
  }

  Register Src1 = MI.getOperand(1).getReg();
  unsigned DivOpcode, RemOpcode, DivremOpcode;
  if (IsSigned) {
    DivOpcode = TargetOpcode::G_SDIV;
    RemOpcode = TargetOpcode::G_SREM;
    DivremOpcode = TargetOpcode::G_SDIVREM;
  } else {
    DivOpcode = TargetOpcode::G_UDIV;
    RemOpcode = TargetOpcode::G_UREM;
    DivremOpcode = TargetOpcode::G_UDIVREM;
  }

  if (!isLegalOrBeforeLegalizer({DivremOpcode, {MRI.getType(Src1)}}))
    return false;

  // Combine:
  //   %div:_ = G_[SU]DIV %src1:_, %src2:_
  //   %rem:_ = G_[SU]REM %src1:_, %src2:_
  // into:
  //  %div:_, %rem:_ = G_[SU]DIVREM %src1:_, %src2:_

  // Combine:
  //   %rem:_ = G_[SU]REM %src1:_, %src2:_
  //   %div:_ = G_[SU]DIV %src1:_, %src2:_
  // into:
  //  %div:_, %rem:_ = G_[SU]DIVREM %src1:_, %src2:_

  for (auto &UseMI : MRI.use_nodbg_instructions(Src1)) {
    if (MI.getParent() == UseMI.getParent() &&
        ((IsDiv && UseMI.getOpcode() == RemOpcode) ||
         (!IsDiv && UseMI.getOpcode() == DivOpcode)) &&
        matchEqualDefs(MI.getOperand(2), UseMI.getOperand(2)) &&
        matchEqualDefs(MI.getOperand(1), UseMI.getOperand(1))) {
      OtherMI = &UseMI;
      return true;
    }
  }

  return false;
}

void CombinerHelper::applyCombineDivRem(MachineInstr &MI,
                                        MachineInstr *&OtherMI) const {
  unsigned Opcode = MI.getOpcode();
  assert(OtherMI && "OtherMI shouldn't be empty.");

  Register DestDivReg, DestRemReg;
  if (Opcode == TargetOpcode::G_SDIV || Opcode == TargetOpcode::G_UDIV) {
    DestDivReg = MI.getOperand(0).getReg();
    DestRemReg = OtherMI->getOperand(0).getReg();
  } else {
    DestDivReg = OtherMI->getOperand(0).getReg();
    DestRemReg = MI.getOperand(0).getReg();
  }

  bool IsSigned =
      Opcode == TargetOpcode::G_SDIV || Opcode == TargetOpcode::G_SREM;

  // Check which instruction is first in the block so we don't break def-use
  // deps by "moving" the instruction incorrectly. Also keep track of which
  // instruction is first so we pick it's operands, avoiding use-before-def
  // bugs.
  MachineInstr *FirstInst = dominates(MI, *OtherMI) ? &MI : OtherMI;
  Builder.setInstrAndDebugLoc(*FirstInst);

  Builder.buildInstr(IsSigned ? TargetOpcode::G_SDIVREM
                              : TargetOpcode::G_UDIVREM,
                     {DestDivReg, DestRemReg},
                     { FirstInst->getOperand(1), FirstInst->getOperand(2) });
  MI.eraseFromParent();
  OtherMI->eraseFromParent();
}

bool CombinerHelper::matchOptBrCondByInvertingCond(
    MachineInstr &MI, MachineInstr *&BrCond) const {
  assert(MI.getOpcode() == TargetOpcode::G_BR);

  // Try to match the following:
  // bb1:
  //   G_BRCOND %c1, %bb2
  //   G_BR %bb3
  // bb2:
  // ...
  // bb3:

  // The above pattern does not have a fall through to the successor bb2, always
  // resulting in a branch no matter which path is taken. Here we try to find
  // and replace that pattern with conditional branch to bb3 and otherwise
  // fallthrough to bb2. This is generally better for branch predictors.

  MachineBasicBlock *MBB = MI.getParent();
  MachineBasicBlock::iterator BrIt(MI);
  if (BrIt == MBB->begin())
    return false;
  assert(std::next(BrIt) == MBB->end() && "expected G_BR to be a terminator");

  BrCond = &*std::prev(BrIt);
  if (BrCond->getOpcode() != TargetOpcode::G_BRCOND)
    return false;

  // Check that the next block is the conditional branch target. Also make sure
  // that it isn't the same as the G_BR's target (otherwise, this will loop.)
  MachineBasicBlock *BrCondTarget = BrCond->getOperand(1).getMBB();
  return BrCondTarget != MI.getOperand(0).getMBB() &&
         MBB->isLayoutSuccessor(BrCondTarget);
}

void CombinerHelper::applyOptBrCondByInvertingCond(
    MachineInstr &MI, MachineInstr *&BrCond) const {
  MachineBasicBlock *BrTarget = MI.getOperand(0).getMBB();
  Builder.setInstrAndDebugLoc(*BrCond);
  LLT Ty = MRI.getType(BrCond->getOperand(0).getReg());
  // FIXME: Does int/fp matter for this? If so, we might need to restrict
  // this to i1 only since we might not know for sure what kind of
  // compare generated the condition value.
  auto True = Builder.buildConstant(
      Ty, getICmpTrueVal(getTargetLowering(), false, false));
  auto Xor = Builder.buildXor(Ty, BrCond->getOperand(0), True);

  auto *FallthroughBB = BrCond->getOperand(1).getMBB();
  Observer.changingInstr(MI);
  MI.getOperand(0).setMBB(FallthroughBB);
  Observer.changedInstr(MI);

  // Change the conditional branch to use the inverted condition and
  // new target block.
  Observer.changingInstr(*BrCond);
  BrCond->getOperand(0).setReg(Xor.getReg(0));
  BrCond->getOperand(1).setMBB(BrTarget);
  Observer.changedInstr(*BrCond);
}

bool CombinerHelper::tryEmitMemcpyInline(MachineInstr &MI) const {
  MachineIRBuilder HelperBuilder(MI);
  GISelObserverWrapper DummyObserver;
  LegalizerHelper Helper(HelperBuilder.getMF(), DummyObserver, HelperBuilder);
  return Helper.lowerMemcpyInline(MI) ==
         LegalizerHelper::LegalizeResult::Legalized;
}

bool CombinerHelper::tryCombineMemCpyFamily(MachineInstr &MI,
                                            unsigned MaxLen) const {
  MachineIRBuilder HelperBuilder(MI);
  GISelObserverWrapper DummyObserver;
  LegalizerHelper Helper(HelperBuilder.getMF(), DummyObserver, HelperBuilder);
  return Helper.lowerMemCpyFamily(MI, MaxLen) ==
         LegalizerHelper::LegalizeResult::Legalized;
}

static APFloat constantFoldFpUnary(const MachineInstr &MI,
                                   const MachineRegisterInfo &MRI,
                                   const APFloat &Val) {
  APFloat Result(Val);
  switch (MI.getOpcode()) {
  default:
    llvm_unreachable("Unexpected opcode!");
  case TargetOpcode::G_FNEG: {
    Result.changeSign();
    return Result;
  }
  case TargetOpcode::G_FABS: {
    Result.clearSign();
    return Result;
  }
  case TargetOpcode::G_FPTRUNC: {
    bool Unused;
    LLT DstTy = MRI.getType(MI.getOperand(0).getReg());
    Result.convert(getFltSemanticForLLT(DstTy), APFloat::rmNearestTiesToEven,
                   &Unused);
    return Result;
  }
  case TargetOpcode::G_FSQRT: {
    bool Unused;
    Result.convert(APFloat::IEEEdouble(), APFloat::rmNearestTiesToEven,
                   &Unused);
    Result = APFloat(sqrt(Result.convertToDouble()));
    break;
  }
  case TargetOpcode::G_FLOG2: {
    bool Unused;
    Result.convert(APFloat::IEEEdouble(), APFloat::rmNearestTiesToEven,
                   &Unused);
    Result = APFloat(log2(Result.convertToDouble()));
    break;
  }
  }
  // Convert `APFloat` to appropriate IEEE type depending on `DstTy`. Otherwise,
  // `buildFConstant` will assert on size mismatch. Only `G_FSQRT`, and
  // `G_FLOG2` reach here.
  bool Unused;
  Result.convert(Val.getSemantics(), APFloat::rmNearestTiesToEven, &Unused);
  return Result;
}

void CombinerHelper::applyCombineConstantFoldFpUnary(
    MachineInstr &MI, const ConstantFP *Cst) const {
  APFloat Folded = constantFoldFpUnary(MI, MRI, Cst->getValue());
  const ConstantFP *NewCst = ConstantFP::get(Builder.getContext(), Folded);
  Builder.buildFConstant(MI.getOperand(0), *NewCst);
  MI.eraseFromParent();
}

bool CombinerHelper::matchPtrAddImmedChain(MachineInstr &MI,
                                           PtrAddChain &MatchInfo) const {
  // We're trying to match the following pattern:
  //   %t1 = G_PTR_ADD %base, G_CONSTANT imm1
  //   %root = G_PTR_ADD %t1, G_CONSTANT imm2
  // -->
  //   %root = G_PTR_ADD %base, G_CONSTANT (imm1 + imm2)

  if (MI.getOpcode() != TargetOpcode::G_PTR_ADD)
    return false;

  Register Add2 = MI.getOperand(1).getReg();
  Register Imm1 = MI.getOperand(2).getReg();
  auto MaybeImmVal = getIConstantVRegValWithLookThrough(Imm1, MRI);
  if (!MaybeImmVal)
    return false;

  MachineInstr *Add2Def = MRI.getVRegDef(Add2);
  if (!Add2Def || Add2Def->getOpcode() != TargetOpcode::G_PTR_ADD)
    return false;

  Register Base = Add2Def->getOperand(1).getReg();
  Register Imm2 = Add2Def->getOperand(2).getReg();
  auto MaybeImm2Val = getIConstantVRegValWithLookThrough(Imm2, MRI);
  if (!MaybeImm2Val)
    return false;

  // Check if the new combined immediate forms an illegal addressing mode.
  // Do not combine if it was legal before but would get illegal.
  // To do so, we need to find a load/store user of the pointer to get
  // the access type.
  Type *AccessTy = nullptr;
  auto &MF = *MI.getMF();
  for (auto &UseMI : MRI.use_nodbg_instructions(MI.getOperand(0).getReg())) {
    if (auto *LdSt = dyn_cast<GLoadStore>(&UseMI)) {
      AccessTy = getTypeForLLT(MRI.getType(LdSt->getReg(0)),
                               MF.getFunction().getContext());
      break;
    }
  }
  TargetLoweringBase::AddrMode AMNew;
  APInt CombinedImm = MaybeImmVal->Value + MaybeImm2Val->Value;
  AMNew.BaseOffs = CombinedImm.getSExtValue();
  if (AccessTy) {
    AMNew.HasBaseReg = true;
    TargetLoweringBase::AddrMode AMOld;
    AMOld.BaseOffs = MaybeImmVal->Value.getSExtValue();
    AMOld.HasBaseReg = true;
    unsigned AS = MRI.getType(Add2).getAddressSpace();
    const auto &TLI = *MF.getSubtarget().getTargetLowering();
    if (TLI.isLegalAddressingMode(MF.getDataLayout(), AMOld, AccessTy, AS) &&
        !TLI.isLegalAddressingMode(MF.getDataLayout(), AMNew, AccessTy, AS))
      return false;
  }

  // Pass the combined immediate to the apply function.
  MatchInfo.Imm = AMNew.BaseOffs;
  MatchInfo.Base = Base;
  MatchInfo.Bank = getRegBank(Imm2);
  return true;
}

void CombinerHelper::applyPtrAddImmedChain(MachineInstr &MI,
                                           PtrAddChain &MatchInfo) const {
  assert(MI.getOpcode() == TargetOpcode::G_PTR_ADD && "Expected G_PTR_ADD");
  MachineIRBuilder MIB(MI);
  LLT OffsetTy = MRI.getType(MI.getOperand(2).getReg());
  auto NewOffset = MIB.buildConstant(OffsetTy, MatchInfo.Imm);
  setRegBank(NewOffset.getReg(0), MatchInfo.Bank);
  Observer.changingInstr(MI);
  MI.getOperand(1).setReg(MatchInfo.Base);
  MI.getOperand(2).setReg(NewOffset.getReg(0));
  Observer.changedInstr(MI);
}

bool CombinerHelper::matchShiftImmedChain(MachineInstr &MI,
                                          RegisterImmPair &MatchInfo) const {
  // We're trying to match the following pattern with any of
  // G_SHL/G_ASHR/G_LSHR/G_SSHLSAT/G_USHLSAT shift instructions:
  //   %t1 = SHIFT %base, G_CONSTANT imm1
  //   %root = SHIFT %t1, G_CONSTANT imm2
  // -->
  //   %root = SHIFT %base, G_CONSTANT (imm1 + imm2)

  unsigned Opcode = MI.getOpcode();
  assert((Opcode == TargetOpcode::G_SHL || Opcode == TargetOpcode::G_ASHR ||
          Opcode == TargetOpcode::G_LSHR || Opcode == TargetOpcode::G_SSHLSAT ||
          Opcode == TargetOpcode::G_USHLSAT) &&
         "Expected G_SHL, G_ASHR, G_LSHR, G_SSHLSAT or G_USHLSAT");

  Register Shl2 = MI.getOperand(1).getReg();
  Register Imm1 = MI.getOperand(2).getReg();
  auto MaybeImmVal = getIConstantVRegValWithLookThrough(Imm1, MRI);
  if (!MaybeImmVal)
    return false;

  MachineInstr *Shl2Def = MRI.getUniqueVRegDef(Shl2);
  if (Shl2Def->getOpcode() != Opcode)
    return false;

  Register Base = Shl2Def->getOperand(1).getReg();
  Register Imm2 = Shl2Def->getOperand(2).getReg();
  auto MaybeImm2Val = getIConstantVRegValWithLookThrough(Imm2, MRI);
  if (!MaybeImm2Val)
    return false;

  // Pass the combined immediate to the apply function.
  MatchInfo.Imm =
      (MaybeImmVal->Value.getZExtValue() + MaybeImm2Val->Value).getZExtValue();
  MatchInfo.Reg = Base;

  // There is no simple replacement for a saturating unsigned left shift that
  // exceeds the scalar size.
  if (Opcode == TargetOpcode::G_USHLSAT &&
      MatchInfo.Imm >= MRI.getType(Shl2).getScalarSizeInBits())
    return false;

  return true;
}

void CombinerHelper::applyShiftImmedChain(MachineInstr &MI,
                                          RegisterImmPair &MatchInfo) const {
  unsigned Opcode = MI.getOpcode();
  assert((Opcode == TargetOpcode::G_SHL || Opcode == TargetOpcode::G_ASHR ||
          Opcode == TargetOpcode::G_LSHR || Opcode == TargetOpcode::G_SSHLSAT ||
          Opcode == TargetOpcode::G_USHLSAT) &&
         "Expected G_SHL, G_ASHR, G_LSHR, G_SSHLSAT or G_USHLSAT");

  LLT Ty = MRI.getType(MI.getOperand(1).getReg());
  unsigned const ScalarSizeInBits = Ty.getScalarSizeInBits();
  auto Imm = MatchInfo.Imm;

  if (Imm >= ScalarSizeInBits) {
    // Any logical shift that exceeds scalar size will produce zero.
    if (Opcode == TargetOpcode::G_SHL || Opcode == TargetOpcode::G_LSHR) {
      Builder.buildConstant(MI.getOperand(0), 0);
      MI.eraseFromParent();
      return;
    }
    // Arithmetic shift and saturating signed left shift have no effect beyond
    // scalar size.
    Imm = ScalarSizeInBits - 1;
  }

  LLT ImmTy = MRI.getType(MI.getOperand(2).getReg());
  Register NewImm = Builder.buildConstant(ImmTy, Imm).getReg(0);
  Observer.changingInstr(MI);
  MI.getOperand(1).setReg(MatchInfo.Reg);
  MI.getOperand(2).setReg(NewImm);
  Observer.changedInstr(MI);
}

bool CombinerHelper::matchShiftOfShiftedLogic(
    MachineInstr &MI, ShiftOfShiftedLogic &MatchInfo) const {
  // We're trying to match the following pattern with any of
  // G_SHL/G_ASHR/G_LSHR/G_USHLSAT/G_SSHLSAT shift instructions in combination
  // with any of G_AND/G_OR/G_XOR logic instructions.
  //   %t1 = SHIFT %X, G_CONSTANT C0
  //   %t2 = LOGIC %t1, %Y
  //   %root = SHIFT %t2, G_CONSTANT C1
  // -->
  //   %t3 = SHIFT %X, G_CONSTANT (C0+C1)
  //   %t4 = SHIFT %Y, G_CONSTANT C1
  //   %root = LOGIC %t3, %t4
  unsigned ShiftOpcode = MI.getOpcode();
  assert((ShiftOpcode == TargetOpcode::G_SHL ||
          ShiftOpcode == TargetOpcode::G_ASHR ||
          ShiftOpcode == TargetOpcode::G_LSHR ||
          ShiftOpcode == TargetOpcode::G_USHLSAT ||
          ShiftOpcode == TargetOpcode::G_SSHLSAT) &&
         "Expected G_SHL, G_ASHR, G_LSHR, G_USHLSAT and G_SSHLSAT");

  // Match a one-use bitwise logic op.
  Register LogicDest = MI.getOperand(1).getReg();
  if (!MRI.hasOneNonDBGUse(LogicDest))
    return false;

  MachineInstr *LogicMI = MRI.getUniqueVRegDef(LogicDest);
  unsigned LogicOpcode = LogicMI->getOpcode();
  if (LogicOpcode != TargetOpcode::G_AND && LogicOpcode != TargetOpcode::G_OR &&
      LogicOpcode != TargetOpcode::G_XOR)
    return false;

  // Find a matching one-use shift by constant.
  const Register C1 = MI.getOperand(2).getReg();
  auto MaybeImmVal = getIConstantVRegValWithLookThrough(C1, MRI);
  if (!MaybeImmVal || MaybeImmVal->Value == 0)
    return false;

  const uint64_t C1Val = MaybeImmVal->Value.getZExtValue();

  auto matchFirstShift = [&](const MachineInstr *MI, uint64_t &ShiftVal) {
    // Shift should match previous one and should be a one-use.
    if (MI->getOpcode() != ShiftOpcode ||
        !MRI.hasOneNonDBGUse(MI->getOperand(0).getReg()))
      return false;

    // Must be a constant.
    auto MaybeImmVal =
        getIConstantVRegValWithLookThrough(MI->getOperand(2).getReg(), MRI);
    if (!MaybeImmVal)
      return false;

    ShiftVal = MaybeImmVal->Value.getSExtValue();
    return true;
  };

  // Logic ops are commutative, so check each operand for a match.
  Register LogicMIReg1 = LogicMI->getOperand(1).getReg();
  MachineInstr *LogicMIOp1 = MRI.getUniqueVRegDef(LogicMIReg1);
  Register LogicMIReg2 = LogicMI->getOperand(2).getReg();
  MachineInstr *LogicMIOp2 = MRI.getUniqueVRegDef(LogicMIReg2);
  uint64_t C0Val;

  if (matchFirstShift(LogicMIOp1, C0Val)) {
    MatchInfo.LogicNonShiftReg = LogicMIReg2;
    MatchInfo.Shift2 = LogicMIOp1;
  } else if (matchFirstShift(LogicMIOp2, C0Val)) {
    MatchInfo.LogicNonShiftReg = LogicMIReg1;
    MatchInfo.Shift2 = LogicMIOp2;
  } else
    return false;

  MatchInfo.ValSum = C0Val + C1Val;

  // The fold is not valid if the sum of the shift values exceeds bitwidth.
  if (MatchInfo.ValSum >= MRI.getType(LogicDest).getScalarSizeInBits())
    return false;

  MatchInfo.Logic = LogicMI;
  return true;
}

void CombinerHelper::applyShiftOfShiftedLogic(
    MachineInstr &MI, ShiftOfShiftedLogic &MatchInfo) const {
  unsigned Opcode = MI.getOpcode();
  assert((Opcode == TargetOpcode::G_SHL || Opcode == TargetOpcode::G_ASHR ||
          Opcode == TargetOpcode::G_LSHR || Opcode == TargetOpcode::G_USHLSAT ||
          Opcode == TargetOpcode::G_SSHLSAT) &&
         "Expected G_SHL, G_ASHR, G_LSHR, G_USHLSAT and G_SSHLSAT");

  LLT ShlType = MRI.getType(MI.getOperand(2).getReg());
  LLT DestType = MRI.getType(MI.getOperand(0).getReg());

  Register Const = Builder.buildConstant(ShlType, MatchInfo.ValSum).getReg(0);

  Register Shift1Base = MatchInfo.Shift2->getOperand(1).getReg();
  Register Shift1 =
      Builder.buildInstr(Opcode, {DestType}, {Shift1Base, Const}).getReg(0);

  // If LogicNonShiftReg is the same to Shift1Base, and shift1 const is the same
  // to MatchInfo.Shift2 const, CSEMIRBuilder will reuse the old shift1 when
  // build shift2. So, if we erase MatchInfo.Shift2 at the end, actually we
  // remove old shift1. And it will cause crash later. So erase it earlier to
  // avoid the crash.
  MatchInfo.Shift2->eraseFromParent();

  Register Shift2Const = MI.getOperand(2).getReg();
  Register Shift2 = Builder
                        .buildInstr(Opcode, {DestType},
                                    {MatchInfo.LogicNonShiftReg, Shift2Const})
                        .getReg(0);

  Register Dest = MI.getOperand(0).getReg();
  Builder.buildInstr(MatchInfo.Logic->getOpcode(), {Dest}, {Shift1, Shift2});

  // This was one use so it's safe to remove it.
  MatchInfo.Logic->eraseFromParent();

  MI.eraseFromParent();
}

bool CombinerHelper::matchCommuteShift(MachineInstr &MI,
                                       BuildFnTy &MatchInfo) const {
  assert(MI.getOpcode() == TargetOpcode::G_SHL && "Expected G_SHL");
  // Combine (shl (add x, c1), c2) -> (add (shl x, c2), c1 << c2)
  // Combine (shl (or x, c1), c2) -> (or (shl x, c2), c1 << c2)
  auto &Shl = cast<GenericMachineInstr>(MI);
  Register DstReg = Shl.getReg(0);
  Register SrcReg = Shl.getReg(1);
  Register ShiftReg = Shl.getReg(2);
  Register X, C1;

  if (!getTargetLowering().isDesirableToCommuteWithShift(MI, !isPreLegalize()))
    return false;

  if (!mi_match(SrcReg, MRI,
                m_OneNonDBGUse(m_any_of(m_GAdd(m_Reg(X), m_Reg(C1)),
                                        m_GOr(m_Reg(X), m_Reg(C1))))))
    return false;

  APInt C1Val, C2Val;
  if (!mi_match(C1, MRI, m_ICstOrSplat(C1Val)) ||
      !mi_match(ShiftReg, MRI, m_ICstOrSplat(C2Val)))
    return false;

  auto *SrcDef = MRI.getVRegDef(SrcReg);
  assert((SrcDef->getOpcode() == TargetOpcode::G_ADD ||
          SrcDef->getOpcode() == TargetOpcode::G_OR) && "Unexpected op");
  LLT SrcTy = MRI.getType(SrcReg);
  MatchInfo = [=](MachineIRBuilder &B) {
    auto S1 = B.buildShl(SrcTy, X, ShiftReg);
    auto S2 = B.buildShl(SrcTy, C1, ShiftReg);
    B.buildInstr(SrcDef->getOpcode(), {DstReg}, {S1, S2});
  };
  return true;
}

bool CombinerHelper::matchCombineMulToShl(MachineInstr &MI,
                                          unsigned &ShiftVal) const {
  assert(MI.getOpcode() == TargetOpcode::G_MUL && "Expected a G_MUL");
  auto MaybeImmVal =
      getIConstantVRegValWithLookThrough(MI.getOperand(2).getReg(), MRI);
  if (!MaybeImmVal)
    return false;

  ShiftVal = MaybeImmVal->Value.exactLogBase2();
  return (static_cast<int32_t>(ShiftVal) != -1);
}

void CombinerHelper::applyCombineMulToShl(MachineInstr &MI,
                                          unsigned &ShiftVal) const {
  assert(MI.getOpcode() == TargetOpcode::G_MUL && "Expected a G_MUL");
  MachineIRBuilder MIB(MI);
  LLT ShiftTy = MRI.getType(MI.getOperand(0).getReg());
  auto ShiftCst = MIB.buildConstant(ShiftTy, ShiftVal);
  Observer.changingInstr(MI);
  MI.setDesc(MIB.getTII().get(TargetOpcode::G_SHL));
  MI.getOperand(2).setReg(ShiftCst.getReg(0));
  if (ShiftVal == ShiftTy.getScalarSizeInBits() - 1)
    MI.clearFlag(MachineInstr::MIFlag::NoSWrap);
  Observer.changedInstr(MI);
}

bool CombinerHelper::matchCombineSubToAdd(MachineInstr &MI,
                                          BuildFnTy &MatchInfo) const {
  GSub &Sub = cast<GSub>(MI);

  LLT Ty = MRI.getType(Sub.getReg(0));

  if (!isLegalOrBeforeLegalizer({TargetOpcode::G_ADD, {Ty}}))
    return false;

  if (!isConstantLegalOrBeforeLegalizer(Ty))
    return false;

  APInt Imm = getIConstantFromReg(Sub.getRHSReg(), MRI);

  MatchInfo = [=, &MI](MachineIRBuilder &B) {
    auto NegCst = B.buildConstant(Ty, -Imm);
    Observer.changingInstr(MI);
    MI.setDesc(B.getTII().get(TargetOpcode::G_ADD));
    MI.getOperand(2).setReg(NegCst.getReg(0));
    MI.clearFlag(MachineInstr::MIFlag::NoUWrap);
    Observer.changedInstr(MI);
  };
  return true;
}

// shl ([sza]ext x), y => zext (shl x, y), if shift does not overflow source
bool CombinerHelper::matchCombineShlOfExtend(MachineInstr &MI,
                                             RegisterImmPair &MatchData) const {
  assert(MI.getOpcode() == TargetOpcode::G_SHL && KB);
  if (!getTargetLowering().isDesirableToPullExtFromShl(MI))
    return false;

  Register LHS = MI.getOperand(1).getReg();

  Register ExtSrc;
  if (!mi_match(LHS, MRI, m_GAnyExt(m_Reg(ExtSrc))) &&
      !mi_match(LHS, MRI, m_GZExt(m_Reg(ExtSrc))) &&
      !mi_match(LHS, MRI, m_GSExt(m_Reg(ExtSrc))))
    return false;

  Register RHS = MI.getOperand(2).getReg();
  MachineInstr *MIShiftAmt = MRI.getVRegDef(RHS);
  auto MaybeShiftAmtVal = isConstantOrConstantSplatVector(*MIShiftAmt, MRI);
  if (!MaybeShiftAmtVal)
    return false;

  if (LI) {
    LLT SrcTy = MRI.getType(ExtSrc);

    // We only really care about the legality with the shifted value. We can
    // pick any type the constant shift amount, so ask the target what to
    // use. Otherwise we would have to guess and hope it is reported as legal.
    LLT ShiftAmtTy = getTargetLowering().getPreferredShiftAmountTy(SrcTy);
    if (!isLegalOrBeforeLegalizer({TargetOpcode::G_SHL, {SrcTy, ShiftAmtTy}}))
      return false;
  }

  int64_t ShiftAmt = MaybeShiftAmtVal->getSExtValue();
  MatchData.Reg = ExtSrc;
  MatchData.Imm = ShiftAmt;

  unsigned MinLeadingZeros = KB->getKnownZeroes(ExtSrc).countl_one();
  unsigned SrcTySize = MRI.getType(ExtSrc).getScalarSizeInBits();
  return MinLeadingZeros >= ShiftAmt && ShiftAmt < SrcTySize;
}

void CombinerHelper::applyCombineShlOfExtend(
    MachineInstr &MI, const RegisterImmPair &MatchData) const {
  Register ExtSrcReg = MatchData.Reg;
  int64_t ShiftAmtVal = MatchData.Imm;

  LLT ExtSrcTy = MRI.getType(ExtSrcReg);
  auto ShiftAmt = Builder.buildConstant(ExtSrcTy, ShiftAmtVal);
  auto NarrowShift =
      Builder.buildShl(ExtSrcTy, ExtSrcReg, ShiftAmt, MI.getFlags());
  Builder.buildZExt(MI.getOperand(0), NarrowShift);
  MI.eraseFromParent();
}

bool CombinerHelper::matchCombineMergeUnmerge(MachineInstr &MI,
                                              Register &MatchInfo) const {
  GMerge &Merge = cast<GMerge>(MI);
  SmallVector<Register, 16> MergedValues;
  for (unsigned I = 0; I < Merge.getNumSources(); ++I)
    MergedValues.emplace_back(Merge.getSourceReg(I));

  auto *Unmerge = getOpcodeDef<GUnmerge>(MergedValues[0], MRI);
  if (!Unmerge || Unmerge->getNumDefs() != Merge.getNumSources())
    return false;

  for (unsigned I = 0; I < MergedValues.size(); ++I)
    if (MergedValues[I] != Unmerge->getReg(I))
      return false;

  MatchInfo = Unmerge->getSourceReg();
  return true;
}

static Register peekThroughBitcast(Register Reg,
                                   const MachineRegisterInfo &MRI) {
  while (mi_match(Reg, MRI, m_GBitcast(m_Reg(Reg))))
    ;

  return Reg;
}

bool CombinerHelper::matchCombineUnmergeMergeToPlainValues(
    MachineInstr &MI, SmallVectorImpl<Register> &Operands) const {
  assert(MI.getOpcode() == TargetOpcode::G_UNMERGE_VALUES &&
         "Expected an unmerge");
  auto &Unmerge = cast<GUnmerge>(MI);
  Register SrcReg = peekThroughBitcast(Unmerge.getSourceReg(), MRI);

  auto *SrcInstr = getOpcodeDef<GMergeLikeInstr>(SrcReg, MRI);
  if (!SrcInstr)
    return false;

  // Check the source type of the merge.
  LLT SrcMergeTy = MRI.getType(SrcInstr->getSourceReg(0));
  LLT Dst0Ty = MRI.getType(Unmerge.getReg(0));
  bool SameSize = Dst0Ty.getSizeInBits() == SrcMergeTy.getSizeInBits();
  if (SrcMergeTy != Dst0Ty && !SameSize)
    return false;
  // They are the same now (modulo a bitcast).
  // We can collect all the src registers.
  for (unsigned Idx = 0; Idx < SrcInstr->getNumSources(); ++Idx)
    Operands.push_back(SrcInstr->getSourceReg(Idx));
  return true;
}

void CombinerHelper::applyCombineUnmergeMergeToPlainValues(
    MachineInstr &MI, SmallVectorImpl<Register> &Operands) const {
  assert(MI.getOpcode() == TargetOpcode::G_UNMERGE_VALUES &&
         "Expected an unmerge");
  assert((MI.getNumOperands() - 1 == Operands.size()) &&
         "Not enough operands to replace all defs");
  unsigned NumElems = MI.getNumOperands() - 1;

  LLT SrcTy = MRI.getType(Operands[0]);
  LLT DstTy = MRI.getType(MI.getOperand(0).getReg());
  bool CanReuseInputDirectly = DstTy == SrcTy;
  for (unsigned Idx = 0; Idx < NumElems; ++Idx) {
    Register DstReg = MI.getOperand(Idx).getReg();
    Register SrcReg = Operands[Idx];

    // This combine may run after RegBankSelect, so we need to be aware of
    // register banks.
    const auto &DstCB = MRI.getRegClassOrRegBank(DstReg);
    if (!DstCB.isNull() && DstCB != MRI.getRegClassOrRegBank(SrcReg)) {
      SrcReg = Builder.buildCopy(MRI.getType(SrcReg), SrcReg).getReg(0);
      MRI.setRegClassOrRegBank(SrcReg, DstCB);
    }

    if (CanReuseInputDirectly)
      replaceRegWith(MRI, DstReg, SrcReg);
    else
      Builder.buildCast(DstReg, SrcReg);
  }
  MI.eraseFromParent();
}

bool CombinerHelper::matchCombineUnmergeConstant(
    MachineInstr &MI, SmallVectorImpl<APInt> &Csts) const {
  unsigned SrcIdx = MI.getNumOperands() - 1;
  Register SrcReg = MI.getOperand(SrcIdx).getReg();
  MachineInstr *SrcInstr = MRI.getVRegDef(SrcReg);
  if (SrcInstr->getOpcode() != TargetOpcode::G_CONSTANT &&
      SrcInstr->getOpcode() != TargetOpcode::G_FCONSTANT)
    return false;
  // Break down the big constant in smaller ones.
  const MachineOperand &CstVal = SrcInstr->getOperand(1);
  APInt Val = SrcInstr->getOpcode() == TargetOpcode::G_CONSTANT
                  ? CstVal.getCImm()->getValue()
                  : CstVal.getFPImm()->getValueAPF().bitcastToAPInt();

  LLT Dst0Ty = MRI.getType(MI.getOperand(0).getReg());
  unsigned ShiftAmt = Dst0Ty.getSizeInBits();
  // Unmerge a constant.
  for (unsigned Idx = 0; Idx != SrcIdx; ++Idx) {
    Csts.emplace_back(Val.trunc(ShiftAmt));
    Val = Val.lshr(ShiftAmt);
  }

  return true;
}

void CombinerHelper::applyCombineUnmergeConstant(
    MachineInstr &MI, SmallVectorImpl<APInt> &Csts) const {
  assert(MI.getOpcode() == TargetOpcode::G_UNMERGE_VALUES &&
         "Expected an unmerge");
  assert((MI.getNumOperands() - 1 == Csts.size()) &&
         "Not enough operands to replace all defs");
  unsigned NumElems = MI.getNumOperands() - 1;
  for (unsigned Idx = 0; Idx < NumElems; ++Idx) {
    Register DstReg = MI.getOperand(Idx).getReg();
    Builder.buildConstant(DstReg, Csts[Idx]);
  }

  MI.eraseFromParent();
}

bool CombinerHelper::matchCombineUnmergeUndef(
    MachineInstr &MI,
    std::function<void(MachineIRBuilder &)> &MatchInfo) const {
  unsigned SrcIdx = MI.getNumOperands() - 1;
  Register SrcReg = MI.getOperand(SrcIdx).getReg();
  MatchInfo = [&MI](MachineIRBuilder &B) {
    unsigned NumElems = MI.getNumOperands() - 1;
    for (unsigned Idx = 0; Idx < NumElems; ++Idx) {
      Register DstReg = MI.getOperand(Idx).getReg();
      B.buildUndef(DstReg);
    }
  };
  return isa<GImplicitDef>(MRI.getVRegDef(SrcReg));
}

bool CombinerHelper::matchCombineUnmergeWithDeadLanesToTrunc(
    MachineInstr &MI) const {
  assert(MI.getOpcode() == TargetOpcode::G_UNMERGE_VALUES &&
         "Expected an unmerge");
  if (MRI.getType(MI.getOperand(0).getReg()).isVector() ||
      MRI.getType(MI.getOperand(MI.getNumDefs()).getReg()).isVector())
    return false;
  // Check that all the lanes are dead except the first one.
  for (unsigned Idx = 1, EndIdx = MI.getNumDefs(); Idx != EndIdx; ++Idx) {
    if (!MRI.use_nodbg_empty(MI.getOperand(Idx).getReg()))
      return false;
  }
  return true;
}

void CombinerHelper::applyCombineUnmergeWithDeadLanesToTrunc(
    MachineInstr &MI) const {
  Register SrcReg = MI.getOperand(MI.getNumDefs()).getReg();
  Register Dst0Reg = MI.getOperand(0).getReg();
  Builder.buildTrunc(Dst0Reg, SrcReg);
  MI.eraseFromParent();
}

bool CombinerHelper::matchCombineUnmergeZExtToZExt(MachineInstr &MI) const {
  assert(MI.getOpcode() == TargetOpcode::G_UNMERGE_VALUES &&
         "Expected an unmerge");
  Register Dst0Reg = MI.getOperand(0).getReg();
  LLT Dst0Ty = MRI.getType(Dst0Reg);
  // G_ZEXT on vector applies to each lane, so it will
  // affect all destinations. Therefore we won't be able
  // to simplify the unmerge to just the first definition.
  if (Dst0Ty.isVector())
    return false;
  Register SrcReg = MI.getOperand(MI.getNumDefs()).getReg();
  LLT SrcTy = MRI.getType(SrcReg);
  if (SrcTy.isVector())
    return false;

  Register ZExtSrcReg;
  if (!mi_match(SrcReg, MRI, m_GZExt(m_Reg(ZExtSrcReg))))
    return false;

  // Finally we can replace the first definition with
  // a zext of the source if the definition is big enough to hold
  // all of ZExtSrc bits.
  LLT ZExtSrcTy = MRI.getType(ZExtSrcReg);
  return ZExtSrcTy.getSizeInBits() <= Dst0Ty.getSizeInBits();
}

void CombinerHelper::applyCombineUnmergeZExtToZExt(MachineInstr &MI) const {
  assert(MI.getOpcode() == TargetOpcode::G_UNMERGE_VALUES &&
         "Expected an unmerge");

  Register Dst0Reg = MI.getOperand(0).getReg();

  MachineInstr *ZExtInstr =
      MRI.getVRegDef(MI.getOperand(MI.getNumDefs()).getReg());
  assert(ZExtInstr && ZExtInstr->getOpcode() == TargetOpcode::G_ZEXT &&
         "Expecting a G_ZEXT");

  Register ZExtSrcReg = ZExtInstr->getOperand(1).getReg();
  LLT Dst0Ty = MRI.getType(Dst0Reg);
  LLT ZExtSrcTy = MRI.getType(ZExtSrcReg);

  if (Dst0Ty.getSizeInBits() > ZExtSrcTy.getSizeInBits()) {
    Builder.buildZExt(Dst0Reg, ZExtSrcReg);
  } else {
    assert(Dst0Ty.getSizeInBits() == ZExtSrcTy.getSizeInBits() &&
           "ZExt src doesn't fit in destination");
    replaceRegWith(MRI, Dst0Reg, ZExtSrcReg);
  }

  Register ZeroReg;
  for (unsigned Idx = 1, EndIdx = MI.getNumDefs(); Idx != EndIdx; ++Idx) {
    if (!ZeroReg)
      ZeroReg = Builder.buildConstant(Dst0Ty, 0).getReg(0);
    replaceRegWith(MRI, MI.getOperand(Idx).getReg(), ZeroReg);
  }
  MI.eraseFromParent();
}

bool CombinerHelper::matchCombineShiftToUnmerge(MachineInstr &MI,
                                                unsigned TargetShiftSize,
                                                unsigned &ShiftVal) const {
  assert((MI.getOpcode() == TargetOpcode::G_SHL ||
          MI.getOpcode() == TargetOpcode::G_LSHR ||
          MI.getOpcode() == TargetOpcode::G_ASHR) && "Expected a shift");

  LLT Ty = MRI.getType(MI.getOperand(0).getReg());
  if (Ty.isVector()) // TODO:
    return false;

  // Don't narrow further than the requested size.
  unsigned Size = Ty.getSizeInBits();
  if (Size <= TargetShiftSize)
    return false;

  auto MaybeImmVal =
      getIConstantVRegValWithLookThrough(MI.getOperand(2).getReg(), MRI);
  if (!MaybeImmVal)
    return false;

  ShiftVal = MaybeImmVal->Value.getSExtValue();
  return ShiftVal >= Size / 2 && ShiftVal < Size;
}

void CombinerHelper::applyCombineShiftToUnmerge(
    MachineInstr &MI, const unsigned &ShiftVal) const {
  Register DstReg = MI.getOperand(0).getReg();
  Register SrcReg = MI.getOperand(1).getReg();
  LLT Ty = MRI.getType(SrcReg);
  unsigned Size = Ty.getSizeInBits();
  unsigned HalfSize = Size / 2;
  assert(ShiftVal >= HalfSize);

  LLT HalfTy = LLT::scalar(HalfSize);

  auto Unmerge = Builder.buildUnmerge(HalfTy, SrcReg);
  unsigned NarrowShiftAmt = ShiftVal - HalfSize;

  if (MI.getOpcode() == TargetOpcode::G_LSHR) {
    Register Narrowed = Unmerge.getReg(1);

    //  dst = G_LSHR s64:x, C for C >= 32
    // =>
    //   lo, hi = G_UNMERGE_VALUES x
    //   dst = G_MERGE_VALUES (G_LSHR hi, C - 32), 0

    if (NarrowShiftAmt != 0) {
      Narrowed = Builder.buildLShr(HalfTy, Narrowed,
        Builder.buildConstant(HalfTy, NarrowShiftAmt)).getReg(0);
    }

    auto Zero = Builder.buildConstant(HalfTy, 0);
    Builder.buildMergeLikeInstr(DstReg, {Narrowed, Zero});
  } else if (MI.getOpcode() == TargetOpcode::G_SHL) {
    Register Narrowed = Unmerge.getReg(0);
    //  dst = G_SHL s64:x, C for C >= 32
    // =>
    //   lo, hi = G_UNMERGE_VALUES x
    //   dst = G_MERGE_VALUES 0, (G_SHL hi, C - 32)
    if (NarrowShiftAmt != 0) {
      Narrowed = Builder.buildShl(HalfTy, Narrowed,
        Builder.buildConstant(HalfTy, NarrowShiftAmt)).getReg(0);
    }

    auto Zero = Builder.buildConstant(HalfTy, 0);
    Builder.buildMergeLikeInstr(DstReg, {Zero, Narrowed});
  } else {
    assert(MI.getOpcode() == TargetOpcode::G_ASHR);
    auto Hi = Builder.buildAShr(
      HalfTy, Unmerge.getReg(1),
      Builder.buildConstant(HalfTy, HalfSize - 1));

    if (ShiftVal == HalfSize) {
      // (G_ASHR i64:x, 32) ->
      //   G_MERGE_VALUES hi_32(x), (G_ASHR hi_32(x), 31)
      Builder.buildMergeLikeInstr(DstReg, {Unmerge.getReg(1), Hi});
    } else if (ShiftVal == Size - 1) {
      // Don't need a second shift.
      // (G_ASHR i64:x, 63) ->
      //   %narrowed = (G_ASHR hi_32(x), 31)
      //   G_MERGE_VALUES %narrowed, %narrowed
      Builder.buildMergeLikeInstr(DstReg, {Hi, Hi});
    } else {
      auto Lo = Builder.buildAShr(
        HalfTy, Unmerge.getReg(1),
        Builder.buildConstant(HalfTy, ShiftVal - HalfSize));

      // (G_ASHR i64:x, C) ->, for C >= 32
      //   G_MERGE_VALUES (G_ASHR hi_32(x), C - 32), (G_ASHR hi_32(x), 31)
      Builder.buildMergeLikeInstr(DstReg, {Lo, Hi});
    }
  }

  MI.eraseFromParent();
}

bool CombinerHelper::tryCombineShiftToUnmerge(
    MachineInstr &MI, unsigned TargetShiftAmount) const {
  unsigned ShiftAmt;
  if (matchCombineShiftToUnmerge(MI, TargetShiftAmount, ShiftAmt)) {
    applyCombineShiftToUnmerge(MI, ShiftAmt);
    return true;
  }

  return false;
}

bool CombinerHelper::matchCombineI2PToP2I(MachineInstr &MI,
                                          Register &Reg) const {
  assert(MI.getOpcode() == TargetOpcode::G_INTTOPTR && "Expected a G_INTTOPTR");
  Register DstReg = MI.getOperand(0).getReg();
  LLT DstTy = MRI.getType(DstReg);
  Register SrcReg = MI.getOperand(1).getReg();
  return mi_match(SrcReg, MRI,
                  m_GPtrToInt(m_all_of(m_SpecificType(DstTy), m_Reg(Reg))));
}

void CombinerHelper::applyCombineI2PToP2I(MachineInstr &MI,
                                          Register &Reg) const {
  assert(MI.getOpcode() == TargetOpcode::G_INTTOPTR && "Expected a G_INTTOPTR");
  Register DstReg = MI.getOperand(0).getReg();
  Builder.buildCopy(DstReg, Reg);
  MI.eraseFromParent();
}

void CombinerHelper::applyCombineP2IToI2P(MachineInstr &MI,
                                          Register &Reg) const {
  assert(MI.getOpcode() == TargetOpcode::G_PTRTOINT && "Expected a G_PTRTOINT");
  Register DstReg = MI.getOperand(0).getReg();
  Builder.buildZExtOrTrunc(DstReg, Reg);
  MI.eraseFromParent();
}

bool CombinerHelper::matchCombineAddP2IToPtrAdd(
    MachineInstr &MI, std::pair<Register, bool> &PtrReg) const {
  assert(MI.getOpcode() == TargetOpcode::G_ADD);
  Register LHS = MI.getOperand(1).getReg();
  Register RHS = MI.getOperand(2).getReg();
  LLT IntTy = MRI.getType(LHS);

  // G_PTR_ADD always has the pointer in the LHS, so we may need to commute the
  // instruction.
  PtrReg.second = false;
  for (Register SrcReg : {LHS, RHS}) {
    if (mi_match(SrcReg, MRI, m_GPtrToInt(m_Reg(PtrReg.first)))) {
      // Don't handle cases where the integer is implicitly converted to the
      // pointer width.
      LLT PtrTy = MRI.getType(PtrReg.first);
      if (PtrTy.getScalarSizeInBits() == IntTy.getScalarSizeInBits())
        return true;
    }

    PtrReg.second = true;
  }

  return false;
}

void CombinerHelper::applyCombineAddP2IToPtrAdd(
    MachineInstr &MI, std::pair<Register, bool> &PtrReg) const {
  Register Dst = MI.getOperand(0).getReg();
  Register LHS = MI.getOperand(1).getReg();
  Register RHS = MI.getOperand(2).getReg();

  const bool DoCommute = PtrReg.second;
  if (DoCommute)
    std::swap(LHS, RHS);
  LHS = PtrReg.first;

  LLT PtrTy = MRI.getType(LHS);

  auto PtrAdd = Builder.buildPtrAdd(PtrTy, LHS, RHS);
  Builder.buildPtrToInt(Dst, PtrAdd);
  MI.eraseFromParent();
}

bool CombinerHelper::matchCombineConstPtrAddToI2P(MachineInstr &MI,
                                                  APInt &NewCst) const {
  auto &PtrAdd = cast<GPtrAdd>(MI);
  Register LHS = PtrAdd.getBaseReg();
  Register RHS = PtrAdd.getOffsetReg();
  MachineRegisterInfo &MRI = Builder.getMF().getRegInfo();

  if (auto RHSCst = getIConstantVRegVal(RHS, MRI)) {
    APInt Cst;
    if (mi_match(LHS, MRI, m_GIntToPtr(m_ICst(Cst)))) {
      auto DstTy = MRI.getType(PtrAdd.getReg(0));
      // G_INTTOPTR uses zero-extension
      NewCst = Cst.zextOrTrunc(DstTy.getSizeInBits());
      NewCst += RHSCst->sextOrTrunc(DstTy.getSizeInBits());
      return true;
    }
  }

  return false;
}

void CombinerHelper::applyCombineConstPtrAddToI2P(MachineInstr &MI,
                                                  APInt &NewCst) const {
  auto &PtrAdd = cast<GPtrAdd>(MI);
  Register Dst = PtrAdd.getReg(0);

  Builder.buildConstant(Dst, NewCst);
  PtrAdd.eraseFromParent();
}

bool CombinerHelper::matchCombineAnyExtTrunc(MachineInstr &MI,
                                             Register &Reg) const {
  assert(MI.getOpcode() == TargetOpcode::G_ANYEXT && "Expected a G_ANYEXT");
  Register DstReg = MI.getOperand(0).getReg();
  Register SrcReg = MI.getOperand(1).getReg();
  Register OriginalSrcReg = getSrcRegIgnoringCopies(SrcReg, MRI);
  if (OriginalSrcReg.isValid())
    SrcReg = OriginalSrcReg;
  LLT DstTy = MRI.getType(DstReg);
  return mi_match(SrcReg, MRI,
                  m_GTrunc(m_all_of(m_Reg(Reg), m_SpecificType(DstTy))));
}

bool CombinerHelper::matchCombineZextTrunc(MachineInstr &MI,
                                           Register &Reg) const {
  assert(MI.getOpcode() == TargetOpcode::G_ZEXT && "Expected a G_ZEXT");
  Register DstReg = MI.getOperand(0).getReg();
  Register SrcReg = MI.getOperand(1).getReg();
  LLT DstTy = MRI.getType(DstReg);
  if (mi_match(SrcReg, MRI,
               m_GTrunc(m_all_of(m_Reg(Reg), m_SpecificType(DstTy))))) {
    unsigned DstSize = DstTy.getScalarSizeInBits();
    unsigned SrcSize = MRI.getType(SrcReg).getScalarSizeInBits();
    return KB->getKnownBits(Reg).countMinLeadingZeros() >= DstSize - SrcSize;
  }
  return false;
}

static LLT getMidVTForTruncRightShiftCombine(LLT ShiftTy, LLT TruncTy) {
  const unsigned ShiftSize = ShiftTy.getScalarSizeInBits();
  const unsigned TruncSize = TruncTy.getScalarSizeInBits();

  // ShiftTy > 32 > TruncTy -> 32
  if (ShiftSize > 32 && TruncSize < 32)
    return ShiftTy.changeElementSize(32);

  // TODO: We could also reduce to 16 bits, but that's more target-dependent.
  //  Some targets like it, some don't, some only like it under certain
  //  conditions/processor versions, etc.
  //  A TL hook might be needed for this.

  // Don't combine
  return ShiftTy;
}

bool CombinerHelper::matchCombineTruncOfShift(
    MachineInstr &MI, std::pair<MachineInstr *, LLT> &MatchInfo) const {
  assert(MI.getOpcode() == TargetOpcode::G_TRUNC && "Expected a G_TRUNC");
  Register DstReg = MI.getOperand(0).getReg();
  Register SrcReg = MI.getOperand(1).getReg();

  if (!MRI.hasOneNonDBGUse(SrcReg))
    return false;

  LLT SrcTy = MRI.getType(SrcReg);
  LLT DstTy = MRI.getType(DstReg);

  MachineInstr *SrcMI = getDefIgnoringCopies(SrcReg, MRI);
  const auto &TL = getTargetLowering();

  LLT NewShiftTy;
  switch (SrcMI->getOpcode()) {
  default:
    return false;
  case TargetOpcode::G_SHL: {
    NewShiftTy = DstTy;

    // Make sure new shift amount is legal.
    KnownBits Known = KB->getKnownBits(SrcMI->getOperand(2).getReg());
    if (Known.getMaxValue().uge(NewShiftTy.getScalarSizeInBits()))
      return false;
    break;
  }
  case TargetOpcode::G_LSHR:
  case TargetOpcode::G_ASHR: {
    // For right shifts, we conservatively do not do the transform if the TRUNC
    // has any STORE users. The reason is that if we change the type of the
    // shift, we may break the truncstore combine.
    //
    // TODO: Fix truncstore combine to handle (trunc(lshr (trunc x), k)).
    for (auto &User : MRI.use_instructions(DstReg))
      if (User.getOpcode() == TargetOpcode::G_STORE)
        return false;

    NewShiftTy = getMidVTForTruncRightShiftCombine(SrcTy, DstTy);
    if (NewShiftTy == SrcTy)
      return false;

    // Make sure we won't lose information by truncating the high bits.
    KnownBits Known = KB->getKnownBits(SrcMI->getOperand(2).getReg());
    if (Known.getMaxValue().ugt(NewShiftTy.getScalarSizeInBits() -
                                DstTy.getScalarSizeInBits()))
      return false;
    break;
  }
  }

  if (!isLegalOrBeforeLegalizer(
          {SrcMI->getOpcode(),
           {NewShiftTy, TL.getPreferredShiftAmountTy(NewShiftTy)}}))
    return false;

  MatchInfo = std::make_pair(SrcMI, NewShiftTy);
  return true;
}

void CombinerHelper::applyCombineTruncOfShift(
    MachineInstr &MI, std::pair<MachineInstr *, LLT> &MatchInfo) const {
  MachineInstr *ShiftMI = MatchInfo.first;
  LLT NewShiftTy = MatchInfo.second;

  Register Dst = MI.getOperand(0).getReg();
  LLT DstTy = MRI.getType(Dst);

  Register ShiftAmt = ShiftMI->getOperand(2).getReg();
  Register ShiftSrc = ShiftMI->getOperand(1).getReg();
  ShiftSrc = Builder.buildTrunc(NewShiftTy, ShiftSrc).getReg(0);

  Register NewShift =
      Builder
          .buildInstr(ShiftMI->getOpcode(), {NewShiftTy}, {ShiftSrc, ShiftAmt})
          .getReg(0);

  if (NewShiftTy == DstTy)
    replaceRegWith(MRI, Dst, NewShift);
  else
    Builder.buildTrunc(Dst, NewShift);

  eraseInst(MI);
}

bool CombinerHelper::matchAnyExplicitUseIsUndef(MachineInstr &MI) const {
  return any_of(MI.explicit_uses(), [this](const MachineOperand &MO) {
    return MO.isReg() &&
           getOpcodeDef(TargetOpcode::G_IMPLICIT_DEF, MO.getReg(), MRI);
  });
}

bool CombinerHelper::matchAllExplicitUsesAreUndef(MachineInstr &MI) const {
  return all_of(MI.explicit_uses(), [this](const MachineOperand &MO) {
    return !MO.isReg() ||
           getOpcodeDef(TargetOpcode::G_IMPLICIT_DEF, MO.getReg(), MRI);
  });
}

bool CombinerHelper::matchUndefShuffleVectorMask(MachineInstr &MI) const {
  assert(MI.getOpcode() == TargetOpcode::G_SHUFFLE_VECTOR);
  ArrayRef<int> Mask = MI.getOperand(3).getShuffleMask();
  return all_of(Mask, [](int Elt) { return Elt < 0; });
}

bool CombinerHelper::matchUndefStore(MachineInstr &MI) const {
  assert(MI.getOpcode() == TargetOpcode::G_STORE);
  return getOpcodeDef(TargetOpcode::G_IMPLICIT_DEF, MI.getOperand(0).getReg(),
                      MRI);
}

bool CombinerHelper::matchUndefSelectCmp(MachineInstr &MI) const {
  assert(MI.getOpcode() == TargetOpcode::G_SELECT);
  return getOpcodeDef(TargetOpcode::G_IMPLICIT_DEF, MI.getOperand(1).getReg(),
                      MRI);
}

bool CombinerHelper::matchInsertExtractVecEltOutOfBounds(
    MachineInstr &MI) const {
  assert((MI.getOpcode() == TargetOpcode::G_INSERT_VECTOR_ELT ||
          MI.getOpcode() == TargetOpcode::G_EXTRACT_VECTOR_ELT) &&
         "Expected an insert/extract element op");
  LLT VecTy = MRI.getType(MI.getOperand(1).getReg());
  if (VecTy.isScalableVector())
    return false;

  unsigned IdxIdx =
      MI.getOpcode() == TargetOpcode::G_EXTRACT_VECTOR_ELT ? 2 : 3;
  auto Idx = getIConstantVRegVal(MI.getOperand(IdxIdx).getReg(), MRI);
  if (!Idx)
    return false;
  return Idx->getZExtValue() >= VecTy.getNumElements();
}

bool CombinerHelper::matchConstantSelectCmp(MachineInstr &MI,
                                            unsigned &OpIdx) const {
  GSelect &SelMI = cast<GSelect>(MI);
  auto Cst =
      isConstantOrConstantSplatVector(*MRI.getVRegDef(SelMI.getCondReg()), MRI);
  if (!Cst)
    return false;
  OpIdx = Cst->isZero() ? 3 : 2;
  return true;
}

void CombinerHelper::eraseInst(MachineInstr &MI) const { MI.eraseFromParent(); }

bool CombinerHelper::matchEqualDefs(const MachineOperand &MOP1,
                                    const MachineOperand &MOP2) const {
  if (!MOP1.isReg() || !MOP2.isReg())
    return false;
  auto InstAndDef1 = getDefSrcRegIgnoringCopies(MOP1.getReg(), MRI);
  if (!InstAndDef1)
    return false;
  auto InstAndDef2 = getDefSrcRegIgnoringCopies(MOP2.getReg(), MRI);
  if (!InstAndDef2)
    return false;
  MachineInstr *I1 = InstAndDef1->MI;
  MachineInstr *I2 = InstAndDef2->MI;

  // Handle a case like this:
  //
  // %0:_(s64), %1:_(s64) = G_UNMERGE_VALUES %2:_(<2 x s64>)
  //
  // Even though %0 and %1 are produced by the same instruction they are not
  // the same values.
  if (I1 == I2)
    return MOP1.getReg() == MOP2.getReg();

  // If we have an instruction which loads or stores, we can't guarantee that
  // it is identical.
  //
  // For example, we may have
  //
  // %x1 = G_LOAD %addr (load N from @somewhere)
  // ...
  // call @foo
  // ...
  // %x2 = G_LOAD %addr (load N from @somewhere)
  // ...
  // %or = G_OR %x1, %x2
  //
  // It's possible that @foo will modify whatever lives at the address we're
  // loading from. To be safe, let's just assume that all loads and stores
  // are different (unless we have something which is guaranteed to not
  // change.)
  if (I1->mayLoadOrStore() && !I1->isDereferenceableInvariantLoad())
    return false;

  // If both instructions are loads or stores, they are equal only if both
  // are dereferenceable invariant loads with the same number of bits.
  if (I1->mayLoadOrStore() && I2->mayLoadOrStore()) {
    GLoadStore *LS1 = dyn_cast<GLoadStore>(I1);
    GLoadStore *LS2 = dyn_cast<GLoadStore>(I2);
    if (!LS1 || !LS2)
      return false;

    if (!I2->isDereferenceableInvariantLoad() ||
        (LS1->getMemSizeInBits() != LS2->getMemSizeInBits()))
      return false;
  }

  // Check for physical registers on the instructions first to avoid cases
  // like this:
  //
  // %a = COPY $physreg
  // ...
  // SOMETHING implicit-def $physreg
  // ...
  // %b = COPY $physreg
  //
  // These copies are not equivalent.
  if (any_of(I1->uses(), [](const MachineOperand &MO) {
        return MO.isReg() && MO.getReg().isPhysical();
      })) {
    // Check if we have a case like this:
    //
    // %a = COPY $physreg
    // %b = COPY %a
    //
    // In this case, I1 and I2 will both be equal to %a = COPY $physreg.
    // From that, we know that they must have the same value, since they must
    // have come from the same COPY.
    return I1->isIdenticalTo(*I2);
  }

  // We don't have any physical registers, so we don't necessarily need the
  // same vreg defs.
  //
  // On the off-chance that there's some target instruction feeding into the
  // instruction, let's use produceSameValue instead of isIdenticalTo.
  if (Builder.getTII().produceSameValue(*I1, *I2, &MRI)) {
    // Handle instructions with multiple defs that produce same values. Values
    // are same for operands with same index.
    // %0:_(s8), %1:_(s8), %2:_(s8), %3:_(s8) = G_UNMERGE_VALUES %4:_(<4 x s8>)
    // %5:_(s8), %6:_(s8), %7:_(s8), %8:_(s8) = G_UNMERGE_VALUES %4:_(<4 x s8>)
    // I1 and I2 are different instructions but produce same values,
    // %1 and %6 are same, %1 and %7 are not the same value.
    return I1->findRegisterDefOperandIdx(InstAndDef1->Reg, /*TRI=*/nullptr) ==
           I2->findRegisterDefOperandIdx(InstAndDef2->Reg, /*TRI=*/nullptr);
  }
  return false;
}

bool CombinerHelper::matchConstantOp(const MachineOperand &MOP,
                                     int64_t C) const {
  if (!MOP.isReg())
    return false;
  auto *MI = MRI.getVRegDef(MOP.getReg());
  auto MaybeCst = isConstantOrConstantSplatVector(*MI, MRI);
  return MaybeCst && MaybeCst->getBitWidth() <= 64 &&
         MaybeCst->getSExtValue() == C;
}

bool CombinerHelper::matchConstantFPOp(const MachineOperand &MOP,
                                       double C) const {
  if (!MOP.isReg())
    return false;
  std::optional<FPValueAndVReg> MaybeCst;
  if (!mi_match(MOP.getReg(), MRI, m_GFCstOrSplat(MaybeCst)))
    return false;

  return MaybeCst->Value.isExactlyValue(C);
}

void CombinerHelper::replaceSingleDefInstWithOperand(MachineInstr &MI,
                                                     unsigned OpIdx) const {
  assert(MI.getNumExplicitDefs() == 1 && "Expected one explicit def?");
  Register OldReg = MI.getOperand(0).getReg();
  Register Replacement = MI.getOperand(OpIdx).getReg();
  assert(canReplaceReg(OldReg, Replacement, MRI) && "Cannot replace register?");
  replaceRegWith(MRI, OldReg, Replacement);
  MI.eraseFromParent();
}

void CombinerHelper::replaceSingleDefInstWithReg(MachineInstr &MI,
                                                 Register Replacement) const {
  assert(MI.getNumExplicitDefs() == 1 && "Expected one explicit def?");
  Register OldReg = MI.getOperand(0).getReg();
  assert(canReplaceReg(OldReg, Replacement, MRI) && "Cannot replace register?");
  replaceRegWith(MRI, OldReg, Replacement);
  MI.eraseFromParent();
}

bool CombinerHelper::matchConstantLargerBitWidth(MachineInstr &MI,
                                                 unsigned ConstIdx) const {
  Register ConstReg = MI.getOperand(ConstIdx).getReg();
  LLT DstTy = MRI.getType(MI.getOperand(0).getReg());

  // Get the shift amount
  auto VRegAndVal = getIConstantVRegValWithLookThrough(ConstReg, MRI);
  if (!VRegAndVal)
    return false;

  // Return true of shift amount >= Bitwidth
  return (VRegAndVal->Value.uge(DstTy.getSizeInBits()));
}

void CombinerHelper::applyFunnelShiftConstantModulo(MachineInstr &MI) const {
  assert((MI.getOpcode() == TargetOpcode::G_FSHL ||
          MI.getOpcode() == TargetOpcode::G_FSHR) &&
         "This is not a funnel shift operation");

  Register ConstReg = MI.getOperand(3).getReg();
  LLT ConstTy = MRI.getType(ConstReg);
  LLT DstTy = MRI.getType(MI.getOperand(0).getReg());

  auto VRegAndVal = getIConstantVRegValWithLookThrough(ConstReg, MRI);
  assert((VRegAndVal) && "Value is not a constant");

  // Calculate the new Shift Amount = Old Shift Amount % BitWidth
  APInt NewConst = VRegAndVal->Value.urem(
      APInt(ConstTy.getSizeInBits(), DstTy.getScalarSizeInBits()));

  auto NewConstInstr = Builder.buildConstant(ConstTy, NewConst.getZExtValue());
  Builder.buildInstr(
      MI.getOpcode(), {MI.getOperand(0)},
      {MI.getOperand(1), MI.getOperand(2), NewConstInstr.getReg(0)});

  MI.eraseFromParent();
}

bool CombinerHelper::matchSelectSameVal(MachineInstr &MI) const {
  assert(MI.getOpcode() == TargetOpcode::G_SELECT);
  // Match (cond ? x : x)
  return matchEqualDefs(MI.getOperand(2), MI.getOperand(3)) &&
         canReplaceReg(MI.getOperand(0).getReg(), MI.getOperand(2).getReg(),
                       MRI);
}

bool CombinerHelper::matchBinOpSameVal(MachineInstr &MI) const {
  return matchEqualDefs(MI.getOperand(1), MI.getOperand(2)) &&
         canReplaceReg(MI.getOperand(0).getReg(), MI.getOperand(1).getReg(),
                       MRI);
}

bool CombinerHelper::matchOperandIsZero(MachineInstr &MI,
                                        unsigned OpIdx) const {
  return matchConstantOp(MI.getOperand(OpIdx), 0) &&
         canReplaceReg(MI.getOperand(0).getReg(), MI.getOperand(OpIdx).getReg(),
                       MRI);
}

bool CombinerHelper::matchOperandIsUndef(MachineInstr &MI,
                                         unsigned OpIdx) const {
  MachineOperand &MO = MI.getOperand(OpIdx);
  return MO.isReg() &&
         getOpcodeDef(TargetOpcode::G_IMPLICIT_DEF, MO.getReg(), MRI);
}

bool CombinerHelper::matchOperandIsKnownToBeAPowerOfTwo(MachineInstr &MI,
                                                        unsigned OpIdx) const {
  MachineOperand &MO = MI.getOperand(OpIdx);
  return isKnownToBeAPowerOfTwo(MO.getReg(), MRI, KB);
}

void CombinerHelper::replaceInstWithFConstant(MachineInstr &MI,
                                              double C) const {
  assert(MI.getNumDefs() == 1 && "Expected only one def?");
  Builder.buildFConstant(MI.getOperand(0), C);
  MI.eraseFromParent();
}

void CombinerHelper::replaceInstWithConstant(MachineInstr &MI,
                                             int64_t C) const {
  assert(MI.getNumDefs() == 1 && "Expected only one def?");
  Builder.buildConstant(MI.getOperand(0), C);
  MI.eraseFromParent();
}

void CombinerHelper::replaceInstWithConstant(MachineInstr &MI, APInt C) const {
  assert(MI.getNumDefs() == 1 && "Expected only one def?");
  Builder.buildConstant(MI.getOperand(0), C);
  MI.eraseFromParent();
}

void CombinerHelper::replaceInstWithFConstant(MachineInstr &MI,
                                              ConstantFP *CFP) const {
  assert(MI.getNumDefs() == 1 && "Expected only one def?");
  Builder.buildFConstant(MI.getOperand(0), CFP->getValueAPF());
  MI.eraseFromParent();
}

void CombinerHelper::replaceInstWithUndef(MachineInstr &MI) const {
  assert(MI.getNumDefs() == 1 && "Expected only one def?");
  Builder.buildUndef(MI.getOperand(0));
  MI.eraseFromParent();
}

bool CombinerHelper::matchSimplifyAddToSub(
    MachineInstr &MI, std::tuple<Register, Register> &MatchInfo) const {
  Register LHS = MI.getOperand(1).getReg();
  Register RHS = MI.getOperand(2).getReg();
  Register &NewLHS = std::get<0>(MatchInfo);
  Register &NewRHS = std::get<1>(MatchInfo);

  // Helper lambda to check for opportunities for
  // ((0-A) + B) -> B - A
  // (A + (0-B)) -> A - B
  auto CheckFold = [&](Register &MaybeSub, Register &MaybeNewLHS) {
    if (!mi_match(MaybeSub, MRI, m_Neg(m_Reg(NewRHS))))
      return false;
    NewLHS = MaybeNewLHS;
    return true;
  };

  return CheckFold(LHS, RHS) || CheckFold(RHS, LHS);
}

bool CombinerHelper::matchCombineInsertVecElts(
    MachineInstr &MI, SmallVectorImpl<Register> &MatchInfo) const {
  assert(MI.getOpcode() == TargetOpcode::G_INSERT_VECTOR_ELT &&
         "Invalid opcode");
  Register DstReg = MI.getOperand(0).getReg();
  LLT DstTy = MRI.getType(DstReg);
  assert(DstTy.isVector() && "Invalid G_INSERT_VECTOR_ELT?");

  if (DstTy.isScalableVector())
    return false;

  unsigned NumElts = DstTy.getNumElements();
  // If this MI is part of a sequence of insert_vec_elts, then
  // don't do the combine in the middle of the sequence.
  if (MRI.hasOneUse(DstReg) && MRI.use_instr_begin(DstReg)->getOpcode() ==
                                   TargetOpcode::G_INSERT_VECTOR_ELT)
    return false;
  MachineInstr *CurrInst = &MI;
  MachineInstr *TmpInst;
  int64_t IntImm;
  Register TmpReg;
  MatchInfo.resize(NumElts);
  while (mi_match(
      CurrInst->getOperand(0).getReg(), MRI,
      m_GInsertVecElt(m_MInstr(TmpInst), m_Reg(TmpReg), m_ICst(IntImm)))) {
    if (IntImm >= NumElts || IntImm < 0)
      return false;
    if (!MatchInfo[IntImm])
      MatchInfo[IntImm] = TmpReg;
    CurrInst = TmpInst;
  }
  // Variable index.
  if (CurrInst->getOpcode() == TargetOpcode::G_INSERT_VECTOR_ELT)
    return false;
  if (TmpInst->getOpcode() == TargetOpcode::G_BUILD_VECTOR) {
    for (unsigned I = 1; I < TmpInst->getNumOperands(); ++I) {
      if (!MatchInfo[I - 1].isValid())
        MatchInfo[I - 1] = TmpInst->getOperand(I).getReg();
    }
    return true;
  }
  // If we didn't end in a G_IMPLICIT_DEF and the source is not fully
  // overwritten, bail out.
  return TmpInst->getOpcode() == TargetOpcode::G_IMPLICIT_DEF ||
         all_of(MatchInfo, [](Register Reg) { return !!Reg; });
}

void CombinerHelper::applyCombineInsertVecElts(
    MachineInstr &MI, SmallVectorImpl<Register> &MatchInfo) const {
  Register UndefReg;
  auto GetUndef = [&]() {
    if (UndefReg)
      return UndefReg;
    LLT DstTy = MRI.getType(MI.getOperand(0).getReg());
    UndefReg = Builder.buildUndef(DstTy.getScalarType()).getReg(0);
    return UndefReg;
  };
  for (Register &Reg : MatchInfo) {
    if (!Reg)
      Reg = GetUndef();
  }
  Builder.buildBuildVector(MI.getOperand(0).getReg(), MatchInfo);
  MI.eraseFromParent();
}

void CombinerHelper::applySimplifyAddToSub(
    MachineInstr &MI, std::tuple<Register, Register> &MatchInfo) const {
  Register SubLHS, SubRHS;
  std::tie(SubLHS, SubRHS) = MatchInfo;
  Builder.buildSub(MI.getOperand(0).getReg(), SubLHS, SubRHS);
  MI.eraseFromParent();
}

bool CombinerHelper::matchHoistLogicOpWithSameOpcodeHands(
    MachineInstr &MI, InstructionStepsMatchInfo &MatchInfo) const {
  // Matches: logic (hand x, ...), (hand y, ...) -> hand (logic x, y), ...
  //
  // Creates the new hand + logic instruction (but does not insert them.)
  //
  // On success, MatchInfo is populated with the new instructions. These are
  // inserted in applyHoistLogicOpWithSameOpcodeHands.
  unsigned LogicOpcode = MI.getOpcode();
  assert(LogicOpcode == TargetOpcode::G_AND ||
         LogicOpcode == TargetOpcode::G_OR ||
         LogicOpcode == TargetOpcode::G_XOR);
  MachineIRBuilder MIB(MI);
  Register Dst = MI.getOperand(0).getReg();
  Register LHSReg = MI.getOperand(1).getReg();
  Register RHSReg = MI.getOperand(2).getReg();

  // Don't recompute anything.
  if (!MRI.hasOneNonDBGUse(LHSReg) || !MRI.hasOneNonDBGUse(RHSReg))
    return false;

  // Make sure we have (hand x, ...), (hand y, ...)
  MachineInstr *LeftHandInst = getDefIgnoringCopies(LHSReg, MRI);
  MachineInstr *RightHandInst = getDefIgnoringCopies(RHSReg, MRI);
  if (!LeftHandInst || !RightHandInst)
    return false;
  unsigned HandOpcode = LeftHandInst->getOpcode();
  if (HandOpcode != RightHandInst->getOpcode())
    return false;
  if (LeftHandInst->getNumOperands() < 2 ||
      !LeftHandInst->getOperand(1).isReg() ||
      RightHandInst->getNumOperands() < 2 ||
      !RightHandInst->getOperand(1).isReg())
    return false;

  // Make sure the types match up, and if we're doing this post-legalization,
  // we end up with legal types.
  Register X = LeftHandInst->getOperand(1).getReg();
  Register Y = RightHandInst->getOperand(1).getReg();
  LLT XTy = MRI.getType(X);
  LLT YTy = MRI.getType(Y);
  if (!XTy.isValid() || XTy != YTy)
    return false;

  // Optional extra source register.
  Register ExtraHandOpSrcReg;
  switch (HandOpcode) {
  default:
    return false;
  case TargetOpcode::G_ANYEXT:
  case TargetOpcode::G_SEXT:
  case TargetOpcode::G_ZEXT: {
    // Match: logic (ext X), (ext Y) --> ext (logic X, Y)
    break;
  }
  case TargetOpcode::G_TRUNC: {
    // Match: logic (trunc X), (trunc Y) -> trunc (logic X, Y)
    const MachineFunction *MF = MI.getMF();
    LLVMContext &Ctx = MF->getFunction().getContext();

    LLT DstTy = MRI.getType(Dst);
    const TargetLowering &TLI = getTargetLowering();

    // Be extra careful sinking truncate. If it's free, there's no benefit in
    // widening a binop.
    if (TLI.isZExtFree(DstTy, XTy, Ctx) && TLI.isTruncateFree(XTy, DstTy, Ctx))
      return false;
    break;
  }
  case TargetOpcode::G_AND:
  case TargetOpcode::G_ASHR:
  case TargetOpcode::G_LSHR:
  case TargetOpcode::G_SHL: {
    // Match: logic (binop x, z), (binop y, z) -> binop (logic x, y), z
    MachineOperand &ZOp = LeftHandInst->getOperand(2);
    if (!matchEqualDefs(ZOp, RightHandInst->getOperand(2)))
      return false;
    ExtraHandOpSrcReg = ZOp.getReg();
    break;
  }
  }

  if (!isLegalOrBeforeLegalizer({LogicOpcode, {XTy, YTy}}))
    return false;

  // Record the steps to build the new instructions.
  //
  // Steps to build (logic x, y)
  auto NewLogicDst = MRI.createGenericVirtualRegister(XTy);
  OperandBuildSteps LogicBuildSteps = {
      [=](MachineInstrBuilder &MIB) { MIB.addDef(NewLogicDst); },
      [=](MachineInstrBuilder &MIB) { MIB.addReg(X); },
      [=](MachineInstrBuilder &MIB) { MIB.addReg(Y); }};
  InstructionBuildSteps LogicSteps(LogicOpcode, LogicBuildSteps);

  // Steps to build hand (logic x, y), ...z
  OperandBuildSteps HandBuildSteps = {
      [=](MachineInstrBuilder &MIB) { MIB.addDef(Dst); },
      [=](MachineInstrBuilder &MIB) { MIB.addReg(NewLogicDst); }};
  if (ExtraHandOpSrcReg.isValid())
    HandBuildSteps.push_back(
        [=](MachineInstrBuilder &MIB) { MIB.addReg(ExtraHandOpSrcReg); });
  InstructionBuildSteps HandSteps(HandOpcode, HandBuildSteps);

  MatchInfo = InstructionStepsMatchInfo({LogicSteps, HandSteps});
  return true;
}

void CombinerHelper::applyBuildInstructionSteps(
    MachineInstr &MI, InstructionStepsMatchInfo &MatchInfo) const {
  assert(MatchInfo.InstrsToBuild.size() &&
         "Expected at least one instr to build?");
  for (auto &InstrToBuild : MatchInfo.InstrsToBuild) {
    assert(InstrToBuild.Opcode && "Expected a valid opcode?");
    assert(InstrToBuild.OperandFns.size() && "Expected at least one operand?");
    MachineInstrBuilder Instr = Builder.buildInstr(InstrToBuild.Opcode);
    for (auto &OperandFn : InstrToBuild.OperandFns)
      OperandFn(Instr);
  }
  MI.eraseFromParent();
}

bool CombinerHelper::matchAshrShlToSextInreg(
    MachineInstr &MI, std::tuple<Register, int64_t> &MatchInfo) const {
  assert(MI.getOpcode() == TargetOpcode::G_ASHR);
  int64_t ShlCst, AshrCst;
  Register Src;
  if (!mi_match(MI.getOperand(0).getReg(), MRI,
                m_GAShr(m_GShl(m_Reg(Src), m_ICstOrSplat(ShlCst)),
                        m_ICstOrSplat(AshrCst))))
    return false;
  if (ShlCst != AshrCst)
    return false;
  if (!isLegalOrBeforeLegalizer(
          {TargetOpcode::G_SEXT_INREG, {MRI.getType(Src)}}))
    return false;
  MatchInfo = std::make_tuple(Src, ShlCst);
  return true;
}

void CombinerHelper::applyAshShlToSextInreg(
    MachineInstr &MI, std::tuple<Register, int64_t> &MatchInfo) const {
  assert(MI.getOpcode() == TargetOpcode::G_ASHR);
  Register Src;
  int64_t ShiftAmt;
  std::tie(Src, ShiftAmt) = MatchInfo;
  unsigned Size = MRI.getType(Src).getScalarSizeInBits();
  Builder.buildSExtInReg(MI.getOperand(0).getReg(), Src, Size - ShiftAmt);
  MI.eraseFromParent();
}

/// and(and(x, C1), C2) -> C1&C2 ? and(x, C1&C2) : 0
bool CombinerHelper::matchOverlappingAnd(
    MachineInstr &MI,
    std::function<void(MachineIRBuilder &)> &MatchInfo) const {
  assert(MI.getOpcode() == TargetOpcode::G_AND);

  Register Dst = MI.getOperand(0).getReg();
  LLT Ty = MRI.getType(Dst);

  Register R;
  int64_t C1;
  int64_t C2;
  if (!mi_match(
          Dst, MRI,
          m_GAnd(m_GAnd(m_Reg(R), m_ICst(C1)), m_ICst(C2))))
    return false;

  MatchInfo = [=](MachineIRBuilder &B) {
    if (C1 & C2) {
      B.buildAnd(Dst, R, B.buildConstant(Ty, C1 & C2));
      return;
    }
    auto Zero = B.buildConstant(Ty, 0);
    replaceRegWith(MRI, Dst, Zero->getOperand(0).getReg());
  };
  return true;
}

bool CombinerHelper::matchRedundantAnd(MachineInstr &MI,
                                       Register &Replacement) const {
  // Given
  //
  // %y:_(sN) = G_SOMETHING
  // %x:_(sN) = G_SOMETHING
  // %res:_(sN) = G_AND %x, %y
  //
  // Eliminate the G_AND when it is known that x & y == x or x & y == y.
  //
  // Patterns like this can appear as a result of legalization. E.g.
  //
  // %cmp:_(s32) = G_ICMP intpred(pred), %x(s32), %y
  // %one:_(s32) = G_CONSTANT i32 1
  // %and:_(s32) = G_AND %cmp, %one
  //
  // In this case, G_ICMP only produces a single bit, so x & 1 == x.
  assert(MI.getOpcode() == TargetOpcode::G_AND);
  if (!KB)
    return false;

  Register AndDst = MI.getOperand(0).getReg();
  Register LHS = MI.getOperand(1).getReg();
  Register RHS = MI.getOperand(2).getReg();

  // Check the RHS (maybe a constant) first, and if we have no KnownBits there,
  // we can't do anything. If we do, then it depends on whether we have
  // KnownBits on the LHS.
  KnownBits RHSBits = KB->getKnownBits(RHS);
  if (RHSBits.isUnknown())
    return false;

  KnownBits LHSBits = KB->getKnownBits(LHS);

  // Check that x & Mask == x.
  // x & 1 == x, always
  // x & 0 == x, only if x is also 0
  // Meaning Mask has no effect if every bit is either one in Mask or zero in x.
  //
  // Check if we can replace AndDst with the LHS of the G_AND
  if (canReplaceReg(AndDst, LHS, MRI) &&
      (LHSBits.Zero | RHSBits.One).isAllOnes()) {
    Replacement = LHS;
    return true;
  }

  // Check if we can replace AndDst with the RHS of the G_AND
  if (canReplaceReg(AndDst, RHS, MRI) &&
      (LHSBits.One | RHSBits.Zero).isAllOnes()) {
    Replacement = RHS;
    return true;
  }

  return false;
}

bool CombinerHelper::matchRedundantOr(MachineInstr &MI,
                                      Register &Replacement) const {
  // Given
  //
  // %y:_(sN) = G_SOMETHING
  // %x:_(sN) = G_SOMETHING
  // %res:_(sN) = G_OR %x, %y
  //
  // Eliminate the G_OR when it is known that x | y == x or x | y == y.
  assert(MI.getOpcode() == TargetOpcode::G_OR);
  if (!KB)
    return false;

  Register OrDst = MI.getOperand(0).getReg();
  Register LHS = MI.getOperand(1).getReg();
  Register RHS = MI.getOperand(2).getReg();

  KnownBits LHSBits = KB->getKnownBits(LHS);
  KnownBits RHSBits = KB->getKnownBits(RHS);

  // Check that x | Mask == x.
  // x | 0 == x, always
  // x | 1 == x, only if x is also 1
  // Meaning Mask has no effect if every bit is either zero in Mask or one in x.
  //
  // Check if we can replace OrDst with the LHS of the G_OR
  if (canReplaceReg(OrDst, LHS, MRI) &&
      (LHSBits.One | RHSBits.Zero).isAllOnes()) {
    Replacement = LHS;
    return true;
  }

  // Check if we can replace OrDst with the RHS of the G_OR
  if (canReplaceReg(OrDst, RHS, MRI) &&
      (LHSBits.Zero | RHSBits.One).isAllOnes()) {
    Replacement = RHS;
    return true;
  }

  return false;
}

bool CombinerHelper::matchRedundantSExtInReg(MachineInstr &MI) const {
  // If the input is already sign extended, just drop the extension.
  Register Src = MI.getOperand(1).getReg();
  unsigned ExtBits = MI.getOperand(2).getImm();
  unsigned TypeSize = MRI.getType(Src).getScalarSizeInBits();
  return KB->computeNumSignBits(Src) >= (TypeSize - ExtBits + 1);
}

static bool isConstValidTrue(const TargetLowering &TLI, unsigned ScalarSizeBits,
                             int64_t Cst, bool IsVector, bool IsFP) {
  // For i1, Cst will always be -1 regardless of boolean contents.
  return (ScalarSizeBits == 1 && Cst == -1) ||
         isConstTrueVal(TLI, Cst, IsVector, IsFP);
}

// This combine tries to reduce the number of scalarised G_TRUNC instructions by
// using vector truncates instead
//
// EXAMPLE:
// %a(i32), %b(i32) = G_UNMERGE_VALUES %src(<2 x i32>)
// %T_a(i16) = G_TRUNC %a(i32)
// %T_b(i16) = G_TRUNC %b(i32)
// %Undef(i16) = G_IMPLICIT_DEF(i16)
// %dst(v4i16) = G_BUILD_VECTORS %T_a(i16), %T_b(i16), %Undef(i16), %Undef(i16)
//
// ===>
// %Undef(<2 x i32>) = G_IMPLICIT_DEF(<2 x i32>)
// %Mid(<4 x s32>) = G_CONCAT_VECTORS %src(<2 x i32>), %Undef(<2 x i32>)
// %dst(<4 x s16>) = G_TRUNC %Mid(<4 x s32>)
//
// Only matches sources made up of G_TRUNCs followed by G_IMPLICIT_DEFs
bool CombinerHelper::matchUseVectorTruncate(MachineInstr &MI,
                                            Register &MatchInfo) const {
  auto BuildMI = cast<GBuildVector>(&MI);
  unsigned NumOperands = BuildMI->getNumSources();
  LLT DstTy = MRI.getType(BuildMI->getReg(0));

  // Check the G_BUILD_VECTOR sources
  unsigned I;
  MachineInstr *UnmergeMI = nullptr;

  // Check all source TRUNCs come from the same UNMERGE instruction
  for (I = 0; I < NumOperands; ++I) {
    auto SrcMI = MRI.getVRegDef(BuildMI->getSourceReg(I));
    auto SrcMIOpc = SrcMI->getOpcode();

    // Check if the G_TRUNC instructions all come from the same MI
    if (SrcMIOpc == TargetOpcode::G_TRUNC) {
      if (!UnmergeMI) {
        UnmergeMI = MRI.getVRegDef(SrcMI->getOperand(1).getReg());
        if (UnmergeMI->getOpcode() != TargetOpcode::G_UNMERGE_VALUES)
          return false;
      } else {
        auto UnmergeSrcMI = MRI.getVRegDef(SrcMI->getOperand(1).getReg());
        if (UnmergeMI != UnmergeSrcMI)
          return false;
      }
    } else {
      break;
    }
  }
  if (I < 2)
    return false;

  // Check the remaining source elements are only G_IMPLICIT_DEF
  for (; I < NumOperands; ++I) {
    auto SrcMI = MRI.getVRegDef(BuildMI->getSourceReg(I));
    auto SrcMIOpc = SrcMI->getOpcode();

    if (SrcMIOpc != TargetOpcode::G_IMPLICIT_DEF)
      return false;
  }

  // Check the size of unmerge source
  MatchInfo = cast<GUnmerge>(UnmergeMI)->getSourceReg();
  LLT UnmergeSrcTy = MRI.getType(MatchInfo);
  if (!DstTy.getElementCount().isKnownMultipleOf(UnmergeSrcTy.getNumElements()))
    return false;

  // Only generate legal instructions post-legalizer
  if (!IsPreLegalize) {
    LLT MidTy = DstTy.changeElementType(UnmergeSrcTy.getScalarType());

    if (DstTy.getElementCount() != UnmergeSrcTy.getElementCount() &&
        !isLegal({TargetOpcode::G_CONCAT_VECTORS, {MidTy, UnmergeSrcTy}}))
      return false;

    if (!isLegal({TargetOpcode::G_TRUNC, {DstTy, MidTy}}))
      return false;
  }

  return true;
}

void CombinerHelper::applyUseVectorTruncate(MachineInstr &MI,
                                            Register &MatchInfo) const {
  Register MidReg;
  auto BuildMI = cast<GBuildVector>(&MI);
  Register DstReg = BuildMI->getReg(0);
  LLT DstTy = MRI.getType(DstReg);
  LLT UnmergeSrcTy = MRI.getType(MatchInfo);
  unsigned DstTyNumElt = DstTy.getNumElements();
  unsigned UnmergeSrcTyNumElt = UnmergeSrcTy.getNumElements();

  // No need to pad vector if only G_TRUNC is needed
  if (DstTyNumElt / UnmergeSrcTyNumElt == 1) {
    MidReg = MatchInfo;
  } else {
    Register UndefReg = Builder.buildUndef(UnmergeSrcTy).getReg(0);
    SmallVector<Register> ConcatRegs = {MatchInfo};
    for (unsigned I = 1; I < DstTyNumElt / UnmergeSrcTyNumElt; ++I)
      ConcatRegs.push_back(UndefReg);

    auto MidTy = DstTy.changeElementType(UnmergeSrcTy.getScalarType());
    MidReg = Builder.buildConcatVectors(MidTy, ConcatRegs).getReg(0);
  }

  Builder.buildTrunc(DstReg, MidReg);
  MI.eraseFromParent();
}

bool CombinerHelper::matchNotCmp(
    MachineInstr &MI, SmallVectorImpl<Register> &RegsToNegate) const {
  assert(MI.getOpcode() == TargetOpcode::G_XOR);
  LLT Ty = MRI.getType(MI.getOperand(0).getReg());
  const auto &TLI = *Builder.getMF().getSubtarget().getTargetLowering();
  Register XorSrc;
  Register CstReg;
  // We match xor(src, true) here.
  if (!mi_match(MI.getOperand(0).getReg(), MRI,
                m_GXor(m_Reg(XorSrc), m_Reg(CstReg))))
    return false;

  if (!MRI.hasOneNonDBGUse(XorSrc))
    return false;

  // Check that XorSrc is the root of a tree of comparisons combined with ANDs
  // and ORs. The suffix of RegsToNegate starting from index I is used a work
  // list of tree nodes to visit.
  RegsToNegate.push_back(XorSrc);
  // Remember whether the comparisons are all integer or all floating point.
  bool IsInt = false;
  bool IsFP = false;
  for (unsigned I = 0; I < RegsToNegate.size(); ++I) {
    Register Reg = RegsToNegate[I];
    if (!MRI.hasOneNonDBGUse(Reg))
      return false;
    MachineInstr *Def = MRI.getVRegDef(Reg);
    switch (Def->getOpcode()) {
    default:
      // Don't match if the tree contains anything other than ANDs, ORs and
      // comparisons.
      return false;
    case TargetOpcode::G_ICMP:
      if (IsFP)
        return false;
      IsInt = true;
      // When we apply the combine we will invert the predicate.
      break;
    case TargetOpcode::G_FCMP:
      if (IsInt)
        return false;
      IsFP = true;
      // When we apply the combine we will invert the predicate.
      break;
    case TargetOpcode::G_AND:
    case TargetOpcode::G_OR:
      // Implement De Morgan's laws:
      // ~(x & y) -> ~x | ~y
      // ~(x | y) -> ~x & ~y
      // When we apply the combine we will change the opcode and recursively
      // negate the operands.
      RegsToNegate.push_back(Def->getOperand(1).getReg());
      RegsToNegate.push_back(Def->getOperand(2).getReg());
      break;
    }
  }

  // Now we know whether the comparisons are integer or floating point, check
  // the constant in the xor.
  int64_t Cst;
  if (Ty.isVector()) {
    MachineInstr *CstDef = MRI.getVRegDef(CstReg);
    auto MaybeCst = getIConstantSplatSExtVal(*CstDef, MRI);
    if (!MaybeCst)
      return false;
    if (!isConstValidTrue(TLI, Ty.getScalarSizeInBits(), *MaybeCst, true, IsFP))
      return false;
  } else {
    if (!mi_match(CstReg, MRI, m_ICst(Cst)))
      return false;
    if (!isConstValidTrue(TLI, Ty.getSizeInBits(), Cst, false, IsFP))
      return false;
  }

  return true;
}

void CombinerHelper::applyNotCmp(
    MachineInstr &MI, SmallVectorImpl<Register> &RegsToNegate) const {
  for (Register Reg : RegsToNegate) {
    MachineInstr *Def = MRI.getVRegDef(Reg);
    Observer.changingInstr(*Def);
    // For each comparison, invert the opcode. For each AND and OR, change the
    // opcode.
    switch (Def->getOpcode()) {
    default:
      llvm_unreachable("Unexpected opcode");
    case TargetOpcode::G_ICMP:
    case TargetOpcode::G_FCMP: {
      MachineOperand &PredOp = Def->getOperand(1);
      CmpInst::Predicate NewP = CmpInst::getInversePredicate(
          (CmpInst::Predicate)PredOp.getPredicate());
      PredOp.setPredicate(NewP);
      break;
    }
    case TargetOpcode::G_AND:
      Def->setDesc(Builder.getTII().get(TargetOpcode::G_OR));
      break;
    case TargetOpcode::G_OR:
      Def->setDesc(Builder.getTII().get(TargetOpcode::G_AND));
      break;
    }
    Observer.changedInstr(*Def);
  }

  replaceRegWith(MRI, MI.getOperand(0).getReg(), MI.getOperand(1).getReg());
  MI.eraseFromParent();
}

bool CombinerHelper::matchXorOfAndWithSameReg(
    MachineInstr &MI, std::pair<Register, Register> &MatchInfo) const {
  // Match (xor (and x, y), y) (or any of its commuted cases)
  assert(MI.getOpcode() == TargetOpcode::G_XOR);
  Register &X = MatchInfo.first;
  Register &Y = MatchInfo.second;
  Register AndReg = MI.getOperand(1).getReg();
  Register SharedReg = MI.getOperand(2).getReg();

  // Find a G_AND on either side of the G_XOR.
  // Look for one of
  //
  // (xor (and x, y), SharedReg)
  // (xor SharedReg, (and x, y))
  if (!mi_match(AndReg, MRI, m_GAnd(m_Reg(X), m_Reg(Y)))) {
    std::swap(AndReg, SharedReg);
    if (!mi_match(AndReg, MRI, m_GAnd(m_Reg(X), m_Reg(Y))))
      return false;
  }

  // Only do this if we'll eliminate the G_AND.
  if (!MRI.hasOneNonDBGUse(AndReg))
    return false;

  // We can combine if SharedReg is the same as either the LHS or RHS of the
  // G_AND.
  if (Y != SharedReg)
    std::swap(X, Y);
  return Y == SharedReg;
}

void CombinerHelper::applyXorOfAndWithSameReg(
    MachineInstr &MI, std::pair<Register, Register> &MatchInfo) const {
  // Fold (xor (and x, y), y) -> (and (not x), y)
  Register X, Y;
  std::tie(X, Y) = MatchInfo;
  auto Not = Builder.buildNot(MRI.getType(X), X);
  Observer.changingInstr(MI);
  MI.setDesc(Builder.getTII().get(TargetOpcode::G_AND));
  MI.getOperand(1).setReg(Not->getOperand(0).getReg());
  MI.getOperand(2).setReg(Y);
  Observer.changedInstr(MI);
}

bool CombinerHelper::matchPtrAddZero(MachineInstr &MI) const {
  auto &PtrAdd = cast<GPtrAdd>(MI);
  Register DstReg = PtrAdd.getReg(0);
  LLT Ty = MRI.getType(DstReg);
  const DataLayout &DL = Builder.getMF().getDataLayout();

  if (DL.isNonIntegralAddressSpace(Ty.getScalarType().getAddressSpace()))
    return false;

  if (Ty.isPointer()) {
    auto ConstVal = getIConstantVRegVal(PtrAdd.getBaseReg(), MRI);
    return ConstVal && *ConstVal == 0;
  }

  assert(Ty.isVector() && "Expecting a vector type");
  const MachineInstr *VecMI = MRI.getVRegDef(PtrAdd.getBaseReg());
  return isBuildVectorAllZeros(*VecMI, MRI);
}

void CombinerHelper::applyPtrAddZero(MachineInstr &MI) const {
  auto &PtrAdd = cast<GPtrAdd>(MI);
  Builder.buildIntToPtr(PtrAdd.getReg(0), PtrAdd.getOffsetReg());
  PtrAdd.eraseFromParent();
}

/// The second source operand is known to be a power of 2.
void CombinerHelper::applySimplifyURemByPow2(MachineInstr &MI) const {
  Register DstReg = MI.getOperand(0).getReg();
  Register Src0 = MI.getOperand(1).getReg();
  Register Pow2Src1 = MI.getOperand(2).getReg();
  LLT Ty = MRI.getType(DstReg);

  // Fold (urem x, pow2) -> (and x, pow2-1)
  auto NegOne = Builder.buildConstant(Ty, -1);
  auto Add = Builder.buildAdd(Ty, Pow2Src1, NegOne);
  Builder.buildAnd(DstReg, Src0, Add);
  MI.eraseFromParent();
}

bool CombinerHelper::matchFoldBinOpIntoSelect(MachineInstr &MI,
                                              unsigned &SelectOpNo) const {
  Register LHS = MI.getOperand(1).getReg();
  Register RHS = MI.getOperand(2).getReg();

  Register OtherOperandReg = RHS;
  SelectOpNo = 1;
  MachineInstr *Select = MRI.getVRegDef(LHS);

  // Don't do this unless the old select is going away. We want to eliminate the
  // binary operator, not replace a binop with a select.
  if (Select->getOpcode() != TargetOpcode::G_SELECT ||
      !MRI.hasOneNonDBGUse(LHS)) {
    OtherOperandReg = LHS;
    SelectOpNo = 2;
    Select = MRI.getVRegDef(RHS);
    if (Select->getOpcode() != TargetOpcode::G_SELECT ||
        !MRI.hasOneNonDBGUse(RHS))
      return false;
  }

  MachineInstr *SelectLHS = MRI.getVRegDef(Select->getOperand(2).getReg());
  MachineInstr *SelectRHS = MRI.getVRegDef(Select->getOperand(3).getReg());

  if (!isConstantOrConstantVector(*SelectLHS, MRI,
                                  /*AllowFP*/ true,
                                  /*AllowOpaqueConstants*/ false))
    return false;
  if (!isConstantOrConstantVector(*SelectRHS, MRI,
                                  /*AllowFP*/ true,
                                  /*AllowOpaqueConstants*/ false))
    return false;

  unsigned BinOpcode = MI.getOpcode();

  // We know that one of the operands is a select of constants. Now verify that
  // the other binary operator operand is either a constant, or we can handle a
  // variable.
  bool CanFoldNonConst =
      (BinOpcode == TargetOpcode::G_AND || BinOpcode == TargetOpcode::G_OR) &&
      (isNullOrNullSplat(*SelectLHS, MRI) ||
       isAllOnesOrAllOnesSplat(*SelectLHS, MRI)) &&
      (isNullOrNullSplat(*SelectRHS, MRI) ||
       isAllOnesOrAllOnesSplat(*SelectRHS, MRI));
  if (CanFoldNonConst)
    return true;

  return isConstantOrConstantVector(*MRI.getVRegDef(OtherOperandReg), MRI,
                                    /*AllowFP*/ true,
                                    /*AllowOpaqueConstants*/ false);
}

/// \p SelectOperand is the operand in binary operator \p MI that is the select
/// to fold.
void CombinerHelper::applyFoldBinOpIntoSelect(
    MachineInstr &MI, const unsigned &SelectOperand) const {
  Register Dst = MI.getOperand(0).getReg();
  Register LHS = MI.getOperand(1).getReg();
  Register RHS = MI.getOperand(2).getReg();
  MachineInstr *Select = MRI.getVRegDef(MI.getOperand(SelectOperand).getReg());

  Register SelectCond = Select->getOperand(1).getReg();
  Register SelectTrue = Select->getOperand(2).getReg();
  Register SelectFalse = Select->getOperand(3).getReg();

  LLT Ty = MRI.getType(Dst);
  unsigned BinOpcode = MI.getOpcode();

  Register FoldTrue, FoldFalse;

  // We have a select-of-constants followed by a binary operator with a
  // constant. Eliminate the binop by pulling the constant math into the select.
  // Example: add (select Cond, CT, CF), CBO --> select Cond, CT + CBO, CF + CBO
  if (SelectOperand == 1) {
    // TODO: SelectionDAG verifies this actually constant folds before
    // committing to the combine.

    FoldTrue = Builder.buildInstr(BinOpcode, {Ty}, {SelectTrue, RHS}).getReg(0);
    FoldFalse =
        Builder.buildInstr(BinOpcode, {Ty}, {SelectFalse, RHS}).getReg(0);
  } else {
    FoldTrue = Builder.buildInstr(BinOpcode, {Ty}, {LHS, SelectTrue}).getReg(0);
    FoldFalse =
        Builder.buildInstr(BinOpcode, {Ty}, {LHS, SelectFalse}).getReg(0);
  }

  Builder.buildSelect(Dst, SelectCond, FoldTrue, FoldFalse, MI.getFlags());
  MI.eraseFromParent();
}

std::optional<SmallVector<Register, 8>>
CombinerHelper::findCandidatesForLoadOrCombine(const MachineInstr *Root) const {
  assert(Root->getOpcode() == TargetOpcode::G_OR && "Expected G_OR only!");
  // We want to detect if Root is part of a tree which represents a bunch
  // of loads being merged into a larger load. We'll try to recognize patterns
  // like, for example:
  //
  //  Reg   Reg
  //   \    /
  //    OR_1   Reg
  //     \    /
  //      OR_2
  //        \     Reg
  //         .. /
  //        Root
  //
  //  Reg   Reg   Reg   Reg
  //     \ /       \   /
  //     OR_1      OR_2
  //       \       /
  //        \    /
  //         ...
  //         Root
  //
  // Each "Reg" may have been produced by a load + some arithmetic. This
  // function will save each of them.
  SmallVector<Register, 8> RegsToVisit;
  SmallVector<const MachineInstr *, 7> Ors = {Root};

  // In the "worst" case, we're dealing with a load for each byte. So, there
  // are at most #bytes - 1 ORs.
  const unsigned MaxIter =
      MRI.getType(Root->getOperand(0).getReg()).getSizeInBytes() - 1;
  for (unsigned Iter = 0; Iter < MaxIter; ++Iter) {
    if (Ors.empty())
      break;
    const MachineInstr *Curr = Ors.pop_back_val();
    Register OrLHS = Curr->getOperand(1).getReg();
    Register OrRHS = Curr->getOperand(2).getReg();

    // In the combine, we want to elimate the entire tree.
    if (!MRI.hasOneNonDBGUse(OrLHS) || !MRI.hasOneNonDBGUse(OrRHS))
      return std::nullopt;

    // If it's a G_OR, save it and continue to walk. If it's not, then it's
    // something that may be a load + arithmetic.
    if (const MachineInstr *Or = getOpcodeDef(TargetOpcode::G_OR, OrLHS, MRI))
      Ors.push_back(Or);
    else
      RegsToVisit.push_back(OrLHS);
    if (const MachineInstr *Or = getOpcodeDef(TargetOpcode::G_OR, OrRHS, MRI))
      Ors.push_back(Or);
    else
      RegsToVisit.push_back(OrRHS);
  }

  // We're going to try and merge each register into a wider power-of-2 type,
  // so we ought to have an even number of registers.
  if (RegsToVisit.empty() || RegsToVisit.size() % 2 != 0)
    return std::nullopt;
  return RegsToVisit;
}

/// Helper function for findLoadOffsetsForLoadOrCombine.
///
/// Check if \p Reg is the result of loading a \p MemSizeInBits wide value,
/// and then moving that value into a specific byte offset.
///
/// e.g. x[i] << 24
///
/// \returns The load instruction and the byte offset it is moved into.
static std::optional<std::pair<GZExtLoad *, int64_t>>
matchLoadAndBytePosition(Register Reg, unsigned MemSizeInBits,
                         const MachineRegisterInfo &MRI) {
  assert(MRI.hasOneNonDBGUse(Reg) &&
         "Expected Reg to only have one non-debug use?");
  Register MaybeLoad;
  int64_t Shift;
  if (!mi_match(Reg, MRI,
                m_OneNonDBGUse(m_GShl(m_Reg(MaybeLoad), m_ICst(Shift))))) {
    Shift = 0;
    MaybeLoad = Reg;
  }

  if (Shift % MemSizeInBits != 0)
    return std::nullopt;

  // TODO: Handle other types of loads.
  auto *Load = getOpcodeDef<GZExtLoad>(MaybeLoad, MRI);
  if (!Load)
    return std::nullopt;

  if (!Load->isUnordered() || Load->getMemSizeInBits() != MemSizeInBits)
    return std::nullopt;

  return std::make_pair(Load, Shift / MemSizeInBits);
}

std::optional<std::tuple<GZExtLoad *, int64_t, GZExtLoad *>>
CombinerHelper::findLoadOffsetsForLoadOrCombine(
    SmallDenseMap<int64_t, int64_t, 8> &MemOffset2Idx,
    const SmallVector<Register, 8> &RegsToVisit,
    const unsigned MemSizeInBits) const {

  // Each load found for the pattern. There should be one for each RegsToVisit.
  SmallSetVector<const MachineInstr *, 8> Loads;

  // The lowest index used in any load. (The lowest "i" for each x[i].)
  int64_t LowestIdx = INT64_MAX;

  // The load which uses the lowest index.
  GZExtLoad *LowestIdxLoad = nullptr;

  // Keeps track of the load indices we see. We shouldn't see any indices twice.
  SmallSet<int64_t, 8> SeenIdx;

  // Ensure each load is in the same MBB.
  // TODO: Support multiple MachineBasicBlocks.
  MachineBasicBlock *MBB = nullptr;
  const MachineMemOperand *MMO = nullptr;

  // Earliest instruction-order load in the pattern.
  GZExtLoad *EarliestLoad = nullptr;

  // Latest instruction-order load in the pattern.
  GZExtLoad *LatestLoad = nullptr;

  // Base pointer which every load should share.
  Register BasePtr;

  // We want to find a load for each register. Each load should have some
  // appropriate bit twiddling arithmetic. During this loop, we will also keep
  // track of the load which uses the lowest index. Later, we will check if we
  // can use its pointer in the final, combined load.
  for (auto Reg : RegsToVisit) {
    // Find the load, and find the position that it will end up in (e.g. a
    // shifted) value.
    auto LoadAndPos = matchLoadAndBytePosition(Reg, MemSizeInBits, MRI);
    if (!LoadAndPos)
      return std::nullopt;
    GZExtLoad *Load;
    int64_t DstPos;
    std::tie(Load, DstPos) = *LoadAndPos;

    // TODO: Handle multiple MachineBasicBlocks. Currently not handled because
    // it is difficult to check for stores/calls/etc between loads.
    MachineBasicBlock *LoadMBB = Load->getParent();
    if (!MBB)
      MBB = LoadMBB;
    if (LoadMBB != MBB)
      return std::nullopt;

    // Make sure that the MachineMemOperands of every seen load are compatible.
    auto &LoadMMO = Load->getMMO();
    if (!MMO)
      MMO = &LoadMMO;
    if (MMO->getAddrSpace() != LoadMMO.getAddrSpace())
      return std::nullopt;

    // Find out what the base pointer and index for the load is.
    Register LoadPtr;
    int64_t Idx;
    if (!mi_match(Load->getOperand(1).getReg(), MRI,
                  m_GPtrAdd(m_Reg(LoadPtr), m_ICst(Idx)))) {
      LoadPtr = Load->getOperand(1).getReg();
      Idx = 0;
    }

    // Don't combine things like a[i], a[i] -> a bigger load.
    if (!SeenIdx.insert(Idx).second)
      return std::nullopt;

    // Every load must share the same base pointer; don't combine things like:
    //
    // a[i], b[i + 1] -> a bigger load.
    if (!BasePtr.isValid())
      BasePtr = LoadPtr;
    if (BasePtr != LoadPtr)
      return std::nullopt;

    if (Idx < LowestIdx) {
      LowestIdx = Idx;
      LowestIdxLoad = Load;
    }

    // Keep track of the byte offset that this load ends up at. If we have seen
    // the byte offset, then stop here. We do not want to combine:
    //
    // a[i] << 16, a[i + k] << 16 -> a bigger load.
    if (!MemOffset2Idx.try_emplace(DstPos, Idx).second)
      return std::nullopt;
    Loads.insert(Load);

    // Keep track of the position of the earliest/latest loads in the pattern.
    // We will check that there are no load fold barriers between them later
    // on.
    //
    // FIXME: Is there a better way to check for load fold barriers?
    if (!EarliestLoad || dominates(*Load, *EarliestLoad))
      EarliestLoad = Load;
    if (!LatestLoad || dominates(*LatestLoad, *Load))
      LatestLoad = Load;
  }

  // We found a load for each register. Let's check if each load satisfies the
  // pattern.
  assert(Loads.size() == RegsToVisit.size() &&
         "Expected to find a load for each register?");
  assert(EarliestLoad != LatestLoad && EarliestLoad &&
         LatestLoad && "Expected at least two loads?");

  // Check if there are any stores, calls, etc. between any of the loads. If
  // there are, then we can't safely perform the combine.
  //
  // MaxIter is chosen based off the (worst case) number of iterations it
  // typically takes to succeed in the LLVM test suite plus some padding.
  //
  // FIXME: Is there a better way to check for load fold barriers?
  const unsigned MaxIter = 20;
  unsigned Iter = 0;
  for (const auto &MI : instructionsWithoutDebug(EarliestLoad->getIterator(),
                                                 LatestLoad->getIterator())) {
    if (Loads.count(&MI))
      continue;
    if (MI.isLoadFoldBarrier())
      return std::nullopt;
    if (Iter++ == MaxIter)
      return std::nullopt;
  }

  return std::make_tuple(LowestIdxLoad, LowestIdx, LatestLoad);
}

bool CombinerHelper::matchLoadOrCombine(
    MachineInstr &MI,
    std::function<void(MachineIRBuilder &)> &MatchInfo) const {
  assert(MI.getOpcode() == TargetOpcode::G_OR);
  MachineFunction &MF = *MI.getMF();
  // Assuming a little-endian target, transform:
  //  s8 *a = ...
  //  s32 val = a[0] | (a[1] << 8) | (a[2] << 16) | (a[3] << 24)
  // =>
  //  s32 val = *((i32)a)
  //
  //  s8 *a = ...
  //  s32 val = (a[0] << 24) | (a[1] << 16) | (a[2] << 8) | a[3]
  // =>
  //  s32 val = BSWAP(*((s32)a))
  Register Dst = MI.getOperand(0).getReg();
  LLT Ty = MRI.getType(Dst);
  if (Ty.isVector())
    return false;

  // We need to combine at least two loads into this type. Since the smallest
  // possible load is into a byte, we need at least a 16-bit wide type.
  const unsigned WideMemSizeInBits = Ty.getSizeInBits();
  if (WideMemSizeInBits < 16 || WideMemSizeInBits % 8 != 0)
    return false;

  // Match a collection of non-OR instructions in the pattern.
  auto RegsToVisit = findCandidatesForLoadOrCombine(&MI);
  if (!RegsToVisit)
    return false;

  // We have a collection of non-OR instructions. Figure out how wide each of
  // the small loads should be based off of the number of potential loads we
  // found.
  const unsigned NarrowMemSizeInBits = WideMemSizeInBits / RegsToVisit->size();
  if (NarrowMemSizeInBits % 8 != 0)
    return false;

  // Check if each register feeding into each OR is a load from the same
  // base pointer + some arithmetic.
  //
  // e.g. a[0], a[1] << 8, a[2] << 16, etc.
  //
  // Also verify that each of these ends up putting a[i] into the same memory
  // offset as a load into a wide type would.
  SmallDenseMap<int64_t, int64_t, 8> MemOffset2Idx;
  GZExtLoad *LowestIdxLoad, *LatestLoad;
  int64_t LowestIdx;
  auto MaybeLoadInfo = findLoadOffsetsForLoadOrCombine(
      MemOffset2Idx, *RegsToVisit, NarrowMemSizeInBits);
  if (!MaybeLoadInfo)
    return false;
  std::tie(LowestIdxLoad, LowestIdx, LatestLoad) = *MaybeLoadInfo;

  // We have a bunch of loads being OR'd together. Using the addresses + offsets
  // we found before, check if this corresponds to a big or little endian byte
  // pattern. If it does, then we can represent it using a load + possibly a
  // BSWAP.
  bool IsBigEndianTarget = MF.getDataLayout().isBigEndian();
  std::optional<bool> IsBigEndian = isBigEndian(MemOffset2Idx, LowestIdx);
  if (!IsBigEndian)
    return false;
  bool NeedsBSwap = IsBigEndianTarget != *IsBigEndian;
  if (NeedsBSwap && !isLegalOrBeforeLegalizer({TargetOpcode::G_BSWAP, {Ty}}))
    return false;

  // Make sure that the load from the lowest index produces offset 0 in the
  // final value.
  //
  // This ensures that we won't combine something like this:
  //
  // load x[i] -> byte 2
  // load x[i+1] -> byte 0 ---> wide_load x[i]
  // load x[i+2] -> byte 1
  const unsigned NumLoadsInTy = WideMemSizeInBits / NarrowMemSizeInBits;
  const unsigned ZeroByteOffset =
      *IsBigEndian
          ? bigEndianByteAt(NumLoadsInTy, 0)
          : littleEndianByteAt(NumLoadsInTy, 0);
  auto ZeroOffsetIdx = MemOffset2Idx.find(ZeroByteOffset);
  if (ZeroOffsetIdx == MemOffset2Idx.end() ||
      ZeroOffsetIdx->second != LowestIdx)
    return false;

  // We wil reuse the pointer from the load which ends up at byte offset 0. It
  // may not use index 0.
  Register Ptr = LowestIdxLoad->getPointerReg();
  const MachineMemOperand &MMO = LowestIdxLoad->getMMO();
  LegalityQuery::MemDesc MMDesc(MMO);
  MMDesc.MemoryTy = Ty;
  if (!isLegalOrBeforeLegalizer(
          {TargetOpcode::G_LOAD, {Ty, MRI.getType(Ptr)}, {MMDesc}}))
    return false;
  auto PtrInfo = MMO.getPointerInfo();
  auto *NewMMO = MF.getMachineMemOperand(&MMO, PtrInfo, WideMemSizeInBits / 8);

  // Load must be allowed and fast on the target.
  LLVMContext &C = MF.getFunction().getContext();
  auto &DL = MF.getDataLayout();
  unsigned Fast = 0;
  if (!getTargetLowering().allowsMemoryAccess(C, DL, Ty, *NewMMO, &Fast) ||
      !Fast)
    return false;

  MatchInfo = [=](MachineIRBuilder &MIB) {
    MIB.setInstrAndDebugLoc(*LatestLoad);
    Register LoadDst = NeedsBSwap ? MRI.cloneVirtualRegister(Dst) : Dst;
    MIB.buildLoad(LoadDst, Ptr, *NewMMO);
    if (NeedsBSwap)
      MIB.buildBSwap(Dst, LoadDst);
  };
  return true;
}

bool CombinerHelper::matchExtendThroughPhis(MachineInstr &MI,
                                            MachineInstr *&ExtMI) const {
  auto &PHI = cast<GPhi>(MI);
  Register DstReg = PHI.getReg(0);

  // TODO: Extending a vector may be expensive, don't do this until heuristics
  // are better.
  if (MRI.getType(DstReg).isVector())
    return false;

  // Try to match a phi, whose only use is an extend.
  if (!MRI.hasOneNonDBGUse(DstReg))
    return false;
  ExtMI = &*MRI.use_instr_nodbg_begin(DstReg);
  switch (ExtMI->getOpcode()) {
  case TargetOpcode::G_ANYEXT:
    return true; // G_ANYEXT is usually free.
  case TargetOpcode::G_ZEXT:
  case TargetOpcode::G_SEXT:
    break;
  default:
    return false;
  }

  // If the target is likely to fold this extend away, don't propagate.
  if (Builder.getTII().isExtendLikelyToBeFolded(*ExtMI, MRI))
    return false;

  // We don't want to propagate the extends unless there's a good chance that
  // they'll be optimized in some way.
  // Collect the unique incoming values.
  SmallPtrSet<MachineInstr *, 4> InSrcs;
  for (unsigned I = 0; I < PHI.getNumIncomingValues(); ++I) {
    auto *DefMI = getDefIgnoringCopies(PHI.getIncomingValue(I), MRI);
    switch (DefMI->getOpcode()) {
    case TargetOpcode::G_LOAD:
    case TargetOpcode::G_TRUNC:
    case TargetOpcode::G_SEXT:
    case TargetOpcode::G_ZEXT:
    case TargetOpcode::G_ANYEXT:
    case TargetOpcode::G_CONSTANT:
      InSrcs.insert(DefMI);
      // Don't try to propagate if there are too many places to create new
      // extends, chances are it'll increase code size.
      if (InSrcs.size() > 2)
        return false;
      break;
    default:
      return false;
    }
  }
  return true;
}

void CombinerHelper::applyExtendThroughPhis(MachineInstr &MI,
                                            MachineInstr *&ExtMI) const {
  auto &PHI = cast<GPhi>(MI);
  Register DstReg = ExtMI->getOperand(0).getReg();
  LLT ExtTy = MRI.getType(DstReg);

  // Propagate the extension into the block of each incoming reg's block.
  // Use a SetVector here because PHIs can have duplicate edges, and we want
  // deterministic iteration order.
  SmallSetVector<MachineInstr *, 8> SrcMIs;
  SmallDenseMap<MachineInstr *, MachineInstr *, 8> OldToNewSrcMap;
  for (unsigned I = 0; I < PHI.getNumIncomingValues(); ++I) {
    auto SrcReg = PHI.getIncomingValue(I);
    auto *SrcMI = MRI.getVRegDef(SrcReg);
    if (!SrcMIs.insert(SrcMI))
      continue;

    // Build an extend after each src inst.
    auto *MBB = SrcMI->getParent();
    MachineBasicBlock::iterator InsertPt = ++SrcMI->getIterator();
    if (InsertPt != MBB->end() && InsertPt->isPHI())
      InsertPt = MBB->getFirstNonPHI();

    Builder.setInsertPt(*SrcMI->getParent(), InsertPt);
    Builder.setDebugLoc(MI.getDebugLoc());
    auto NewExt = Builder.buildExtOrTrunc(ExtMI->getOpcode(), ExtTy, SrcReg);
    OldToNewSrcMap[SrcMI] = NewExt;
  }

  // Create a new phi with the extended inputs.
  Builder.setInstrAndDebugLoc(MI);
  auto NewPhi = Builder.buildInstrNoInsert(TargetOpcode::G_PHI);
  NewPhi.addDef(DstReg);
  for (const MachineOperand &MO : llvm::drop_begin(MI.operands())) {
    if (!MO.isReg()) {
      NewPhi.addMBB(MO.getMBB());
      continue;
    }
    auto *NewSrc = OldToNewSrcMap[MRI.getVRegDef(MO.getReg())];
    NewPhi.addUse(NewSrc->getOperand(0).getReg());
  }
  Builder.insertInstr(NewPhi);
  ExtMI->eraseFromParent();
}

bool CombinerHelper::matchExtractVecEltBuildVec(MachineInstr &MI,
                                                Register &Reg) const {
  assert(MI.getOpcode() == TargetOpcode::G_EXTRACT_VECTOR_ELT);
  // If we have a constant index, look for a G_BUILD_VECTOR source
  // and find the source register that the index maps to.
  Register SrcVec = MI.getOperand(1).getReg();
  LLT SrcTy = MRI.getType(SrcVec);
  if (SrcTy.isScalableVector())
    return false;

  auto Cst = getIConstantVRegValWithLookThrough(MI.getOperand(2).getReg(), MRI);
  if (!Cst || Cst->Value.getZExtValue() >= SrcTy.getNumElements())
    return false;

  unsigned VecIdx = Cst->Value.getZExtValue();

  // Check if we have a build_vector or build_vector_trunc with an optional
  // trunc in front.
  MachineInstr *SrcVecMI = MRI.getVRegDef(SrcVec);
  if (SrcVecMI->getOpcode() == TargetOpcode::G_TRUNC) {
    SrcVecMI = MRI.getVRegDef(SrcVecMI->getOperand(1).getReg());
  }

  if (SrcVecMI->getOpcode() != TargetOpcode::G_BUILD_VECTOR &&
      SrcVecMI->getOpcode() != TargetOpcode::G_BUILD_VECTOR_TRUNC)
    return false;

  EVT Ty(getMVTForLLT(SrcTy));
  if (!MRI.hasOneNonDBGUse(SrcVec) &&
      !getTargetLowering().aggressivelyPreferBuildVectorSources(Ty))
    return false;

  Reg = SrcVecMI->getOperand(VecIdx + 1).getReg();
  return true;
}

void CombinerHelper::applyExtractVecEltBuildVec(MachineInstr &MI,
                                                Register &Reg) const {
  // Check the type of the register, since it may have come from a
  // G_BUILD_VECTOR_TRUNC.
  LLT ScalarTy = MRI.getType(Reg);
  Register DstReg = MI.getOperand(0).getReg();
  LLT DstTy = MRI.getType(DstReg);

  if (ScalarTy != DstTy) {
    assert(ScalarTy.getSizeInBits() > DstTy.getSizeInBits());
    Builder.buildTrunc(DstReg, Reg);
    MI.eraseFromParent();
    return;
  }
  replaceSingleDefInstWithReg(MI, Reg);
}

bool CombinerHelper::matchExtractAllEltsFromBuildVector(
    MachineInstr &MI,
    SmallVectorImpl<std::pair<Register, MachineInstr *>> &SrcDstPairs) const {
  assert(MI.getOpcode() == TargetOpcode::G_BUILD_VECTOR);
  // This combine tries to find build_vector's which have every source element
  // extracted using G_EXTRACT_VECTOR_ELT. This can happen when transforms like
  // the masked load scalarization is run late in the pipeline. There's already
  // a combine for a similar pattern starting from the extract, but that
  // doesn't attempt to do it if there are multiple uses of the build_vector,
  // which in this case is true. Starting the combine from the build_vector
  // feels more natural than trying to find sibling nodes of extracts.
  // E.g.
  //  %vec(<4 x s32>) = G_BUILD_VECTOR %s1(s32), %s2, %s3, %s4
  //  %ext1 = G_EXTRACT_VECTOR_ELT %vec, 0
  //  %ext2 = G_EXTRACT_VECTOR_ELT %vec, 1
  //  %ext3 = G_EXTRACT_VECTOR_ELT %vec, 2
  //  %ext4 = G_EXTRACT_VECTOR_ELT %vec, 3
  // ==>
  // replace ext{1,2,3,4} with %s{1,2,3,4}

  Register DstReg = MI.getOperand(0).getReg();
  LLT DstTy = MRI.getType(DstReg);
  unsigned NumElts = DstTy.getNumElements();

  SmallBitVector ExtractedElts(NumElts);
  for (MachineInstr &II : MRI.use_nodbg_instructions(DstReg)) {
    if (II.getOpcode() != TargetOpcode::G_EXTRACT_VECTOR_ELT)
      return false;
    auto Cst = getIConstantVRegVal(II.getOperand(2).getReg(), MRI);
    if (!Cst)
      return false;
    unsigned Idx = Cst->getZExtValue();
    if (Idx >= NumElts)
      return false; // Out of range.
    ExtractedElts.set(Idx);
    SrcDstPairs.emplace_back(
        std::make_pair(MI.getOperand(Idx + 1).getReg(), &II));
  }
  // Match if every element was extracted.
  return ExtractedElts.all();
}

void CombinerHelper::applyExtractAllEltsFromBuildVector(
    MachineInstr &MI,
    SmallVectorImpl<std::pair<Register, MachineInstr *>> &SrcDstPairs) const {
  assert(MI.getOpcode() == TargetOpcode::G_BUILD_VECTOR);
  for (auto &Pair : SrcDstPairs) {
    auto *ExtMI = Pair.second;
    replaceRegWith(MRI, ExtMI->getOperand(0).getReg(), Pair.first);
    ExtMI->eraseFromParent();
  }
  MI.eraseFromParent();
}

void CombinerHelper::applyBuildFn(
    MachineInstr &MI,
    std::function<void(MachineIRBuilder &)> &MatchInfo) const {
  applyBuildFnNoErase(MI, MatchInfo);
  MI.eraseFromParent();
}

void CombinerHelper::applyBuildFnNoErase(
    MachineInstr &MI,
    std::function<void(MachineIRBuilder &)> &MatchInfo) const {
  MatchInfo(Builder);
}

bool CombinerHelper::matchOrShiftToFunnelShift(MachineInstr &MI,
                                               BuildFnTy &MatchInfo) const {
  assert(MI.getOpcode() == TargetOpcode::G_OR);

  Register Dst = MI.getOperand(0).getReg();
  LLT Ty = MRI.getType(Dst);
  unsigned BitWidth = Ty.getScalarSizeInBits();

  Register ShlSrc, ShlAmt, LShrSrc, LShrAmt, Amt;
  unsigned FshOpc = 0;

  // Match (or (shl ...), (lshr ...)).
  if (!mi_match(Dst, MRI,
                // m_GOr() handles the commuted version as well.
                m_GOr(m_GShl(m_Reg(ShlSrc), m_Reg(ShlAmt)),
                      m_GLShr(m_Reg(LShrSrc), m_Reg(LShrAmt)))))
    return false;

  // Given constants C0 and C1 such that C0 + C1 is bit-width:
  // (or (shl x, C0), (lshr y, C1)) -> (fshl x, y, C0) or (fshr x, y, C1)
  int64_t CstShlAmt, CstLShrAmt;
  if (mi_match(ShlAmt, MRI, m_ICstOrSplat(CstShlAmt)) &&
      mi_match(LShrAmt, MRI, m_ICstOrSplat(CstLShrAmt)) &&
      CstShlAmt + CstLShrAmt == BitWidth) {
    FshOpc = TargetOpcode::G_FSHR;
    Amt = LShrAmt;

  } else if (mi_match(LShrAmt, MRI,
                      m_GSub(m_SpecificICstOrSplat(BitWidth), m_Reg(Amt))) &&
             ShlAmt == Amt) {
    // (or (shl x, amt), (lshr y, (sub bw, amt))) -> (fshl x, y, amt)
    FshOpc = TargetOpcode::G_FSHL;

  } else if (mi_match(ShlAmt, MRI,
                      m_GSub(m_SpecificICstOrSplat(BitWidth), m_Reg(Amt))) &&
             LShrAmt == Amt) {
    // (or (shl x, (sub bw, amt)), (lshr y, amt)) -> (fshr x, y, amt)
    FshOpc = TargetOpcode::G_FSHR;

  } else {
    return false;
  }

  LLT AmtTy = MRI.getType(Amt);
  if (!isLegalOrBeforeLegalizer({FshOpc, {Ty, AmtTy}}))
    return false;

  MatchInfo = [=](MachineIRBuilder &B) {
    B.buildInstr(FshOpc, {Dst}, {ShlSrc, LShrSrc, Amt});
  };
  return true;
}

/// Match an FSHL or FSHR that can be combined to a ROTR or ROTL rotate.
bool CombinerHelper::matchFunnelShiftToRotate(MachineInstr &MI) const {
  unsigned Opc = MI.getOpcode();
  assert(Opc == TargetOpcode::G_FSHL || Opc == TargetOpcode::G_FSHR);
  Register X = MI.getOperand(1).getReg();
  Register Y = MI.getOperand(2).getReg();
  if (X != Y)
    return false;
  unsigned RotateOpc =
      Opc == TargetOpcode::G_FSHL ? TargetOpcode::G_ROTL : TargetOpcode::G_ROTR;
  return isLegalOrBeforeLegalizer({RotateOpc, {MRI.getType(X), MRI.getType(Y)}});
}

void CombinerHelper::applyFunnelShiftToRotate(MachineInstr &MI) const {
  unsigned Opc = MI.getOpcode();
  assert(Opc == TargetOpcode::G_FSHL || Opc == TargetOpcode::G_FSHR);
  bool IsFSHL = Opc == TargetOpcode::G_FSHL;
  Observer.changingInstr(MI);
  MI.setDesc(Builder.getTII().get(IsFSHL ? TargetOpcode::G_ROTL
                                         : TargetOpcode::G_ROTR));
  MI.removeOperand(2);
  Observer.changedInstr(MI);
}

// Fold (rot x, c) -> (rot x, c % BitSize)
bool CombinerHelper::matchRotateOutOfRange(MachineInstr &MI) const {
  assert(MI.getOpcode() == TargetOpcode::G_ROTL ||
         MI.getOpcode() == TargetOpcode::G_ROTR);
  unsigned Bitsize =
      MRI.getType(MI.getOperand(0).getReg()).getScalarSizeInBits();
  Register AmtReg = MI.getOperand(2).getReg();
  bool OutOfRange = false;
  auto MatchOutOfRange = [Bitsize, &OutOfRange](const Constant *C) {
    if (auto *CI = dyn_cast<ConstantInt>(C))
      OutOfRange |= CI->getValue().uge(Bitsize);
    return true;
  };
  return matchUnaryPredicate(MRI, AmtReg, MatchOutOfRange) && OutOfRange;
}

void CombinerHelper::applyRotateOutOfRange(MachineInstr &MI) const {
  assert(MI.getOpcode() == TargetOpcode::G_ROTL ||
         MI.getOpcode() == TargetOpcode::G_ROTR);
  unsigned Bitsize =
      MRI.getType(MI.getOperand(0).getReg()).getScalarSizeInBits();
  Register Amt = MI.getOperand(2).getReg();
  LLT AmtTy = MRI.getType(Amt);
  auto Bits = Builder.buildConstant(AmtTy, Bitsize);
  Amt = Builder.buildURem(AmtTy, MI.getOperand(2).getReg(), Bits).getReg(0);
  Observer.changingInstr(MI);
  MI.getOperand(2).setReg(Amt);
  Observer.changedInstr(MI);
}

bool CombinerHelper::matchICmpToTrueFalseKnownBits(MachineInstr &MI,
                                                   int64_t &MatchInfo) const {
  assert(MI.getOpcode() == TargetOpcode::G_ICMP);
  auto Pred = static_cast<CmpInst::Predicate>(MI.getOperand(1).getPredicate());

  // We want to avoid calling KnownBits on the LHS if possible, as this combine
  // has no filter and runs on every G_ICMP instruction. We can avoid calling
  // KnownBits on the LHS in two cases:
  //
  //  - The RHS is unknown: Constants are always on RHS. If the RHS is unknown
  //  we cannot do any transforms so we can safely bail out early.
  //  - The RHS is zero: we don't need to know the LHS to do unsigned <0 and
  //  >=0.
  auto KnownRHS = KB->getKnownBits(MI.getOperand(3).getReg());
  if (KnownRHS.isUnknown())
    return false;

  std::optional<bool> KnownVal;
  if (KnownRHS.isZero()) {
    // ? uge 0 -> always true
    // ? ult 0 -> always false
    if (Pred == CmpInst::ICMP_UGE)
      KnownVal = true;
    else if (Pred == CmpInst::ICMP_ULT)
      KnownVal = false;
  }

  if (!KnownVal) {
    auto KnownLHS = KB->getKnownBits(MI.getOperand(2).getReg());
    KnownVal = ICmpInst::compare(KnownLHS, KnownRHS, Pred);
  }

  if (!KnownVal)
    return false;
  MatchInfo =
      *KnownVal
          ? getICmpTrueVal(getTargetLowering(),
                           /*IsVector = */
                           MRI.getType(MI.getOperand(0).getReg()).isVector(),
                           /* IsFP = */ false)
          : 0;
  return true;
}

bool CombinerHelper::matchICmpToLHSKnownBits(
    MachineInstr &MI,
    std::function<void(MachineIRBuilder &)> &MatchInfo) const {
  assert(MI.getOpcode() == TargetOpcode::G_ICMP);
  // Given:
  //
  // %x = G_WHATEVER (... x is known to be 0 or 1 ...)
  // %cmp = G_ICMP ne %x, 0
  //
  // Or:
  //
  // %x = G_WHATEVER (... x is known to be 0 or 1 ...)
  // %cmp = G_ICMP eq %x, 1
  //
  // We can replace %cmp with %x assuming true is 1 on the target.
  auto Pred = static_cast<CmpInst::Predicate>(MI.getOperand(1).getPredicate());
  if (!CmpInst::isEquality(Pred))
    return false;
  Register Dst = MI.getOperand(0).getReg();
  LLT DstTy = MRI.getType(Dst);
  if (getICmpTrueVal(getTargetLowering(), DstTy.isVector(),
                     /* IsFP = */ false) != 1)
    return false;
  int64_t OneOrZero = Pred == CmpInst::ICMP_EQ;
  if (!mi_match(MI.getOperand(3).getReg(), MRI, m_SpecificICst(OneOrZero)))
    return false;
  Register LHS = MI.getOperand(2).getReg();
  auto KnownLHS = KB->getKnownBits(LHS);
  if (KnownLHS.getMinValue() != 0 || KnownLHS.getMaxValue() != 1)
    return false;
  // Make sure replacing Dst with the LHS is a legal operation.
  LLT LHSTy = MRI.getType(LHS);
  unsigned LHSSize = LHSTy.getSizeInBits();
  unsigned DstSize = DstTy.getSizeInBits();
  unsigned Op = TargetOpcode::COPY;
  if (DstSize != LHSSize)
    Op = DstSize < LHSSize ? TargetOpcode::G_TRUNC : TargetOpcode::G_ZEXT;
  if (!isLegalOrBeforeLegalizer({Op, {DstTy, LHSTy}}))
    return false;
  MatchInfo = [=](MachineIRBuilder &B) { B.buildInstr(Op, {Dst}, {LHS}); };
  return true;
}

// Replace (and (or x, c1), c2) with (and x, c2) iff c1 & c2 == 0
bool CombinerHelper::matchAndOrDisjointMask(
    MachineInstr &MI,
    std::function<void(MachineIRBuilder &)> &MatchInfo) const {
  assert(MI.getOpcode() == TargetOpcode::G_AND);

  // Ignore vector types to simplify matching the two constants.
  // TODO: do this for vectors and scalars via a demanded bits analysis.
  LLT Ty = MRI.getType(MI.getOperand(0).getReg());
  if (Ty.isVector())
    return false;

  Register Src;
  Register AndMaskReg;
  int64_t AndMaskBits;
  int64_t OrMaskBits;
  if (!mi_match(MI, MRI,
                m_GAnd(m_GOr(m_Reg(Src), m_ICst(OrMaskBits)),
                       m_all_of(m_ICst(AndMaskBits), m_Reg(AndMaskReg)))))
    return false;

  // Check if OrMask could turn on any bits in Src.
  if (AndMaskBits & OrMaskBits)
    return false;

  MatchInfo = [=, &MI](MachineIRBuilder &B) {
    Observer.changingInstr(MI);
    // Canonicalize the result to have the constant on the RHS.
    if (MI.getOperand(1).getReg() == AndMaskReg)
      MI.getOperand(2).setReg(AndMaskReg);
    MI.getOperand(1).setReg(Src);
    Observer.changedInstr(MI);
  };
  return true;
}

/// Form a G_SBFX from a G_SEXT_INREG fed by a right shift.
bool CombinerHelper::matchBitfieldExtractFromSExtInReg(
    MachineInstr &MI,
    std::function<void(MachineIRBuilder &)> &MatchInfo) const {
  assert(MI.getOpcode() == TargetOpcode::G_SEXT_INREG);
  Register Dst = MI.getOperand(0).getReg();
  Register Src = MI.getOperand(1).getReg();
  LLT Ty = MRI.getType(Src);
  LLT ExtractTy = getTargetLowering().getPreferredShiftAmountTy(Ty);
  if (!LI || !LI->isLegalOrCustom({TargetOpcode::G_SBFX, {Ty, ExtractTy}}))
    return false;
  int64_t Width = MI.getOperand(2).getImm();
  Register ShiftSrc;
  int64_t ShiftImm;
  if (!mi_match(
          Src, MRI,
          m_OneNonDBGUse(m_any_of(m_GAShr(m_Reg(ShiftSrc), m_ICst(ShiftImm)),
                                  m_GLShr(m_Reg(ShiftSrc), m_ICst(ShiftImm))))))
    return false;
  if (ShiftImm < 0 || ShiftImm + Width > Ty.getScalarSizeInBits())
    return false;

  MatchInfo = [=](MachineIRBuilder &B) {
    auto Cst1 = B.buildConstant(ExtractTy, ShiftImm);
    auto Cst2 = B.buildConstant(ExtractTy, Width);
    B.buildSbfx(Dst, ShiftSrc, Cst1, Cst2);
  };
  return true;
}

/// Form a G_UBFX from "(a srl b) & mask", where b and mask are constants.
bool CombinerHelper::matchBitfieldExtractFromAnd(MachineInstr &MI,
                                                 BuildFnTy &MatchInfo) const {
  GAnd *And = cast<GAnd>(&MI);
  Register Dst = And->getReg(0);
  LLT Ty = MRI.getType(Dst);
  LLT ExtractTy = getTargetLowering().getPreferredShiftAmountTy(Ty);
  // Note that isLegalOrBeforeLegalizer is stricter and does not take custom
  // into account.
  if (LI && !LI->isLegalOrCustom({TargetOpcode::G_UBFX, {Ty, ExtractTy}}))
    return false;

  int64_t AndImm, LSBImm;
  Register ShiftSrc;
  const unsigned Size = Ty.getScalarSizeInBits();
  if (!mi_match(And->getReg(0), MRI,
                m_GAnd(m_OneNonDBGUse(m_GLShr(m_Reg(ShiftSrc), m_ICst(LSBImm))),
                       m_ICst(AndImm))))
    return false;

  // The mask is a mask of the low bits iff imm & (imm+1) == 0.
  auto MaybeMask = static_cast<uint64_t>(AndImm);
  if (MaybeMask & (MaybeMask + 1))
    return false;

  // LSB must fit within the register.
  if (static_cast<uint64_t>(LSBImm) >= Size)
    return false;

  uint64_t Width = APInt(Size, AndImm).countr_one();
  MatchInfo = [=](MachineIRBuilder &B) {
    auto WidthCst = B.buildConstant(ExtractTy, Width);
    auto LSBCst = B.buildConstant(ExtractTy, LSBImm);
    B.buildInstr(TargetOpcode::G_UBFX, {Dst}, {ShiftSrc, LSBCst, WidthCst});
  };
  return true;
}

bool CombinerHelper::matchBitfieldExtractFromShr(
    MachineInstr &MI,
    std::function<void(MachineIRBuilder &)> &MatchInfo) const {
  const unsigned Opcode = MI.getOpcode();
  assert(Opcode == TargetOpcode::G_ASHR || Opcode == TargetOpcode::G_LSHR);

  const Register Dst = MI.getOperand(0).getReg();

  const unsigned ExtrOpcode = Opcode == TargetOpcode::G_ASHR
                                  ? TargetOpcode::G_SBFX
                                  : TargetOpcode::G_UBFX;

  // Check if the type we would use for the extract is legal
  LLT Ty = MRI.getType(Dst);
  LLT ExtractTy = getTargetLowering().getPreferredShiftAmountTy(Ty);
  if (!LI || !LI->isLegalOrCustom({ExtrOpcode, {Ty, ExtractTy}}))
    return false;

  Register ShlSrc;
  int64_t ShrAmt;
  int64_t ShlAmt;
  const unsigned Size = Ty.getScalarSizeInBits();

  // Try to match shr (shl x, c1), c2
  if (!mi_match(Dst, MRI,
                m_BinOp(Opcode,
                        m_OneNonDBGUse(m_GShl(m_Reg(ShlSrc), m_ICst(ShlAmt))),
                        m_ICst(ShrAmt))))
    return false;

  // Make sure that the shift sizes can fit a bitfield extract
  if (ShlAmt < 0 || ShlAmt > ShrAmt || ShrAmt >= Size)
    return false;

  // Skip this combine if the G_SEXT_INREG combine could handle it
  if (Opcode == TargetOpcode::G_ASHR && ShlAmt == ShrAmt)
    return false;

  // Calculate start position and width of the extract
  const int64_t Pos = ShrAmt - ShlAmt;
  const int64_t Width = Size - ShrAmt;

  MatchInfo = [=](MachineIRBuilder &B) {
    auto WidthCst = B.buildConstant(ExtractTy, Width);
    auto PosCst = B.buildConstant(ExtractTy, Pos);
    B.buildInstr(ExtrOpcode, {Dst}, {ShlSrc, PosCst, WidthCst});
  };
  return true;
}

bool CombinerHelper::matchBitfieldExtractFromShrAnd(
    MachineInstr &MI,
    std::function<void(MachineIRBuilder &)> &MatchInfo) const {
  const unsigned Opcode = MI.getOpcode();
  assert(Opcode == TargetOpcode::G_LSHR || Opcode == TargetOpcode::G_ASHR);

  const Register Dst = MI.getOperand(0).getReg();
  LLT Ty = MRI.getType(Dst);
  LLT ExtractTy = getTargetLowering().getPreferredShiftAmountTy(Ty);
  if (LI && !LI->isLegalOrCustom({TargetOpcode::G_UBFX, {Ty, ExtractTy}}))
    return false;

  // Try to match shr (and x, c1), c2
  Register AndSrc;
  int64_t ShrAmt;
  int64_t SMask;
  if (!mi_match(Dst, MRI,
                m_BinOp(Opcode,
                        m_OneNonDBGUse(m_GAnd(m_Reg(AndSrc), m_ICst(SMask))),
                        m_ICst(ShrAmt))))
    return false;

  const unsigned Size = Ty.getScalarSizeInBits();
  if (ShrAmt < 0 || ShrAmt >= Size)
    return false;

  // If the shift subsumes the mask, emit the 0 directly.
  if (0 == (SMask >> ShrAmt)) {
    MatchInfo = [=](MachineIRBuilder &B) {
      B.buildConstant(Dst, 0);
    };
    return true;
  }

  // Check that ubfx can do the extraction, with no holes in the mask.
  uint64_t UMask = SMask;
  UMask |= maskTrailingOnes<uint64_t>(ShrAmt);
  UMask &= maskTrailingOnes<uint64_t>(Size);
  if (!isMask_64(UMask))
    return false;

  // Calculate start position and width of the extract.
  const int64_t Pos = ShrAmt;
  const int64_t Width = llvm::countr_one(UMask) - ShrAmt;

  // It's preferable to keep the shift, rather than form G_SBFX.
  // TODO: remove the G_AND via demanded bits analysis.
  if (Opcode == TargetOpcode::G_ASHR && Width + ShrAmt == Size)
    return false;

  MatchInfo = [=](MachineIRBuilder &B) {
    auto WidthCst = B.buildConstant(ExtractTy, Width);
    auto PosCst = B.buildConstant(ExtractTy, Pos);
    B.buildInstr(TargetOpcode::G_UBFX, {Dst}, {AndSrc, PosCst, WidthCst});
  };
  return true;
}

bool CombinerHelper::reassociationCanBreakAddressingModePattern(
    MachineInstr &MI) const {
  auto &PtrAdd = cast<GPtrAdd>(MI);

  Register Src1Reg = PtrAdd.getBaseReg();
  auto *Src1Def = getOpcodeDef<GPtrAdd>(Src1Reg, MRI);
  if (!Src1Def)
    return false;

  Register Src2Reg = PtrAdd.getOffsetReg();

  if (MRI.hasOneNonDBGUse(Src1Reg))
    return false;

  auto C1 = getIConstantVRegVal(Src1Def->getOffsetReg(), MRI);
  if (!C1)
    return false;
  auto C2 = getIConstantVRegVal(Src2Reg, MRI);
  if (!C2)
    return false;

  const APInt &C1APIntVal = *C1;
  const APInt &C2APIntVal = *C2;
  const int64_t CombinedValue = (C1APIntVal + C2APIntVal).getSExtValue();

  for (auto &UseMI : MRI.use_nodbg_instructions(PtrAdd.getReg(0))) {
    // This combine may end up running before ptrtoint/inttoptr combines
    // manage to eliminate redundant conversions, so try to look through them.
    MachineInstr *ConvUseMI = &UseMI;
    unsigned ConvUseOpc = ConvUseMI->getOpcode();
    while (ConvUseOpc == TargetOpcode::G_INTTOPTR ||
           ConvUseOpc == TargetOpcode::G_PTRTOINT) {
      Register DefReg = ConvUseMI->getOperand(0).getReg();
      if (!MRI.hasOneNonDBGUse(DefReg))
        break;
      ConvUseMI = &*MRI.use_instr_nodbg_begin(DefReg);
      ConvUseOpc = ConvUseMI->getOpcode();
    }
    auto *LdStMI = dyn_cast<GLoadStore>(ConvUseMI);
    if (!LdStMI)
      continue;
    // Is x[offset2] already not a legal addressing mode? If so then
    // reassociating the constants breaks nothing (we test offset2 because
    // that's the one we hope to fold into the load or store).
    TargetLoweringBase::AddrMode AM;
    AM.HasBaseReg = true;
    AM.BaseOffs = C2APIntVal.getSExtValue();
    unsigned AS = MRI.getType(LdStMI->getPointerReg()).getAddressSpace();
    Type *AccessTy = getTypeForLLT(LdStMI->getMMO().getMemoryType(),
                                   PtrAdd.getMF()->getFunction().getContext());
    const auto &TLI = *PtrAdd.getMF()->getSubtarget().getTargetLowering();
    if (!TLI.isLegalAddressingMode(PtrAdd.getMF()->getDataLayout(), AM,
                                   AccessTy, AS))
      continue;

    // Would x[offset1+offset2] still be a legal addressing mode?
    AM.BaseOffs = CombinedValue;
    if (!TLI.isLegalAddressingMode(PtrAdd.getMF()->getDataLayout(), AM,
                                   AccessTy, AS))
      return true;
  }

  return false;
}

bool CombinerHelper::matchReassocConstantInnerRHS(GPtrAdd &MI,
                                                  MachineInstr *RHS,
                                                  BuildFnTy &MatchInfo) const {
  // G_PTR_ADD(BASE, G_ADD(X, C)) -> G_PTR_ADD(G_PTR_ADD(BASE, X), C)
  Register Src1Reg = MI.getOperand(1).getReg();
  if (RHS->getOpcode() != TargetOpcode::G_ADD)
    return false;
  auto C2 = getIConstantVRegVal(RHS->getOperand(2).getReg(), MRI);
  if (!C2)
    return false;

  MatchInfo = [=, &MI](MachineIRBuilder &B) {
    LLT PtrTy = MRI.getType(MI.getOperand(0).getReg());

    auto NewBase =
        Builder.buildPtrAdd(PtrTy, Src1Reg, RHS->getOperand(1).getReg());
    Observer.changingInstr(MI);
    MI.getOperand(1).setReg(NewBase.getReg(0));
    MI.getOperand(2).setReg(RHS->getOperand(2).getReg());
    Observer.changedInstr(MI);
  };
  return !reassociationCanBreakAddressingModePattern(MI);
}

bool CombinerHelper::matchReassocConstantInnerLHS(GPtrAdd &MI,
                                                  MachineInstr *LHS,
                                                  MachineInstr *RHS,
                                                  BuildFnTy &MatchInfo) const {
  // G_PTR_ADD (G_PTR_ADD X, C), Y) -> (G_PTR_ADD (G_PTR_ADD(X, Y), C)
  // if and only if (G_PTR_ADD X, C) has one use.
  Register LHSBase;
  std::optional<ValueAndVReg> LHSCstOff;
  if (!mi_match(MI.getBaseReg(), MRI,
                m_OneNonDBGUse(m_GPtrAdd(m_Reg(LHSBase), m_GCst(LHSCstOff)))))
    return false;

  auto *LHSPtrAdd = cast<GPtrAdd>(LHS);
  MatchInfo = [=, &MI](MachineIRBuilder &B) {
    // When we change LHSPtrAdd's offset register we might cause it to use a reg
    // before its def. Sink the instruction so the outer PTR_ADD to ensure this
    // doesn't happen.
    LHSPtrAdd->moveBefore(&MI);
    Register RHSReg = MI.getOffsetReg();
    // set VReg will cause type mismatch if it comes from extend/trunc
    auto NewCst = B.buildConstant(MRI.getType(RHSReg), LHSCstOff->Value);
    Observer.changingInstr(MI);
    MI.getOperand(2).setReg(NewCst.getReg(0));
    Observer.changedInstr(MI);
    Observer.changingInstr(*LHSPtrAdd);
    LHSPtrAdd->getOperand(2).setReg(RHSReg);
    Observer.changedInstr(*LHSPtrAdd);
  };
  return !reassociationCanBreakAddressingModePattern(MI);
}

bool CombinerHelper::matchReassocFoldConstantsInSubTree(
    GPtrAdd &MI, MachineInstr *LHS, MachineInstr *RHS,
    BuildFnTy &MatchInfo) const {
  // G_PTR_ADD(G_PTR_ADD(BASE, C1), C2) -> G_PTR_ADD(BASE, C1+C2)
  auto *LHSPtrAdd = dyn_cast<GPtrAdd>(LHS);
  if (!LHSPtrAdd)
    return false;

  Register Src2Reg = MI.getOperand(2).getReg();
  Register LHSSrc1 = LHSPtrAdd->getBaseReg();
  Register LHSSrc2 = LHSPtrAdd->getOffsetReg();
  auto C1 = getIConstantVRegVal(LHSSrc2, MRI);
  if (!C1)
    return false;
  auto C2 = getIConstantVRegVal(Src2Reg, MRI);
  if (!C2)
    return false;

  MatchInfo = [=, &MI](MachineIRBuilder &B) {
    auto NewCst = B.buildConstant(MRI.getType(Src2Reg), *C1 + *C2);
    Observer.changingInstr(MI);
    MI.getOperand(1).setReg(LHSSrc1);
    MI.getOperand(2).setReg(NewCst.getReg(0));
    Observer.changedInstr(MI);
  };
  return !reassociationCanBreakAddressingModePattern(MI);
}

bool CombinerHelper::matchReassocPtrAdd(MachineInstr &MI,
                                        BuildFnTy &MatchInfo) const {
  auto &PtrAdd = cast<GPtrAdd>(MI);
  // We're trying to match a few pointer computation patterns here for
  // re-association opportunities.
  // 1) Isolating a constant operand to be on the RHS, e.g.:
  // G_PTR_ADD(BASE, G_ADD(X, C)) -> G_PTR_ADD(G_PTR_ADD(BASE, X), C)
  //
  // 2) Folding two constants in each sub-tree as long as such folding
  // doesn't break a legal addressing mode.
  // G_PTR_ADD(G_PTR_ADD(BASE, C1), C2) -> G_PTR_ADD(BASE, C1+C2)
  //
  // 3) Move a constant from the LHS of an inner op to the RHS of the outer.
  // G_PTR_ADD (G_PTR_ADD X, C), Y) -> G_PTR_ADD (G_PTR_ADD(X, Y), C)
  // iif (G_PTR_ADD X, C) has one use.
  MachineInstr *LHS = MRI.getVRegDef(PtrAdd.getBaseReg());
  MachineInstr *RHS = MRI.getVRegDef(PtrAdd.getOffsetReg());

  // Try to match example 2.
  if (matchReassocFoldConstantsInSubTree(PtrAdd, LHS, RHS, MatchInfo))
    return true;

  // Try to match example 3.
  if (matchReassocConstantInnerLHS(PtrAdd, LHS, RHS, MatchInfo))
    return true;

  // Try to match example 1.
  if (matchReassocConstantInnerRHS(PtrAdd, RHS, MatchInfo))
    return true;

  return false;
}
bool CombinerHelper::tryReassocBinOp(unsigned Opc, Register DstReg,
                                     Register OpLHS, Register OpRHS,
                                     BuildFnTy &MatchInfo) const {
  LLT OpRHSTy = MRI.getType(OpRHS);
  MachineInstr *OpLHSDef = MRI.getVRegDef(OpLHS);

  if (OpLHSDef->getOpcode() != Opc)
    return false;

  MachineInstr *OpRHSDef = MRI.getVRegDef(OpRHS);
  Register OpLHSLHS = OpLHSDef->getOperand(1).getReg();
  Register OpLHSRHS = OpLHSDef->getOperand(2).getReg();

  // If the inner op is (X op C), pull the constant out so it can be folded with
  // other constants in the expression tree. Folding is not guaranteed so we
  // might have (C1 op C2). In that case do not pull a constant out because it
  // won't help and can lead to infinite loops.
  if (isConstantOrConstantSplatVector(*MRI.getVRegDef(OpLHSRHS), MRI) &&
      !isConstantOrConstantSplatVector(*MRI.getVRegDef(OpLHSLHS), MRI)) {
    if (isConstantOrConstantSplatVector(*OpRHSDef, MRI)) {
      // (Opc (Opc X, C1), C2) -> (Opc X, (Opc C1, C2))
      MatchInfo = [=](MachineIRBuilder &B) {
        auto NewCst = B.buildInstr(Opc, {OpRHSTy}, {OpLHSRHS, OpRHS});
        B.buildInstr(Opc, {DstReg}, {OpLHSLHS, NewCst});
      };
      return true;
    }
    if (getTargetLowering().isReassocProfitable(MRI, OpLHS, OpRHS)) {
      // Reassociate: (op (op x, c1), y) -> (op (op x, y), c1)
      //              iff (op x, c1) has one use
      MatchInfo = [=](MachineIRBuilder &B) {
        auto NewLHSLHS = B.buildInstr(Opc, {OpRHSTy}, {OpLHSLHS, OpRHS});
        B.buildInstr(Opc, {DstReg}, {NewLHSLHS, OpLHSRHS});
      };
      return true;
    }
  }

  return false;
}

bool CombinerHelper::matchReassocCommBinOp(MachineInstr &MI,
                                           BuildFnTy &MatchInfo) const {
  // We don't check if the reassociation will break a legal addressing mode
  // here since pointer arithmetic is handled by G_PTR_ADD.
  unsigned Opc = MI.getOpcode();
  Register DstReg = MI.getOperand(0).getReg();
  Register LHSReg = MI.getOperand(1).getReg();
  Register RHSReg = MI.getOperand(2).getReg();

  if (tryReassocBinOp(Opc, DstReg, LHSReg, RHSReg, MatchInfo))
    return true;
  if (tryReassocBinOp(Opc, DstReg, RHSReg, LHSReg, MatchInfo))
    return true;
  return false;
}

bool CombinerHelper::matchConstantFoldCastOp(MachineInstr &MI,
                                             APInt &MatchInfo) const {
  LLT DstTy = MRI.getType(MI.getOperand(0).getReg());
  Register SrcOp = MI.getOperand(1).getReg();

  if (auto MaybeCst = ConstantFoldCastOp(MI.getOpcode(), DstTy, SrcOp, MRI)) {
    MatchInfo = *MaybeCst;
    return true;
  }

  return false;
}

bool CombinerHelper::matchConstantFoldBinOp(MachineInstr &MI,
                                            APInt &MatchInfo) const {
  Register Op1 = MI.getOperand(1).getReg();
  Register Op2 = MI.getOperand(2).getReg();
  auto MaybeCst = ConstantFoldBinOp(MI.getOpcode(), Op1, Op2, MRI);
  if (!MaybeCst)
    return false;
  MatchInfo = *MaybeCst;
  return true;
}

bool CombinerHelper::matchConstantFoldFPBinOp(MachineInstr &MI,
                                              ConstantFP *&MatchInfo) const {
  Register Op1 = MI.getOperand(1).getReg();
  Register Op2 = MI.getOperand(2).getReg();
  auto MaybeCst = ConstantFoldFPBinOp(MI.getOpcode(), Op1, Op2, MRI);
  if (!MaybeCst)
    return false;
  MatchInfo =
      ConstantFP::get(MI.getMF()->getFunction().getContext(), *MaybeCst);
  return true;
}

bool CombinerHelper::matchConstantFoldFMA(MachineInstr &MI,
                                          ConstantFP *&MatchInfo) const {
  assert(MI.getOpcode() == TargetOpcode::G_FMA ||
         MI.getOpcode() == TargetOpcode::G_FMAD);
  auto [_, Op1, Op2, Op3] = MI.getFirst4Regs();

  const ConstantFP *Op3Cst = getConstantFPVRegVal(Op3, MRI);
  if (!Op3Cst)
    return false;

  const ConstantFP *Op2Cst = getConstantFPVRegVal(Op2, MRI);
  if (!Op2Cst)
    return false;

  const ConstantFP *Op1Cst = getConstantFPVRegVal(Op1, MRI);
  if (!Op1Cst)
    return false;

  APFloat Op1F = Op1Cst->getValueAPF();
  Op1F.fusedMultiplyAdd(Op2Cst->getValueAPF(), Op3Cst->getValueAPF(),
                        APFloat::rmNearestTiesToEven);
  MatchInfo = ConstantFP::get(MI.getMF()->getFunction().getContext(), Op1F);
  return true;
}

bool CombinerHelper::matchNarrowBinopFeedingAnd(
    MachineInstr &MI,
    std::function<void(MachineIRBuilder &)> &MatchInfo) const {
  // Look for a binop feeding into an AND with a mask:
  //
  // %add = G_ADD %lhs, %rhs
  // %and = G_AND %add, 000...11111111
  //
  // Check if it's possible to perform the binop at a narrower width and zext
  // back to the original width like so:
  //
  // %narrow_lhs = G_TRUNC %lhs
  // %narrow_rhs = G_TRUNC %rhs
  // %narrow_add = G_ADD %narrow_lhs, %narrow_rhs
  // %new_add = G_ZEXT %narrow_add
  // %and = G_AND %new_add, 000...11111111
  //
  // This can allow later combines to eliminate the G_AND if it turns out
  // that the mask is irrelevant.
  assert(MI.getOpcode() == TargetOpcode::G_AND);
  Register Dst = MI.getOperand(0).getReg();
  Register AndLHS = MI.getOperand(1).getReg();
  Register AndRHS = MI.getOperand(2).getReg();
  LLT WideTy = MRI.getType(Dst);

  // If the potential binop has more than one use, then it's possible that one
  // of those uses will need its full width.
  if (!WideTy.isScalar() || !MRI.hasOneNonDBGUse(AndLHS))
    return false;

  // Check if the LHS feeding the AND is impacted by the high bits that we're
  // masking out.
  //
  // e.g. for 64-bit x, y:
  //
  // add_64(x, y) & 65535 == zext(add_16(trunc(x), trunc(y))) & 65535
  MachineInstr *LHSInst = getDefIgnoringCopies(AndLHS, MRI);
  if (!LHSInst)
    return false;
  unsigned LHSOpc = LHSInst->getOpcode();
  switch (LHSOpc) {
  default:
    return false;
  case TargetOpcode::G_ADD:
  case TargetOpcode::G_SUB:
  case TargetOpcode::G_MUL:
  case TargetOpcode::G_AND:
  case TargetOpcode::G_OR:
  case TargetOpcode::G_XOR:
    break;
  }

  // Find the mask on the RHS.
  auto Cst = getIConstantVRegValWithLookThrough(AndRHS, MRI);
  if (!Cst)
    return false;
  auto Mask = Cst->Value;
  if (!Mask.isMask())
    return false;

  // No point in combining if there's nothing to truncate.
  unsigned NarrowWidth = Mask.countr_one();
  if (NarrowWidth == WideTy.getSizeInBits())
    return false;
  LLT NarrowTy = LLT::scalar(NarrowWidth);

  // Check if adding the zext + truncates could be harmful.
  auto &MF = *MI.getMF();
  const auto &TLI = getTargetLowering();
  LLVMContext &Ctx = MF.getFunction().getContext();
  if (!TLI.isTruncateFree(WideTy, NarrowTy, Ctx) ||
      !TLI.isZExtFree(NarrowTy, WideTy, Ctx))
    return false;
  if (!isLegalOrBeforeLegalizer({TargetOpcode::G_TRUNC, {NarrowTy, WideTy}}) ||
      !isLegalOrBeforeLegalizer({TargetOpcode::G_ZEXT, {WideTy, NarrowTy}}))
    return false;
  Register BinOpLHS = LHSInst->getOperand(1).getReg();
  Register BinOpRHS = LHSInst->getOperand(2).getReg();
  MatchInfo = [=, &MI](MachineIRBuilder &B) {
    auto NarrowLHS = Builder.buildTrunc(NarrowTy, BinOpLHS);
    auto NarrowRHS = Builder.buildTrunc(NarrowTy, BinOpRHS);
    auto NarrowBinOp =
        Builder.buildInstr(LHSOpc, {NarrowTy}, {NarrowLHS, NarrowRHS});
    auto Ext = Builder.buildZExt(WideTy, NarrowBinOp);
    Observer.changingInstr(MI);
    MI.getOperand(1).setReg(Ext.getReg(0));
    Observer.changedInstr(MI);
  };
  return true;
}

bool CombinerHelper::matchMulOBy2(MachineInstr &MI,
                                  BuildFnTy &MatchInfo) const {
  unsigned Opc = MI.getOpcode();
  assert(Opc == TargetOpcode::G_UMULO || Opc == TargetOpcode::G_SMULO);

  if (!mi_match(MI.getOperand(3).getReg(), MRI, m_SpecificICstOrSplat(2)))
    return false;

  MatchInfo = [=, &MI](MachineIRBuilder &B) {
    Observer.changingInstr(MI);
    unsigned NewOpc = Opc == TargetOpcode::G_UMULO ? TargetOpcode::G_UADDO
                                                   : TargetOpcode::G_SADDO;
    MI.setDesc(Builder.getTII().get(NewOpc));
    MI.getOperand(3).setReg(MI.getOperand(2).getReg());
    Observer.changedInstr(MI);
  };
  return true;
}

bool CombinerHelper::matchMulOBy0(MachineInstr &MI,
                                  BuildFnTy &MatchInfo) const {
  // (G_*MULO x, 0) -> 0 + no carry out
  assert(MI.getOpcode() == TargetOpcode::G_UMULO ||
         MI.getOpcode() == TargetOpcode::G_SMULO);
  if (!mi_match(MI.getOperand(3).getReg(), MRI, m_SpecificICstOrSplat(0)))
    return false;
  Register Dst = MI.getOperand(0).getReg();
  Register Carry = MI.getOperand(1).getReg();
  if (!isConstantLegalOrBeforeLegalizer(MRI.getType(Dst)) ||
      !isConstantLegalOrBeforeLegalizer(MRI.getType(Carry)))
    return false;
  MatchInfo = [=](MachineIRBuilder &B) {
    B.buildConstant(Dst, 0);
    B.buildConstant(Carry, 0);
  };
  return true;
}

bool CombinerHelper::matchAddEToAddO(MachineInstr &MI,
                                     BuildFnTy &MatchInfo) const {
  // (G_*ADDE x, y, 0) -> (G_*ADDO x, y)
  // (G_*SUBE x, y, 0) -> (G_*SUBO x, y)
  assert(MI.getOpcode() == TargetOpcode::G_UADDE ||
         MI.getOpcode() == TargetOpcode::G_SADDE ||
         MI.getOpcode() == TargetOpcode::G_USUBE ||
         MI.getOpcode() == TargetOpcode::G_SSUBE);
  if (!mi_match(MI.getOperand(4).getReg(), MRI, m_SpecificICstOrSplat(0)))
    return false;
  MatchInfo = [&](MachineIRBuilder &B) {
    unsigned NewOpcode;
    switch (MI.getOpcode()) {
    case TargetOpcode::G_UADDE:
      NewOpcode = TargetOpcode::G_UADDO;
      break;
    case TargetOpcode::G_SADDE:
      NewOpcode = TargetOpcode::G_SADDO;
      break;
    case TargetOpcode::G_USUBE:
      NewOpcode = TargetOpcode::G_USUBO;
      break;
    case TargetOpcode::G_SSUBE:
      NewOpcode = TargetOpcode::G_SSUBO;
      break;
    }
    Observer.changingInstr(MI);
    MI.setDesc(B.getTII().get(NewOpcode));
    MI.removeOperand(4);
    Observer.changedInstr(MI);
  };
  return true;
}

bool CombinerHelper::matchSubAddSameReg(MachineInstr &MI,
                                        BuildFnTy &MatchInfo) const {
  assert(MI.getOpcode() == TargetOpcode::G_SUB);
  Register Dst = MI.getOperand(0).getReg();
  // (x + y) - z -> x (if y == z)
  // (x + y) - z -> y (if x == z)
  Register X, Y, Z;
  if (mi_match(Dst, MRI, m_GSub(m_GAdd(m_Reg(X), m_Reg(Y)), m_Reg(Z)))) {
    Register ReplaceReg;
    int64_t CstX, CstY;
    if (Y == Z || (mi_match(Y, MRI, m_ICstOrSplat(CstY)) &&
                   mi_match(Z, MRI, m_SpecificICstOrSplat(CstY))))
      ReplaceReg = X;
    else if (X == Z || (mi_match(X, MRI, m_ICstOrSplat(CstX)) &&
                        mi_match(Z, MRI, m_SpecificICstOrSplat(CstX))))
      ReplaceReg = Y;
    if (ReplaceReg) {
      MatchInfo = [=](MachineIRBuilder &B) { B.buildCopy(Dst, ReplaceReg); };
      return true;
    }
  }

  // x - (y + z) -> 0 - y (if x == z)
  // x - (y + z) -> 0 - z (if x == y)
  if (mi_match(Dst, MRI, m_GSub(m_Reg(X), m_GAdd(m_Reg(Y), m_Reg(Z))))) {
    Register ReplaceReg;
    int64_t CstX;
    if (X == Z || (mi_match(X, MRI, m_ICstOrSplat(CstX)) &&
                   mi_match(Z, MRI, m_SpecificICstOrSplat(CstX))))
      ReplaceReg = Y;
    else if (X == Y || (mi_match(X, MRI, m_ICstOrSplat(CstX)) &&
                        mi_match(Y, MRI, m_SpecificICstOrSplat(CstX))))
      ReplaceReg = Z;
    if (ReplaceReg) {
      MatchInfo = [=](MachineIRBuilder &B) {
        auto Zero = B.buildConstant(MRI.getType(Dst), 0);
        B.buildSub(Dst, Zero, ReplaceReg);
      };
      return true;
    }
  }
  return false;
}

MachineInstr *CombinerHelper::buildUDivUsingMul(MachineInstr &MI) const {
  assert(MI.getOpcode() == TargetOpcode::G_UDIV);
  auto &UDiv = cast<GenericMachineInstr>(MI);
  Register Dst = UDiv.getReg(0);
  Register LHS = UDiv.getReg(1);
  Register RHS = UDiv.getReg(2);
  LLT Ty = MRI.getType(Dst);
  LLT ScalarTy = Ty.getScalarType();
  const unsigned EltBits = ScalarTy.getScalarSizeInBits();
  LLT ShiftAmtTy = getTargetLowering().getPreferredShiftAmountTy(Ty);
  LLT ScalarShiftAmtTy = ShiftAmtTy.getScalarType();

  auto &MIB = Builder;

  bool UseSRL = false;
  SmallVector<Register, 16> Shifts, Factors;
  auto *RHSDefInstr = cast<GenericMachineInstr>(getDefIgnoringCopies(RHS, MRI));
  bool IsSplat = getIConstantSplatVal(*RHSDefInstr, MRI).has_value();

  auto BuildExactUDIVPattern = [&](const Constant *C) {
    // Don't recompute inverses for each splat element.
    if (IsSplat && !Factors.empty()) {
      Shifts.push_back(Shifts[0]);
      Factors.push_back(Factors[0]);
      return true;
    }

    auto *CI = cast<ConstantInt>(C);
    APInt Divisor = CI->getValue();
    unsigned Shift = Divisor.countr_zero();
    if (Shift) {
      Divisor.lshrInPlace(Shift);
      UseSRL = true;
    }

    // Calculate the multiplicative inverse modulo BW.
    APInt Factor = Divisor.multiplicativeInverse();
    Shifts.push_back(MIB.buildConstant(ScalarShiftAmtTy, Shift).getReg(0));
    Factors.push_back(MIB.buildConstant(ScalarTy, Factor).getReg(0));
    return true;
  };

  if (MI.getFlag(MachineInstr::MIFlag::IsExact)) {
    // Collect all magic values from the build vector.
    if (!matchUnaryPredicate(MRI, RHS, BuildExactUDIVPattern))
      llvm_unreachable("Expected unary predicate match to succeed");

    Register Shift, Factor;
    if (Ty.isVector()) {
      Shift = MIB.buildBuildVector(ShiftAmtTy, Shifts).getReg(0);
      Factor = MIB.buildBuildVector(Ty, Factors).getReg(0);
    } else {
      Shift = Shifts[0];
      Factor = Factors[0];
    }

    Register Res = LHS;

    if (UseSRL)
      Res = MIB.buildLShr(Ty, Res, Shift, MachineInstr::IsExact).getReg(0);

    return MIB.buildMul(Ty, Res, Factor);
  }

  unsigned KnownLeadingZeros =
      KB ? KB->getKnownBits(LHS).countMinLeadingZeros() : 0;

  bool UseNPQ = false;
  SmallVector<Register, 16> PreShifts, PostShifts, MagicFactors, NPQFactors;
  auto BuildUDIVPattern = [&](const Constant *C) {
    auto *CI = cast<ConstantInt>(C);
    const APInt &Divisor = CI->getValue();

    bool SelNPQ = false;
    APInt Magic(Divisor.getBitWidth(), 0);
    unsigned PreShift = 0, PostShift = 0;

    // Magic algorithm doesn't work for division by 1. We need to emit a select
    // at the end.
    // TODO: Use undef values for divisor of 1.
    if (!Divisor.isOne()) {

      // UnsignedDivisionByConstantInfo doesn't work correctly if leading zeros
      // in the dividend exceeds the leading zeros for the divisor.
      UnsignedDivisionByConstantInfo magics =
          UnsignedDivisionByConstantInfo::get(
              Divisor, std::min(KnownLeadingZeros, Divisor.countl_zero()));

      Magic = std::move(magics.Magic);

      assert(magics.PreShift < Divisor.getBitWidth() &&
             "We shouldn't generate an undefined shift!");
      assert(magics.PostShift < Divisor.getBitWidth() &&
             "We shouldn't generate an undefined shift!");
      assert((!magics.IsAdd || magics.PreShift == 0) && "Unexpected pre-shift");
      PreShift = magics.PreShift;
      PostShift = magics.PostShift;
      SelNPQ = magics.IsAdd;
    }

    PreShifts.push_back(
        MIB.buildConstant(ScalarShiftAmtTy, PreShift).getReg(0));
    MagicFactors.push_back(MIB.buildConstant(ScalarTy, Magic).getReg(0));
    NPQFactors.push_back(
        MIB.buildConstant(ScalarTy,
                          SelNPQ ? APInt::getOneBitSet(EltBits, EltBits - 1)
                                 : APInt::getZero(EltBits))
            .getReg(0));
    PostShifts.push_back(
        MIB.buildConstant(ScalarShiftAmtTy, PostShift).getReg(0));
    UseNPQ |= SelNPQ;
    return true;
  };

  // Collect the shifts/magic values from each element.
  bool Matched = matchUnaryPredicate(MRI, RHS, BuildUDIVPattern);
  (void)Matched;
  assert(Matched && "Expected unary predicate match to succeed");

  Register PreShift, PostShift, MagicFactor, NPQFactor;
  auto *RHSDef = getOpcodeDef<GBuildVector>(RHS, MRI);
  if (RHSDef) {
    PreShift = MIB.buildBuildVector(ShiftAmtTy, PreShifts).getReg(0);
    MagicFactor = MIB.buildBuildVector(Ty, MagicFactors).getReg(0);
    NPQFactor = MIB.buildBuildVector(Ty, NPQFactors).getReg(0);
    PostShift = MIB.buildBuildVector(ShiftAmtTy, PostShifts).getReg(0);
  } else {
    assert(MRI.getType(RHS).isScalar() &&
           "Non-build_vector operation should have been a scalar");
    PreShift = PreShifts[0];
    MagicFactor = MagicFactors[0];
    PostShift = PostShifts[0];
  }

  Register Q = LHS;
  Q = MIB.buildLShr(Ty, Q, PreShift).getReg(0);

  // Multiply the numerator (operand 0) by the magic value.
  Q = MIB.buildUMulH(Ty, Q, MagicFactor).getReg(0);

  if (UseNPQ) {
    Register NPQ = MIB.buildSub(Ty, LHS, Q).getReg(0);

    // For vectors we might have a mix of non-NPQ/NPQ paths, so use
    // G_UMULH to act as a SRL-by-1 for NPQ, else multiply by zero.
    if (Ty.isVector())
      NPQ = MIB.buildUMulH(Ty, NPQ, NPQFactor).getReg(0);
    else
      NPQ = MIB.buildLShr(Ty, NPQ, MIB.buildConstant(ShiftAmtTy, 1)).getReg(0);

    Q = MIB.buildAdd(Ty, NPQ, Q).getReg(0);
  }

  Q = MIB.buildLShr(Ty, Q, PostShift).getReg(0);
  auto One = MIB.buildConstant(Ty, 1);
  auto IsOne = MIB.buildICmp(
      CmpInst::Predicate::ICMP_EQ,
      Ty.isScalar() ? LLT::scalar(1) : Ty.changeElementSize(1), RHS, One);
  return MIB.buildSelect(Ty, IsOne, LHS, Q);
}

bool CombinerHelper::matchUDivByConst(MachineInstr &MI) const {
  assert(MI.getOpcode() == TargetOpcode::G_UDIV);
  Register Dst = MI.getOperand(0).getReg();
  Register RHS = MI.getOperand(2).getReg();
  LLT DstTy = MRI.getType(Dst);

  auto &MF = *MI.getMF();
  AttributeList Attr = MF.getFunction().getAttributes();
  const auto &TLI = getTargetLowering();
  LLVMContext &Ctx = MF.getFunction().getContext();
  if (TLI.isIntDivCheap(getApproximateEVTForLLT(DstTy, Ctx), Attr))
    return false;

  // Don't do this for minsize because the instruction sequence is usually
  // larger.
  if (MF.getFunction().hasMinSize())
    return false;

  if (MI.getFlag(MachineInstr::MIFlag::IsExact)) {
    return matchUnaryPredicate(
        MRI, RHS, [](const Constant *C) { return C && !C->isNullValue(); });
  }

  auto *RHSDef = MRI.getVRegDef(RHS);
  if (!isConstantOrConstantVector(*RHSDef, MRI))
    return false;

  // Don't do this if the types are not going to be legal.
  if (LI) {
    if (!isLegalOrBeforeLegalizer({TargetOpcode::G_MUL, {DstTy, DstTy}}))
      return false;
    if (!isLegalOrBeforeLegalizer({TargetOpcode::G_UMULH, {DstTy}}))
      return false;
    if (!isLegalOrBeforeLegalizer(
            {TargetOpcode::G_ICMP,
             {DstTy.isVector() ? DstTy.changeElementSize(1) : LLT::scalar(1),
              DstTy}}))
      return false;
  }

  return matchUnaryPredicate(
      MRI, RHS, [](const Constant *C) { return C && !C->isNullValue(); });
}

void CombinerHelper::applyUDivByConst(MachineInstr &MI) const {
  auto *NewMI = buildUDivUsingMul(MI);
  replaceSingleDefInstWithReg(MI, NewMI->getOperand(0).getReg());
}

bool CombinerHelper::matchSDivByConst(MachineInstr &MI) const {
  assert(MI.getOpcode() == TargetOpcode::G_SDIV && "Expected SDIV");
  Register Dst = MI.getOperand(0).getReg();
  Register RHS = MI.getOperand(2).getReg();
  LLT DstTy = MRI.getType(Dst);

  auto &MF = *MI.getMF();
  AttributeList Attr = MF.getFunction().getAttributes();
  const auto &TLI = getTargetLowering();
  LLVMContext &Ctx = MF.getFunction().getContext();
  if (TLI.isIntDivCheap(getApproximateEVTForLLT(DstTy, Ctx), Attr))
    return false;

  // Don't do this for minsize because the instruction sequence is usually
  // larger.
  if (MF.getFunction().hasMinSize())
    return false;

  // If the sdiv has an 'exact' flag we can use a simpler lowering.
  if (MI.getFlag(MachineInstr::MIFlag::IsExact)) {
    return matchUnaryPredicate(
        MRI, RHS, [](const Constant *C) { return C && !C->isNullValue(); });
  }

  // Don't support the general case for now.
  return false;
}

void CombinerHelper::applySDivByConst(MachineInstr &MI) const {
  auto *NewMI = buildSDivUsingMul(MI);
  replaceSingleDefInstWithReg(MI, NewMI->getOperand(0).getReg());
}

MachineInstr *CombinerHelper::buildSDivUsingMul(MachineInstr &MI) const {
  assert(MI.getOpcode() == TargetOpcode::G_SDIV && "Expected SDIV");
  auto &SDiv = cast<GenericMachineInstr>(MI);
  Register Dst = SDiv.getReg(0);
  Register LHS = SDiv.getReg(1);
  Register RHS = SDiv.getReg(2);
  LLT Ty = MRI.getType(Dst);
  LLT ScalarTy = Ty.getScalarType();
  LLT ShiftAmtTy = getTargetLowering().getPreferredShiftAmountTy(Ty);
  LLT ScalarShiftAmtTy = ShiftAmtTy.getScalarType();
  auto &MIB = Builder;

  bool UseSRA = false;
  SmallVector<Register, 16> Shifts, Factors;

  auto *RHSDef = cast<GenericMachineInstr>(getDefIgnoringCopies(RHS, MRI));
  bool IsSplat = getIConstantSplatVal(*RHSDef, MRI).has_value();

  auto BuildSDIVPattern = [&](const Constant *C) {
    // Don't recompute inverses for each splat element.
    if (IsSplat && !Factors.empty()) {
      Shifts.push_back(Shifts[0]);
      Factors.push_back(Factors[0]);
      return true;
    }

    auto *CI = cast<ConstantInt>(C);
    APInt Divisor = CI->getValue();
    unsigned Shift = Divisor.countr_zero();
    if (Shift) {
      Divisor.ashrInPlace(Shift);
      UseSRA = true;
    }

    // Calculate the multiplicative inverse modulo BW.
    // 2^W requires W + 1 bits, so we have to extend and then truncate.
    APInt Factor = Divisor.multiplicativeInverse();
    Shifts.push_back(MIB.buildConstant(ScalarShiftAmtTy, Shift).getReg(0));
    Factors.push_back(MIB.buildConstant(ScalarTy, Factor).getReg(0));
    return true;
  };

  // Collect all magic values from the build vector.
  bool Matched = matchUnaryPredicate(MRI, RHS, BuildSDIVPattern);
  (void)Matched;
  assert(Matched && "Expected unary predicate match to succeed");

  Register Shift, Factor;
  if (Ty.isVector()) {
    Shift = MIB.buildBuildVector(ShiftAmtTy, Shifts).getReg(0);
    Factor = MIB.buildBuildVector(Ty, Factors).getReg(0);
  } else {
    Shift = Shifts[0];
    Factor = Factors[0];
  }

  Register Res = LHS;

  if (UseSRA)
    Res = MIB.buildAShr(Ty, Res, Shift, MachineInstr::IsExact).getReg(0);

  return MIB.buildMul(Ty, Res, Factor);
}

bool CombinerHelper::matchDivByPow2(MachineInstr &MI, bool IsSigned) const {
  assert((MI.getOpcode() == TargetOpcode::G_SDIV ||
          MI.getOpcode() == TargetOpcode::G_UDIV) &&
         "Expected SDIV or UDIV");
  auto &Div = cast<GenericMachineInstr>(MI);
  Register RHS = Div.getReg(2);
  auto MatchPow2 = [&](const Constant *C) {
    auto *CI = dyn_cast<ConstantInt>(C);
    return CI && (CI->getValue().isPowerOf2() ||
                  (IsSigned && CI->getValue().isNegatedPowerOf2()));
  };
  return matchUnaryPredicate(MRI, RHS, MatchPow2, /*AllowUndefs=*/false);
}

void CombinerHelper::applySDivByPow2(MachineInstr &MI) const {
  assert(MI.getOpcode() == TargetOpcode::G_SDIV && "Expected SDIV");
  auto &SDiv = cast<GenericMachineInstr>(MI);
  Register Dst = SDiv.getReg(0);
  Register LHS = SDiv.getReg(1);
  Register RHS = SDiv.getReg(2);
  LLT Ty = MRI.getType(Dst);
  LLT ShiftAmtTy = getTargetLowering().getPreferredShiftAmountTy(Ty);
  LLT CCVT =
      Ty.isVector() ? LLT::vector(Ty.getElementCount(), 1) : LLT::scalar(1);

  // Effectively we want to lower G_SDIV %lhs, %rhs, where %rhs is a power of 2,
  // to the following version:
  //
  // %c1 = G_CTTZ %rhs
  // %inexact = G_SUB $bitwidth, %c1
  // %sign = %G_ASHR %lhs, $(bitwidth - 1)
  // %lshr = G_LSHR %sign, %inexact
  // %add = G_ADD %lhs, %lshr
  // %ashr = G_ASHR %add, %c1
  // %ashr = G_SELECT, %isoneorallones, %lhs, %ashr
  // %zero = G_CONSTANT $0
  // %neg = G_NEG %ashr
  // %isneg = G_ICMP SLT %rhs, %zero
  // %res = G_SELECT %isneg, %neg, %ashr

  unsigned BitWidth = Ty.getScalarSizeInBits();
  auto Zero = Builder.buildConstant(Ty, 0);

  auto Bits = Builder.buildConstant(ShiftAmtTy, BitWidth);
  auto C1 = Builder.buildCTTZ(ShiftAmtTy, RHS);
  auto Inexact = Builder.buildSub(ShiftAmtTy, Bits, C1);
  // Splat the sign bit into the register
  auto Sign = Builder.buildAShr(
      Ty, LHS, Builder.buildConstant(ShiftAmtTy, BitWidth - 1));

  // Add (LHS < 0) ? abs2 - 1 : 0;
  auto LSrl = Builder.buildLShr(Ty, Sign, Inexact);
  auto Add = Builder.buildAdd(Ty, LHS, LSrl);
  auto AShr = Builder.buildAShr(Ty, Add, C1);

  // Special case: (sdiv X, 1) -> X
  // Special Case: (sdiv X, -1) -> 0-X
  auto One = Builder.buildConstant(Ty, 1);
  auto MinusOne = Builder.buildConstant(Ty, -1);
  auto IsOne = Builder.buildICmp(CmpInst::Predicate::ICMP_EQ, CCVT, RHS, One);
  auto IsMinusOne =
      Builder.buildICmp(CmpInst::Predicate::ICMP_EQ, CCVT, RHS, MinusOne);
  auto IsOneOrMinusOne = Builder.buildOr(CCVT, IsOne, IsMinusOne);
  AShr = Builder.buildSelect(Ty, IsOneOrMinusOne, LHS, AShr);

  // If divided by a positive value, we're done. Otherwise, the result must be
  // negated.
  auto Neg = Builder.buildNeg(Ty, AShr);
  auto IsNeg = Builder.buildICmp(CmpInst::Predicate::ICMP_SLT, CCVT, RHS, Zero);
  Builder.buildSelect(MI.getOperand(0).getReg(), IsNeg, Neg, AShr);
  MI.eraseFromParent();
}

void CombinerHelper::applyUDivByPow2(MachineInstr &MI) const {
  assert(MI.getOpcode() == TargetOpcode::G_UDIV && "Expected UDIV");
  auto &UDiv = cast<GenericMachineInstr>(MI);
  Register Dst = UDiv.getReg(0);
  Register LHS = UDiv.getReg(1);
  Register RHS = UDiv.getReg(2);
  LLT Ty = MRI.getType(Dst);
  LLT ShiftAmtTy = getTargetLowering().getPreferredShiftAmountTy(Ty);

  auto C1 = Builder.buildCTTZ(ShiftAmtTy, RHS);
  Builder.buildLShr(MI.getOperand(0).getReg(), LHS, C1);
  MI.eraseFromParent();
}

bool CombinerHelper::matchUMulHToLShr(MachineInstr &MI) const {
  assert(MI.getOpcode() == TargetOpcode::G_UMULH);
  Register RHS = MI.getOperand(2).getReg();
  Register Dst = MI.getOperand(0).getReg();
  LLT Ty = MRI.getType(Dst);
  LLT ShiftAmtTy = getTargetLowering().getPreferredShiftAmountTy(Ty);
  auto MatchPow2ExceptOne = [&](const Constant *C) {
    if (auto *CI = dyn_cast<ConstantInt>(C))
      return CI->getValue().isPowerOf2() && !CI->getValue().isOne();
    return false;
  };
  if (!matchUnaryPredicate(MRI, RHS, MatchPow2ExceptOne, false))
    return false;
  return isLegalOrBeforeLegalizer({TargetOpcode::G_LSHR, {Ty, ShiftAmtTy}});
}

void CombinerHelper::applyUMulHToLShr(MachineInstr &MI) const {
  Register LHS = MI.getOperand(1).getReg();
  Register RHS = MI.getOperand(2).getReg();
  Register Dst = MI.getOperand(0).getReg();
  LLT Ty = MRI.getType(Dst);
  LLT ShiftAmtTy = getTargetLowering().getPreferredShiftAmountTy(Ty);
  unsigned NumEltBits = Ty.getScalarSizeInBits();

  auto LogBase2 = buildLogBase2(RHS, Builder);
  auto ShiftAmt =
      Builder.buildSub(Ty, Builder.buildConstant(Ty, NumEltBits), LogBase2);
  auto Trunc = Builder.buildZExtOrTrunc(ShiftAmtTy, ShiftAmt);
  Builder.buildLShr(Dst, LHS, Trunc);
  MI.eraseFromParent();
}

bool CombinerHelper::matchRedundantNegOperands(MachineInstr &MI,
                                               BuildFnTy &MatchInfo) const {
  unsigned Opc = MI.getOpcode();
  assert(Opc == TargetOpcode::G_FADD || Opc == TargetOpcode::G_FSUB ||
         Opc == TargetOpcode::G_FMUL || Opc == TargetOpcode::G_FDIV ||
         Opc == TargetOpcode::G_FMAD || Opc == TargetOpcode::G_FMA);

  Register Dst = MI.getOperand(0).getReg();
  Register X = MI.getOperand(1).getReg();
  Register Y = MI.getOperand(2).getReg();
  LLT Type = MRI.getType(Dst);

  // fold (fadd x, fneg(y)) -> (fsub x, y)
  // fold (fadd fneg(y), x) -> (fsub x, y)
  // G_ADD is commutative so both cases are checked by m_GFAdd
  if (mi_match(Dst, MRI, m_GFAdd(m_Reg(X), m_GFNeg(m_Reg(Y)))) &&
      isLegalOrBeforeLegalizer({TargetOpcode::G_FSUB, {Type}})) {
    Opc = TargetOpcode::G_FSUB;
  }
  /// fold (fsub x, fneg(y)) -> (fadd x, y)
  else if (mi_match(Dst, MRI, m_GFSub(m_Reg(X), m_GFNeg(m_Reg(Y)))) &&
           isLegalOrBeforeLegalizer({TargetOpcode::G_FADD, {Type}})) {
    Opc = TargetOpcode::G_FADD;
  }
  // fold (fmul fneg(x), fneg(y)) -> (fmul x, y)
  // fold (fdiv fneg(x), fneg(y)) -> (fdiv x, y)
  // fold (fmad fneg(x), fneg(y), z) -> (fmad x, y, z)
  // fold (fma fneg(x), fneg(y), z) -> (fma x, y, z)
  else if ((Opc == TargetOpcode::G_FMUL || Opc == TargetOpcode::G_FDIV ||
            Opc == TargetOpcode::G_FMAD || Opc == TargetOpcode::G_FMA) &&
           mi_match(X, MRI, m_GFNeg(m_Reg(X))) &&
           mi_match(Y, MRI, m_GFNeg(m_Reg(Y)))) {
    // no opcode change
  } else
    return false;

  MatchInfo = [=, &MI](MachineIRBuilder &B) {
    Observer.changingInstr(MI);
    MI.setDesc(B.getTII().get(Opc));
    MI.getOperand(1).setReg(X);
    MI.getOperand(2).setReg(Y);
    Observer.changedInstr(MI);
  };
  return true;
}

bool CombinerHelper::matchFsubToFneg(MachineInstr &MI,
                                     Register &MatchInfo) const {
  assert(MI.getOpcode() == TargetOpcode::G_FSUB);

  Register LHS = MI.getOperand(1).getReg();
  MatchInfo = MI.getOperand(2).getReg();
  LLT Ty = MRI.getType(MI.getOperand(0).getReg());

  const auto LHSCst = Ty.isVector()
                          ? getFConstantSplat(LHS, MRI, /* allowUndef */ true)
                          : getFConstantVRegValWithLookThrough(LHS, MRI);
  if (!LHSCst)
    return false;

  // -0.0 is always allowed
  if (LHSCst->Value.isNegZero())
    return true;

  // +0.0 is only allowed if nsz is set.
  if (LHSCst->Value.isPosZero())
    return MI.getFlag(MachineInstr::FmNsz);

  return false;
}

void CombinerHelper::applyFsubToFneg(MachineInstr &MI,
                                     Register &MatchInfo) const {
  Register Dst = MI.getOperand(0).getReg();
  Builder.buildFNeg(
      Dst, Builder.buildFCanonicalize(MRI.getType(Dst), MatchInfo).getReg(0));
  eraseInst(MI);
}

/// Checks if \p MI is TargetOpcode::G_FMUL and contractable either
/// due to global flags or MachineInstr flags.
static bool isContractableFMul(MachineInstr &MI, bool AllowFusionGlobally) {
  if (MI.getOpcode() != TargetOpcode::G_FMUL)
    return false;
  return AllowFusionGlobally || MI.getFlag(MachineInstr::MIFlag::FmContract);
}

static bool hasMoreUses(const MachineInstr &MI0, const MachineInstr &MI1,
                        const MachineRegisterInfo &MRI) {
  return std::distance(MRI.use_instr_nodbg_begin(MI0.getOperand(0).getReg()),
                       MRI.use_instr_nodbg_end()) >
         std::distance(MRI.use_instr_nodbg_begin(MI1.getOperand(0).getReg()),
                       MRI.use_instr_nodbg_end());
}

bool CombinerHelper::canCombineFMadOrFMA(MachineInstr &MI,
                                         bool &AllowFusionGlobally,
                                         bool &HasFMAD, bool &Aggressive,
                                         bool CanReassociate) const {

  auto *MF = MI.getMF();
  const auto &TLI = *MF->getSubtarget().getTargetLowering();
  const TargetOptions &Options = MF->getTarget().Options;
  LLT DstType = MRI.getType(MI.getOperand(0).getReg());

  if (CanReassociate &&
      !(Options.UnsafeFPMath || MI.getFlag(MachineInstr::MIFlag::FmReassoc)))
    return false;

  // Floating-point multiply-add with intermediate rounding.
  HasFMAD = (!isPreLegalize() && TLI.isFMADLegal(MI, DstType));
  // Floating-point multiply-add without intermediate rounding.
  bool HasFMA = TLI.isFMAFasterThanFMulAndFAdd(*MF, DstType) &&
                isLegalOrBeforeLegalizer({TargetOpcode::G_FMA, {DstType}});
  // No valid opcode, do not combine.
  if (!HasFMAD && !HasFMA)
    return false;

  AllowFusionGlobally = Options.AllowFPOpFusion == FPOpFusion::Fast ||
                        Options.UnsafeFPMath || HasFMAD;
  // If the addition is not contractable, do not combine.
  if (!AllowFusionGlobally && !MI.getFlag(MachineInstr::MIFlag::FmContract))
    return false;

  Aggressive = TLI.enableAggressiveFMAFusion(DstType);
  return true;
}

bool CombinerHelper::matchCombineFAddFMulToFMadOrFMA(
    MachineInstr &MI,
    std::function<void(MachineIRBuilder &)> &MatchInfo) const {
  assert(MI.getOpcode() == TargetOpcode::G_FADD);

  bool AllowFusionGlobally, HasFMAD, Aggressive;
  if (!canCombineFMadOrFMA(MI, AllowFusionGlobally, HasFMAD, Aggressive))
    return false;

  Register Op1 = MI.getOperand(1).getReg();
  Register Op2 = MI.getOperand(2).getReg();
  DefinitionAndSourceRegister LHS = {MRI.getVRegDef(Op1), Op1};
  DefinitionAndSourceRegister RHS = {MRI.getVRegDef(Op2), Op2};
  unsigned PreferredFusedOpcode =
      HasFMAD ? TargetOpcode::G_FMAD : TargetOpcode::G_FMA;

  // If we have two choices trying to fold (fadd (fmul u, v), (fmul x, y)),
  // prefer to fold the multiply with fewer uses.
  if (Aggressive && isContractableFMul(*LHS.MI, AllowFusionGlobally) &&
      isContractableFMul(*RHS.MI, AllowFusionGlobally)) {
    if (hasMoreUses(*LHS.MI, *RHS.MI, MRI))
      std::swap(LHS, RHS);
  }

  // fold (fadd (fmul x, y), z) -> (fma x, y, z)
  if (isContractableFMul(*LHS.MI, AllowFusionGlobally) &&
      (Aggressive || MRI.hasOneNonDBGUse(LHS.Reg))) {
    MatchInfo = [=, &MI](MachineIRBuilder &B) {
      B.buildInstr(PreferredFusedOpcode, {MI.getOperand(0).getReg()},
                   {LHS.MI->getOperand(1).getReg(),
                    LHS.MI->getOperand(2).getReg(), RHS.Reg});
    };
    return true;
  }

  // fold (fadd x, (fmul y, z)) -> (fma y, z, x)
  if (isContractableFMul(*RHS.MI, AllowFusionGlobally) &&
      (Aggressive || MRI.hasOneNonDBGUse(RHS.Reg))) {
    MatchInfo = [=, &MI](MachineIRBuilder &B) {
      B.buildInstr(PreferredFusedOpcode, {MI.getOperand(0).getReg()},
                   {RHS.MI->getOperand(1).getReg(),
                    RHS.MI->getOperand(2).getReg(), LHS.Reg});
    };
    return true;
  }

  return false;
}

bool CombinerHelper::matchCombineFAddFpExtFMulToFMadOrFMA(
    MachineInstr &MI,
    std::function<void(MachineIRBuilder &)> &MatchInfo) const {
  assert(MI.getOpcode() == TargetOpcode::G_FADD);

  bool AllowFusionGlobally, HasFMAD, Aggressive;
  if (!canCombineFMadOrFMA(MI, AllowFusionGlobally, HasFMAD, Aggressive))
    return false;

  const auto &TLI = *MI.getMF()->getSubtarget().getTargetLowering();
  Register Op1 = MI.getOperand(1).getReg();
  Register Op2 = MI.getOperand(2).getReg();
  DefinitionAndSourceRegister LHS = {MRI.getVRegDef(Op1), Op1};
  DefinitionAndSourceRegister RHS = {MRI.getVRegDef(Op2), Op2};
  LLT DstType = MRI.getType(MI.getOperand(0).getReg());

  unsigned PreferredFusedOpcode =
      HasFMAD ? TargetOpcode::G_FMAD : TargetOpcode::G_FMA;

  // If we have two choices trying to fold (fadd (fmul u, v), (fmul x, y)),
  // prefer to fold the multiply with fewer uses.
  if (Aggressive && isContractableFMul(*LHS.MI, AllowFusionGlobally) &&
      isContractableFMul(*RHS.MI, AllowFusionGlobally)) {
    if (hasMoreUses(*LHS.MI, *RHS.MI, MRI))
      std::swap(LHS, RHS);
  }

  // fold (fadd (fpext (fmul x, y)), z) -> (fma (fpext x), (fpext y), z)
  MachineInstr *FpExtSrc;
  if (mi_match(LHS.Reg, MRI, m_GFPExt(m_MInstr(FpExtSrc))) &&
      isContractableFMul(*FpExtSrc, AllowFusionGlobally) &&
      TLI.isFPExtFoldable(MI, PreferredFusedOpcode, DstType,
                          MRI.getType(FpExtSrc->getOperand(1).getReg()))) {
    MatchInfo = [=, &MI](MachineIRBuilder &B) {
      auto FpExtX = B.buildFPExt(DstType, FpExtSrc->getOperand(1).getReg());
      auto FpExtY = B.buildFPExt(DstType, FpExtSrc->getOperand(2).getReg());
      B.buildInstr(PreferredFusedOpcode, {MI.getOperand(0).getReg()},
                   {FpExtX.getReg(0), FpExtY.getReg(0), RHS.Reg});
    };
    return true;
  }

  // fold (fadd z, (fpext (fmul x, y))) -> (fma (fpext x), (fpext y), z)
  // Note: Commutes FADD operands.
  if (mi_match(RHS.Reg, MRI, m_GFPExt(m_MInstr(FpExtSrc))) &&
      isContractableFMul(*FpExtSrc, AllowFusionGlobally) &&
      TLI.isFPExtFoldable(MI, PreferredFusedOpcode, DstType,
                          MRI.getType(FpExtSrc->getOperand(1).getReg()))) {
    MatchInfo = [=, &MI](MachineIRBuilder &B) {
      auto FpExtX = B.buildFPExt(DstType, FpExtSrc->getOperand(1).getReg());
      auto FpExtY = B.buildFPExt(DstType, FpExtSrc->getOperand(2).getReg());
      B.buildInstr(PreferredFusedOpcode, {MI.getOperand(0).getReg()},
                   {FpExtX.getReg(0), FpExtY.getReg(0), LHS.Reg});
    };
    return true;
  }

  return false;
}

bool CombinerHelper::matchCombineFAddFMAFMulToFMadOrFMA(
    MachineInstr &MI,
    std::function<void(MachineIRBuilder &)> &MatchInfo) const {
  assert(MI.getOpcode() == TargetOpcode::G_FADD);

  bool AllowFusionGlobally, HasFMAD, Aggressive;
  if (!canCombineFMadOrFMA(MI, AllowFusionGlobally, HasFMAD, Aggressive, true))
    return false;

  Register Op1 = MI.getOperand(1).getReg();
  Register Op2 = MI.getOperand(2).getReg();
  DefinitionAndSourceRegister LHS = {MRI.getVRegDef(Op1), Op1};
  DefinitionAndSourceRegister RHS = {MRI.getVRegDef(Op2), Op2};
  LLT DstTy = MRI.getType(MI.getOperand(0).getReg());

  unsigned PreferredFusedOpcode =
      HasFMAD ? TargetOpcode::G_FMAD : TargetOpcode::G_FMA;

  // If we have two choices trying to fold (fadd (fmul u, v), (fmul x, y)),
  // prefer to fold the multiply with fewer uses.
  if (Aggressive && isContractableFMul(*LHS.MI, AllowFusionGlobally) &&
      isContractableFMul(*RHS.MI, AllowFusionGlobally)) {
    if (hasMoreUses(*LHS.MI, *RHS.MI, MRI))
      std::swap(LHS, RHS);
  }

  MachineInstr *FMA = nullptr;
  Register Z;
  // fold (fadd (fma x, y, (fmul u, v)), z) -> (fma x, y, (fma u, v, z))
  if (LHS.MI->getOpcode() == PreferredFusedOpcode &&
      (MRI.getVRegDef(LHS.MI->getOperand(3).getReg())->getOpcode() ==
       TargetOpcode::G_FMUL) &&
      MRI.hasOneNonDBGUse(LHS.MI->getOperand(0).getReg()) &&
      MRI.hasOneNonDBGUse(LHS.MI->getOperand(3).getReg())) {
    FMA = LHS.MI;
    Z = RHS.Reg;
  }
  // fold (fadd z, (fma x, y, (fmul u, v))) -> (fma x, y, (fma u, v, z))
  else if (RHS.MI->getOpcode() == PreferredFusedOpcode &&
           (MRI.getVRegDef(RHS.MI->getOperand(3).getReg())->getOpcode() ==
            TargetOpcode::G_FMUL) &&
           MRI.hasOneNonDBGUse(RHS.MI->getOperand(0).getReg()) &&
           MRI.hasOneNonDBGUse(RHS.MI->getOperand(3).getReg())) {
    Z = LHS.Reg;
    FMA = RHS.MI;
  }

  if (FMA) {
    MachineInstr *FMulMI = MRI.getVRegDef(FMA->getOperand(3).getReg());
    Register X = FMA->getOperand(1).getReg();
    Register Y = FMA->getOperand(2).getReg();
    Register U = FMulMI->getOperand(1).getReg();
    Register V = FMulMI->getOperand(2).getReg();

    MatchInfo = [=, &MI](MachineIRBuilder &B) {
      Register InnerFMA = MRI.createGenericVirtualRegister(DstTy);
      B.buildInstr(PreferredFusedOpcode, {InnerFMA}, {U, V, Z});
      B.buildInstr(PreferredFusedOpcode, {MI.getOperand(0).getReg()},
                   {X, Y, InnerFMA});
    };
    return true;
  }

  return false;
}

bool CombinerHelper::matchCombineFAddFpExtFMulToFMadOrFMAAggressive(
    MachineInstr &MI,
    std::function<void(MachineIRBuilder &)> &MatchInfo) const {
  assert(MI.getOpcode() == TargetOpcode::G_FADD);

  bool AllowFusionGlobally, HasFMAD, Aggressive;
  if (!canCombineFMadOrFMA(MI, AllowFusionGlobally, HasFMAD, Aggressive))
    return false;

  if (!Aggressive)
    return false;

  const auto &TLI = *MI.getMF()->getSubtarget().getTargetLowering();
  LLT DstType = MRI.getType(MI.getOperand(0).getReg());
  Register Op1 = MI.getOperand(1).getReg();
  Register Op2 = MI.getOperand(2).getReg();
  DefinitionAndSourceRegister LHS = {MRI.getVRegDef(Op1), Op1};
  DefinitionAndSourceRegister RHS = {MRI.getVRegDef(Op2), Op2};

  unsigned PreferredFusedOpcode =
      HasFMAD ? TargetOpcode::G_FMAD : TargetOpcode::G_FMA;

  // If we have two choices trying to fold (fadd (fmul u, v), (fmul x, y)),
  // prefer to fold the multiply with fewer uses.
  if (Aggressive && isContractableFMul(*LHS.MI, AllowFusionGlobally) &&
      isContractableFMul(*RHS.MI, AllowFusionGlobally)) {
    if (hasMoreUses(*LHS.MI, *RHS.MI, MRI))
      std::swap(LHS, RHS);
  }

  // Builds: (fma x, y, (fma (fpext u), (fpext v), z))
  auto buildMatchInfo = [=, &MI](Register U, Register V, Register Z, Register X,
                                 Register Y, MachineIRBuilder &B) {
    Register FpExtU = B.buildFPExt(DstType, U).getReg(0);
    Register FpExtV = B.buildFPExt(DstType, V).getReg(0);
    Register InnerFMA =
        B.buildInstr(PreferredFusedOpcode, {DstType}, {FpExtU, FpExtV, Z})
            .getReg(0);
    B.buildInstr(PreferredFusedOpcode, {MI.getOperand(0).getReg()},
                 {X, Y, InnerFMA});
  };

  MachineInstr *FMulMI, *FMAMI;
  // fold (fadd (fma x, y, (fpext (fmul u, v))), z)
  //   -> (fma x, y, (fma (fpext u), (fpext v), z))
  if (LHS.MI->getOpcode() == PreferredFusedOpcode &&
      mi_match(LHS.MI->getOperand(3).getReg(), MRI,
               m_GFPExt(m_MInstr(FMulMI))) &&
      isContractableFMul(*FMulMI, AllowFusionGlobally) &&
      TLI.isFPExtFoldable(MI, PreferredFusedOpcode, DstType,
                          MRI.getType(FMulMI->getOperand(0).getReg()))) {
    MatchInfo = [=](MachineIRBuilder &B) {
      buildMatchInfo(FMulMI->getOperand(1).getReg(),
                     FMulMI->getOperand(2).getReg(), RHS.Reg,
                     LHS.MI->getOperand(1).getReg(),
                     LHS.MI->getOperand(2).getReg(), B);
    };
    return true;
  }

  // fold (fadd (fpext (fma x, y, (fmul u, v))), z)
  //   -> (fma (fpext x), (fpext y), (fma (fpext u), (fpext v), z))
  // FIXME: This turns two single-precision and one double-precision
  // operation into two double-precision operations, which might not be
  // interesting for all targets, especially GPUs.
  if (mi_match(LHS.Reg, MRI, m_GFPExt(m_MInstr(FMAMI))) &&
      FMAMI->getOpcode() == PreferredFusedOpcode) {
    MachineInstr *FMulMI = MRI.getVRegDef(FMAMI->getOperand(3).getReg());
    if (isContractableFMul(*FMulMI, AllowFusionGlobally) &&
        TLI.isFPExtFoldable(MI, PreferredFusedOpcode, DstType,
                            MRI.getType(FMAMI->getOperand(0).getReg()))) {
      MatchInfo = [=](MachineIRBuilder &B) {
        Register X = FMAMI->getOperand(1).getReg();
        Register Y = FMAMI->getOperand(2).getReg();
        X = B.buildFPExt(DstType, X).getReg(0);
        Y = B.buildFPExt(DstType, Y).getReg(0);
        buildMatchInfo(FMulMI->getOperand(1).getReg(),
                       FMulMI->getOperand(2).getReg(), RHS.Reg, X, Y, B);
      };

      return true;
    }
  }

  // fold (fadd z, (fma x, y, (fpext (fmul u, v)))
  //   -> (fma x, y, (fma (fpext u), (fpext v), z))
  if (RHS.MI->getOpcode() == PreferredFusedOpcode &&
      mi_match(RHS.MI->getOperand(3).getReg(), MRI,
               m_GFPExt(m_MInstr(FMulMI))) &&
      isContractableFMul(*FMulMI, AllowFusionGlobally) &&
      TLI.isFPExtFoldable(MI, PreferredFusedOpcode, DstType,
                          MRI.getType(FMulMI->getOperand(0).getReg()))) {
    MatchInfo = [=](MachineIRBuilder &B) {
      buildMatchInfo(FMulMI->getOperand(1).getReg(),
                     FMulMI->getOperand(2).getReg(), LHS.Reg,
                     RHS.MI->getOperand(1).getReg(),
                     RHS.MI->getOperand(2).getReg(), B);
    };
    return true;
  }

  // fold (fadd z, (fpext (fma x, y, (fmul u, v)))
  //   -> (fma (fpext x), (fpext y), (fma (fpext u), (fpext v), z))
  // FIXME: This turns two single-precision and one double-precision
  // operation into two double-precision operations, which might not be
  // interesting for all targets, especially GPUs.
  if (mi_match(RHS.Reg, MRI, m_GFPExt(m_MInstr(FMAMI))) &&
      FMAMI->getOpcode() == PreferredFusedOpcode) {
    MachineInstr *FMulMI = MRI.getVRegDef(FMAMI->getOperand(3).getReg());
    if (isContractableFMul(*FMulMI, AllowFusionGlobally) &&
        TLI.isFPExtFoldable(MI, PreferredFusedOpcode, DstType,
                            MRI.getType(FMAMI->getOperand(0).getReg()))) {
      MatchInfo = [=](MachineIRBuilder &B) {
        Register X = FMAMI->getOperand(1).getReg();
        Register Y = FMAMI->getOperand(2).getReg();
        X = B.buildFPExt(DstType, X).getReg(0);
        Y = B.buildFPExt(DstType, Y).getReg(0);
        buildMatchInfo(FMulMI->getOperand(1).getReg(),
                       FMulMI->getOperand(2).getReg(), LHS.Reg, X, Y, B);
      };
      return true;
    }
  }

  return false;
}

bool CombinerHelper::matchCombineFSubFMulToFMadOrFMA(
    MachineInstr &MI,
    std::function<void(MachineIRBuilder &)> &MatchInfo) const {
  assert(MI.getOpcode() == TargetOpcode::G_FSUB);

  bool AllowFusionGlobally, HasFMAD, Aggressive;
  if (!canCombineFMadOrFMA(MI, AllowFusionGlobally, HasFMAD, Aggressive))
    return false;

  Register Op1 = MI.getOperand(1).getReg();
  Register Op2 = MI.getOperand(2).getReg();
  DefinitionAndSourceRegister LHS = {MRI.getVRegDef(Op1), Op1};
  DefinitionAndSourceRegister RHS = {MRI.getVRegDef(Op2), Op2};
  LLT DstTy = MRI.getType(MI.getOperand(0).getReg());

  // If we have two choices trying to fold (fadd (fmul u, v), (fmul x, y)),
  // prefer to fold the multiply with fewer uses.
  int FirstMulHasFewerUses = true;
  if (isContractableFMul(*LHS.MI, AllowFusionGlobally) &&
      isContractableFMul(*RHS.MI, AllowFusionGlobally) &&
      hasMoreUses(*LHS.MI, *RHS.MI, MRI))
    FirstMulHasFewerUses = false;

  unsigned PreferredFusedOpcode =
      HasFMAD ? TargetOpcode::G_FMAD : TargetOpcode::G_FMA;

  // fold (fsub (fmul x, y), z) -> (fma x, y, -z)
  if (FirstMulHasFewerUses &&
      (isContractableFMul(*LHS.MI, AllowFusionGlobally) &&
       (Aggressive || MRI.hasOneNonDBGUse(LHS.Reg)))) {
    MatchInfo = [=, &MI](MachineIRBuilder &B) {
      Register NegZ = B.buildFNeg(DstTy, RHS.Reg).getReg(0);
      B.buildInstr(PreferredFusedOpcode, {MI.getOperand(0).getReg()},
                   {LHS.MI->getOperand(1).getReg(),
                    LHS.MI->getOperand(2).getReg(), NegZ});
    };
    return true;
  }
  // fold (fsub x, (fmul y, z)) -> (fma -y, z, x)
  else if ((isContractableFMul(*RHS.MI, AllowFusionGlobally) &&
            (Aggressive || MRI.hasOneNonDBGUse(RHS.Reg)))) {
    MatchInfo = [=, &MI](MachineIRBuilder &B) {
      Register NegY =
          B.buildFNeg(DstTy, RHS.MI->getOperand(1).getReg()).getReg(0);
      B.buildInstr(PreferredFusedOpcode, {MI.getOperand(0).getReg()},
                   {NegY, RHS.MI->getOperand(2).getReg(), LHS.Reg});
    };
    return true;
  }

  return false;
}

bool CombinerHelper::matchCombineFSubFNegFMulToFMadOrFMA(
    MachineInstr &MI,
    std::function<void(MachineIRBuilder &)> &MatchInfo) const {
  assert(MI.getOpcode() == TargetOpcode::G_FSUB);

  bool AllowFusionGlobally, HasFMAD, Aggressive;
  if (!canCombineFMadOrFMA(MI, AllowFusionGlobally, HasFMAD, Aggressive))
    return false;

  Register LHSReg = MI.getOperand(1).getReg();
  Register RHSReg = MI.getOperand(2).getReg();
  LLT DstTy = MRI.getType(MI.getOperand(0).getReg());

  unsigned PreferredFusedOpcode =
      HasFMAD ? TargetOpcode::G_FMAD : TargetOpcode::G_FMA;

  MachineInstr *FMulMI;
  // fold (fsub (fneg (fmul x, y)), z) -> (fma (fneg x), y, (fneg z))
  if (mi_match(LHSReg, MRI, m_GFNeg(m_MInstr(FMulMI))) &&
      (Aggressive || (MRI.hasOneNonDBGUse(LHSReg) &&
                      MRI.hasOneNonDBGUse(FMulMI->getOperand(0).getReg()))) &&
      isContractableFMul(*FMulMI, AllowFusionGlobally)) {
    MatchInfo = [=, &MI](MachineIRBuilder &B) {
      Register NegX =
          B.buildFNeg(DstTy, FMulMI->getOperand(1).getReg()).getReg(0);
      Register NegZ = B.buildFNeg(DstTy, RHSReg).getReg(0);
      B.buildInstr(PreferredFusedOpcode, {MI.getOperand(0).getReg()},
                   {NegX, FMulMI->getOperand(2).getReg(), NegZ});
    };
    return true;
  }

  // fold (fsub x, (fneg (fmul, y, z))) -> (fma y, z, x)
  if (mi_match(RHSReg, MRI, m_GFNeg(m_MInstr(FMulMI))) &&
      (Aggressive || (MRI.hasOneNonDBGUse(RHSReg) &&
                      MRI.hasOneNonDBGUse(FMulMI->getOperand(0).getReg()))) &&
      isContractableFMul(*FMulMI, AllowFusionGlobally)) {
    MatchInfo = [=, &MI](MachineIRBuilder &B) {
      B.buildInstr(PreferredFusedOpcode, {MI.getOperand(0).getReg()},
                   {FMulMI->getOperand(1).getReg(),
                    FMulMI->getOperand(2).getReg(), LHSReg});
    };
    return true;
  }

  return false;
}

bool CombinerHelper::matchCombineFSubFpExtFMulToFMadOrFMA(
    MachineInstr &MI,
    std::function<void(MachineIRBuilder &)> &MatchInfo) const {
  assert(MI.getOpcode() == TargetOpcode::G_FSUB);

  bool AllowFusionGlobally, HasFMAD, Aggressive;
  if (!canCombineFMadOrFMA(MI, AllowFusionGlobally, HasFMAD, Aggressive))
    return false;

  Register LHSReg = MI.getOperand(1).getReg();
  Register RHSReg = MI.getOperand(2).getReg();
  LLT DstTy = MRI.getType(MI.getOperand(0).getReg());

  unsigned PreferredFusedOpcode =
      HasFMAD ? TargetOpcode::G_FMAD : TargetOpcode::G_FMA;

  MachineInstr *FMulMI;
  // fold (fsub (fpext (fmul x, y)), z) -> (fma (fpext x), (fpext y), (fneg z))
  if (mi_match(LHSReg, MRI, m_GFPExt(m_MInstr(FMulMI))) &&
      isContractableFMul(*FMulMI, AllowFusionGlobally) &&
      (Aggressive || MRI.hasOneNonDBGUse(LHSReg))) {
    MatchInfo = [=, &MI](MachineIRBuilder &B) {
      Register FpExtX =
          B.buildFPExt(DstTy, FMulMI->getOperand(1).getReg()).getReg(0);
      Register FpExtY =
          B.buildFPExt(DstTy, FMulMI->getOperand(2).getReg()).getReg(0);
      Register NegZ = B.buildFNeg(DstTy, RHSReg).getReg(0);
      B.buildInstr(PreferredFusedOpcode, {MI.getOperand(0).getReg()},
                   {FpExtX, FpExtY, NegZ});
    };
    return true;
  }

  // fold (fsub x, (fpext (fmul y, z))) -> (fma (fneg (fpext y)), (fpext z), x)
  if (mi_match(RHSReg, MRI, m_GFPExt(m_MInstr(FMulMI))) &&
      isContractableFMul(*FMulMI, AllowFusionGlobally) &&
      (Aggressive || MRI.hasOneNonDBGUse(RHSReg))) {
    MatchInfo = [=, &MI](MachineIRBuilder &B) {
      Register FpExtY =
          B.buildFPExt(DstTy, FMulMI->getOperand(1).getReg()).getReg(0);
      Register NegY = B.buildFNeg(DstTy, FpExtY).getReg(0);
      Register FpExtZ =
          B.buildFPExt(DstTy, FMulMI->getOperand(2).getReg()).getReg(0);
      B.buildInstr(PreferredFusedOpcode, {MI.getOperand(0).getReg()},
                   {NegY, FpExtZ, LHSReg});
    };
    return true;
  }

  return false;
}

bool CombinerHelper::matchCombineFSubFpExtFNegFMulToFMadOrFMA(
    MachineInstr &MI,
    std::function<void(MachineIRBuilder &)> &MatchInfo) const {
  assert(MI.getOpcode() == TargetOpcode::G_FSUB);

  bool AllowFusionGlobally, HasFMAD, Aggressive;
  if (!canCombineFMadOrFMA(MI, AllowFusionGlobally, HasFMAD, Aggressive))
    return false;

  const auto &TLI = *MI.getMF()->getSubtarget().getTargetLowering();
  LLT DstTy = MRI.getType(MI.getOperand(0).getReg());
  Register LHSReg = MI.getOperand(1).getReg();
  Register RHSReg = MI.getOperand(2).getReg();

  unsigned PreferredFusedOpcode =
      HasFMAD ? TargetOpcode::G_FMAD : TargetOpcode::G_FMA;

  auto buildMatchInfo = [=](Register Dst, Register X, Register Y, Register Z,
                            MachineIRBuilder &B) {
    Register FpExtX = B.buildFPExt(DstTy, X).getReg(0);
    Register FpExtY = B.buildFPExt(DstTy, Y).getReg(0);
    B.buildInstr(PreferredFusedOpcode, {Dst}, {FpExtX, FpExtY, Z});
  };

  MachineInstr *FMulMI;
  // fold (fsub (fpext (fneg (fmul x, y))), z) ->
  //      (fneg (fma (fpext x), (fpext y), z))
  // fold (fsub (fneg (fpext (fmul x, y))), z) ->
  //      (fneg (fma (fpext x), (fpext y), z))
  if ((mi_match(LHSReg, MRI, m_GFPExt(m_GFNeg(m_MInstr(FMulMI)))) ||
       mi_match(LHSReg, MRI, m_GFNeg(m_GFPExt(m_MInstr(FMulMI))))) &&
      isContractableFMul(*FMulMI, AllowFusionGlobally) &&
      TLI.isFPExtFoldable(MI, PreferredFusedOpcode, DstTy,
                          MRI.getType(FMulMI->getOperand(0).getReg()))) {
    MatchInfo = [=, &MI](MachineIRBuilder &B) {
      Register FMAReg = MRI.createGenericVirtualRegister(DstTy);
      buildMatchInfo(FMAReg, FMulMI->getOperand(1).getReg(),
                     FMulMI->getOperand(2).getReg(), RHSReg, B);
      B.buildFNeg(MI.getOperand(0).getReg(), FMAReg);
    };
    return true;
  }

  // fold (fsub x, (fpext (fneg (fmul y, z)))) -> (fma (fpext y), (fpext z), x)
  // fold (fsub x, (fneg (fpext (fmul y, z)))) -> (fma (fpext y), (fpext z), x)
  if ((mi_match(RHSReg, MRI, m_GFPExt(m_GFNeg(m_MInstr(FMulMI)))) ||
       mi_match(RHSReg, MRI, m_GFNeg(m_GFPExt(m_MInstr(FMulMI))))) &&
      isContractableFMul(*FMulMI, AllowFusionGlobally) &&
      TLI.isFPExtFoldable(MI, PreferredFusedOpcode, DstTy,
                          MRI.getType(FMulMI->getOperand(0).getReg()))) {
    MatchInfo = [=, &MI](MachineIRBuilder &B) {
      buildMatchInfo(MI.getOperand(0).getReg(), FMulMI->getOperand(1).getReg(),
                     FMulMI->getOperand(2).getReg(), LHSReg, B);
    };
    return true;
  }

  return false;
}

bool CombinerHelper::matchCombineFMinMaxNaN(MachineInstr &MI,
                                            unsigned &IdxToPropagate) const {
  bool PropagateNaN;
  switch (MI.getOpcode()) {
  default:
    return false;
  case TargetOpcode::G_FMINNUM:
  case TargetOpcode::G_FMAXNUM:
    PropagateNaN = false;
    break;
  case TargetOpcode::G_FMINIMUM:
  case TargetOpcode::G_FMAXIMUM:
    PropagateNaN = true;
    break;
  }

  auto MatchNaN = [&](unsigned Idx) {
    Register MaybeNaNReg = MI.getOperand(Idx).getReg();
    const ConstantFP *MaybeCst = getConstantFPVRegVal(MaybeNaNReg, MRI);
    if (!MaybeCst || !MaybeCst->getValueAPF().isNaN())
      return false;
    IdxToPropagate = PropagateNaN ? Idx : (Idx == 1 ? 2 : 1);
    return true;
  };

  return MatchNaN(1) || MatchNaN(2);
}

bool CombinerHelper::matchAddSubSameReg(MachineInstr &MI, Register &Src) const {
  assert(MI.getOpcode() == TargetOpcode::G_ADD && "Expected a G_ADD");
  Register LHS = MI.getOperand(1).getReg();
  Register RHS = MI.getOperand(2).getReg();

  // Helper lambda to check for opportunities for
  // A + (B - A) -> B
  // (B - A) + A -> B
  auto CheckFold = [&](Register MaybeSub, Register MaybeSameReg) {
    Register Reg;
    return mi_match(MaybeSub, MRI, m_GSub(m_Reg(Src), m_Reg(Reg))) &&
           Reg == MaybeSameReg;
  };
  return CheckFold(LHS, RHS) || CheckFold(RHS, LHS);
}

bool CombinerHelper::matchBuildVectorIdentityFold(MachineInstr &MI,
                                                  Register &MatchInfo) const {
  // This combine folds the following patterns:
  //
  //  G_BUILD_VECTOR_TRUNC (G_BITCAST(x), G_LSHR(G_BITCAST(x), k))
  //  G_BUILD_VECTOR(G_TRUNC(G_BITCAST(x)), G_TRUNC(G_LSHR(G_BITCAST(x), k)))
  //    into
  //      x
  //    if
  //      k == sizeof(VecEltTy)/2
  //      type(x) == type(dst)
  //
  //  G_BUILD_VECTOR(G_TRUNC(G_BITCAST(x)), undef)
  //    into
  //      x
  //    if
  //      type(x) == type(dst)

  LLT DstVecTy = MRI.getType(MI.getOperand(0).getReg());
  LLT DstEltTy = DstVecTy.getElementType();

  Register Lo, Hi;

  if (mi_match(
          MI, MRI,
          m_GBuildVector(m_GTrunc(m_GBitcast(m_Reg(Lo))), m_GImplicitDef()))) {
    MatchInfo = Lo;
    return MRI.getType(MatchInfo) == DstVecTy;
  }

  std::optional<ValueAndVReg> ShiftAmount;
  const auto LoPattern = m_GBitcast(m_Reg(Lo));
  const auto HiPattern = m_GLShr(m_GBitcast(m_Reg(Hi)), m_GCst(ShiftAmount));
  if (mi_match(
          MI, MRI,
          m_any_of(m_GBuildVectorTrunc(LoPattern, HiPattern),
                   m_GBuildVector(m_GTrunc(LoPattern), m_GTrunc(HiPattern))))) {
    if (Lo == Hi && ShiftAmount->Value == DstEltTy.getSizeInBits()) {
      MatchInfo = Lo;
      return MRI.getType(MatchInfo) == DstVecTy;
    }
  }

  return false;
}

bool CombinerHelper::matchTruncBuildVectorFold(MachineInstr &MI,
                                               Register &MatchInfo) const {
  // Replace (G_TRUNC (G_BITCAST (G_BUILD_VECTOR x, y)) with just x
  // if type(x) == type(G_TRUNC)
  if (!mi_match(MI.getOperand(1).getReg(), MRI,
                m_GBitcast(m_GBuildVector(m_Reg(MatchInfo), m_Reg()))))
    return false;

  return MRI.getType(MatchInfo) == MRI.getType(MI.getOperand(0).getReg());
}

bool CombinerHelper::matchTruncLshrBuildVectorFold(MachineInstr &MI,
                                                   Register &MatchInfo) const {
  // Replace (G_TRUNC (G_LSHR (G_BITCAST (G_BUILD_VECTOR x, y)), K)) with
  //    y if K == size of vector element type
  std::optional<ValueAndVReg> ShiftAmt;
  if (!mi_match(MI.getOperand(1).getReg(), MRI,
                m_GLShr(m_GBitcast(m_GBuildVector(m_Reg(), m_Reg(MatchInfo))),
                        m_GCst(ShiftAmt))))
    return false;

  LLT MatchTy = MRI.getType(MatchInfo);
  return ShiftAmt->Value.getZExtValue() == MatchTy.getSizeInBits() &&
         MatchTy == MRI.getType(MI.getOperand(0).getReg());
}

unsigned CombinerHelper::getFPMinMaxOpcForSelect(
    CmpInst::Predicate Pred, LLT DstTy,
    SelectPatternNaNBehaviour VsNaNRetVal) const {
  assert(VsNaNRetVal != SelectPatternNaNBehaviour::NOT_APPLICABLE &&
         "Expected a NaN behaviour?");
  // Choose an opcode based off of legality or the behaviour when one of the
  // LHS/RHS may be NaN.
  switch (Pred) {
  default:
    return 0;
  case CmpInst::FCMP_UGT:
  case CmpInst::FCMP_UGE:
  case CmpInst::FCMP_OGT:
  case CmpInst::FCMP_OGE:
    if (VsNaNRetVal == SelectPatternNaNBehaviour::RETURNS_OTHER)
      return TargetOpcode::G_FMAXNUM;
    if (VsNaNRetVal == SelectPatternNaNBehaviour::RETURNS_NAN)
      return TargetOpcode::G_FMAXIMUM;
    if (isLegal({TargetOpcode::G_FMAXNUM, {DstTy}}))
      return TargetOpcode::G_FMAXNUM;
    if (isLegal({TargetOpcode::G_FMAXIMUM, {DstTy}}))
      return TargetOpcode::G_FMAXIMUM;
    return 0;
  case CmpInst::FCMP_ULT:
  case CmpInst::FCMP_ULE:
  case CmpInst::FCMP_OLT:
  case CmpInst::FCMP_OLE:
    if (VsNaNRetVal == SelectPatternNaNBehaviour::RETURNS_OTHER)
      return TargetOpcode::G_FMINNUM;
    if (VsNaNRetVal == SelectPatternNaNBehaviour::RETURNS_NAN)
      return TargetOpcode::G_FMINIMUM;
    if (isLegal({TargetOpcode::G_FMINNUM, {DstTy}}))
      return TargetOpcode::G_FMINNUM;
    if (!isLegal({TargetOpcode::G_FMINIMUM, {DstTy}}))
      return 0;
    return TargetOpcode::G_FMINIMUM;
  }
}

CombinerHelper::SelectPatternNaNBehaviour
CombinerHelper::computeRetValAgainstNaN(Register LHS, Register RHS,
                                        bool IsOrderedComparison) const {
  bool LHSSafe = isKnownNeverNaN(LHS, MRI);
  bool RHSSafe = isKnownNeverNaN(RHS, MRI);
  // Completely unsafe.
  if (!LHSSafe && !RHSSafe)
    return SelectPatternNaNBehaviour::NOT_APPLICABLE;
  if (LHSSafe && RHSSafe)
    return SelectPatternNaNBehaviour::RETURNS_ANY;
  // An ordered comparison will return false when given a NaN, so it
  // returns the RHS.
  if (IsOrderedComparison)
    return LHSSafe ? SelectPatternNaNBehaviour::RETURNS_NAN
                   : SelectPatternNaNBehaviour::RETURNS_OTHER;
  // An unordered comparison will return true when given a NaN, so it
  // returns the LHS.
  return LHSSafe ? SelectPatternNaNBehaviour::RETURNS_OTHER
                 : SelectPatternNaNBehaviour::RETURNS_NAN;
}

bool CombinerHelper::matchFPSelectToMinMax(Register Dst, Register Cond,
                                           Register TrueVal, Register FalseVal,
                                           BuildFnTy &MatchInfo) const {
  // Match: select (fcmp cond x, y) x, y
  //        select (fcmp cond x, y) y, x
  // And turn it into fminnum/fmaxnum or fmin/fmax based off of the condition.
  LLT DstTy = MRI.getType(Dst);
  // Bail out early on pointers, since we'll never want to fold to a min/max.
  if (DstTy.isPointer())
    return false;
  // Match a floating point compare with a less-than/greater-than predicate.
  // TODO: Allow multiple users of the compare if they are all selects.
  CmpInst::Predicate Pred;
  Register CmpLHS, CmpRHS;
  if (!mi_match(Cond, MRI,
                m_OneNonDBGUse(
                    m_GFCmp(m_Pred(Pred), m_Reg(CmpLHS), m_Reg(CmpRHS)))) ||
      CmpInst::isEquality(Pred))
    return false;
  SelectPatternNaNBehaviour ResWithKnownNaNInfo =
      computeRetValAgainstNaN(CmpLHS, CmpRHS, CmpInst::isOrdered(Pred));
  if (ResWithKnownNaNInfo == SelectPatternNaNBehaviour::NOT_APPLICABLE)
    return false;
  if (TrueVal == CmpRHS && FalseVal == CmpLHS) {
    std::swap(CmpLHS, CmpRHS);
    Pred = CmpInst::getSwappedPredicate(Pred);
    if (ResWithKnownNaNInfo == SelectPatternNaNBehaviour::RETURNS_NAN)
      ResWithKnownNaNInfo = SelectPatternNaNBehaviour::RETURNS_OTHER;
    else if (ResWithKnownNaNInfo == SelectPatternNaNBehaviour::RETURNS_OTHER)
      ResWithKnownNaNInfo = SelectPatternNaNBehaviour::RETURNS_NAN;
  }
  if (TrueVal != CmpLHS || FalseVal != CmpRHS)
    return false;
  // Decide what type of max/min this should be based off of the predicate.
  unsigned Opc = getFPMinMaxOpcForSelect(Pred, DstTy, ResWithKnownNaNInfo);
  if (!Opc || !isLegal({Opc, {DstTy}}))
    return false;
  // Comparisons between signed zero and zero may have different results...
  // unless we have fmaximum/fminimum. In that case, we know -0 < 0.
  if (Opc != TargetOpcode::G_FMAXIMUM && Opc != TargetOpcode::G_FMINIMUM) {
    // We don't know if a comparison between two 0s will give us a consistent
    // result. Be conservative and only proceed if at least one side is
    // non-zero.
    auto KnownNonZeroSide = getFConstantVRegValWithLookThrough(CmpLHS, MRI);
    if (!KnownNonZeroSide || !KnownNonZeroSide->Value.isNonZero()) {
      KnownNonZeroSide = getFConstantVRegValWithLookThrough(CmpRHS, MRI);
      if (!KnownNonZeroSide || !KnownNonZeroSide->Value.isNonZero())
        return false;
    }
  }
  MatchInfo = [=](MachineIRBuilder &B) {
    B.buildInstr(Opc, {Dst}, {CmpLHS, CmpRHS});
  };
  return true;
}

bool CombinerHelper::matchSimplifySelectToMinMax(MachineInstr &MI,
                                                 BuildFnTy &MatchInfo) const {
  // TODO: Handle integer cases.
  assert(MI.getOpcode() == TargetOpcode::G_SELECT);
  // Condition may be fed by a truncated compare.
  Register Cond = MI.getOperand(1).getReg();
  Register MaybeTrunc;
  if (mi_match(Cond, MRI, m_OneNonDBGUse(m_GTrunc(m_Reg(MaybeTrunc)))))
    Cond = MaybeTrunc;
  Register Dst = MI.getOperand(0).getReg();
  Register TrueVal = MI.getOperand(2).getReg();
  Register FalseVal = MI.getOperand(3).getReg();
  return matchFPSelectToMinMax(Dst, Cond, TrueVal, FalseVal, MatchInfo);
}

bool CombinerHelper::matchRedundantBinOpInEquality(MachineInstr &MI,
                                                   BuildFnTy &MatchInfo) const {
  assert(MI.getOpcode() == TargetOpcode::G_ICMP);
  // (X + Y) == X --> Y == 0
  // (X + Y) != X --> Y != 0
  // (X - Y) == X --> Y == 0
  // (X - Y) != X --> Y != 0
  // (X ^ Y) == X --> Y == 0
  // (X ^ Y) != X --> Y != 0
  Register Dst = MI.getOperand(0).getReg();
  CmpInst::Predicate Pred;
  Register X, Y, OpLHS, OpRHS;
  bool MatchedSub = mi_match(
      Dst, MRI,
      m_c_GICmp(m_Pred(Pred), m_Reg(X), m_GSub(m_Reg(OpLHS), m_Reg(Y))));
  if (MatchedSub && X != OpLHS)
    return false;
  if (!MatchedSub) {
    if (!mi_match(Dst, MRI,
                  m_c_GICmp(m_Pred(Pred), m_Reg(X),
                            m_any_of(m_GAdd(m_Reg(OpLHS), m_Reg(OpRHS)),
                                     m_GXor(m_Reg(OpLHS), m_Reg(OpRHS))))))
      return false;
    Y = X == OpLHS ? OpRHS : X == OpRHS ? OpLHS : Register();
  }
  MatchInfo = [=](MachineIRBuilder &B) {
    auto Zero = B.buildConstant(MRI.getType(Y), 0);
    B.buildICmp(Pred, Dst, Y, Zero);
  };
  return CmpInst::isEquality(Pred) && Y.isValid();
}

bool CombinerHelper::matchShiftsTooBig(MachineInstr &MI) const {
  Register ShiftReg = MI.getOperand(2).getReg();
  LLT ResTy = MRI.getType(MI.getOperand(0).getReg());
  auto IsShiftTooBig = [&](const Constant *C) {
    auto *CI = dyn_cast<ConstantInt>(C);
    return CI && CI->uge(ResTy.getScalarSizeInBits());
  };
  return matchUnaryPredicate(MRI, ShiftReg, IsShiftTooBig);
}

bool CombinerHelper::matchCommuteConstantToRHS(MachineInstr &MI) const {
  unsigned LHSOpndIdx = 1;
  unsigned RHSOpndIdx = 2;
  switch (MI.getOpcode()) {
  case TargetOpcode::G_UADDO:
  case TargetOpcode::G_SADDO:
  case TargetOpcode::G_UMULO:
  case TargetOpcode::G_SMULO:
    LHSOpndIdx = 2;
    RHSOpndIdx = 3;
    break;
  default:
    break;
  }
  Register LHS = MI.getOperand(LHSOpndIdx).getReg();
  Register RHS = MI.getOperand(RHSOpndIdx).getReg();
  if (!getIConstantVRegVal(LHS, MRI)) {
    // Skip commuting if LHS is not a constant. But, LHS may be a
    // G_CONSTANT_FOLD_BARRIER. If so we commute as long as we don't already
    // have a constant on the RHS.
    if (MRI.getVRegDef(LHS)->getOpcode() !=
        TargetOpcode::G_CONSTANT_FOLD_BARRIER)
      return false;
  }
  // Commute as long as RHS is not a constant or G_CONSTANT_FOLD_BARRIER.
  return MRI.getVRegDef(RHS)->getOpcode() !=
             TargetOpcode::G_CONSTANT_FOLD_BARRIER &&
         !getIConstantVRegVal(RHS, MRI);
}

bool CombinerHelper::matchCommuteFPConstantToRHS(MachineInstr &MI) const {
  Register LHS = MI.getOperand(1).getReg();
  Register RHS = MI.getOperand(2).getReg();
  std::optional<FPValueAndVReg> ValAndVReg;
  if (!mi_match(LHS, MRI, m_GFCstOrSplat(ValAndVReg)))
    return false;
  return !mi_match(RHS, MRI, m_GFCstOrSplat(ValAndVReg));
}

void CombinerHelper::applyCommuteBinOpOperands(MachineInstr &MI) const {
  Observer.changingInstr(MI);
  unsigned LHSOpndIdx = 1;
  unsigned RHSOpndIdx = 2;
  switch (MI.getOpcode()) {
  case TargetOpcode::G_UADDO:
  case TargetOpcode::G_SADDO:
  case TargetOpcode::G_UMULO:
  case TargetOpcode::G_SMULO:
    LHSOpndIdx = 2;
    RHSOpndIdx = 3;
    break;
  default:
    break;
  }
  Register LHSReg = MI.getOperand(LHSOpndIdx).getReg();
  Register RHSReg = MI.getOperand(RHSOpndIdx).getReg();
  MI.getOperand(LHSOpndIdx).setReg(RHSReg);
  MI.getOperand(RHSOpndIdx).setReg(LHSReg);
  Observer.changedInstr(MI);
}

bool CombinerHelper::isOneOrOneSplat(Register Src, bool AllowUndefs) const {
  LLT SrcTy = MRI.getType(Src);
  if (SrcTy.isFixedVector())
    return isConstantSplatVector(Src, 1, AllowUndefs);
  if (SrcTy.isScalar()) {
    if (AllowUndefs && getOpcodeDef<GImplicitDef>(Src, MRI) != nullptr)
      return true;
    auto IConstant = getIConstantVRegValWithLookThrough(Src, MRI);
    return IConstant && IConstant->Value == 1;
  }
  return false; // scalable vector
}

bool CombinerHelper::isZeroOrZeroSplat(Register Src, bool AllowUndefs) const {
  LLT SrcTy = MRI.getType(Src);
  if (SrcTy.isFixedVector())
    return isConstantSplatVector(Src, 0, AllowUndefs);
  if (SrcTy.isScalar()) {
    if (AllowUndefs && getOpcodeDef<GImplicitDef>(Src, MRI) != nullptr)
      return true;
    auto IConstant = getIConstantVRegValWithLookThrough(Src, MRI);
    return IConstant && IConstant->Value == 0;
  }
  return false; // scalable vector
}

// Ignores COPYs during conformance checks.
// FIXME scalable vectors.
bool CombinerHelper::isConstantSplatVector(Register Src, int64_t SplatValue,
                                           bool AllowUndefs) const {
  GBuildVector *BuildVector = getOpcodeDef<GBuildVector>(Src, MRI);
  if (!BuildVector)
    return false;
  unsigned NumSources = BuildVector->getNumSources();

  for (unsigned I = 0; I < NumSources; ++I) {
    GImplicitDef *ImplicitDef =
        getOpcodeDef<GImplicitDef>(BuildVector->getSourceReg(I), MRI);
    if (ImplicitDef && AllowUndefs)
      continue;
    if (ImplicitDef && !AllowUndefs)
      return false;
    std::optional<ValueAndVReg> IConstant =
        getIConstantVRegValWithLookThrough(BuildVector->getSourceReg(I), MRI);
    if (IConstant && IConstant->Value == SplatValue)
      continue;
    return false;
  }
  return true;
}

// Ignores COPYs during lookups.
// FIXME scalable vectors
std::optional<APInt>
CombinerHelper::getConstantOrConstantSplatVector(Register Src) const {
  auto IConstant = getIConstantVRegValWithLookThrough(Src, MRI);
  if (IConstant)
    return IConstant->Value;

  GBuildVector *BuildVector = getOpcodeDef<GBuildVector>(Src, MRI);
  if (!BuildVector)
    return std::nullopt;
  unsigned NumSources = BuildVector->getNumSources();

  std::optional<APInt> Value = std::nullopt;
  for (unsigned I = 0; I < NumSources; ++I) {
    std::optional<ValueAndVReg> IConstant =
        getIConstantVRegValWithLookThrough(BuildVector->getSourceReg(I), MRI);
    if (!IConstant)
      return std::nullopt;
    if (!Value)
      Value = IConstant->Value;
    else if (*Value != IConstant->Value)
      return std::nullopt;
  }
  return Value;
}

// FIXME G_SPLAT_VECTOR
bool CombinerHelper::isConstantOrConstantVectorI(Register Src) const {
  auto IConstant = getIConstantVRegValWithLookThrough(Src, MRI);
  if (IConstant)
    return true;

  GBuildVector *BuildVector = getOpcodeDef<GBuildVector>(Src, MRI);
  if (!BuildVector)
    return false;

  unsigned NumSources = BuildVector->getNumSources();
  for (unsigned I = 0; I < NumSources; ++I) {
    std::optional<ValueAndVReg> IConstant =
        getIConstantVRegValWithLookThrough(BuildVector->getSourceReg(I), MRI);
    if (!IConstant)
      return false;
  }
  return true;
}

// TODO: use knownbits to determine zeros
bool CombinerHelper::tryFoldSelectOfConstants(GSelect *Select,
                                              BuildFnTy &MatchInfo) const {
  uint32_t Flags = Select->getFlags();
  Register Dest = Select->getReg(0);
  Register Cond = Select->getCondReg();
  Register True = Select->getTrueReg();
  Register False = Select->getFalseReg();
  LLT CondTy = MRI.getType(Select->getCondReg());
  LLT TrueTy = MRI.getType(Select->getTrueReg());

  // We only do this combine for scalar boolean conditions.
  if (CondTy != LLT::scalar(1))
    return false;

  if (TrueTy.isPointer())
    return false;

  // Both are scalars.
  std::optional<ValueAndVReg> TrueOpt =
      getIConstantVRegValWithLookThrough(True, MRI);
  std::optional<ValueAndVReg> FalseOpt =
      getIConstantVRegValWithLookThrough(False, MRI);

  if (!TrueOpt || !FalseOpt)
    return false;

  APInt TrueValue = TrueOpt->Value;
  APInt FalseValue = FalseOpt->Value;

  // select Cond, 1, 0 --> zext (Cond)
  if (TrueValue.isOne() && FalseValue.isZero()) {
    MatchInfo = [=](MachineIRBuilder &B) {
      B.setInstrAndDebugLoc(*Select);
      B.buildZExtOrTrunc(Dest, Cond);
    };
    return true;
  }

  // select Cond, -1, 0 --> sext (Cond)
  if (TrueValue.isAllOnes() && FalseValue.isZero()) {
    MatchInfo = [=](MachineIRBuilder &B) {
      B.setInstrAndDebugLoc(*Select);
      B.buildSExtOrTrunc(Dest, Cond);
    };
    return true;
  }

  // select Cond, 0, 1 --> zext (!Cond)
  if (TrueValue.isZero() && FalseValue.isOne()) {
    MatchInfo = [=](MachineIRBuilder &B) {
      B.setInstrAndDebugLoc(*Select);
      Register Inner = MRI.createGenericVirtualRegister(CondTy);
      B.buildNot(Inner, Cond);
      B.buildZExtOrTrunc(Dest, Inner);
    };
    return true;
  }

  // select Cond, 0, -1 --> sext (!Cond)
  if (TrueValue.isZero() && FalseValue.isAllOnes()) {
    MatchInfo = [=](MachineIRBuilder &B) {
      B.setInstrAndDebugLoc(*Select);
      Register Inner = MRI.createGenericVirtualRegister(CondTy);
      B.buildNot(Inner, Cond);
      B.buildSExtOrTrunc(Dest, Inner);
    };
    return true;
  }

  // select Cond, C1, C1-1 --> add (zext Cond), C1-1
  if (TrueValue - 1 == FalseValue) {
    MatchInfo = [=](MachineIRBuilder &B) {
      B.setInstrAndDebugLoc(*Select);
      Register Inner = MRI.createGenericVirtualRegister(TrueTy);
      B.buildZExtOrTrunc(Inner, Cond);
      B.buildAdd(Dest, Inner, False);
    };
    return true;
  }

  // select Cond, C1, C1+1 --> add (sext Cond), C1+1
  if (TrueValue + 1 == FalseValue) {
    MatchInfo = [=](MachineIRBuilder &B) {
      B.setInstrAndDebugLoc(*Select);
      Register Inner = MRI.createGenericVirtualRegister(TrueTy);
      B.buildSExtOrTrunc(Inner, Cond);
      B.buildAdd(Dest, Inner, False);
    };
    return true;
  }

  // select Cond, Pow2, 0 --> (zext Cond) << log2(Pow2)
  if (TrueValue.isPowerOf2() && FalseValue.isZero()) {
    MatchInfo = [=](MachineIRBuilder &B) {
      B.setInstrAndDebugLoc(*Select);
      Register Inner = MRI.createGenericVirtualRegister(TrueTy);
      B.buildZExtOrTrunc(Inner, Cond);
      // The shift amount must be scalar.
      LLT ShiftTy = TrueTy.isVector() ? TrueTy.getElementType() : TrueTy;
      auto ShAmtC = B.buildConstant(ShiftTy, TrueValue.exactLogBase2());
      B.buildShl(Dest, Inner, ShAmtC, Flags);
    };
    return true;
  }
  // select Cond, -1, C --> or (sext Cond), C
  if (TrueValue.isAllOnes()) {
    MatchInfo = [=](MachineIRBuilder &B) {
      B.setInstrAndDebugLoc(*Select);
      Register Inner = MRI.createGenericVirtualRegister(TrueTy);
      B.buildSExtOrTrunc(Inner, Cond);
      B.buildOr(Dest, Inner, False, Flags);
    };
    return true;
  }

  // select Cond, C, -1 --> or (sext (not Cond)), C
  if (FalseValue.isAllOnes()) {
    MatchInfo = [=](MachineIRBuilder &B) {
      B.setInstrAndDebugLoc(*Select);
      Register Not = MRI.createGenericVirtualRegister(CondTy);
      B.buildNot(Not, Cond);
      Register Inner = MRI.createGenericVirtualRegister(TrueTy);
      B.buildSExtOrTrunc(Inner, Not);
      B.buildOr(Dest, Inner, True, Flags);
    };
    return true;
  }

  return false;
}

// TODO: use knownbits to determine zeros
bool CombinerHelper::tryFoldBoolSelectToLogic(GSelect *Select,
                                              BuildFnTy &MatchInfo) const {
  uint32_t Flags = Select->getFlags();
  Register DstReg = Select->getReg(0);
  Register Cond = Select->getCondReg();
  Register True = Select->getTrueReg();
  Register False = Select->getFalseReg();
  LLT CondTy = MRI.getType(Select->getCondReg());
  LLT TrueTy = MRI.getType(Select->getTrueReg());

  // Boolean or fixed vector of booleans.
  if (CondTy.isScalableVector() ||
      (CondTy.isFixedVector() &&
       CondTy.getElementType().getScalarSizeInBits() != 1) ||
      CondTy.getScalarSizeInBits() != 1)
    return false;

  if (CondTy != TrueTy)
    return false;

  // select Cond, Cond, F --> or Cond, F
  // select Cond, 1, F    --> or Cond, F
  if ((Cond == True) || isOneOrOneSplat(True, /* AllowUndefs */ true)) {
    MatchInfo = [=](MachineIRBuilder &B) {
      B.setInstrAndDebugLoc(*Select);
      Register Ext = MRI.createGenericVirtualRegister(TrueTy);
      B.buildZExtOrTrunc(Ext, Cond);
      auto FreezeFalse = B.buildFreeze(TrueTy, False);
      B.buildOr(DstReg, Ext, FreezeFalse, Flags);
    };
    return true;
  }

  // select Cond, T, Cond --> and Cond, T
  // select Cond, T, 0    --> and Cond, T
  if ((Cond == False) || isZeroOrZeroSplat(False, /* AllowUndefs */ true)) {
    MatchInfo = [=](MachineIRBuilder &B) {
      B.setInstrAndDebugLoc(*Select);
      Register Ext = MRI.createGenericVirtualRegister(TrueTy);
      B.buildZExtOrTrunc(Ext, Cond);
      auto FreezeTrue = B.buildFreeze(TrueTy, True);
      B.buildAnd(DstReg, Ext, FreezeTrue);
    };
    return true;
  }

  // select Cond, T, 1 --> or (not Cond), T
  if (isOneOrOneSplat(False, /* AllowUndefs */ true)) {
    MatchInfo = [=](MachineIRBuilder &B) {
      B.setInstrAndDebugLoc(*Select);
      // First the not.
      Register Inner = MRI.createGenericVirtualRegister(CondTy);
      B.buildNot(Inner, Cond);
      // Then an ext to match the destination register.
      Register Ext = MRI.createGenericVirtualRegister(TrueTy);
      B.buildZExtOrTrunc(Ext, Inner);
      auto FreezeTrue = B.buildFreeze(TrueTy, True);
      B.buildOr(DstReg, Ext, FreezeTrue, Flags);
    };
    return true;
  }

  // select Cond, 0, F --> and (not Cond), F
  if (isZeroOrZeroSplat(True, /* AllowUndefs */ true)) {
    MatchInfo = [=](MachineIRBuilder &B) {
      B.setInstrAndDebugLoc(*Select);
      // First the not.
      Register Inner = MRI.createGenericVirtualRegister(CondTy);
      B.buildNot(Inner, Cond);
      // Then an ext to match the destination register.
      Register Ext = MRI.createGenericVirtualRegister(TrueTy);
      B.buildZExtOrTrunc(Ext, Inner);
      auto FreezeFalse = B.buildFreeze(TrueTy, False);
      B.buildAnd(DstReg, Ext, FreezeFalse);
    };
    return true;
  }

  return false;
}

bool CombinerHelper::matchSelectIMinMax(const MachineOperand &MO,
                                        BuildFnTy &MatchInfo) const {
  GSelect *Select = cast<GSelect>(MRI.getVRegDef(MO.getReg()));
  GICmp *Cmp = cast<GICmp>(MRI.getVRegDef(Select->getCondReg()));

  Register DstReg = Select->getReg(0);
  Register True = Select->getTrueReg();
  Register False = Select->getFalseReg();
  LLT DstTy = MRI.getType(DstReg);

  if (DstTy.isPointer())
    return false;

  // We want to fold the icmp and replace the select.
  if (!MRI.hasOneNonDBGUse(Cmp->getReg(0)))
    return false;

  CmpInst::Predicate Pred = Cmp->getCond();
  // We need a larger or smaller predicate for
  // canonicalization.
  if (CmpInst::isEquality(Pred))
    return false;

  Register CmpLHS = Cmp->getLHSReg();
  Register CmpRHS = Cmp->getRHSReg();

  // We can swap CmpLHS and CmpRHS for higher hitrate.
  if (True == CmpRHS && False == CmpLHS) {
    std::swap(CmpLHS, CmpRHS);
    Pred = CmpInst::getSwappedPredicate(Pred);
  }

  // (icmp X, Y) ? X : Y -> integer minmax.
  // see matchSelectPattern in ValueTracking.
  // Legality between G_SELECT and integer minmax can differ.
  if (True != CmpLHS || False != CmpRHS)
    return false;

  switch (Pred) {
  case ICmpInst::ICMP_UGT:
  case ICmpInst::ICMP_UGE: {
    if (!isLegalOrBeforeLegalizer({TargetOpcode::G_UMAX, DstTy}))
      return false;
    MatchInfo = [=](MachineIRBuilder &B) { B.buildUMax(DstReg, True, False); };
    return true;
  }
  case ICmpInst::ICMP_SGT:
  case ICmpInst::ICMP_SGE: {
    if (!isLegalOrBeforeLegalizer({TargetOpcode::G_SMAX, DstTy}))
      return false;
    MatchInfo = [=](MachineIRBuilder &B) { B.buildSMax(DstReg, True, False); };
    return true;
  }
  case ICmpInst::ICMP_ULT:
  case ICmpInst::ICMP_ULE: {
    if (!isLegalOrBeforeLegalizer({TargetOpcode::G_UMIN, DstTy}))
      return false;
    MatchInfo = [=](MachineIRBuilder &B) { B.buildUMin(DstReg, True, False); };
    return true;
  }
  case ICmpInst::ICMP_SLT:
  case ICmpInst::ICMP_SLE: {
    if (!isLegalOrBeforeLegalizer({TargetOpcode::G_SMIN, DstTy}))
      return false;
    MatchInfo = [=](MachineIRBuilder &B) { B.buildSMin(DstReg, True, False); };
    return true;
  }
  default:
    return false;
  }
}

bool CombinerHelper::matchSelect(MachineInstr &MI, BuildFnTy &MatchInfo) const {
  GSelect *Select = cast<GSelect>(&MI);

  if (tryFoldSelectOfConstants(Select, MatchInfo))
    return true;

  if (tryFoldBoolSelectToLogic(Select, MatchInfo))
    return true;

  return false;
}

/// Fold (icmp Pred1 V1, C1) && (icmp Pred2 V2, C2)
/// or   (icmp Pred1 V1, C1) || (icmp Pred2 V2, C2)
/// into a single comparison using range-based reasoning.
/// see InstCombinerImpl::foldAndOrOfICmpsUsingRanges.
bool CombinerHelper::tryFoldAndOrOrICmpsUsingRanges(
    GLogicalBinOp *Logic, BuildFnTy &MatchInfo) const {
  assert(Logic->getOpcode() != TargetOpcode::G_XOR && "unexpected xor");
  bool IsAnd = Logic->getOpcode() == TargetOpcode::G_AND;
  Register DstReg = Logic->getReg(0);
  Register LHS = Logic->getLHSReg();
  Register RHS = Logic->getRHSReg();
  unsigned Flags = Logic->getFlags();

  // We need an G_ICMP on the LHS register.
  GICmp *Cmp1 = getOpcodeDef<GICmp>(LHS, MRI);
  if (!Cmp1)
    return false;

  // We need an G_ICMP on the RHS register.
  GICmp *Cmp2 = getOpcodeDef<GICmp>(RHS, MRI);
  if (!Cmp2)
    return false;

  // We want to fold the icmps.
  if (!MRI.hasOneNonDBGUse(Cmp1->getReg(0)) ||
      !MRI.hasOneNonDBGUse(Cmp2->getReg(0)))
    return false;

  APInt C1;
  APInt C2;
  std::optional<ValueAndVReg> MaybeC1 =
      getIConstantVRegValWithLookThrough(Cmp1->getRHSReg(), MRI);
  if (!MaybeC1)
    return false;
  C1 = MaybeC1->Value;

  std::optional<ValueAndVReg> MaybeC2 =
      getIConstantVRegValWithLookThrough(Cmp2->getRHSReg(), MRI);
  if (!MaybeC2)
    return false;
  C2 = MaybeC2->Value;

  Register R1 = Cmp1->getLHSReg();
  Register R2 = Cmp2->getLHSReg();
  CmpInst::Predicate Pred1 = Cmp1->getCond();
  CmpInst::Predicate Pred2 = Cmp2->getCond();
  LLT CmpTy = MRI.getType(Cmp1->getReg(0));
  LLT CmpOperandTy = MRI.getType(R1);

  if (CmpOperandTy.isPointer())
    return false;

  // We build ands, adds, and constants of type CmpOperandTy.
  // They must be legal to build.
  if (!isLegalOrBeforeLegalizer({TargetOpcode::G_AND, CmpOperandTy}) ||
      !isLegalOrBeforeLegalizer({TargetOpcode::G_ADD, CmpOperandTy}) ||
      !isConstantLegalOrBeforeLegalizer(CmpOperandTy))
    return false;

  // Look through add of a constant offset on R1, R2, or both operands. This
  // allows us to interpret the R + C' < C'' range idiom into a proper range.
  std::optional<APInt> Offset1;
  std::optional<APInt> Offset2;
  if (R1 != R2) {
    if (GAdd *Add = getOpcodeDef<GAdd>(R1, MRI)) {
      std::optional<ValueAndVReg> MaybeOffset1 =
          getIConstantVRegValWithLookThrough(Add->getRHSReg(), MRI);
      if (MaybeOffset1) {
        R1 = Add->getLHSReg();
        Offset1 = MaybeOffset1->Value;
      }
    }
    if (GAdd *Add = getOpcodeDef<GAdd>(R2, MRI)) {
      std::optional<ValueAndVReg> MaybeOffset2 =
          getIConstantVRegValWithLookThrough(Add->getRHSReg(), MRI);
      if (MaybeOffset2) {
        R2 = Add->getLHSReg();
        Offset2 = MaybeOffset2->Value;
      }
    }
  }

  if (R1 != R2)
    return false;

  // We calculate the icmp ranges including maybe offsets.
  ConstantRange CR1 = ConstantRange::makeExactICmpRegion(
      IsAnd ? ICmpInst::getInversePredicate(Pred1) : Pred1, C1);
  if (Offset1)
    CR1 = CR1.subtract(*Offset1);

  ConstantRange CR2 = ConstantRange::makeExactICmpRegion(
      IsAnd ? ICmpInst::getInversePredicate(Pred2) : Pred2, C2);
  if (Offset2)
    CR2 = CR2.subtract(*Offset2);

  bool CreateMask = false;
  APInt LowerDiff;
  std::optional<ConstantRange> CR = CR1.exactUnionWith(CR2);
  if (!CR) {
    // We need non-wrapping ranges.
    if (CR1.isWrappedSet() || CR2.isWrappedSet())
      return false;

    // Check whether we have equal-size ranges that only differ by one bit.
    // In that case we can apply a mask to map one range onto the other.
    LowerDiff = CR1.getLower() ^ CR2.getLower();
    APInt UpperDiff = (CR1.getUpper() - 1) ^ (CR2.getUpper() - 1);
    APInt CR1Size = CR1.getUpper() - CR1.getLower();
    if (!LowerDiff.isPowerOf2() || LowerDiff != UpperDiff ||
        CR1Size != CR2.getUpper() - CR2.getLower())
      return false;

    CR = CR1.getLower().ult(CR2.getLower()) ? CR1 : CR2;
    CreateMask = true;
  }

  if (IsAnd)
    CR = CR->inverse();

  CmpInst::Predicate NewPred;
  APInt NewC, Offset;
  CR->getEquivalentICmp(NewPred, NewC, Offset);

  // We take the result type of one of the original icmps, CmpTy, for
  // the to be build icmp. The operand type, CmpOperandTy, is used for
  // the other instructions and constants to be build. The types of
  // the parameters and output are the same for add and and.  CmpTy
  // and the type of DstReg might differ. That is why we zext or trunc
  // the icmp into the destination register.

  MatchInfo = [=](MachineIRBuilder &B) {
    if (CreateMask && Offset != 0) {
      auto TildeLowerDiff = B.buildConstant(CmpOperandTy, ~LowerDiff);
      auto And = B.buildAnd(CmpOperandTy, R1, TildeLowerDiff); // the mask.
      auto OffsetC = B.buildConstant(CmpOperandTy, Offset);
      auto Add = B.buildAdd(CmpOperandTy, And, OffsetC, Flags);
      auto NewCon = B.buildConstant(CmpOperandTy, NewC);
      auto ICmp = B.buildICmp(NewPred, CmpTy, Add, NewCon);
      B.buildZExtOrTrunc(DstReg, ICmp);
    } else if (CreateMask && Offset == 0) {
      auto TildeLowerDiff = B.buildConstant(CmpOperandTy, ~LowerDiff);
      auto And = B.buildAnd(CmpOperandTy, R1, TildeLowerDiff); // the mask.
      auto NewCon = B.buildConstant(CmpOperandTy, NewC);
      auto ICmp = B.buildICmp(NewPred, CmpTy, And, NewCon);
      B.buildZExtOrTrunc(DstReg, ICmp);
    } else if (!CreateMask && Offset != 0) {
      auto OffsetC = B.buildConstant(CmpOperandTy, Offset);
      auto Add = B.buildAdd(CmpOperandTy, R1, OffsetC, Flags);
      auto NewCon = B.buildConstant(CmpOperandTy, NewC);
      auto ICmp = B.buildICmp(NewPred, CmpTy, Add, NewCon);
      B.buildZExtOrTrunc(DstReg, ICmp);
    } else if (!CreateMask && Offset == 0) {
      auto NewCon = B.buildConstant(CmpOperandTy, NewC);
      auto ICmp = B.buildICmp(NewPred, CmpTy, R1, NewCon);
      B.buildZExtOrTrunc(DstReg, ICmp);
    } else {
      llvm_unreachable("unexpected configuration of CreateMask and Offset");
    }
  };
  return true;
}

bool CombinerHelper::tryFoldLogicOfFCmps(GLogicalBinOp *Logic,
                                         BuildFnTy &MatchInfo) const {
  assert(Logic->getOpcode() != TargetOpcode::G_XOR && "unexpecte xor");
  Register DestReg = Logic->getReg(0);
  Register LHS = Logic->getLHSReg();
  Register RHS = Logic->getRHSReg();
  bool IsAnd = Logic->getOpcode() == TargetOpcode::G_AND;

  // We need a compare on the LHS register.
  GFCmp *Cmp1 = getOpcodeDef<GFCmp>(LHS, MRI);
  if (!Cmp1)
    return false;

  // We need a compare on the RHS register.
  GFCmp *Cmp2 = getOpcodeDef<GFCmp>(RHS, MRI);
  if (!Cmp2)
    return false;

  LLT CmpTy = MRI.getType(Cmp1->getReg(0));
  LLT CmpOperandTy = MRI.getType(Cmp1->getLHSReg());

  // We build one fcmp, want to fold the fcmps, replace the logic op,
  // and the fcmps must have the same shape.
  if (!isLegalOrBeforeLegalizer(
          {TargetOpcode::G_FCMP, {CmpTy, CmpOperandTy}}) ||
      !MRI.hasOneNonDBGUse(Logic->getReg(0)) ||
      !MRI.hasOneNonDBGUse(Cmp1->getReg(0)) ||
      !MRI.hasOneNonDBGUse(Cmp2->getReg(0)) ||
      MRI.getType(Cmp1->getLHSReg()) != MRI.getType(Cmp2->getLHSReg()))
    return false;

  CmpInst::Predicate PredL = Cmp1->getCond();
  CmpInst::Predicate PredR = Cmp2->getCond();
  Register LHS0 = Cmp1->getLHSReg();
  Register LHS1 = Cmp1->getRHSReg();
  Register RHS0 = Cmp2->getLHSReg();
  Register RHS1 = Cmp2->getRHSReg();

  if (LHS0 == RHS1 && LHS1 == RHS0) {
    // Swap RHS operands to match LHS.
    PredR = CmpInst::getSwappedPredicate(PredR);
    std::swap(RHS0, RHS1);
  }

  if (LHS0 == RHS0 && LHS1 == RHS1) {
    // We determine the new predicate.
    unsigned CmpCodeL = getFCmpCode(PredL);
    unsigned CmpCodeR = getFCmpCode(PredR);
    unsigned NewPred = IsAnd ? CmpCodeL & CmpCodeR : CmpCodeL | CmpCodeR;
    unsigned Flags = Cmp1->getFlags() | Cmp2->getFlags();
    MatchInfo = [=](MachineIRBuilder &B) {
      // The fcmp predicates fill the lower part of the enum.
      FCmpInst::Predicate Pred = static_cast<FCmpInst::Predicate>(NewPred);
      if (Pred == FCmpInst::FCMP_FALSE &&
          isConstantLegalOrBeforeLegalizer(CmpTy)) {
        auto False = B.buildConstant(CmpTy, 0);
        B.buildZExtOrTrunc(DestReg, False);
      } else if (Pred == FCmpInst::FCMP_TRUE &&
                 isConstantLegalOrBeforeLegalizer(CmpTy)) {
        auto True =
            B.buildConstant(CmpTy, getICmpTrueVal(getTargetLowering(),
                                                  CmpTy.isVector() /*isVector*/,
                                                  true /*isFP*/));
        B.buildZExtOrTrunc(DestReg, True);
      } else { // We take the predicate without predicate optimizations.
        auto Cmp = B.buildFCmp(Pred, CmpTy, LHS0, LHS1, Flags);
        B.buildZExtOrTrunc(DestReg, Cmp);
      }
    };
    return true;
  }

  return false;
}

bool CombinerHelper::matchAnd(MachineInstr &MI, BuildFnTy &MatchInfo) const {
  GAnd *And = cast<GAnd>(&MI);

  if (tryFoldAndOrOrICmpsUsingRanges(And, MatchInfo))
    return true;

  if (tryFoldLogicOfFCmps(And, MatchInfo))
    return true;

  return false;
}

bool CombinerHelper::matchOr(MachineInstr &MI, BuildFnTy &MatchInfo) const {
  GOr *Or = cast<GOr>(&MI);

  if (tryFoldAndOrOrICmpsUsingRanges(Or, MatchInfo))
    return true;

  if (tryFoldLogicOfFCmps(Or, MatchInfo))
    return true;

  return false;
}

bool CombinerHelper::matchAddOverflow(MachineInstr &MI,
                                      BuildFnTy &MatchInfo) const {
  GAddCarryOut *Add = cast<GAddCarryOut>(&MI);

  // Addo has no flags
  Register Dst = Add->getReg(0);
  Register Carry = Add->getReg(1);
  Register LHS = Add->getLHSReg();
  Register RHS = Add->getRHSReg();
  bool IsSigned = Add->isSigned();
  LLT DstTy = MRI.getType(Dst);
  LLT CarryTy = MRI.getType(Carry);

  // Fold addo, if the carry is dead -> add, undef.
  if (MRI.use_nodbg_empty(Carry) &&
      isLegalOrBeforeLegalizer({TargetOpcode::G_ADD, {DstTy}})) {
    MatchInfo = [=](MachineIRBuilder &B) {
      B.buildAdd(Dst, LHS, RHS);
      B.buildUndef(Carry);
    };
    return true;
  }

  // Canonicalize constant to RHS.
  if (isConstantOrConstantVectorI(LHS) && !isConstantOrConstantVectorI(RHS)) {
    if (IsSigned) {
      MatchInfo = [=](MachineIRBuilder &B) {
        B.buildSAddo(Dst, Carry, RHS, LHS);
      };
      return true;
    }
    // !IsSigned
    MatchInfo = [=](MachineIRBuilder &B) {
      B.buildUAddo(Dst, Carry, RHS, LHS);
    };
    return true;
  }

  std::optional<APInt> MaybeLHS = getConstantOrConstantSplatVector(LHS);
  std::optional<APInt> MaybeRHS = getConstantOrConstantSplatVector(RHS);

  // Fold addo(c1, c2) -> c3, carry.
  if (MaybeLHS && MaybeRHS && isConstantLegalOrBeforeLegalizer(DstTy) &&
      isConstantLegalOrBeforeLegalizer(CarryTy)) {
    bool Overflow;
    APInt Result = IsSigned ? MaybeLHS->sadd_ov(*MaybeRHS, Overflow)
                            : MaybeLHS->uadd_ov(*MaybeRHS, Overflow);
    MatchInfo = [=](MachineIRBuilder &B) {
      B.buildConstant(Dst, Result);
      B.buildConstant(Carry, Overflow);
    };
    return true;
  }

  // Fold (addo x, 0) -> x, no carry
  if (MaybeRHS && *MaybeRHS == 0 && isConstantLegalOrBeforeLegalizer(CarryTy)) {
    MatchInfo = [=](MachineIRBuilder &B) {
      B.buildCopy(Dst, LHS);
      B.buildConstant(Carry, 0);
    };
    return true;
  }

  // Given 2 constant operands whose sum does not overflow:
  // uaddo (X +nuw C0), C1 -> uaddo X, C0 + C1
  // saddo (X +nsw C0), C1 -> saddo X, C0 + C1
  GAdd *AddLHS = getOpcodeDef<GAdd>(LHS, MRI);
  if (MaybeRHS && AddLHS && MRI.hasOneNonDBGUse(Add->getReg(0)) &&
      ((IsSigned && AddLHS->getFlag(MachineInstr::MIFlag::NoSWrap)) ||
       (!IsSigned && AddLHS->getFlag(MachineInstr::MIFlag::NoUWrap)))) {
    std::optional<APInt> MaybeAddRHS =
        getConstantOrConstantSplatVector(AddLHS->getRHSReg());
    if (MaybeAddRHS) {
      bool Overflow;
      APInt NewC = IsSigned ? MaybeAddRHS->sadd_ov(*MaybeRHS, Overflow)
                            : MaybeAddRHS->uadd_ov(*MaybeRHS, Overflow);
      if (!Overflow && isConstantLegalOrBeforeLegalizer(DstTy)) {
        if (IsSigned) {
          MatchInfo = [=](MachineIRBuilder &B) {
            auto ConstRHS = B.buildConstant(DstTy, NewC);
            B.buildSAddo(Dst, Carry, AddLHS->getLHSReg(), ConstRHS);
          };
          return true;
        }
        // !IsSigned
        MatchInfo = [=](MachineIRBuilder &B) {
          auto ConstRHS = B.buildConstant(DstTy, NewC);
          B.buildUAddo(Dst, Carry, AddLHS->getLHSReg(), ConstRHS);
        };
        return true;
      }
    }
  };

  // We try to combine addo to non-overflowing add.
  if (!isLegalOrBeforeLegalizer({TargetOpcode::G_ADD, {DstTy}}) ||
      !isConstantLegalOrBeforeLegalizer(CarryTy))
    return false;

  // We try to combine uaddo to non-overflowing add.
  if (!IsSigned) {
    ConstantRange CRLHS =
        ConstantRange::fromKnownBits(KB->getKnownBits(LHS), /*IsSigned=*/false);
    ConstantRange CRRHS =
        ConstantRange::fromKnownBits(KB->getKnownBits(RHS), /*IsSigned=*/false);

    switch (CRLHS.unsignedAddMayOverflow(CRRHS)) {
    case ConstantRange::OverflowResult::MayOverflow:
      return false;
    case ConstantRange::OverflowResult::NeverOverflows: {
      MatchInfo = [=](MachineIRBuilder &B) {
        B.buildAdd(Dst, LHS, RHS, MachineInstr::MIFlag::NoUWrap);
        B.buildConstant(Carry, 0);
      };
      return true;
    }
    case ConstantRange::OverflowResult::AlwaysOverflowsLow:
    case ConstantRange::OverflowResult::AlwaysOverflowsHigh: {
      MatchInfo = [=](MachineIRBuilder &B) {
        B.buildAdd(Dst, LHS, RHS);
        B.buildConstant(Carry, 1);
      };
      return true;
    }
    }
    return false;
  }

  // We try to combine saddo to non-overflowing add.

  // If LHS and RHS each have at least two sign bits, then there is no signed
  // overflow.
  if (KB->computeNumSignBits(RHS) > 1 && KB->computeNumSignBits(LHS) > 1) {
    MatchInfo = [=](MachineIRBuilder &B) {
      B.buildAdd(Dst, LHS, RHS, MachineInstr::MIFlag::NoSWrap);
      B.buildConstant(Carry, 0);
    };
    return true;
  }

  ConstantRange CRLHS =
      ConstantRange::fromKnownBits(KB->getKnownBits(LHS), /*IsSigned=*/true);
  ConstantRange CRRHS =
      ConstantRange::fromKnownBits(KB->getKnownBits(RHS), /*IsSigned=*/true);

  switch (CRLHS.signedAddMayOverflow(CRRHS)) {
  case ConstantRange::OverflowResult::MayOverflow:
    return false;
  case ConstantRange::OverflowResult::NeverOverflows: {
    MatchInfo = [=](MachineIRBuilder &B) {
      B.buildAdd(Dst, LHS, RHS, MachineInstr::MIFlag::NoSWrap);
      B.buildConstant(Carry, 0);
    };
    return true;
  }
  case ConstantRange::OverflowResult::AlwaysOverflowsLow:
  case ConstantRange::OverflowResult::AlwaysOverflowsHigh: {
    MatchInfo = [=](MachineIRBuilder &B) {
      B.buildAdd(Dst, LHS, RHS);
      B.buildConstant(Carry, 1);
    };
    return true;
  }
  }

  return false;
}

void CombinerHelper::applyBuildFnMO(const MachineOperand &MO,
                                    BuildFnTy &MatchInfo) const {
  MachineInstr *Root = getDefIgnoringCopies(MO.getReg(), MRI);
  MatchInfo(Builder);
  Root->eraseFromParent();
}

bool CombinerHelper::matchFPowIExpansion(MachineInstr &MI,
                                         int64_t Exponent) const {
  bool OptForSize = MI.getMF()->getFunction().hasOptSize();
  return getTargetLowering().isBeneficialToExpandPowI(Exponent, OptForSize);
}

void CombinerHelper::applyExpandFPowI(MachineInstr &MI,
                                      int64_t Exponent) const {
  auto [Dst, Base] = MI.getFirst2Regs();
  LLT Ty = MRI.getType(Dst);
  int64_t ExpVal = Exponent;

  if (ExpVal == 0) {
    Builder.buildFConstant(Dst, 1.0);
    MI.removeFromParent();
    return;
  }

  if (ExpVal < 0)
    ExpVal = -ExpVal;

  // We use the simple binary decomposition method from SelectionDAG ExpandPowI
  // to generate the multiply sequence. There are more optimal ways to do this
  // (for example, powi(x,15) generates one more multiply than it should), but
  // this has the benefit of being both really simple and much better than a
  // libcall.
  std::optional<SrcOp> Res;
  SrcOp CurSquare = Base;
  while (ExpVal > 0) {
    if (ExpVal & 1) {
      if (!Res)
        Res = CurSquare;
      else
        Res = Builder.buildFMul(Ty, *Res, CurSquare);
    }

    CurSquare = Builder.buildFMul(Ty, CurSquare, CurSquare);
    ExpVal >>= 1;
  }

  // If the original exponent was negative, invert the result, producing
  // 1/(x*x*x).
  if (Exponent < 0)
    Res = Builder.buildFDiv(Ty, Builder.buildFConstant(Ty, 1.0), *Res,
                            MI.getFlags());

  Builder.buildCopy(Dst, *Res);
  MI.eraseFromParent();
}

bool CombinerHelper::matchFoldAPlusC1MinusC2(const MachineInstr &MI,
                                             BuildFnTy &MatchInfo) const {
  // fold (A+C1)-C2 -> A+(C1-C2)
  const GSub *Sub = cast<GSub>(&MI);
  GAdd *Add = cast<GAdd>(MRI.getVRegDef(Sub->getLHSReg()));

  if (!MRI.hasOneNonDBGUse(Add->getReg(0)))
    return false;

  APInt C2 = getIConstantFromReg(Sub->getRHSReg(), MRI);
  APInt C1 = getIConstantFromReg(Add->getRHSReg(), MRI);

  Register Dst = Sub->getReg(0);
  LLT DstTy = MRI.getType(Dst);

  MatchInfo = [=](MachineIRBuilder &B) {
    auto Const = B.buildConstant(DstTy, C1 - C2);
    B.buildAdd(Dst, Add->getLHSReg(), Const);
  };

  return true;
}

bool CombinerHelper::matchFoldC2MinusAPlusC1(const MachineInstr &MI,
                                             BuildFnTy &MatchInfo) const {
  // fold C2-(A+C1) -> (C2-C1)-A
  const GSub *Sub = cast<GSub>(&MI);
  GAdd *Add = cast<GAdd>(MRI.getVRegDef(Sub->getRHSReg()));

  if (!MRI.hasOneNonDBGUse(Add->getReg(0)))
    return false;

  APInt C2 = getIConstantFromReg(Sub->getLHSReg(), MRI);
  APInt C1 = getIConstantFromReg(Add->getRHSReg(), MRI);

  Register Dst = Sub->getReg(0);
  LLT DstTy = MRI.getType(Dst);

  MatchInfo = [=](MachineIRBuilder &B) {
    auto Const = B.buildConstant(DstTy, C2 - C1);
    B.buildSub(Dst, Const, Add->getLHSReg());
  };

  return true;
}

bool CombinerHelper::matchFoldAMinusC1MinusC2(const MachineInstr &MI,
                                              BuildFnTy &MatchInfo) const {
  // fold (A-C1)-C2 -> A-(C1+C2)
  const GSub *Sub1 = cast<GSub>(&MI);
  GSub *Sub2 = cast<GSub>(MRI.getVRegDef(Sub1->getLHSReg()));

  if (!MRI.hasOneNonDBGUse(Sub2->getReg(0)))
    return false;

  APInt C2 = getIConstantFromReg(Sub1->getRHSReg(), MRI);
  APInt C1 = getIConstantFromReg(Sub2->getRHSReg(), MRI);

  Register Dst = Sub1->getReg(0);
  LLT DstTy = MRI.getType(Dst);

  MatchInfo = [=](MachineIRBuilder &B) {
    auto Const = B.buildConstant(DstTy, C1 + C2);
    B.buildSub(Dst, Sub2->getLHSReg(), Const);
  };

  return true;
}

bool CombinerHelper::matchFoldC1Minus2MinusC2(const MachineInstr &MI,
                                              BuildFnTy &MatchInfo) const {
  // fold (C1-A)-C2 -> (C1-C2)-A
  const GSub *Sub1 = cast<GSub>(&MI);
  GSub *Sub2 = cast<GSub>(MRI.getVRegDef(Sub1->getLHSReg()));

  if (!MRI.hasOneNonDBGUse(Sub2->getReg(0)))
    return false;

  APInt C2 = getIConstantFromReg(Sub1->getRHSReg(), MRI);
  APInt C1 = getIConstantFromReg(Sub2->getLHSReg(), MRI);

  Register Dst = Sub1->getReg(0);
  LLT DstTy = MRI.getType(Dst);

  MatchInfo = [=](MachineIRBuilder &B) {
    auto Const = B.buildConstant(DstTy, C1 - C2);
    B.buildSub(Dst, Const, Sub2->getRHSReg());
  };

  return true;
}

bool CombinerHelper::matchFoldAMinusC1PlusC2(const MachineInstr &MI,
                                             BuildFnTy &MatchInfo) const {
  // fold ((A-C1)+C2) -> (A+(C2-C1))
  const GAdd *Add = cast<GAdd>(&MI);
  GSub *Sub = cast<GSub>(MRI.getVRegDef(Add->getLHSReg()));

  if (!MRI.hasOneNonDBGUse(Sub->getReg(0)))
    return false;

  APInt C2 = getIConstantFromReg(Add->getRHSReg(), MRI);
  APInt C1 = getIConstantFromReg(Sub->getRHSReg(), MRI);

  Register Dst = Add->getReg(0);
  LLT DstTy = MRI.getType(Dst);

  MatchInfo = [=](MachineIRBuilder &B) {
    auto Const = B.buildConstant(DstTy, C2 - C1);
    B.buildAdd(Dst, Sub->getLHSReg(), Const);
  };

  return true;
}

<<<<<<< HEAD
bool CombinerHelper::matchUnmergeValuesAnyExtBuildVector(const MachineInstr &MI,
                                                         BuildFnTy &MatchInfo) {
=======
bool CombinerHelper::matchUnmergeValuesAnyExtBuildVector(
    const MachineInstr &MI, BuildFnTy &MatchInfo) const {
>>>>>>> ce7c17d5
  const GUnmerge *Unmerge = cast<GUnmerge>(&MI);

  if (!MRI.hasOneNonDBGUse(Unmerge->getSourceReg()))
    return false;

  const MachineInstr *Source = MRI.getVRegDef(Unmerge->getSourceReg());

  LLT DstTy = MRI.getType(Unmerge->getReg(0));

  // $bv:_(<8 x s8>) = G_BUILD_VECTOR ....
  // $any:_(<8 x s16>) = G_ANYEXT $bv
  // $uv:_(<4 x s16>), $uv1:_(<4 x s16>) = G_UNMERGE_VALUES $any
  //
  // ->
  //
  // $any:_(s16) = G_ANYEXT $bv[0]
  // $any1:_(s16) = G_ANYEXT $bv[1]
  // $any2:_(s16) = G_ANYEXT $bv[2]
  // $any3:_(s16) = G_ANYEXT $bv[3]
  // $any4:_(s16) = G_ANYEXT $bv[4]
  // $any5:_(s16) = G_ANYEXT $bv[5]
  // $any6:_(s16) = G_ANYEXT $bv[6]
  // $any7:_(s16) = G_ANYEXT $bv[7]
  // $uv:_(<4 x s16>) = G_BUILD_VECTOR $any, $any1, $any2, $any3
  // $uv1:_(<4 x s16>) = G_BUILD_VECTOR $any4, $any5, $any6, $any7

  // We want to unmerge into vectors.
  if (!DstTy.isFixedVector())
    return false;

  const GAnyExt *Any = dyn_cast<GAnyExt>(Source);
  if (!Any)
    return false;

  const MachineInstr *NextSource = MRI.getVRegDef(Any->getSrcReg());

  if (const GBuildVector *BV = dyn_cast<GBuildVector>(NextSource)) {
    // G_UNMERGE_VALUES G_ANYEXT G_BUILD_VECTOR

    if (!MRI.hasOneNonDBGUse(BV->getReg(0)))
      return false;

    // FIXME: check element types?
    if (BV->getNumSources() % Unmerge->getNumDefs() != 0)
      return false;

    LLT BigBvTy = MRI.getType(BV->getReg(0));
    LLT SmallBvTy = DstTy;
    LLT SmallBvElemenTy = SmallBvTy.getElementType();

    if (!isLegalOrBeforeLegalizer(
            {TargetOpcode::G_BUILD_VECTOR, {SmallBvTy, SmallBvElemenTy}}))
      return false;

    // We check the legality of scalar anyext.
    if (!isLegalOrBeforeLegalizer(
            {TargetOpcode::G_ANYEXT,
             {SmallBvElemenTy, BigBvTy.getElementType()}}))
      return false;

    MatchInfo = [=](MachineIRBuilder &B) {
      // Build into each G_UNMERGE_VALUES def
      // a small build vector with anyext from the source build vector.
      for (unsigned I = 0; I < Unmerge->getNumDefs(); ++I) {
        SmallVector<Register> Ops;
        for (unsigned J = 0; J < SmallBvTy.getNumElements(); ++J) {
          Register SourceArray =
              BV->getSourceReg(I * SmallBvTy.getNumElements() + J);
          auto AnyExt = B.buildAnyExt(SmallBvElemenTy, SourceArray);
          Ops.push_back(AnyExt.getReg(0));
        }
        B.buildBuildVector(Unmerge->getOperand(I).getReg(), Ops);
      };
    };
    return true;
  };

  return false;
<<<<<<< HEAD
=======
}

bool CombinerHelper::matchShuffleUndefRHS(MachineInstr &MI,
                                          BuildFnTy &MatchInfo) const {

  bool Changed = false;
  auto &Shuffle = cast<GShuffleVector>(MI);
  ArrayRef<int> OrigMask = Shuffle.getMask();
  SmallVector<int, 16> NewMask;
  const LLT SrcTy = MRI.getType(Shuffle.getSrc1Reg());
  const unsigned NumSrcElems = SrcTy.isVector() ? SrcTy.getNumElements() : 1;
  const unsigned NumDstElts = OrigMask.size();
  for (unsigned i = 0; i != NumDstElts; ++i) {
    int Idx = OrigMask[i];
    if (Idx >= (int)NumSrcElems) {
      Idx = -1;
      Changed = true;
    }
    NewMask.push_back(Idx);
  }

  if (!Changed)
    return false;

  MatchInfo = [&, NewMask = std::move(NewMask)](MachineIRBuilder &B) {
    B.buildShuffleVector(MI.getOperand(0), MI.getOperand(1), MI.getOperand(2),
                         std::move(NewMask));
  };

  return true;
}

static void commuteMask(MutableArrayRef<int> Mask, const unsigned NumElems) {
  const unsigned MaskSize = Mask.size();
  for (unsigned I = 0; I < MaskSize; ++I) {
    int Idx = Mask[I];
    if (Idx < 0)
      continue;

    if (Idx < (int)NumElems)
      Mask[I] = Idx + NumElems;
    else
      Mask[I] = Idx - NumElems;
  }
}

bool CombinerHelper::matchShuffleDisjointMask(MachineInstr &MI,
                                              BuildFnTy &MatchInfo) const {

  auto &Shuffle = cast<GShuffleVector>(MI);
  // If any of the two inputs is already undef, don't check the mask again to
  // prevent infinite loop
  if (getOpcodeDef(TargetOpcode::G_IMPLICIT_DEF, Shuffle.getSrc1Reg(), MRI))
    return false;

  if (getOpcodeDef(TargetOpcode::G_IMPLICIT_DEF, Shuffle.getSrc2Reg(), MRI))
    return false;

  const LLT DstTy = MRI.getType(Shuffle.getReg(0));
  const LLT Src1Ty = MRI.getType(Shuffle.getSrc1Reg());
  if (!isLegalOrBeforeLegalizer(
          {TargetOpcode::G_SHUFFLE_VECTOR, {DstTy, Src1Ty}}))
    return false;

  ArrayRef<int> Mask = Shuffle.getMask();
  const unsigned NumSrcElems = Src1Ty.isVector() ? Src1Ty.getNumElements() : 1;

  bool TouchesSrc1 = false;
  bool TouchesSrc2 = false;
  const unsigned NumElems = Mask.size();
  for (unsigned Idx = 0; Idx < NumElems; ++Idx) {
    if (Mask[Idx] < 0)
      continue;

    if (Mask[Idx] < (int)NumSrcElems)
      TouchesSrc1 = true;
    else
      TouchesSrc2 = true;
  }

  if (TouchesSrc1 == TouchesSrc2)
    return false;

  Register NewSrc1 = Shuffle.getSrc1Reg();
  SmallVector<int, 16> NewMask(Mask);
  if (TouchesSrc2) {
    NewSrc1 = Shuffle.getSrc2Reg();
    commuteMask(NewMask, NumSrcElems);
  }

  MatchInfo = [=, &Shuffle](MachineIRBuilder &B) {
    auto Undef = B.buildUndef(Src1Ty);
    B.buildShuffleVector(Shuffle.getReg(0), NewSrc1, Undef, NewMask);
  };

  return true;
}

bool CombinerHelper::matchSuboCarryOut(const MachineInstr &MI,
                                       BuildFnTy &MatchInfo) const {
  const GSubCarryOut *Subo = cast<GSubCarryOut>(&MI);

  Register Dst = Subo->getReg(0);
  Register LHS = Subo->getLHSReg();
  Register RHS = Subo->getRHSReg();
  Register Carry = Subo->getCarryOutReg();
  LLT DstTy = MRI.getType(Dst);
  LLT CarryTy = MRI.getType(Carry);

  // Check legality before known bits.
  if (!isLegalOrBeforeLegalizer({TargetOpcode::G_SUB, {DstTy}}) ||
      !isConstantLegalOrBeforeLegalizer(CarryTy))
    return false;

  ConstantRange KBLHS =
      ConstantRange::fromKnownBits(KB->getKnownBits(LHS),
                                   /* IsSigned=*/Subo->isSigned());
  ConstantRange KBRHS =
      ConstantRange::fromKnownBits(KB->getKnownBits(RHS),
                                   /* IsSigned=*/Subo->isSigned());

  if (Subo->isSigned()) {
    // G_SSUBO
    switch (KBLHS.signedSubMayOverflow(KBRHS)) {
    case ConstantRange::OverflowResult::MayOverflow:
      return false;
    case ConstantRange::OverflowResult::NeverOverflows: {
      MatchInfo = [=](MachineIRBuilder &B) {
        B.buildSub(Dst, LHS, RHS, MachineInstr::MIFlag::NoSWrap);
        B.buildConstant(Carry, 0);
      };
      return true;
    }
    case ConstantRange::OverflowResult::AlwaysOverflowsLow:
    case ConstantRange::OverflowResult::AlwaysOverflowsHigh: {
      MatchInfo = [=](MachineIRBuilder &B) {
        B.buildSub(Dst, LHS, RHS);
        B.buildConstant(Carry, getICmpTrueVal(getTargetLowering(),
                                              /*isVector=*/CarryTy.isVector(),
                                              /*isFP=*/false));
      };
      return true;
    }
    }
    return false;
  }

  // G_USUBO
  switch (KBLHS.unsignedSubMayOverflow(KBRHS)) {
  case ConstantRange::OverflowResult::MayOverflow:
    return false;
  case ConstantRange::OverflowResult::NeverOverflows: {
    MatchInfo = [=](MachineIRBuilder &B) {
      B.buildSub(Dst, LHS, RHS, MachineInstr::MIFlag::NoUWrap);
      B.buildConstant(Carry, 0);
    };
    return true;
  }
  case ConstantRange::OverflowResult::AlwaysOverflowsLow:
  case ConstantRange::OverflowResult::AlwaysOverflowsHigh: {
    MatchInfo = [=](MachineIRBuilder &B) {
      B.buildSub(Dst, LHS, RHS);
      B.buildConstant(Carry, getICmpTrueVal(getTargetLowering(),
                                            /*isVector=*/CarryTy.isVector(),
                                            /*isFP=*/false));
    };
    return true;
  }
  }

  return false;
>>>>>>> ce7c17d5
}<|MERGE_RESOLUTION|>--- conflicted
+++ resolved
@@ -7659,13 +7659,8 @@
   return true;
 }
 
-<<<<<<< HEAD
-bool CombinerHelper::matchUnmergeValuesAnyExtBuildVector(const MachineInstr &MI,
-                                                         BuildFnTy &MatchInfo) {
-=======
 bool CombinerHelper::matchUnmergeValuesAnyExtBuildVector(
     const MachineInstr &MI, BuildFnTy &MatchInfo) const {
->>>>>>> ce7c17d5
   const GUnmerge *Unmerge = cast<GUnmerge>(&MI);
 
   if (!MRI.hasOneNonDBGUse(Unmerge->getSourceReg()))
@@ -7744,8 +7739,6 @@
   };
 
   return false;
-<<<<<<< HEAD
-=======
 }
 
 bool CombinerHelper::matchShuffleUndefRHS(MachineInstr &MI,
@@ -7917,5 +7910,4 @@
   }
 
   return false;
->>>>>>> ce7c17d5
 }