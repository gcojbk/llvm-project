--- conflicted
+++ resolved
@@ -43,12 +43,8 @@
 
 static cl::opt<MachineFunctionDataHotness> StaticDataDefaultHotness(
     "static-data-default-hotness", cl::Hidden,
-<<<<<<< HEAD
-    cl::desc("The hotness for static data with unknown hotness"),
-=======
     cl::desc("This option specifies the hotness of static data when profile "
              "information is unavailable"),
->>>>>>> e54dacbb
     cl::init(MachineFunctionDataHotness::Hot),
     cl::values(clEnumValN(MachineFunctionDataHotness::Hot, "hot", "Hot"),
                clEnumValN(MachineFunctionDataHotness::Cold, "cold", "Cold")));
@@ -96,25 +92,6 @@
     MachineFunction &MF, MachineJumpTableInfo &MJTI) {
   int NumChangedJumpTables = 0;
 
-<<<<<<< HEAD
-  for (const auto &MBB : MF) {
-    // IMPORTANT, `getJumpTableIndex` is a thin wrapper around per-target
-    // interface `TargetInstrInfo::getjumpTableIndex`, and only X86 implements
-    // it so far.
-    const int JTI = MBB.getJumpTableIndex();
-    // This is not a source block of jump table.
-    if (JTI == -1)
-      continue;
-
-    auto Hotness = MachineFunctionDataHotness::Hot;
-
-    // Hotness is based on source basic block hotness.
-    if (PSI->isColdBlock(&MBB, MBFI))
-      Hotness = MachineFunctionDataHotness::Cold;
-
-    if (MF.getJumpTableInfo()->updateJumpTableEntryHotness(JTI, Hotness))
-      ++NumChangedJumpTables;
-=======
   // Jump table could be used by either terminating instructions or
   // non-terminating ones, so we walk all instructions and use
   // `MachineOperand::isJTI()` to identify jump table operands.
@@ -140,7 +117,6 @@
           ++NumChangedJumpTables;
       }
     }
->>>>>>> e54dacbb
   }
   return NumChangedJumpTables > 0;
 }
@@ -167,11 +143,7 @@
         NumHotJumpTables++;
       else {
         assert(Hotness == MachineFunctionDataHotness::Cold &&
-<<<<<<< HEAD
-               "A jump table is hot or cold when profile information is "
-=======
                "A jump table is either hot or cold when profile information is "
->>>>>>> e54dacbb
                "available.");
         NumColdJumpTables++;
       }
@@ -182,14 +154,9 @@
   if (ProfileAvailable)
     return splitJumpTablesWithProfiles(MF, *MJTI);
 
-<<<<<<< HEAD
-  // If function profile is unavailable, -static-data-default-hotness specifies
-  // the hotness.
-=======
   // If function profile is unavailable (e.g., module not instrumented, or new
   // code paths lacking samples), -static-data-default-hotness specifies the
   // hotness.
->>>>>>> e54dacbb
   for (size_t JTI = 0; JTI < MJTI->getJumpTables().size(); JTI++)
     MF.getJumpTableInfo()->updateJumpTableEntryHotness(
         JTI, StaticDataDefaultHotness);
