--- conflicted
+++ resolved
@@ -3550,12 +3550,8 @@
       for (auto &MI : MBB) {
         std::optional<int> FI = getLdStFrameID(MI, MFI);
         if (FI && *FI >= 0 && *FI < (int)FrameObjects.size()) {
-<<<<<<< HEAD
-          if (MFI.getStackID(*FI) == 2 || AArch64InstrInfo::isFpOrNEON(MI))
-=======
           if (MFI.getStackID(*FI) == TargetStackID::ScalableVector ||
               AArch64InstrInfo::isFpOrNEON(MI))
->>>>>>> 49ef0a8d
             FrameObjects[*FI] |= 2;
           else
             FrameObjects[*FI] |= 1;
@@ -4739,12 +4735,8 @@
       if (AFI.hasStackHazardSlotIndex()) {
         std::optional<int> FI = getLdStFrameID(MI, MFI);
         if (FI && *FI >= 0 && *FI < (int)FrameObjects.size()) {
-<<<<<<< HEAD
-          if (MFI.getStackID(*FI) == 2 || AArch64InstrInfo::isFpOrNEON(MI))
-=======
           if (MFI.getStackID(*FI) == TargetStackID::ScalableVector ||
               AArch64InstrInfo::isFpOrNEON(MI))
->>>>>>> 49ef0a8d
             FrameObjects[*FI].Accesses |= FrameObject::AccessFPR;
           else
             FrameObjects[*FI].Accesses |= FrameObject::AccessGPR;
