--- conflicted
+++ resolved
@@ -951,11 +951,7 @@
 
 def WaveReadLaneAt:  DXILOp<117, waveReadLaneAt> {
   let Doc = "returns the value from the specified lane";
-<<<<<<< HEAD
-  let LLVMIntrinsic = int_dx_wave_readlane;
-=======
   let intrinsics = [ IntrinSelect<int_dx_wave_readlane> ];
->>>>>>> ce7c17d5
   let arguments = [OverloadTy, Int32Ty];
   let result = OverloadTy;
   let overloads = [Overloads<DXIL1_0, [HalfTy, FloatTy, DoubleTy, Int1Ty, Int16Ty, Int32Ty, Int64Ty]>];
@@ -965,17 +961,11 @@
 
 def WaveGetLaneIndex : DXILOp<111, waveGetLaneIndex> {
   let Doc = "returns the index of the current lane in the wave";
-<<<<<<< HEAD
-  let LLVMIntrinsic = int_dx_wave_getlaneindex;
-=======
   let intrinsics = [ IntrinSelect<int_dx_wave_getlaneindex> ];
->>>>>>> ce7c17d5
   let arguments = [];
   let result = Int32Ty;
   let stages = [Stages<DXIL1_0, [all_stages]>];
   let attributes = [Attributes<DXIL1_0, [ReadNone]>];
-<<<<<<< HEAD
-=======
 }
 
 def WaveAllBitCount : DXILOp<135, waveAllOp> {
@@ -999,5 +989,4 @@
   let result = VoidTy;
   let stages = [Stages<DXIL1_0, [compute, library]>];
   let attributes = [Attributes<DXIL1_0, []>];
->>>>>>> ce7c17d5
 }