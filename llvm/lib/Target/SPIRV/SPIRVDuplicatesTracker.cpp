--- conflicted
+++ resolved
@@ -69,18 +69,6 @@
         MachineOperand *RegOp = &VRegDef->getOperand(0);
         if (Reg2Entry.count(RegOp) == 0 &&
             (MI->getOpcode() != SPIRV::OpVariable || i != 3)) {
-<<<<<<< HEAD
-          std::string DiagMsg;
-          raw_string_ostream OS(DiagMsg);
-          OS << "Unexpected pattern while building a dependency "
-                "graph.\nInstruction: ";
-          MI->print(OS);
-          OS << "Operand: ";
-          Op.print(OS);
-          OS << "\nOperand definition: ";
-          VRegDef->print(OS);
-          report_fatal_error(DiagMsg.c_str());
-=======
           // try to repair the unexpected code pattern
           bool IsFixed = false;
           if (VRegDef->getOpcode() == TargetOpcode::G_CONSTANT &&
@@ -106,7 +94,6 @@
             VRegDef->print(OS);
             report_fatal_error(DiagMsg.c_str());
           }
->>>>>>> ce7c17d5
         }
         if (Reg2Entry.count(RegOp))
           E->addDep(Reg2Entry[RegOp]);
