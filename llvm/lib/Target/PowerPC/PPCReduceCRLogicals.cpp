//===---- PPCReduceCRLogicals.cpp - Reduce CR Bit Logical operations ------===//
//
// Part of the LLVM Project, under the Apache License v2.0 with LLVM Exceptions.
// See https://llvm.org/LICENSE.txt for license information.
// SPDX-License-Identifier: Apache-2.0 WITH LLVM-exception
//
//===---------------------------------------------------------------------===//
//
// This pass aims to reduce the number of logical operations on bits in the CR
// register. These instructions have a fairly high latency and only a single
// pipeline at their disposal in modern PPC cores. Furthermore, they have a
// tendency to occur in fairly small blocks where there's little opportunity
// to hide the latency between the CR logical operation and its user.
//
//===---------------------------------------------------------------------===//

#include "PPC.h"
#include "PPCInstrInfo.h"
#include "PPCTargetMachine.h"
#include "llvm/ADT/Statistic.h"
#include "llvm/CodeGen/MachineBranchProbabilityInfo.h"
#include "llvm/CodeGen/MachineDominators.h"
#include "llvm/CodeGen/MachineFunctionPass.h"
#include "llvm/CodeGen/MachineInstrBuilder.h"
#include "llvm/CodeGen/MachineRegisterInfo.h"
#include "llvm/Config/llvm-config.h"
#include "llvm/InitializePasses.h"
#include "llvm/Support/Debug.h"

using namespace llvm;

#define DEBUG_TYPE "ppc-reduce-cr-ops"

STATISTIC(NumContainedSingleUseBinOps,
          "Number of single-use binary CR logical ops contained in a block");
STATISTIC(NumToSplitBlocks,
          "Number of binary CR logical ops that can be used to split blocks");
STATISTIC(TotalCRLogicals, "Number of CR logical ops.");
STATISTIC(TotalNullaryCRLogicals,
          "Number of nullary CR logical ops (CRSET/CRUNSET).");
STATISTIC(TotalUnaryCRLogicals, "Number of unary CR logical ops.");
STATISTIC(TotalBinaryCRLogicals, "Number of CR logical ops.");
STATISTIC(NumBlocksSplitOnBinaryCROp,
          "Number of blocks split on CR binary logical ops.");
STATISTIC(NumNotSplitIdenticalOperands,
          "Number of blocks not split due to operands being identical.");
STATISTIC(NumNotSplitChainCopies,
          "Number of blocks not split due to operands being chained copies.");
STATISTIC(NumNotSplitWrongOpcode,
          "Number of blocks not split due to the wrong opcode.");

/// Given a basic block \p Successor that potentially contains PHIs, this
/// function will look for any incoming values in the PHIs that are supposed to
/// be coming from \p OrigMBB but whose definition is actually in \p NewMBB.
/// Any such PHIs will be updated to reflect reality.
static void updatePHIs(MachineBasicBlock *Successor, MachineBasicBlock *OrigMBB,
                       MachineBasicBlock *NewMBB, MachineRegisterInfo *MRI) {
  for (auto &MI : Successor->instrs()) {
    if (!MI.isPHI())
      continue;
    // This is a really ugly-looking loop, but it was pillaged directly from
    // MachineBasicBlock::transferSuccessorsAndUpdatePHIs().
    for (unsigned i = 2, e = MI.getNumOperands() + 1; i != e; i += 2) {
      MachineOperand &MO = MI.getOperand(i);
      if (MO.getMBB() == OrigMBB) {
        // Check if the instruction is actually defined in NewMBB.
        if (MI.getOperand(i - 1).isReg()) {
          MachineInstr *DefMI = MRI->getVRegDef(MI.getOperand(i - 1).getReg());
          if (DefMI->getParent() == NewMBB ||
              !OrigMBB->isSuccessor(Successor)) {
            MO.setMBB(NewMBB);
            break;
          }
        }
      }
    }
  }
}

/// Given a basic block \p Successor that potentially contains PHIs, this
/// function will look for PHIs that have an incoming value from \p OrigMBB
/// and will add the same incoming value from \p NewMBB.
/// NOTE: This should only be used if \p NewMBB is an immediate dominator of
/// \p OrigMBB.
static void addIncomingValuesToPHIs(MachineBasicBlock *Successor,
                                    MachineBasicBlock *OrigMBB,
                                    MachineBasicBlock *NewMBB,
                                    MachineRegisterInfo *MRI) {
  assert(OrigMBB->isSuccessor(NewMBB) &&
         "NewMBB must be a successor of OrigMBB");
  for (auto &MI : Successor->instrs()) {
    if (!MI.isPHI())
      continue;
    // This is a really ugly-looking loop, but it was pillaged directly from
    // MachineBasicBlock::transferSuccessorsAndUpdatePHIs().
    for (unsigned i = 2, e = MI.getNumOperands() + 1; i != e; i += 2) {
      MachineOperand &MO = MI.getOperand(i);
      if (MO.getMBB() == OrigMBB) {
        MachineInstrBuilder MIB(*MI.getParent()->getParent(), &MI);
        MIB.addReg(MI.getOperand(i - 1).getReg()).addMBB(NewMBB);
        break;
      }
    }
  }
}

struct BlockSplitInfo {
  MachineInstr *OrigBranch;
  MachineInstr *SplitBefore;
  MachineInstr *SplitCond;
  bool InvertNewBranch;
  bool InvertOrigBranch;
  bool BranchToFallThrough;
  const MachineBranchProbabilityInfo *MBPI;
  MachineInstr *MIToDelete;
  MachineInstr *NewCond;
  bool allInstrsInSameMBB() {
    if (!OrigBranch || !SplitBefore || !SplitCond)
      return false;
    MachineBasicBlock *MBB = OrigBranch->getParent();
    if (SplitBefore->getParent() != MBB || SplitCond->getParent() != MBB)
      return false;
    if (MIToDelete && MIToDelete->getParent() != MBB)
      return false;
    if (NewCond && NewCond->getParent() != MBB)
      return false;
    return true;
  }
};

/// Splits a MachineBasicBlock to branch before \p SplitBefore. The original
/// branch is \p OrigBranch. The target of the new branch can either be the same
/// as the target of the original branch or the fallthrough successor of the
/// original block as determined by \p BranchToFallThrough. The branch
/// conditions will be inverted according to \p InvertNewBranch and
/// \p InvertOrigBranch. If an instruction that previously fed the branch is to
/// be deleted, it is provided in \p MIToDelete and \p NewCond will be used as
/// the branch condition. The branch probabilities will be set if the
/// MachineBranchProbabilityInfo isn't null.
static bool splitMBB(BlockSplitInfo &BSI) {
  assert(BSI.allInstrsInSameMBB() &&
         "All instructions must be in the same block.");

  MachineBasicBlock *ThisMBB = BSI.OrigBranch->getParent();
  MachineFunction *MF = ThisMBB->getParent();
  MachineRegisterInfo *MRI = &MF->getRegInfo();
  assert(MRI->isSSA() && "Can only do this while the function is in SSA form.");
  if (ThisMBB->succ_size() != 2) {
    LLVM_DEBUG(
        dbgs() << "Don't know how to handle blocks that don't have exactly"
               << " two successors.\n");
    return false;
  }

  const PPCInstrInfo *TII = MF->getSubtarget<PPCSubtarget>().getInstrInfo();
  unsigned OrigBROpcode = BSI.OrigBranch->getOpcode();
  unsigned InvertedOpcode =
      OrigBROpcode == PPC::BC
          ? PPC::BCn
          : OrigBROpcode == PPC::BCn
                ? PPC::BC
                : OrigBROpcode == PPC::BCLR ? PPC::BCLRn : PPC::BCLR;
  unsigned NewBROpcode = BSI.InvertNewBranch ? InvertedOpcode : OrigBROpcode;
  MachineBasicBlock *OrigTarget = BSI.OrigBranch->getOperand(1).getMBB();
  MachineBasicBlock *OrigFallThrough = OrigTarget == *ThisMBB->succ_begin()
                                           ? *ThisMBB->succ_rbegin()
                                           : *ThisMBB->succ_begin();
  MachineBasicBlock *NewBRTarget =
      BSI.BranchToFallThrough ? OrigFallThrough : OrigTarget;

  // It's impossible to know the precise branch probability after the split.
  // But it still needs to be reasonable, the whole probability to original
  // targets should not be changed.
  // After split NewBRTarget will get two incoming edges. Assume P0 is the
  // original branch probability to NewBRTarget, P1 and P2 are new branch
  // probabilies to NewBRTarget after split. If the two edge frequencies are
  // same, then
  //      F * P1 = F * P0 / 2            ==>  P1 = P0 / 2
  //      F * (1 - P1) * P2 = F * P1     ==>  P2 = P1 / (1 - P1)
  BranchProbability ProbToNewTarget, ProbFallThrough;     // Prob for new Br.
  BranchProbability ProbOrigTarget, ProbOrigFallThrough;  // Prob for orig Br.
  ProbToNewTarget = ProbFallThrough = BranchProbability::getUnknown();
  ProbOrigTarget = ProbOrigFallThrough = BranchProbability::getUnknown();
  if (BSI.MBPI) {
    if (BSI.BranchToFallThrough) {
      ProbToNewTarget = BSI.MBPI->getEdgeProbability(ThisMBB, OrigFallThrough) / 2;
      ProbFallThrough = ProbToNewTarget.getCompl();
      ProbOrigFallThrough = ProbToNewTarget / ProbToNewTarget.getCompl();
      ProbOrigTarget = ProbOrigFallThrough.getCompl();
    } else {
      ProbToNewTarget = BSI.MBPI->getEdgeProbability(ThisMBB, OrigTarget) / 2;
      ProbFallThrough = ProbToNewTarget.getCompl();
      ProbOrigTarget = ProbToNewTarget / ProbToNewTarget.getCompl();
      ProbOrigFallThrough = ProbOrigTarget.getCompl();
    }
  }

  // Create a new basic block.
  MachineBasicBlock::iterator InsertPoint = BSI.SplitBefore;
  const BasicBlock *LLVM_BB = ThisMBB->getBasicBlock();
  MachineFunction::iterator It = ThisMBB->getIterator();
  MachineBasicBlock *NewMBB = MF->CreateMachineBasicBlock(LLVM_BB);
  MF->insert(++It, NewMBB);

  // Move everything after SplitBefore into the new block.
  NewMBB->splice(NewMBB->end(), ThisMBB, InsertPoint, ThisMBB->end());
  NewMBB->transferSuccessors(ThisMBB);
  if (!ProbOrigTarget.isUnknown()) {
    auto MBBI = find(NewMBB->successors(), OrigTarget);
    NewMBB->setSuccProbability(MBBI, ProbOrigTarget);
    MBBI = find(NewMBB->successors(), OrigFallThrough);
    NewMBB->setSuccProbability(MBBI, ProbOrigFallThrough);
  }

  // Add the two successors to ThisMBB.
  ThisMBB->addSuccessor(NewBRTarget, ProbToNewTarget);
  ThisMBB->addSuccessor(NewMBB, ProbFallThrough);

  // Add the branches to ThisMBB.
  BuildMI(*ThisMBB, ThisMBB->end(), BSI.SplitBefore->getDebugLoc(),
          TII->get(NewBROpcode))
      .addReg(BSI.SplitCond->getOperand(0).getReg())
      .addMBB(NewBRTarget);
  BuildMI(*ThisMBB, ThisMBB->end(), BSI.SplitBefore->getDebugLoc(),
          TII->get(PPC::B))
      .addMBB(NewMBB);
  if (BSI.MIToDelete)
    BSI.MIToDelete->eraseFromParent();

  // Change the condition on the original branch and invert it if requested.
  auto FirstTerminator = NewMBB->getFirstTerminator();
  if (BSI.NewCond) {
    assert(FirstTerminator->getOperand(0).isReg() &&
           "Can't update condition of unconditional branch.");
    FirstTerminator->getOperand(0).setReg(BSI.NewCond->getOperand(0).getReg());
  }
  if (BSI.InvertOrigBranch)
    FirstTerminator->setDesc(TII->get(InvertedOpcode));

  // If any of the PHIs in the successors of NewMBB reference values that
  // now come from NewMBB, they need to be updated.
  for (auto *Succ : NewMBB->successors()) {
    updatePHIs(Succ, ThisMBB, NewMBB, MRI);
  }
  addIncomingValuesToPHIs(NewBRTarget, ThisMBB, NewMBB, MRI);

  LLVM_DEBUG(dbgs() << "After splitting, ThisMBB:\n"; ThisMBB->dump());
  LLVM_DEBUG(dbgs() << "NewMBB:\n"; NewMBB->dump());
  LLVM_DEBUG(dbgs() << "New branch-to block:\n"; NewBRTarget->dump());
  return true;
}

static bool isBinary(MachineInstr &MI) {
  return MI.getNumOperands() == 3;
}

static bool isNullary(MachineInstr &MI) {
  return MI.getNumOperands() == 1;
}

/// Given a CR logical operation \p CROp, branch opcode \p BROp as well as
/// a flag to indicate if the first operand of \p CROp is used as the
/// SplitBefore operand, determines whether either of the branches are to be
/// inverted as well as whether the new target should be the original
/// fall-through block.
static void
computeBranchTargetAndInversion(unsigned CROp, unsigned BROp, bool UsingDef1,
                                bool &InvertNewBranch, bool &InvertOrigBranch,
                                bool &TargetIsFallThrough) {
  // The conditions under which each of the output operands should be [un]set
  // can certainly be written much more concisely with just 3 if statements or
  // ternary expressions. However, this provides a much clearer overview to the
  // reader as to what is set for each <CROp, BROp, OpUsed> combination.
  if (BROp == PPC::BC || BROp == PPC::BCLR) {
    // Regular branches.
    switch (CROp) {
    default:
      llvm_unreachable("Don't know how to handle this CR logical.");
    case PPC::CROR:
      InvertNewBranch = false;
      InvertOrigBranch = false;
      TargetIsFallThrough = false;
      return;
    case PPC::CRAND:
      InvertNewBranch = true;
      InvertOrigBranch = false;
      TargetIsFallThrough = true;
      return;
    case PPC::CRNAND:
      InvertNewBranch = true;
      InvertOrigBranch = true;
      TargetIsFallThrough = false;
      return;
    case PPC::CRNOR:
      InvertNewBranch = false;
      InvertOrigBranch = true;
      TargetIsFallThrough = true;
      return;
    case PPC::CRORC:
      InvertNewBranch = UsingDef1;
      InvertOrigBranch = !UsingDef1;
      TargetIsFallThrough = false;
      return;
    case PPC::CRANDC:
      InvertNewBranch = !UsingDef1;
      InvertOrigBranch = !UsingDef1;
      TargetIsFallThrough = true;
      return;
    }
  } else if (BROp == PPC::BCn || BROp == PPC::BCLRn) {
    // Negated branches.
    switch (CROp) {
    default:
      llvm_unreachable("Don't know how to handle this CR logical.");
    case PPC::CROR:
      InvertNewBranch = true;
      InvertOrigBranch = false;
      TargetIsFallThrough = true;
      return;
    case PPC::CRAND:
      InvertNewBranch = false;
      InvertOrigBranch = false;
      TargetIsFallThrough = false;
      return;
    case PPC::CRNAND:
      InvertNewBranch = false;
      InvertOrigBranch = true;
      TargetIsFallThrough = true;
      return;
    case PPC::CRNOR:
      InvertNewBranch = true;
      InvertOrigBranch = true;
      TargetIsFallThrough = false;
      return;
    case PPC::CRORC:
      InvertNewBranch = !UsingDef1;
      InvertOrigBranch = !UsingDef1;
      TargetIsFallThrough = true;
      return;
    case PPC::CRANDC:
      InvertNewBranch = UsingDef1;
      InvertOrigBranch = !UsingDef1;
      TargetIsFallThrough = false;
      return;
    }
  } else
    llvm_unreachable("Don't know how to handle this branch.");
}

namespace {

class PPCReduceCRLogicals : public MachineFunctionPass {

public:
  static char ID;
  struct CRLogicalOpInfo {
    MachineInstr *MI;
    // FIXME: If chains of copies are to be handled, this should be a vector.
    std::pair<MachineInstr*, MachineInstr*> CopyDefs;
    std::pair<MachineInstr*, MachineInstr*> TrueDefs;
    unsigned IsBinary : 1;
    unsigned IsNullary : 1;
    unsigned ContainedInBlock : 1;
    unsigned FeedsISEL : 1;
    unsigned FeedsBR : 1;
    unsigned FeedsLogical : 1;
    unsigned SingleUse : 1;
    unsigned DefsSingleUse : 1;
    unsigned SubregDef1;
    unsigned SubregDef2;
    CRLogicalOpInfo() : MI(nullptr), IsBinary(0), IsNullary(0),
                        ContainedInBlock(0), FeedsISEL(0), FeedsBR(0),
                        FeedsLogical(0), SingleUse(0), DefsSingleUse(1),
                        SubregDef1(0), SubregDef2(0) { }
    void dump();
  };

private:
  const PPCInstrInfo *TII = nullptr;
  MachineFunction *MF = nullptr;
  MachineRegisterInfo *MRI = nullptr;
  const MachineBranchProbabilityInfo *MBPI = nullptr;

  // A vector to contain all the CR logical operations
  SmallVector<CRLogicalOpInfo, 16> AllCRLogicalOps;
  void initialize(MachineFunction &MFParm);
  void collectCRLogicals();
  bool handleCROp(unsigned Idx);
  bool splitBlockOnBinaryCROp(CRLogicalOpInfo &CRI);
  static bool isCRLogical(MachineInstr &MI) {
    unsigned Opc = MI.getOpcode();
    return Opc == PPC::CRAND || Opc == PPC::CRNAND || Opc == PPC::CROR ||
           Opc == PPC::CRXOR || Opc == PPC::CRNOR || Opc == PPC::CRNOT ||
           Opc == PPC::CREQV || Opc == PPC::CRANDC || Opc == PPC::CRORC ||
           Opc == PPC::CRSET || Opc == PPC::CRUNSET || Opc == PPC::CR6SET ||
           Opc == PPC::CR6UNSET;
  }
  bool simplifyCode() {
    bool Changed = false;
    // Not using a range-based for loop here as the vector may grow while being
    // operated on.
    for (unsigned i = 0; i < AllCRLogicalOps.size(); i++)
      Changed |= handleCROp(i);
    return Changed;
  }

public:
  PPCReduceCRLogicals() : MachineFunctionPass(ID) {
    initializePPCReduceCRLogicalsPass(*PassRegistry::getPassRegistry());
  }

  MachineInstr *lookThroughCRCopy(unsigned Reg, unsigned &Subreg,
                                  MachineInstr *&CpDef);
  bool runOnMachineFunction(MachineFunction &MF) override {
    if (skipFunction(MF.getFunction()))
      return false;

    // If the subtarget doesn't use CR bits, there's nothing to do.
    const PPCSubtarget &STI = MF.getSubtarget<PPCSubtarget>();
    if (!STI.useCRBits())
      return false;

    initialize(MF);
    collectCRLogicals();
    return simplifyCode();
  }
  CRLogicalOpInfo createCRLogicalOpInfo(MachineInstr &MI);
  void getAnalysisUsage(AnalysisUsage &AU) const override {
<<<<<<< HEAD
    AU.addRequired<MachineBranchProbabilityInfo>();
    AU.addRequired<MachineDominatorTree>();
=======
    AU.addRequired<MachineBranchProbabilityInfoWrapperPass>();
    AU.addRequired<MachineDominatorTreeWrapperPass>();
>>>>>>> 4ae23bcc
    MachineFunctionPass::getAnalysisUsage(AU);
  }
};

#if !defined(NDEBUG) || defined(LLVM_ENABLE_DUMP)
LLVM_DUMP_METHOD void PPCReduceCRLogicals::CRLogicalOpInfo::dump() {
  dbgs() << "CRLogicalOpMI: ";
  MI->dump();
  dbgs() << "IsBinary: " << IsBinary << ", FeedsISEL: " << FeedsISEL;
  dbgs() << ", FeedsBR: " << FeedsBR << ", FeedsLogical: ";
  dbgs() << FeedsLogical << ", SingleUse: " << SingleUse;
  dbgs() << ", DefsSingleUse: " << DefsSingleUse;
  dbgs() << ", SubregDef1: " << SubregDef1 << ", SubregDef2: ";
  dbgs() << SubregDef2 << ", ContainedInBlock: " << ContainedInBlock;
  if (!IsNullary) {
    dbgs() << "\nDefs:\n";
    TrueDefs.first->dump();
  }
  if (IsBinary)
    TrueDefs.second->dump();
  dbgs() << "\n";
  if (CopyDefs.first) {
    dbgs() << "CopyDef1: ";
    CopyDefs.first->dump();
  }
  if (CopyDefs.second) {
    dbgs() << "CopyDef2: ";
    CopyDefs.second->dump();
  }
}
#endif

PPCReduceCRLogicals::CRLogicalOpInfo
PPCReduceCRLogicals::createCRLogicalOpInfo(MachineInstr &MIParam) {
  CRLogicalOpInfo Ret;
  Ret.MI = &MIParam;
  // Get the defs
  if (isNullary(MIParam)) {
    Ret.IsNullary = 1;
    Ret.TrueDefs = std::make_pair(nullptr, nullptr);
    Ret.CopyDefs = std::make_pair(nullptr, nullptr);
  } else {
    MachineInstr *Def1 = lookThroughCRCopy(MIParam.getOperand(1).getReg(),
                                           Ret.SubregDef1, Ret.CopyDefs.first);
    assert(Def1 && "Must be able to find a definition of operand 1.");
    Ret.DefsSingleUse &=
      MRI->hasOneNonDBGUse(Def1->getOperand(0).getReg());
    Ret.DefsSingleUse &=
      MRI->hasOneNonDBGUse(Ret.CopyDefs.first->getOperand(0).getReg());
    if (isBinary(MIParam)) {
      Ret.IsBinary = 1;
      MachineInstr *Def2 = lookThroughCRCopy(MIParam.getOperand(2).getReg(),
                                             Ret.SubregDef2,
                                             Ret.CopyDefs.second);
      assert(Def2 && "Must be able to find a definition of operand 2.");
      Ret.DefsSingleUse &=
        MRI->hasOneNonDBGUse(Def2->getOperand(0).getReg());
      Ret.DefsSingleUse &=
        MRI->hasOneNonDBGUse(Ret.CopyDefs.second->getOperand(0).getReg());
      Ret.TrueDefs = std::make_pair(Def1, Def2);
    } else {
      Ret.TrueDefs = std::make_pair(Def1, nullptr);
      Ret.CopyDefs.second = nullptr;
    }
  }

  Ret.ContainedInBlock = 1;
  // Get the uses
  for (MachineInstr &UseMI :
       MRI->use_nodbg_instructions(MIParam.getOperand(0).getReg())) {
    unsigned Opc = UseMI.getOpcode();
    if (Opc == PPC::ISEL || Opc == PPC::ISEL8)
      Ret.FeedsISEL = 1;
    if (Opc == PPC::BC || Opc == PPC::BCn || Opc == PPC::BCLR ||
        Opc == PPC::BCLRn)
      Ret.FeedsBR = 1;
    Ret.FeedsLogical = isCRLogical(UseMI);
    if (UseMI.getParent() != MIParam.getParent())
      Ret.ContainedInBlock = 0;
  }
  Ret.SingleUse = MRI->hasOneNonDBGUse(MIParam.getOperand(0).getReg()) ? 1 : 0;

  // We now know whether all the uses of the CR logical are in the same block.
  if (!Ret.IsNullary) {
    Ret.ContainedInBlock &=
      (MIParam.getParent() == Ret.TrueDefs.first->getParent());
    if (Ret.IsBinary)
      Ret.ContainedInBlock &=
        (MIParam.getParent() == Ret.TrueDefs.second->getParent());
  }
  LLVM_DEBUG(Ret.dump());
  if (Ret.IsBinary && Ret.ContainedInBlock && Ret.SingleUse) {
    NumContainedSingleUseBinOps++;
    if (Ret.FeedsBR && Ret.DefsSingleUse)
      NumToSplitBlocks++;
  }
  return Ret;
}

/// Looks through a COPY instruction to the actual definition of the CR-bit
/// register and returns the instruction that defines it.
/// FIXME: This currently handles what is by-far the most common case:
/// an instruction that defines a CR field followed by a single copy of a bit
/// from that field into a virtual register. If chains of copies need to be
/// handled, this should have a loop until a non-copy instruction is found.
MachineInstr *PPCReduceCRLogicals::lookThroughCRCopy(unsigned Reg,
                                                     unsigned &Subreg,
                                                     MachineInstr *&CpDef) {
  Subreg = -1;
  if (!Register::isVirtualRegister(Reg))
    return nullptr;
  MachineInstr *Copy = MRI->getVRegDef(Reg);
  CpDef = Copy;
  if (!Copy->isCopy())
    return Copy;
  Register CopySrc = Copy->getOperand(1).getReg();
  Subreg = Copy->getOperand(1).getSubReg();
  if (!CopySrc.isVirtual()) {
    const TargetRegisterInfo *TRI = &TII->getRegisterInfo();
    // Set the Subreg
    if (CopySrc == PPC::CR0EQ || CopySrc == PPC::CR6EQ)
      Subreg = PPC::sub_eq;
    if (CopySrc == PPC::CR0LT || CopySrc == PPC::CR6LT)
      Subreg = PPC::sub_lt;
    if (CopySrc == PPC::CR0GT || CopySrc == PPC::CR6GT)
      Subreg = PPC::sub_gt;
    if (CopySrc == PPC::CR0UN || CopySrc == PPC::CR6UN)
      Subreg = PPC::sub_un;
    // Loop backwards and return the first MI that modifies the physical CR Reg.
    MachineBasicBlock::iterator Me = Copy, B = Copy->getParent()->begin();
    while (Me != B)
      if ((--Me)->modifiesRegister(CopySrc, TRI))
        return &*Me;
    return nullptr;
  }
  return MRI->getVRegDef(CopySrc);
}

void PPCReduceCRLogicals::initialize(MachineFunction &MFParam) {
  MF = &MFParam;
  MRI = &MF->getRegInfo();
  TII = MF->getSubtarget<PPCSubtarget>().getInstrInfo();
  MBPI = &getAnalysis<MachineBranchProbabilityInfoWrapperPass>().getMBPI();

  AllCRLogicalOps.clear();
}

/// Contains all the implemented transformations on CR logical operations.
/// For example, a binary CR logical can be used to split a block on its inputs,
/// a unary CR logical might be used to change the condition code on a
/// comparison feeding it. A nullary CR logical might simply be removable
/// if the user of the bit it [un]sets can be transformed.
bool PPCReduceCRLogicals::handleCROp(unsigned Idx) {
  // We can definitely split a block on the inputs to a binary CR operation
  // whose defs and (single) use are within the same block.
  bool Changed = false;
  CRLogicalOpInfo CRI = AllCRLogicalOps[Idx];
  if (CRI.IsBinary && CRI.ContainedInBlock && CRI.SingleUse && CRI.FeedsBR &&
      CRI.DefsSingleUse) {
    Changed = splitBlockOnBinaryCROp(CRI);
    if (Changed)
      NumBlocksSplitOnBinaryCROp++;
  }
  return Changed;
}

/// Splits a block that contains a CR-logical operation that feeds a branch
/// and whose operands are produced within the block.
/// Example:
///    %vr5<def> = CMPDI %vr2, 0; CRRC:%vr5 G8RC:%vr2
///    %vr6<def> = COPY %vr5:sub_eq; CRBITRC:%vr6 CRRC:%vr5
///    %vr7<def> = CMPDI %vr3, 0; CRRC:%vr7 G8RC:%vr3
///    %vr8<def> = COPY %vr7:sub_eq; CRBITRC:%vr8 CRRC:%vr7
///    %vr9<def> = CROR %vr6<kill>, %vr8<kill>; CRBITRC:%vr9,%vr6,%vr8
///    BC %vr9<kill>, <BB#2>; CRBITRC:%vr9
/// Becomes:
///    %vr5<def> = CMPDI %vr2, 0; CRRC:%vr5 G8RC:%vr2
///    %vr6<def> = COPY %vr5:sub_eq; CRBITRC:%vr6 CRRC:%vr5
///    BC %vr6<kill>, <BB#2>; CRBITRC:%vr6
///
///    %vr7<def> = CMPDI %vr3, 0; CRRC:%vr7 G8RC:%vr3
///    %vr8<def> = COPY %vr7:sub_eq; CRBITRC:%vr8 CRRC:%vr7
///    BC %vr9<kill>, <BB#2>; CRBITRC:%vr9
bool PPCReduceCRLogicals::splitBlockOnBinaryCROp(CRLogicalOpInfo &CRI) {
  if (CRI.CopyDefs.first == CRI.CopyDefs.second) {
    LLVM_DEBUG(dbgs() << "Unable to split as the two operands are the same\n");
    NumNotSplitIdenticalOperands++;
    return false;
  }
  if (CRI.TrueDefs.first->isCopy() || CRI.TrueDefs.second->isCopy() ||
      CRI.TrueDefs.first->isPHI() || CRI.TrueDefs.second->isPHI()) {
    LLVM_DEBUG(
        dbgs() << "Unable to split because one of the operands is a PHI or "
                  "chain of copies.\n");
    NumNotSplitChainCopies++;
    return false;
  }
  // Note: keep in sync with computeBranchTargetAndInversion().
  if (CRI.MI->getOpcode() != PPC::CROR &&
      CRI.MI->getOpcode() != PPC::CRAND &&
      CRI.MI->getOpcode() != PPC::CRNOR &&
      CRI.MI->getOpcode() != PPC::CRNAND &&
      CRI.MI->getOpcode() != PPC::CRORC &&
      CRI.MI->getOpcode() != PPC::CRANDC) {
    LLVM_DEBUG(dbgs() << "Unable to split blocks on this opcode.\n");
    NumNotSplitWrongOpcode++;
    return false;
  }
  LLVM_DEBUG(dbgs() << "Splitting the following CR op:\n"; CRI.dump());
  MachineBasicBlock::iterator Def1It = CRI.TrueDefs.first;
  MachineBasicBlock::iterator Def2It = CRI.TrueDefs.second;

  bool UsingDef1 = false;
  MachineInstr *SplitBefore = &*Def2It;
  for (auto E = CRI.MI->getParent()->end(); Def2It != E; ++Def2It) {
    if (Def1It == Def2It) { // Def2 comes before Def1.
      SplitBefore = &*Def1It;
      UsingDef1 = true;
      break;
    }
  }

  LLVM_DEBUG(dbgs() << "We will split the following block:\n";);
  LLVM_DEBUG(CRI.MI->getParent()->dump());
  LLVM_DEBUG(dbgs() << "Before instruction:\n"; SplitBefore->dump());

  // Get the branch instruction.
  MachineInstr *Branch =
    MRI->use_nodbg_begin(CRI.MI->getOperand(0).getReg())->getParent();

  // We want the new block to have no code in it other than the definition
  // of the input to the CR logical and the CR logical itself. So we move
  // those to the bottom of the block (just before the branch). Then we
  // will split before the CR logical.
  MachineBasicBlock *MBB = SplitBefore->getParent();
  auto FirstTerminator = MBB->getFirstTerminator();
  MachineBasicBlock::iterator FirstInstrToMove =
    UsingDef1 ? CRI.TrueDefs.first : CRI.TrueDefs.second;
  MachineBasicBlock::iterator SecondInstrToMove =
    UsingDef1 ? CRI.CopyDefs.first : CRI.CopyDefs.second;

  // The instructions that need to be moved are not guaranteed to be
  // contiguous. Move them individually.
  // FIXME: If one of the operands is a chain of (single use) copies, they
  // can all be moved and we can still split.
  MBB->splice(FirstTerminator, MBB, FirstInstrToMove);
  if (FirstInstrToMove != SecondInstrToMove)
    MBB->splice(FirstTerminator, MBB, SecondInstrToMove);
  MBB->splice(FirstTerminator, MBB, CRI.MI);

  unsigned Opc = CRI.MI->getOpcode();
  bool InvertOrigBranch, InvertNewBranch, TargetIsFallThrough;
  computeBranchTargetAndInversion(Opc, Branch->getOpcode(), UsingDef1,
                                  InvertNewBranch, InvertOrigBranch,
                                  TargetIsFallThrough);
  MachineInstr *SplitCond =
    UsingDef1 ? CRI.CopyDefs.second : CRI.CopyDefs.first;
  LLVM_DEBUG(dbgs() << "We will " << (InvertNewBranch ? "invert" : "copy"));
  LLVM_DEBUG(dbgs() << " the original branch and the target is the "
                    << (TargetIsFallThrough ? "fallthrough block\n"
                                            : "orig. target block\n"));
  LLVM_DEBUG(dbgs() << "Original branch instruction: "; Branch->dump());
  BlockSplitInfo BSI { Branch, SplitBefore, SplitCond, InvertNewBranch,
    InvertOrigBranch, TargetIsFallThrough, MBPI, CRI.MI,
    UsingDef1 ? CRI.CopyDefs.first : CRI.CopyDefs.second };
  bool Changed = splitMBB(BSI);
  // If we've split on a CR logical that is fed by a CR logical,
  // recompute the source CR logical as it may be usable for splitting.
  if (Changed) {
    bool Input1CRlogical =
      CRI.TrueDefs.first && isCRLogical(*CRI.TrueDefs.first);
    bool Input2CRlogical =
      CRI.TrueDefs.second && isCRLogical(*CRI.TrueDefs.second);
    if (Input1CRlogical)
      AllCRLogicalOps.push_back(createCRLogicalOpInfo(*CRI.TrueDefs.first));
    if (Input2CRlogical)
      AllCRLogicalOps.push_back(createCRLogicalOpInfo(*CRI.TrueDefs.second));
  }
  return Changed;
}

void PPCReduceCRLogicals::collectCRLogicals() {
  for (MachineBasicBlock &MBB : *MF) {
    for (MachineInstr &MI : MBB) {
      if (isCRLogical(MI)) {
        AllCRLogicalOps.push_back(createCRLogicalOpInfo(MI));
        TotalCRLogicals++;
        if (AllCRLogicalOps.back().IsNullary)
          TotalNullaryCRLogicals++;
        else if (AllCRLogicalOps.back().IsBinary)
          TotalBinaryCRLogicals++;
        else
          TotalUnaryCRLogicals++;
      }
    }
  }
}

} // end anonymous namespace

INITIALIZE_PASS_BEGIN(PPCReduceCRLogicals, DEBUG_TYPE,
                      "PowerPC Reduce CR logical Operation", false, false)
INITIALIZE_PASS_DEPENDENCY(MachineDominatorTree)
INITIALIZE_PASS_END(PPCReduceCRLogicals, DEBUG_TYPE,
                    "PowerPC Reduce CR logical Operation", false, false)

char PPCReduceCRLogicals::ID = 0;
FunctionPass*
llvm::createPPCReduceCRLogicalsPass() { return new PPCReduceCRLogicals(); }<|MERGE_RESOLUTION|>--- conflicted
+++ resolved
@@ -426,13 +426,8 @@
   }
   CRLogicalOpInfo createCRLogicalOpInfo(MachineInstr &MI);
   void getAnalysisUsage(AnalysisUsage &AU) const override {
-<<<<<<< HEAD
-    AU.addRequired<MachineBranchProbabilityInfo>();
-    AU.addRequired<MachineDominatorTree>();
-=======
     AU.addRequired<MachineBranchProbabilityInfoWrapperPass>();
     AU.addRequired<MachineDominatorTreeWrapperPass>();
->>>>>>> 4ae23bcc
     MachineFunctionPass::getAnalysisUsage(AU);
   }
 };
@@ -735,7 +730,7 @@
 
 INITIALIZE_PASS_BEGIN(PPCReduceCRLogicals, DEBUG_TYPE,
                       "PowerPC Reduce CR logical Operation", false, false)
-INITIALIZE_PASS_DEPENDENCY(MachineDominatorTree)
+INITIALIZE_PASS_DEPENDENCY(MachineDominatorTreeWrapperPass)
 INITIALIZE_PASS_END(PPCReduceCRLogicals, DEBUG_TYPE,
                     "PowerPC Reduce CR logical Operation", false, false)
 
