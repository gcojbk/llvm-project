--- conflicted
+++ resolved
@@ -251,6 +251,7 @@
 def V_READFIRSTLANE_B32 : VOP1_Pseudo <"v_readfirstlane_b32", VOP_READFIRSTLANE,
                                        [], 1> {
   let isConvergent = 1;
+  let IsInvalidSingleUseConsumer = 1;
 }
 
 foreach vt = Reg32Types.types in {
@@ -367,6 +368,7 @@
 def VOP_MOVRELS : VOPProfile<[i32, i32, untyped, untyped]> {
   let Src0RC32 = VRegSrc_32;
   let Src0RC64 = VRegSrc_32;
+  let IsInvalidSingleUseConsumer = 1;
 }
 
 // Special case because there are no true output operands.  Hack vdst
@@ -410,8 +412,12 @@
   let EmitDst = 1; // force vdst emission
 }
 
-def VOP_MOVRELD : VOP_MOVREL<VSrc_b32>;
-def VOP_MOVRELSD : VOP_MOVREL<VRegSrc_32>;
+let IsInvalidSingleUseProducer = 1 in {
+  def VOP_MOVRELD : VOP_MOVREL<VSrc_b32>;
+  def VOP_MOVRELSD : VOP_MOVREL<VRegSrc_32> {
+    let IsInvalidSingleUseConsumer = 1;
+  }
+}
 
 let SubtargetPredicate = HasMovrel, Uses = [M0, EXEC] in {
  // v_movreld_b32 is a special case because the destination output
@@ -540,6 +546,7 @@
     let Constraints = "$vdst = $src1, $vdst1 = $src0";
     let DisableEncoding = "$vdst1,$src1";
     let SchedRW = [Write64Bit, Write64Bit];
+    let IsInvalidSingleUseConsumer = 1;
   }
 
   let isReMaterializable = 1 in
@@ -704,6 +711,8 @@
       let Constraints = "$vdst = $src1, $vdst1 = $src0";
       let DisableEncoding = "$vdst1,$src1";
       let SchedRW = [Write64Bit, Write64Bit];
+      let IsInvalidSingleUseConsumer = 1;
+      let IsInvalidSingleUseProducer = 1;
     }
   } // End Uses = [M0]
 } // End SubtargetPredicate = isGFX10Plus
@@ -723,16 +732,10 @@
 let SubtargetPredicate = isGFX11Plus in {
   // Restrict src0 to be VGPR
   def V_PERMLANE64_B32 : VOP1_Pseudo<"v_permlane64_b32", VOP_MOVRELS,
-<<<<<<< HEAD
-                                      getVOP1Pat<int_amdgcn_permlane64,
-                                                 VOP_MOVRELS>.ret,
-                                      /*VOP1Only=*/ 1>;
-=======
                                       [], /*VOP1Only=*/ 1> {
     let IsInvalidSingleUseConsumer = 1;
     let IsInvalidSingleUseProducer = 1;
   }
->>>>>>> 4ae23bcc
   defm V_MOV_B16_t16    : VOP1Inst<"v_mov_b16_t16", VOPProfile_True16<VOP_I16_I16>>;
   defm V_NOT_B16        : VOP1Inst_t16<"v_not_b16", VOP_I16_I16>;
   defm V_CVT_I32_I16    : VOP1Inst_t16<"v_cvt_i32_i16", VOP_I32_I16>;
