--- conflicted
+++ resolved
@@ -1608,11 +1608,7 @@
   let SchedRW = ps.SchedRW;
   let Uses = ps.Uses;
   let AssemblerPredicate = HasDPP16;
-<<<<<<< HEAD
-  let SubtargetPredicate = HasDPP16;
-=======
   let SubtargetPredicate = ps.SubtargetPredicate;
->>>>>>> ce7c17d5
   let OtherPredicates = ps.OtherPredicates;
 }
 
@@ -1911,28 +1907,22 @@
                                      string pseudo_mnemonic = "", bit isSingle = 0> :
   VOP3_Realtriple_with_name<GFX11Gen, op, opName, asmName, pseudo_mnemonic, isSingle>;
 
-<<<<<<< HEAD
-=======
 multiclass VOP3_Realtriple_t16_and_fake16_gfx11<bits<10> op, string asmName, string opName = NAME,
                                                 string pseudo_mnemonic = "", bit isSingle = 0> {
   defm _t16: VOP3_Realtriple_t16_gfx11<op, opName#"_t16", asmName, pseudo_mnemonic, isSingle>;
   defm _fake16: VOP3_Realtriple_t16_gfx11<op, opName#"_fake16", asmName, pseudo_mnemonic, isSingle>;
 }
 
->>>>>>> ce7c17d5
 multiclass VOP3Only_Realtriple_t16_gfx11<bits<10> op, string asmName,
                                      string opName = NAME, string pseudo_mnemonic = "">
   : VOP3_Realtriple_t16_gfx11<op, asmName, opName, pseudo_mnemonic, 1>;
 
-<<<<<<< HEAD
-=======
 multiclass VOP3Only_Realtriple_t16_and_fake16_gfx11<bits<10> op, string asmName,
                                                     string opName = NAME, string pseudo_mnemonic = ""> {
   defm _t16: VOP3_Realtriple_t16_gfx11<op, asmName, opName#"_t16", pseudo_mnemonic, 1>;
   defm _fake16: VOP3_Realtriple_t16_gfx11<op, asmName, opName#"_fake16", pseudo_mnemonic, 1>;
 }
 
->>>>>>> ce7c17d5
 multiclass VOP3be_Real_gfx11<bits<10> op, string opName, string asmName,
                              bit isSingle = 0> :
   VOP3be_Real<GFX11Gen, op, opName, asmName, isSingle>;
@@ -1966,13 +1956,8 @@
 
 multiclass VOP3_Realtriple_t16_and_fake16_gfx12<bits<10> op, string asmName, string opName = NAME,
                                                 string pseudo_mnemonic = "", bit isSingle = 0> {
-<<<<<<< HEAD
-  defm opName#"_t16":VOP3_Realtriple_t16_gfx12<op, asmName, opName#"_t16", pseudo_mnemonic, isSingle>;
-  defm opName#"_fake16":VOP3_Realtriple_t16_gfx12<op, asmName, opName#"_fake16", pseudo_mnemonic, isSingle>;
-=======
   defm _t16:VOP3_Realtriple_t16_gfx12<op, asmName, opName#"_t16", pseudo_mnemonic, isSingle>;
   defm _fake16:VOP3_Realtriple_t16_gfx12<op, asmName, opName#"_fake16", pseudo_mnemonic, isSingle>;
->>>>>>> ce7c17d5
 }
 
 multiclass VOP3be_Real_with_name_gfx12<bits<10> op, string opName,
@@ -1997,15 +1982,12 @@
   VOP3Only_Realtriple_with_name<GFX11Gen, op, opName, asmName>,
   VOP3Only_Realtriple_with_name<GFX12Gen, op, opName, asmName>;
 
-<<<<<<< HEAD
-=======
 multiclass VOP3Dot_Realtriple_gfx11_gfx12<bits<10> op, string asmName, bit isSingle = 0,
                                           string opName = NAME> :
   VOP3Dot_Realtriple<GFX11Gen, op, asmName, isSingle, opName>,
   VOP3Dot_Realtriple<GFX12Gen, op, asmName, isSingle, opName>;
 
 
->>>>>>> ce7c17d5
 //===----------------------------------------------------------------------===//
 
 include "VOPCInstructions.td"
