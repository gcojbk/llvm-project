--- conflicted
+++ resolved
@@ -51,11 +51,7 @@
       new VPInstruction(VPInstruction::BranchOnCond, {CanIV});
 
   VPBasicBlock *VPBB1 = Plan.getEntry();
-<<<<<<< HEAD
-  VPBasicBlock *VPBB2 = new VPBasicBlock();
-=======
-  VPBasicBlock *VPBB2 = Plan.createVPBasicBlock("");
->>>>>>> fea7da1b
+  VPBasicBlock *VPBB2 = Plan.createVPBasicBlock("");
 
   VPBB1->appendRecipe(UseI);
   VPBB2->appendRecipe(CanIV);
@@ -89,15 +85,9 @@
 
   VPlan &Plan = getPlan();
   VPBasicBlock *VPBB1 = Plan.getEntry();
-<<<<<<< HEAD
-  VPBasicBlock *VPBB2 = new VPBasicBlock();
-  VPBasicBlock *VPBB3 = new VPBasicBlock();
-  VPBasicBlock *VPBB4 = new VPBasicBlock();
-=======
   VPBasicBlock *VPBB2 = Plan.createVPBasicBlock("");
   VPBasicBlock *VPBB3 = Plan.createVPBasicBlock("");
   VPBasicBlock *VPBB4 = Plan.createVPBasicBlock("");
->>>>>>> fea7da1b
 
   VPBB1->appendRecipe(I1);
   VPBB2->appendRecipe(CanIV);
@@ -135,11 +125,7 @@
 
   VPlan &Plan = getPlan();
   VPBasicBlock *VPBB1 = Plan.getEntry();
-<<<<<<< HEAD
-  VPBasicBlock *VPBB2 = new VPBasicBlock();
-=======
-  VPBasicBlock *VPBB2 = Plan.createVPBasicBlock("");
->>>>>>> fea7da1b
+  VPBasicBlock *VPBB2 = Plan.createVPBasicBlock("");
 
   VPBB1->appendRecipe(I1);
   VPBB1->appendRecipe(BranchOnCond2);
@@ -172,13 +158,8 @@
 
   VPlan &Plan = getPlan();
   VPBasicBlock *VPBB1 = Plan.getEntry();
-<<<<<<< HEAD
-  VPBasicBlock *VPBB2 = new VPBasicBlock();
-  VPBasicBlock *VPBB3 = new VPBasicBlock();
-=======
   VPBasicBlock *VPBB2 = Plan.createVPBasicBlock("");
   VPBasicBlock *VPBB3 = Plan.createVPBasicBlock("");
->>>>>>> fea7da1b
 
   VPBB1->appendRecipe(I1);
   VPBB2->appendRecipe(CanIV);
@@ -206,11 +187,7 @@
 TEST_F(VPVerifierTest, BlockOutsideRegionWithParent) {
   VPlan &Plan = getPlan();
   VPBasicBlock *VPBB1 = Plan.getEntry();
-<<<<<<< HEAD
-  VPBasicBlock *VPBB2 = new VPBasicBlock();
-=======
-  VPBasicBlock *VPBB2 = Plan.createVPBasicBlock("");
->>>>>>> fea7da1b
+  VPBasicBlock *VPBB2 = Plan.createVPBasicBlock("");
 
   VPInstruction *DefI = new VPInstruction(Instruction::Add, {});
   VPInstruction *BranchOnCond =
