// -*- C++ -*-
//===----------------------------------------------------------------------===//
//
// Part of the LLVM Project, under the Apache License v2.0 with LLVM Exceptions.
// See https://llvm.org/LICENSE.txt for license information.
// SPDX-License-Identifier: Apache-2.0 WITH LLVM-exception
//
//===----------------------------------------------------------------------===//

#ifndef _LIBCPP_LOCALE
#define _LIBCPP_LOCALE

/*
    locale synopsis

namespace std
{

class locale
{
public:
    // types:
    class facet;
    class id;

    typedef int category;
    static const category // values assigned here are for exposition only
        none     = 0x000,
        collate  = 0x010,
        ctype    = 0x020,
        monetary = 0x040,
        numeric  = 0x080,
        time     = 0x100,
        messages = 0x200,
        all = collate | ctype | monetary | numeric | time | messages;

    // construct/copy/destroy:
    locale() noexcept;
    locale(const locale& other) noexcept;
    explicit locale(const char* std_name);
    explicit locale(const string& std_name);
    locale(const locale& other, const char* std_name, category);
    locale(const locale& other, const string& std_name, category);
    template <class Facet> locale(const locale& other, Facet* f);
    locale(const locale& other, const locale& one, category);

    ~locale(); // not virtual

    const locale& operator=(const locale& other) noexcept;

    template <class Facet> locale combine(const locale& other) const;

    // locale operations:
    basic_string<char> name() const;
    bool operator==(const locale& other) const;
    bool operator!=(const locale& other) const;                              // removed C++20
    template <class charT, class Traits, class Allocator>
      bool operator()(const basic_string<charT,Traits,Allocator>& s1,
                      const basic_string<charT,Traits,Allocator>& s2) const;

    // global locale objects:
    static locale global(const locale&);
    static const locale& classic();
};

template <class Facet> const Facet& use_facet(const locale&);
template <class Facet> bool has_facet(const locale&) noexcept;

// 22.3.3, convenience interfaces:
template <class charT> bool isspace (charT c, const locale& loc);
template <class charT> bool isprint (charT c, const locale& loc);
template <class charT> bool iscntrl (charT c, const locale& loc);
template <class charT> bool isupper (charT c, const locale& loc);
template <class charT> bool islower (charT c, const locale& loc);
template <class charT> bool isalpha (charT c, const locale& loc);
template <class charT> bool isdigit (charT c, const locale& loc);
template <class charT> bool ispunct (charT c, const locale& loc);
template <class charT> bool isxdigit(charT c, const locale& loc);
template <class charT> bool isalnum (charT c, const locale& loc);
template <class charT> bool isgraph (charT c, const locale& loc);
template <class charT> charT toupper(charT c, const locale& loc);
template <class charT> charT tolower(charT c, const locale& loc);

template<class Codecvt, class Elem = wchar_t,
         class Wide_alloc = allocator<Elem>,
         class Byte_alloc = allocator<char>>
class wstring_convert                                      // Removed in C++26
{
public:
    typedef basic_string<char, char_traits<char>, Byte_alloc> byte_string;
    typedef basic_string<Elem, char_traits<Elem>, Wide_alloc> wide_string;
    typedef typename Codecvt::state_type                      state_type;
    typedef typename wide_string::traits_type::int_type       int_type;

    wstring_convert(Codecvt* pcvt = new Codecvt);          // before C++14
    explicit wstring_convert(Codecvt* pcvt = new Codecvt); // before C++20
    wstring_convert() : wstring_convert(new Codecvt) {}    // C++20
    explicit wstring_convert(Codecvt* pcvt);               // C++20

    wstring_convert(Codecvt* pcvt, state_type state);
    explicit wstring_convert(const byte_string& byte_err,           // explicit in C++14
                    const wide_string& wide_err = wide_string());
    wstring_convert(const wstring_convert&) = delete;               // C++14
    wstring_convert & operator=(const wstring_convert &) = delete;  // C++14
    ~wstring_convert();

    wide_string from_bytes(char byte);
    wide_string from_bytes(const char* ptr);
    wide_string from_bytes(const byte_string& str);
    wide_string from_bytes(const char* first, const char* last);

    byte_string to_bytes(Elem wchar);
    byte_string to_bytes(const Elem* wptr);
    byte_string to_bytes(const wide_string& wstr);
    byte_string to_bytes(const Elem* first, const Elem* last);

    size_t converted() const; // noexcept in C++14
    state_type state() const;
};

template <class Codecvt, class Elem = wchar_t, class Tr = char_traits<Elem>>
class wbuffer_convert                                               // Removed in C++26
    : public basic_streambuf<Elem, Tr>
{
public:
    typedef typename Tr::state_type state_type;

    wbuffer_convert(streambuf* bytebuf = 0, Codecvt* pcvt = new Codecvt,
                    state_type state = state_type());          // before C++14
    explicit wbuffer_convert(streambuf* bytebuf = nullptr, Codecvt* pcvt = new Codecvt,
                            state_type state = state_type()); // before C++20
    wbuffer_convert() : wbuffer_convert(nullptr) {} // C++20
    explicit wbuffer_convert(streambuf* bytebuf, Codecvt* pcvt = new Codecvt,
                            state_type state = state_type()); // C++20

    wbuffer_convert(const wbuffer_convert&) = delete;               // C++14
    wbuffer_convert & operator=(const wbuffer_convert &) = delete;  // C++14
    ~wbuffer_convert();                                             // C++14

    streambuf* rdbuf() const;
    streambuf* rdbuf(streambuf* bytebuf);

    state_type state() const;
};

// 22.4.1 and 22.4.1.3, ctype:
class ctype_base;
template <class charT> class ctype;
template <> class ctype<char>; // specialization
template <class charT> class ctype_byname;
template <> class ctype_byname<char>; // specialization

class codecvt_base;
template <class internT, class externT, class stateT> class codecvt;
template <class internT, class externT, class stateT> class codecvt_byname;

// 22.4.2 and 22.4.3, numeric:
template <class charT, class InputIterator> class num_get;
template <class charT, class OutputIterator> class num_put;
template <class charT> class numpunct;
template <class charT> class numpunct_byname;

// 22.4.4, col lation:
template <class charT> class collate;
template <class charT> class collate_byname;

// 22.4.5, date and time:
class time_base;
template <class charT, class InputIterator> class time_get;
template <class charT, class InputIterator> class time_get_byname;
template <class charT, class OutputIterator> class time_put;
template <class charT, class OutputIterator> class time_put_byname;

// 22.4.6, money:
class money_base;
template <class charT, class InputIterator> class money_get;
template <class charT, class OutputIterator> class money_put;
template <class charT, bool Intl> class moneypunct;
template <class charT, bool Intl> class moneypunct_byname;

// 22.4.7, message retrieval:
class messages_base;
template <class charT> class messages;
template <class charT> class messages_byname;

}  // std

*/

#if 0
#else // 0
#  include <__config>

#  if _LIBCPP_HAS_LOCALIZATION

#    include <__algorithm/copy.h>
#    include <__algorithm/equal.h>
#    include <__algorithm/find.h>
#    include <__algorithm/max.h>
#    include <__algorithm/reverse.h>
#    include <__algorithm/unwrap_iter.h>
#    include <__assert>
#    include <__iterator/access.h>
#    include <__iterator/back_insert_iterator.h>
#    include <__iterator/istreambuf_iterator.h>
#    include <__iterator/ostreambuf_iterator.h>
#    include <__locale>
#    include <__locale_dir/pad_and_output.h>
#    include <__memory/unique_ptr.h>
#    include <__new/exceptions.h>
#    include <__type_traits/make_unsigned.h>
#    include <cerrno>
#    include <cstdio>
#    include <cstdlib>
#    include <ctime>
#    include <ios>
#    include <limits>
#    include <streambuf>
#    include <version>

// TODO: Properly qualify calls now that __bsd_locale_defaults.h defines functions instead of macros
// NOLINTBEGIN(libcpp-robust-against-adl)

#    if defined(__unix__) || (defined(__APPLE__) && defined(__MACH__))
// Most unix variants have catopen.  These are the specific ones that don't.
<<<<<<< HEAD
#    if !defined(__BIONIC__) && !defined(_NEWLIB_VERSION) && !defined(__EMSCRIPTEN__)
#      define _LIBCPP_HAS_CATOPEN 1
#      include <nl_types.h>
#    else
#      define _LIBCPP_HAS_CATOPEN 0
#    endif
#  else
#    define _LIBCPP_HAS_CATOPEN 0
#  endif

#  ifdef _LIBCPP_LOCALE__L_EXTENSIONS
#    include <__locale_dir/locale_base_api/bsd_locale_defaults.h>
#  else
#    include <__locale_dir/locale_base_api/bsd_locale_fallbacks.h>
#  endif

#  if defined(__APPLE__) || defined(__FreeBSD__)
#    include <xlocale.h>
#  endif
=======
#      if !defined(__BIONIC__) && !defined(_NEWLIB_VERSION) && !defined(__EMSCRIPTEN__)
#        define _LIBCPP_HAS_CATOPEN 1
#        include <nl_types.h>
#      else
#        define _LIBCPP_HAS_CATOPEN 0
#      endif
#    else
#      define _LIBCPP_HAS_CATOPEN 0
#    endif
>>>>>>> ce7c17d5

#    if !defined(_LIBCPP_HAS_NO_PRAGMA_SYSTEM_HEADER)
#      pragma GCC system_header
#    endif

_LIBCPP_PUSH_MACROS
#    include <__undef_macros>

_LIBCPP_BEGIN_NAMESPACE_STD

#    if defined(__APPLE__) || defined(__FreeBSD__)
#      define _LIBCPP_GET_C_LOCALE 0
#    elif defined(__NetBSD__)
#      define _LIBCPP_GET_C_LOCALE LC_C_LOCALE
#    else
#      define _LIBCPP_GET_C_LOCALE __cloc()
// Get the C locale object
_LIBCPP_EXPORTED_FROM_ABI __locale::__locale_t __cloc();
#      define __cloc_defined
#    endif

// __scan_keyword
// Scans [__b, __e) until a match is found in the basic_strings range
//  [__kb, __ke) or until it can be shown that there is no match in [__kb, __ke).
//  __b will be incremented (visibly), consuming CharT until a match is found
//  or proved to not exist.  A keyword may be "", in which will match anything.
//  If one keyword is a prefix of another, and the next CharT in the input
//  might match another keyword, the algorithm will attempt to find the longest
//  matching keyword.  If the longer matching keyword ends up not matching, then
//  no keyword match is found.  If no keyword match is found, __ke is returned
//  and failbit is set in __err.
//  Else an iterator pointing to the matching keyword is found.  If more than
//  one keyword matches, an iterator to the first matching keyword is returned.
//  If on exit __b == __e, eofbit is set in __err.  If __case_sensitive is false,
//  __ct is used to force to lower case before comparing characters.
//  Examples:
//  Keywords:  "a", "abb"
//  If the input is "a", the first keyword matches and eofbit is set.
//  If the input is "abc", no match is found and "ab" are consumed.
template <class _InputIterator, class _ForwardIterator, class _Ctype>
_LIBCPP_HIDE_FROM_ABI _ForwardIterator __scan_keyword(
    _InputIterator& __b,
    _InputIterator __e,
    _ForwardIterator __kb,
    _ForwardIterator __ke,
    const _Ctype& __ct,
    ios_base::iostate& __err,
    bool __case_sensitive = true) {
  typedef typename iterator_traits<_InputIterator>::value_type _CharT;
  size_t __nkw                       = static_cast<size_t>(std::distance(__kb, __ke));
  const unsigned char __doesnt_match = '\0';
  const unsigned char __might_match  = '\1';
  const unsigned char __does_match   = '\2';
  unsigned char __statbuf[100];
  unsigned char* __status = __statbuf;
  unique_ptr<unsigned char, void (*)(void*)> __stat_hold(nullptr, free);
  if (__nkw > sizeof(__statbuf)) {
    __status = (unsigned char*)malloc(__nkw);
    if (__status == nullptr)
      __throw_bad_alloc();
    __stat_hold.reset(__status);
  }
  size_t __n_might_match = __nkw; // At this point, any keyword might match
  size_t __n_does_match  = 0;     // but none of them definitely do
  // Initialize all statuses to __might_match, except for "" keywords are __does_match
  unsigned char* __st = __status;
  for (_ForwardIterator __ky = __kb; __ky != __ke; ++__ky, (void)++__st) {
    if (!__ky->empty())
      *__st = __might_match;
    else {
      *__st = __does_match;
      --__n_might_match;
      ++__n_does_match;
    }
  }
  // While there might be a match, test keywords against the next CharT
  for (size_t __indx = 0; __b != __e && __n_might_match > 0; ++__indx) {
    // Peek at the next CharT but don't consume it
    _CharT __c = *__b;
    if (!__case_sensitive)
      __c = __ct.toupper(__c);
    bool __consume = false;
    // For each keyword which might match, see if the __indx character is __c
    // If a match if found, consume __c
    // If a match is found, and that is the last character in the keyword,
    //    then that keyword matches.
    // If the keyword doesn't match this character, then change the keyword
    //    to doesn't match
    __st = __status;
    for (_ForwardIterator __ky = __kb; __ky != __ke; ++__ky, (void)++__st) {
      if (*__st == __might_match) {
        _CharT __kc = (*__ky)[__indx];
        if (!__case_sensitive)
          __kc = __ct.toupper(__kc);
        if (__c == __kc) {
          __consume = true;
          if (__ky->size() == __indx + 1) {
            *__st = __does_match;
            --__n_might_match;
            ++__n_does_match;
          }
        } else {
          *__st = __doesnt_match;
          --__n_might_match;
        }
      }
    }
    // consume if we matched a character
    if (__consume) {
      ++__b;
      // If we consumed a character and there might be a matched keyword that
      //   was marked matched on a previous iteration, then such keywords
      //   which are now marked as not matching.
      if (__n_might_match + __n_does_match > 1) {
        __st = __status;
        for (_ForwardIterator __ky = __kb; __ky != __ke; ++__ky, (void)++__st) {
          if (*__st == __does_match && __ky->size() != __indx + 1) {
            *__st = __doesnt_match;
            --__n_does_match;
          }
        }
      }
    }
  }
  // We've exited the loop because we hit eof and/or we have no more "might matches".
  if (__b == __e)
    __err |= ios_base::eofbit;
  // Return the first matching result
  for (__st = __status; __kb != __ke; ++__kb, (void)++__st)
    if (*__st == __does_match)
      break;
  if (__kb == __ke)
    __err |= ios_base::failbit;
  return __kb;
}

struct _LIBCPP_EXPORTED_FROM_ABI __num_get_base {
  static const int __num_get_buf_sz = 40;

  static int __get_base(ios_base&);
  static const char __src[33]; // "0123456789abcdefABCDEFxX+-pPiInN"
  // count of leading characters in __src used for parsing integers ("012..X+-")
  static const size_t __int_chr_cnt = 26;
  // count of leading characters in __src used for parsing floating-point values ("012..-pP")
  static const size_t __fp_chr_cnt = 28;
};

_LIBCPP_EXPORTED_FROM_ABI void
__check_grouping(const string& __grouping, unsigned* __g, unsigned* __g_end, ios_base::iostate& __err);

template <class _CharT>
struct __num_get : protected __num_get_base {
  static string __stage2_float_prep(ios_base& __iob, _CharT* __atoms, _CharT& __decimal_point, _CharT& __thousands_sep);

  static int __stage2_float_loop(
      _CharT __ct,
      bool& __in_units,
      char& __exp,
      char* __a,
      char*& __a_end,
      _CharT __decimal_point,
      _CharT __thousands_sep,
      const string& __grouping,
      unsigned* __g,
      unsigned*& __g_end,
      unsigned& __dc,
      _CharT* __atoms);
#    ifndef _LIBCPP_ABI_OPTIMIZED_LOCALE_NUM_GET
  static string __stage2_int_prep(ios_base& __iob, _CharT* __atoms, _CharT& __thousands_sep);
  static int __stage2_int_loop(
      _CharT __ct,
      int __base,
      char* __a,
      char*& __a_end,
      unsigned& __dc,
      _CharT __thousands_sep,
      const string& __grouping,
      unsigned* __g,
      unsigned*& __g_end,
      _CharT* __atoms);

#    else
  static string __stage2_int_prep(ios_base& __iob, _CharT& __thousands_sep) {
    locale __loc                 = __iob.getloc();
    const numpunct<_CharT>& __np = use_facet<numpunct<_CharT> >(__loc);
    __thousands_sep              = __np.thousands_sep();
    return __np.grouping();
  }

  const _CharT* __do_widen(ios_base& __iob, _CharT* __atoms) const { return __do_widen_p(__iob, __atoms); }

  static int __stage2_int_loop(
      _CharT __ct,
      int __base,
      char* __a,
      char*& __a_end,
      unsigned& __dc,
      _CharT __thousands_sep,
      const string& __grouping,
      unsigned* __g,
      unsigned*& __g_end,
      const _CharT* __atoms);

private:
  template <typename _Tp>
  const _Tp* __do_widen_p(ios_base& __iob, _Tp* __atoms) const {
    locale __loc = __iob.getloc();
    use_facet<ctype<_Tp> >(__loc).widen(__src, __src + __int_chr_cnt, __atoms);
    return __atoms;
  }

  const char* __do_widen_p(ios_base& __iob, char* __atoms) const {
    (void)__iob;
    (void)__atoms;
    return __src;
  }
#    endif
};

#    ifndef _LIBCPP_ABI_OPTIMIZED_LOCALE_NUM_GET
template <class _CharT>
string __num_get<_CharT>::__stage2_int_prep(ios_base& __iob, _CharT* __atoms, _CharT& __thousands_sep) {
  locale __loc = __iob.getloc();
  std::use_facet<ctype<_CharT> >(__loc).widen(__src, __src + __int_chr_cnt, __atoms);
  const numpunct<_CharT>& __np = std::use_facet<numpunct<_CharT> >(__loc);
  __thousands_sep              = __np.thousands_sep();
  return __np.grouping();
}
#    endif

template <class _CharT>
string __num_get<_CharT>::__stage2_float_prep(
    ios_base& __iob, _CharT* __atoms, _CharT& __decimal_point, _CharT& __thousands_sep) {
  locale __loc = __iob.getloc();
  std::use_facet<ctype<_CharT> >(__loc).widen(__src, __src + __fp_chr_cnt, __atoms);
  const numpunct<_CharT>& __np = std::use_facet<numpunct<_CharT> >(__loc);
  __decimal_point              = __np.decimal_point();
  __thousands_sep              = __np.thousands_sep();
  return __np.grouping();
}

template <class _CharT>
int
#    ifndef _LIBCPP_ABI_OPTIMIZED_LOCALE_NUM_GET
__num_get<_CharT>::__stage2_int_loop(_CharT __ct, int __base, char* __a, char*& __a_end,
                  unsigned& __dc, _CharT __thousands_sep, const string& __grouping,
                  unsigned* __g, unsigned*& __g_end, _CharT* __atoms)
#    else
__num_get<_CharT>::__stage2_int_loop(_CharT __ct, int __base, char* __a, char*& __a_end,
                  unsigned& __dc, _CharT __thousands_sep, const string& __grouping,
                  unsigned* __g, unsigned*& __g_end, const _CharT* __atoms)

#    endif
{
  if (__a_end == __a && (__ct == __atoms[24] || __ct == __atoms[25])) {
    *__a_end++ = __ct == __atoms[24] ? '+' : '-';
    __dc       = 0;
    return 0;
  }
  if (__grouping.size() != 0 && __ct == __thousands_sep) {
    if (__g_end - __g < __num_get_buf_sz) {
      *__g_end++ = __dc;
      __dc       = 0;
    }
    return 0;
  }
  ptrdiff_t __f = std::find(__atoms, __atoms + __int_chr_cnt, __ct) - __atoms;
  if (__f >= 24)
    return -1;
  switch (__base) {
  case 8:
  case 10:
    if (__f >= __base)
      return -1;
    break;
  case 16:
    if (__f < 22)
      break;
    if (__a_end != __a && __a_end - __a <= 2 && __a_end[-1] == '0') {
      __dc       = 0;
      *__a_end++ = __src[__f];
      return 0;
    }
    return -1;
  }
  *__a_end++ = __src[__f];
  ++__dc;
  return 0;
}

template <class _CharT>
int __num_get<_CharT>::__stage2_float_loop(
    _CharT __ct,
    bool& __in_units,
    char& __exp,
    char* __a,
    char*& __a_end,
    _CharT __decimal_point,
    _CharT __thousands_sep,
    const string& __grouping,
    unsigned* __g,
    unsigned*& __g_end,
    unsigned& __dc,
    _CharT* __atoms) {
  if (__ct == __decimal_point) {
    if (!__in_units)
      return -1;
    __in_units = false;
    *__a_end++ = '.';
    if (__grouping.size() != 0 && __g_end - __g < __num_get_buf_sz)
      *__g_end++ = __dc;
    return 0;
  }
  if (__ct == __thousands_sep && __grouping.size() != 0) {
    if (!__in_units)
      return -1;
    if (__g_end - __g < __num_get_buf_sz) {
      *__g_end++ = __dc;
      __dc       = 0;
    }
    return 0;
  }
  ptrdiff_t __f = std::find(__atoms, __atoms + __num_get_base::__fp_chr_cnt, __ct) - __atoms;
  if (__f >= static_cast<ptrdiff_t>(__num_get_base::__fp_chr_cnt))
    return -1;
  char __x = __src[__f];
  if (__x == '-' || __x == '+') {
    if (__a_end == __a || (std::toupper(__a_end[-1]) == std::toupper(__exp))) {
      *__a_end++ = __x;
      return 0;
    }
    return -1;
  }
  if (__x == 'x' || __x == 'X')
    __exp = 'P';
  else if (std::toupper(__x) == __exp) {
    __exp = std::tolower(__exp);
    if (__in_units) {
      __in_units = false;
      if (__grouping.size() != 0 && __g_end - __g < __num_get_buf_sz)
        *__g_end++ = __dc;
    }
  }
  *__a_end++ = __x;
  if (__f >= 22)
    return 0;
  ++__dc;
  return 0;
}

extern template struct _LIBCPP_EXTERN_TEMPLATE_TYPE_VIS __num_get<char>;
#    if _LIBCPP_HAS_WIDE_CHARACTERS
extern template struct _LIBCPP_EXTERN_TEMPLATE_TYPE_VIS __num_get<wchar_t>;
#    endif

template <class _CharT, class _InputIterator = istreambuf_iterator<_CharT> >
class _LIBCPP_TEMPLATE_VIS num_get : public locale::facet, private __num_get<_CharT> {
public:
  typedef _CharT char_type;
  typedef _InputIterator iter_type;

  _LIBCPP_HIDE_FROM_ABI explicit num_get(size_t __refs = 0) : locale::facet(__refs) {}

  _LIBCPP_HIDE_FROM_ABI iter_type
  get(iter_type __b, iter_type __e, ios_base& __iob, ios_base::iostate& __err, bool& __v) const {
    return do_get(__b, __e, __iob, __err, __v);
  }

  _LIBCPP_HIDE_FROM_ABI iter_type
  get(iter_type __b, iter_type __e, ios_base& __iob, ios_base::iostate& __err, long& __v) const {
    return do_get(__b, __e, __iob, __err, __v);
  }

  _LIBCPP_HIDE_FROM_ABI iter_type
  get(iter_type __b, iter_type __e, ios_base& __iob, ios_base::iostate& __err, long long& __v) const {
    return do_get(__b, __e, __iob, __err, __v);
  }

  _LIBCPP_HIDE_FROM_ABI iter_type
  get(iter_type __b, iter_type __e, ios_base& __iob, ios_base::iostate& __err, unsigned short& __v) const {
    return do_get(__b, __e, __iob, __err, __v);
  }

  _LIBCPP_HIDE_FROM_ABI iter_type
  get(iter_type __b, iter_type __e, ios_base& __iob, ios_base::iostate& __err, unsigned int& __v) const {
    return do_get(__b, __e, __iob, __err, __v);
  }

  _LIBCPP_HIDE_FROM_ABI iter_type
  get(iter_type __b, iter_type __e, ios_base& __iob, ios_base::iostate& __err, unsigned long& __v) const {
    return do_get(__b, __e, __iob, __err, __v);
  }

  _LIBCPP_HIDE_FROM_ABI iter_type
  get(iter_type __b, iter_type __e, ios_base& __iob, ios_base::iostate& __err, unsigned long long& __v) const {
    return do_get(__b, __e, __iob, __err, __v);
  }

  _LIBCPP_HIDE_FROM_ABI iter_type
  get(iter_type __b, iter_type __e, ios_base& __iob, ios_base::iostate& __err, float& __v) const {
    return do_get(__b, __e, __iob, __err, __v);
  }

  _LIBCPP_HIDE_FROM_ABI iter_type
  get(iter_type __b, iter_type __e, ios_base& __iob, ios_base::iostate& __err, double& __v) const {
    return do_get(__b, __e, __iob, __err, __v);
  }

  _LIBCPP_HIDE_FROM_ABI iter_type
  get(iter_type __b, iter_type __e, ios_base& __iob, ios_base::iostate& __err, long double& __v) const {
    return do_get(__b, __e, __iob, __err, __v);
  }

  _LIBCPP_HIDE_FROM_ABI iter_type
  get(iter_type __b, iter_type __e, ios_base& __iob, ios_base::iostate& __err, void*& __v) const {
    return do_get(__b, __e, __iob, __err, __v);
  }

  static locale::id id;

protected:
  _LIBCPP_HIDE_FROM_ABI_VIRTUAL ~num_get() override {}

  template <class _Fp>
  _LIBCPP_METHOD_TEMPLATE_IMPLICIT_INSTANTIATION_VIS iter_type
  __do_get_floating_point(iter_type __b, iter_type __e, ios_base& __iob, ios_base::iostate& __err, _Fp& __v) const;

  template <class _Signed>
  _LIBCPP_METHOD_TEMPLATE_IMPLICIT_INSTANTIATION_VIS iter_type
  __do_get_signed(iter_type __b, iter_type __e, ios_base& __iob, ios_base::iostate& __err, _Signed& __v) const;

  template <class _Unsigned>
  _LIBCPP_METHOD_TEMPLATE_IMPLICIT_INSTANTIATION_VIS iter_type
  __do_get_unsigned(iter_type __b, iter_type __e, ios_base& __iob, ios_base::iostate& __err, _Unsigned& __v) const;

  virtual iter_type do_get(iter_type __b, iter_type __e, ios_base& __iob, ios_base::iostate& __err, bool& __v) const;

  virtual iter_type do_get(iter_type __b, iter_type __e, ios_base& __iob, ios_base::iostate& __err, long& __v) const {
    return this->__do_get_signed(__b, __e, __iob, __err, __v);
  }

  virtual iter_type
  do_get(iter_type __b, iter_type __e, ios_base& __iob, ios_base::iostate& __err, long long& __v) const {
    return this->__do_get_signed(__b, __e, __iob, __err, __v);
  }

  virtual iter_type
  do_get(iter_type __b, iter_type __e, ios_base& __iob, ios_base::iostate& __err, unsigned short& __v) const {
    return this->__do_get_unsigned(__b, __e, __iob, __err, __v);
  }

  virtual iter_type
  do_get(iter_type __b, iter_type __e, ios_base& __iob, ios_base::iostate& __err, unsigned int& __v) const {
    return this->__do_get_unsigned(__b, __e, __iob, __err, __v);
  }

  virtual iter_type
  do_get(iter_type __b, iter_type __e, ios_base& __iob, ios_base::iostate& __err, unsigned long& __v) const {
    return this->__do_get_unsigned(__b, __e, __iob, __err, __v);
  }

  virtual iter_type
  do_get(iter_type __b, iter_type __e, ios_base& __iob, ios_base::iostate& __err, unsigned long long& __v) const {
    return this->__do_get_unsigned(__b, __e, __iob, __err, __v);
  }

  virtual iter_type do_get(iter_type __b, iter_type __e, ios_base& __iob, ios_base::iostate& __err, float& __v) const {
    return this->__do_get_floating_point(__b, __e, __iob, __err, __v);
  }

  virtual iter_type do_get(iter_type __b, iter_type __e, ios_base& __iob, ios_base::iostate& __err, double& __v) const {
    return this->__do_get_floating_point(__b, __e, __iob, __err, __v);
  }

  virtual iter_type
  do_get(iter_type __b, iter_type __e, ios_base& __iob, ios_base::iostate& __err, long double& __v) const {
    return this->__do_get_floating_point(__b, __e, __iob, __err, __v);
  }

  virtual iter_type do_get(iter_type __b, iter_type __e, ios_base& __iob, ios_base::iostate& __err, void*& __v) const;
};

template <class _CharT, class _InputIterator>
locale::id num_get<_CharT, _InputIterator>::id;

template <class _Tp>
_LIBCPP_HIDE_FROM_ABI _Tp
__num_get_signed_integral(const char* __a, const char* __a_end, ios_base::iostate& __err, int __base) {
  if (__a != __a_end) {
    __libcpp_remove_reference_t<decltype(errno)> __save_errno = errno;
    errno                                                     = 0;
    char* __p2;
    long long __ll = __locale::__strtoll(__a, &__p2, __base, _LIBCPP_GET_C_LOCALE);
    __libcpp_remove_reference_t<decltype(errno)> __current_errno = errno;
    if (__current_errno == 0)
      errno = __save_errno;
    if (__p2 != __a_end) {
      __err = ios_base::failbit;
      return 0;
    } else if (__current_errno == ERANGE || __ll < numeric_limits<_Tp>::min() || numeric_limits<_Tp>::max() < __ll) {
      __err = ios_base::failbit;
      if (__ll > 0)
        return numeric_limits<_Tp>::max();
      else
        return numeric_limits<_Tp>::min();
    }
    return static_cast<_Tp>(__ll);
  }
  __err = ios_base::failbit;
  return 0;
}

template <class _Tp>
_LIBCPP_HIDE_FROM_ABI _Tp
__num_get_unsigned_integral(const char* __a, const char* __a_end, ios_base::iostate& __err, int __base) {
  if (__a != __a_end) {
    const bool __negate = *__a == '-';
    if (__negate && ++__a == __a_end) {
      __err = ios_base::failbit;
      return 0;
    }
    __libcpp_remove_reference_t<decltype(errno)> __save_errno = errno;
    errno                                                     = 0;
    char* __p2;
    unsigned long long __ll = __locale::__strtoull(__a, &__p2, __base, _LIBCPP_GET_C_LOCALE);
    __libcpp_remove_reference_t<decltype(errno)> __current_errno = errno;
    if (__current_errno == 0)
      errno = __save_errno;
    if (__p2 != __a_end) {
      __err = ios_base::failbit;
      return 0;
    } else if (__current_errno == ERANGE || numeric_limits<_Tp>::max() < __ll) {
      __err = ios_base::failbit;
      return numeric_limits<_Tp>::max();
    }
    _Tp __res = static_cast<_Tp>(__ll);
    if (__negate)
      __res = -__res;
    return __res;
  }
  __err = ios_base::failbit;
  return 0;
}

template <class _Tp>
_LIBCPP_HIDE_FROM_ABI _Tp __do_strtod(const char* __a, char** __p2);

template <>
inline _LIBCPP_HIDE_FROM_ABI float __do_strtod<float>(const char* __a, char** __p2) {
  return __locale::__strtof(__a, __p2, _LIBCPP_GET_C_LOCALE);
}

template <>
inline _LIBCPP_HIDE_FROM_ABI double __do_strtod<double>(const char* __a, char** __p2) {
  return __locale::__strtod(__a, __p2, _LIBCPP_GET_C_LOCALE);
}

template <>
inline _LIBCPP_HIDE_FROM_ABI long double __do_strtod<long double>(const char* __a, char** __p2) {
  return __locale::__strtold(__a, __p2, _LIBCPP_GET_C_LOCALE);
}

template <class _Tp>
_LIBCPP_HIDE_FROM_ABI _Tp __num_get_float(const char* __a, const char* __a_end, ios_base::iostate& __err) {
  if (__a != __a_end) {
    __libcpp_remove_reference_t<decltype(errno)> __save_errno = errno;
    errno                                                     = 0;
    char* __p2;
    _Tp __ld                                                     = std::__do_strtod<_Tp>(__a, &__p2);
    __libcpp_remove_reference_t<decltype(errno)> __current_errno = errno;
    if (__current_errno == 0)
      errno = __save_errno;
    if (__p2 != __a_end) {
      __err = ios_base::failbit;
      return 0;
    } else if (__current_errno == ERANGE)
      __err = ios_base::failbit;
    return __ld;
  }
  __err = ios_base::failbit;
  return 0;
}

template <class _CharT, class _InputIterator>
_InputIterator num_get<_CharT, _InputIterator>::do_get(
    iter_type __b, iter_type __e, ios_base& __iob, ios_base::iostate& __err, bool& __v) const {
  if ((__iob.flags() & ios_base::boolalpha) == 0) {
    long __lv = -1;
    __b       = do_get(__b, __e, __iob, __err, __lv);
    switch (__lv) {
    case 0:
      __v = false;
      break;
    case 1:
      __v = true;
      break;
    default:
      __v   = true;
      __err = ios_base::failbit;
      break;
    }
    return __b;
  }
  const ctype<_CharT>& __ct    = std::use_facet<ctype<_CharT> >(__iob.getloc());
  const numpunct<_CharT>& __np = std::use_facet<numpunct<_CharT> >(__iob.getloc());
  typedef typename numpunct<_CharT>::string_type string_type;
  const string_type __names[2] = {__np.truename(), __np.falsename()};
  const string_type* __i       = std::__scan_keyword(__b, __e, __names, __names + 2, __ct, __err);
  __v                          = __i == __names;
  return __b;
}

// signed

template <class _CharT, class _InputIterator>
template <class _Signed>
_InputIterator num_get<_CharT, _InputIterator>::__do_get_signed(
    iter_type __b, iter_type __e, ios_base& __iob, ios_base::iostate& __err, _Signed& __v) const {
  // Stage 1
  int __base = this->__get_base(__iob);
  // Stage 2
  char_type __thousands_sep;
  const int __atoms_size = __num_get_base::__int_chr_cnt;
#    ifdef _LIBCPP_ABI_OPTIMIZED_LOCALE_NUM_GET
  char_type __atoms1[__atoms_size];
  const char_type* __atoms = this->__do_widen(__iob, __atoms1);
  string __grouping        = this->__stage2_int_prep(__iob, __thousands_sep);
#    else
  char_type __atoms[__atoms_size];
  string __grouping = this->__stage2_int_prep(__iob, __atoms, __thousands_sep);
#    endif
  string __buf;
  __buf.resize(__buf.capacity());
  char* __a     = &__buf[0];
  char* __a_end = __a;
  unsigned __g[__num_get_base::__num_get_buf_sz];
  unsigned* __g_end = __g;
  unsigned __dc     = 0;
  for (; __b != __e; ++__b) {
    if (__a_end == __a + __buf.size()) {
      size_t __tmp = __buf.size();
      __buf.resize(2 * __buf.size());
      __buf.resize(__buf.capacity());
      __a     = &__buf[0];
      __a_end = __a + __tmp;
    }
    if (this->__stage2_int_loop(*__b, __base, __a, __a_end, __dc, __thousands_sep, __grouping, __g, __g_end, __atoms))
      break;
  }
  if (__grouping.size() != 0 && __g_end - __g < __num_get_base::__num_get_buf_sz)
    *__g_end++ = __dc;
  // Stage 3
  __v = std::__num_get_signed_integral<_Signed>(__a, __a_end, __err, __base);
  // Digit grouping checked
  __check_grouping(__grouping, __g, __g_end, __err);
  // EOF checked
  if (__b == __e)
    __err |= ios_base::eofbit;
  return __b;
}

// unsigned

template <class _CharT, class _InputIterator>
template <class _Unsigned>
_InputIterator num_get<_CharT, _InputIterator>::__do_get_unsigned(
    iter_type __b, iter_type __e, ios_base& __iob, ios_base::iostate& __err, _Unsigned& __v) const {
  // Stage 1
  int __base = this->__get_base(__iob);
  // Stage 2
  char_type __thousands_sep;
  const int __atoms_size = __num_get_base::__int_chr_cnt;
#    ifdef _LIBCPP_ABI_OPTIMIZED_LOCALE_NUM_GET
  char_type __atoms1[__atoms_size];
  const char_type* __atoms = this->__do_widen(__iob, __atoms1);
  string __grouping        = this->__stage2_int_prep(__iob, __thousands_sep);
#    else
  char_type __atoms[__atoms_size];
  string __grouping = this->__stage2_int_prep(__iob, __atoms, __thousands_sep);
#    endif
  string __buf;
  __buf.resize(__buf.capacity());
  char* __a     = &__buf[0];
  char* __a_end = __a;
  unsigned __g[__num_get_base::__num_get_buf_sz];
  unsigned* __g_end = __g;
  unsigned __dc     = 0;
  for (; __b != __e; ++__b) {
    if (__a_end == __a + __buf.size()) {
      size_t __tmp = __buf.size();
      __buf.resize(2 * __buf.size());
      __buf.resize(__buf.capacity());
      __a     = &__buf[0];
      __a_end = __a + __tmp;
    }
    if (this->__stage2_int_loop(*__b, __base, __a, __a_end, __dc, __thousands_sep, __grouping, __g, __g_end, __atoms))
      break;
  }
  if (__grouping.size() != 0 && __g_end - __g < __num_get_base::__num_get_buf_sz)
    *__g_end++ = __dc;
  // Stage 3
  __v = std::__num_get_unsigned_integral<_Unsigned>(__a, __a_end, __err, __base);
  // Digit grouping checked
  __check_grouping(__grouping, __g, __g_end, __err);
  // EOF checked
  if (__b == __e)
    __err |= ios_base::eofbit;
  return __b;
}

// floating point

template <class _CharT, class _InputIterator>
template <class _Fp>
_InputIterator num_get<_CharT, _InputIterator>::__do_get_floating_point(
    iter_type __b, iter_type __e, ios_base& __iob, ios_base::iostate& __err, _Fp& __v) const {
  // Stage 1, nothing to do
  // Stage 2
  char_type __atoms[__num_get_base::__fp_chr_cnt];
  char_type __decimal_point;
  char_type __thousands_sep;
  string __grouping = this->__stage2_float_prep(__iob, __atoms, __decimal_point, __thousands_sep);
  string __buf;
  __buf.resize(__buf.capacity());
  char* __a     = &__buf[0];
  char* __a_end = __a;
  unsigned __g[__num_get_base::__num_get_buf_sz];
  unsigned* __g_end        = __g;
  unsigned __dc            = 0;
  bool __in_units          = true;
  char __exp               = 'E';
  bool __is_leading_parsed = false;
  for (; __b != __e; ++__b) {
    if (__a_end == __a + __buf.size()) {
      size_t __tmp = __buf.size();
      __buf.resize(2 * __buf.size());
      __buf.resize(__buf.capacity());
      __a     = &__buf[0];
      __a_end = __a + __tmp;
    }
    if (this->__stage2_float_loop(
            *__b,
            __in_units,
            __exp,
            __a,
            __a_end,
            __decimal_point,
            __thousands_sep,
            __grouping,
            __g,
            __g_end,
            __dc,
            __atoms))
      break;

    // the leading character excluding the sign must be a decimal digit
    if (!__is_leading_parsed) {
      if (__a_end - __a >= 1 && __a[0] != '-' && __a[0] != '+') {
        if (('0' <= __a[0] && __a[0] <= '9') || __a[0] == '.')
          __is_leading_parsed = true;
        else
          break;
      } else if (__a_end - __a >= 2 && (__a[0] == '-' || __a[0] == '+')) {
        if (('0' <= __a[1] && __a[1] <= '9') || __a[1] == '.')
          __is_leading_parsed = true;
        else
          break;
      }
    }
  }
  if (__grouping.size() != 0 && __in_units && __g_end - __g < __num_get_base::__num_get_buf_sz)
    *__g_end++ = __dc;
  // Stage 3
  __v = std::__num_get_float<_Fp>(__a, __a_end, __err);
  // Digit grouping checked
  __check_grouping(__grouping, __g, __g_end, __err);
  // EOF checked
  if (__b == __e)
    __err |= ios_base::eofbit;
  return __b;
}

template <class _CharT, class _InputIterator>
_InputIterator num_get<_CharT, _InputIterator>::do_get(
    iter_type __b, iter_type __e, ios_base& __iob, ios_base::iostate& __err, void*& __v) const {
  // Stage 1
  int __base = 16;
  // Stage 2
  char_type __atoms[__num_get_base::__int_chr_cnt];
  char_type __thousands_sep = char_type();
  string __grouping;
  std::use_facet<ctype<_CharT> >(__iob.getloc())
      .widen(__num_get_base::__src, __num_get_base::__src + __num_get_base::__int_chr_cnt, __atoms);
  string __buf;
  __buf.resize(__buf.capacity());
  char* __a     = &__buf[0];
  char* __a_end = __a;
  unsigned __g[__num_get_base::__num_get_buf_sz];
  unsigned* __g_end = __g;
  unsigned __dc     = 0;
  for (; __b != __e; ++__b) {
    if (__a_end == __a + __buf.size()) {
      size_t __tmp = __buf.size();
      __buf.resize(2 * __buf.size());
      __buf.resize(__buf.capacity());
      __a     = &__buf[0];
      __a_end = __a + __tmp;
    }
    if (this->__stage2_int_loop(*__b, __base, __a, __a_end, __dc, __thousands_sep, __grouping, __g, __g_end, __atoms))
      break;
  }
  // Stage 3
  __buf.resize(__a_end - __a);
  if (__locale::__sscanf(__buf.c_str(), _LIBCPP_GET_C_LOCALE, "%p", &__v) != 1)
    __err = ios_base::failbit;
  // EOF checked
  if (__b == __e)
    __err |= ios_base::eofbit;
  return __b;
}

extern template class _LIBCPP_EXTERN_TEMPLATE_TYPE_VIS num_get<char>;
#    if _LIBCPP_HAS_WIDE_CHARACTERS
extern template class _LIBCPP_EXTERN_TEMPLATE_TYPE_VIS num_get<wchar_t>;
#    endif

struct _LIBCPP_EXPORTED_FROM_ABI __num_put_base {
protected:
  static void __format_int(char* __fmt, const char* __len, bool __signd, ios_base::fmtflags __flags);
  static bool __format_float(char* __fmt, const char* __len, ios_base::fmtflags __flags);
  static char* __identify_padding(char* __nb, char* __ne, const ios_base& __iob);
};

template <class _CharT>
struct __num_put : protected __num_put_base {
  static void __widen_and_group_int(
      char* __nb, char* __np, char* __ne, _CharT* __ob, _CharT*& __op, _CharT*& __oe, const locale& __loc);
  static void __widen_and_group_float(
      char* __nb, char* __np, char* __ne, _CharT* __ob, _CharT*& __op, _CharT*& __oe, const locale& __loc);
};

template <class _CharT>
void __num_put<_CharT>::__widen_and_group_int(
    char* __nb, char* __np, char* __ne, _CharT* __ob, _CharT*& __op, _CharT*& __oe, const locale& __loc) {
  const ctype<_CharT>& __ct     = std::use_facet<ctype<_CharT> >(__loc);
  const numpunct<_CharT>& __npt = std::use_facet<numpunct<_CharT> >(__loc);
  string __grouping             = __npt.grouping();
  if (__grouping.empty()) {
    __ct.widen(__nb, __ne, __ob);
    __oe = __ob + (__ne - __nb);
  } else {
    __oe       = __ob;
    char* __nf = __nb;
    if (*__nf == '-' || *__nf == '+')
      *__oe++ = __ct.widen(*__nf++);
    if (__ne - __nf >= 2 && __nf[0] == '0' && (__nf[1] == 'x' || __nf[1] == 'X')) {
      *__oe++ = __ct.widen(*__nf++);
      *__oe++ = __ct.widen(*__nf++);
    }
    std::reverse(__nf, __ne);
    _CharT __thousands_sep = __npt.thousands_sep();
    unsigned __dc          = 0;
    unsigned __dg          = 0;
    for (char* __p = __nf; __p < __ne; ++__p) {
      if (static_cast<unsigned>(__grouping[__dg]) > 0 && __dc == static_cast<unsigned>(__grouping[__dg])) {
        *__oe++ = __thousands_sep;
        __dc    = 0;
        if (__dg < __grouping.size() - 1)
          ++__dg;
      }
      *__oe++ = __ct.widen(*__p);
      ++__dc;
    }
    std::reverse(__ob + (__nf - __nb), __oe);
  }
  if (__np == __ne)
    __op = __oe;
  else
    __op = __ob + (__np - __nb);
}

template <class _CharT>
void __num_put<_CharT>::__widen_and_group_float(
    char* __nb, char* __np, char* __ne, _CharT* __ob, _CharT*& __op, _CharT*& __oe, const locale& __loc) {
  const ctype<_CharT>& __ct     = std::use_facet<ctype<_CharT> >(__loc);
  const numpunct<_CharT>& __npt = std::use_facet<numpunct<_CharT> >(__loc);
  string __grouping             = __npt.grouping();
  __oe                          = __ob;
  char* __nf                    = __nb;
  if (*__nf == '-' || *__nf == '+')
    *__oe++ = __ct.widen(*__nf++);
  char* __ns;
  if (__ne - __nf >= 2 && __nf[0] == '0' && (__nf[1] == 'x' || __nf[1] == 'X')) {
    *__oe++ = __ct.widen(*__nf++);
    *__oe++ = __ct.widen(*__nf++);
    for (__ns = __nf; __ns < __ne; ++__ns)
      if (!__locale::__isxdigit(*__ns, _LIBCPP_GET_C_LOCALE))
        break;
  } else {
    for (__ns = __nf; __ns < __ne; ++__ns)
      if (!__locale::__isdigit(*__ns, _LIBCPP_GET_C_LOCALE))
        break;
  }
  if (__grouping.empty()) {
    __ct.widen(__nf, __ns, __oe);
    __oe += __ns - __nf;
  } else {
    std::reverse(__nf, __ns);
    _CharT __thousands_sep = __npt.thousands_sep();
    unsigned __dc          = 0;
    unsigned __dg          = 0;
    for (char* __p = __nf; __p < __ns; ++__p) {
      if (__grouping[__dg] > 0 && __dc == static_cast<unsigned>(__grouping[__dg])) {
        *__oe++ = __thousands_sep;
        __dc    = 0;
        if (__dg < __grouping.size() - 1)
          ++__dg;
      }
      *__oe++ = __ct.widen(*__p);
      ++__dc;
    }
    std::reverse(__ob + (__nf - __nb), __oe);
  }
  for (__nf = __ns; __nf < __ne; ++__nf) {
    if (*__nf == '.') {
      *__oe++ = __npt.decimal_point();
      ++__nf;
      break;
    } else
      *__oe++ = __ct.widen(*__nf);
  }
  __ct.widen(__nf, __ne, __oe);
  __oe += __ne - __nf;
  if (__np == __ne)
    __op = __oe;
  else
    __op = __ob + (__np - __nb);
}

extern template struct _LIBCPP_EXTERN_TEMPLATE_TYPE_VIS __num_put<char>;
#    if _LIBCPP_HAS_WIDE_CHARACTERS
extern template struct _LIBCPP_EXTERN_TEMPLATE_TYPE_VIS __num_put<wchar_t>;
#    endif

template <class _CharT, class _OutputIterator = ostreambuf_iterator<_CharT> >
class _LIBCPP_TEMPLATE_VIS num_put : public locale::facet, private __num_put<_CharT> {
public:
  typedef _CharT char_type;
  typedef _OutputIterator iter_type;

  _LIBCPP_HIDE_FROM_ABI explicit num_put(size_t __refs = 0) : locale::facet(__refs) {}

  _LIBCPP_HIDE_FROM_ABI iter_type put(iter_type __s, ios_base& __iob, char_type __fl, bool __v) const {
    return do_put(__s, __iob, __fl, __v);
  }

  _LIBCPP_HIDE_FROM_ABI iter_type put(iter_type __s, ios_base& __iob, char_type __fl, long __v) const {
    return do_put(__s, __iob, __fl, __v);
  }

  _LIBCPP_HIDE_FROM_ABI iter_type put(iter_type __s, ios_base& __iob, char_type __fl, long long __v) const {
    return do_put(__s, __iob, __fl, __v);
  }

  _LIBCPP_HIDE_FROM_ABI iter_type put(iter_type __s, ios_base& __iob, char_type __fl, unsigned long __v) const {
    return do_put(__s, __iob, __fl, __v);
  }

  _LIBCPP_HIDE_FROM_ABI iter_type put(iter_type __s, ios_base& __iob, char_type __fl, unsigned long long __v) const {
    return do_put(__s, __iob, __fl, __v);
  }

  _LIBCPP_HIDE_FROM_ABI iter_type put(iter_type __s, ios_base& __iob, char_type __fl, double __v) const {
    return do_put(__s, __iob, __fl, __v);
  }

  _LIBCPP_HIDE_FROM_ABI iter_type put(iter_type __s, ios_base& __iob, char_type __fl, long double __v) const {
    return do_put(__s, __iob, __fl, __v);
  }

  _LIBCPP_HIDE_FROM_ABI iter_type put(iter_type __s, ios_base& __iob, char_type __fl, const void* __v) const {
    return do_put(__s, __iob, __fl, __v);
  }

  static locale::id id;

protected:
  _LIBCPP_HIDE_FROM_ABI_VIRTUAL ~num_put() override {}

  virtual iter_type do_put(iter_type __s, ios_base& __iob, char_type __fl, bool __v) const;
  virtual iter_type do_put(iter_type __s, ios_base& __iob, char_type __fl, long __v) const;
  virtual iter_type do_put(iter_type __s, ios_base& __iob, char_type __fl, long long __v) const;
  virtual iter_type do_put(iter_type __s, ios_base& __iob, char_type __fl, unsigned long) const;
  virtual iter_type do_put(iter_type __s, ios_base& __iob, char_type __fl, unsigned long long) const;
  virtual iter_type do_put(iter_type __s, ios_base& __iob, char_type __fl, double __v) const;
  virtual iter_type do_put(iter_type __s, ios_base& __iob, char_type __fl, long double __v) const;
  virtual iter_type do_put(iter_type __s, ios_base& __iob, char_type __fl, const void* __v) const;

  template <class _Integral>
  _LIBCPP_HIDE_FROM_ABI inline _OutputIterator
  __do_put_integral(iter_type __s, ios_base& __iob, char_type __fl, _Integral __v, char const* __len) const;

  template <class _Float>
  _LIBCPP_HIDE_FROM_ABI inline _OutputIterator
  __do_put_floating_point(iter_type __s, ios_base& __iob, char_type __fl, _Float __v, char const* __len) const;
};

template <class _CharT, class _OutputIterator>
locale::id num_put<_CharT, _OutputIterator>::id;

template <class _CharT, class _OutputIterator>
_OutputIterator
num_put<_CharT, _OutputIterator>::do_put(iter_type __s, ios_base& __iob, char_type __fl, bool __v) const {
  if ((__iob.flags() & ios_base::boolalpha) == 0)
    return do_put(__s, __iob, __fl, (unsigned long)__v);
  const numpunct<char_type>& __np = std::use_facet<numpunct<char_type> >(__iob.getloc());
  typedef typename numpunct<char_type>::string_type string_type;
  string_type __nm = __v ? __np.truename() : __np.falsename();
  for (typename string_type::iterator __i = __nm.begin(); __i != __nm.end(); ++__i, ++__s)
    *__s = *__i;
  return __s;
}

template <class _CharT, class _OutputIterator>
template <class _Integral>
_LIBCPP_HIDE_FROM_ABI inline _OutputIterator num_put<_CharT, _OutputIterator>::__do_put_integral(
    iter_type __s, ios_base& __iob, char_type __fl, _Integral __v, char const* __len) const {
  // Stage 1 - Get number in narrow char
  char __fmt[8] = {'%', 0};
  this->__format_int(__fmt + 1, __len, is_signed<_Integral>::value, __iob.flags());
  // Worst case is octal, with showbase enabled. Note that octal is always
  // printed as an unsigned value.
  using _Unsigned = typename make_unsigned<_Integral>::type;
  _LIBCPP_CONSTEXPR const unsigned __nbuf =
      (numeric_limits<_Unsigned>::digits / 3)          // 1 char per 3 bits
      + ((numeric_limits<_Unsigned>::digits % 3) != 0) // round up
      + 2;                                             // base prefix + terminating null character
  char __nar[__nbuf];
  _LIBCPP_DIAGNOSTIC_PUSH
  _LIBCPP_CLANG_DIAGNOSTIC_IGNORED("-Wformat-nonliteral")
  _LIBCPP_GCC_DIAGNOSTIC_IGNORED("-Wformat-nonliteral")
  int __nc = __locale::__snprintf(__nar, sizeof(__nar), _LIBCPP_GET_C_LOCALE, __fmt, __v);
  _LIBCPP_DIAGNOSTIC_POP
  char* __ne = __nar + __nc;
  char* __np = this->__identify_padding(__nar, __ne, __iob);
  // Stage 2 - Widen __nar while adding thousands separators
  char_type __o[2 * (__nbuf - 1) - 1];
  char_type* __op; // pad here
  char_type* __oe; // end of output
  this->__widen_and_group_int(__nar, __np, __ne, __o, __op, __oe, __iob.getloc());
  // [__o, __oe) contains thousands_sep'd wide number
  // Stage 3 & 4
  return std::__pad_and_output(__s, __o, __op, __oe, __iob, __fl);
}

template <class _CharT, class _OutputIterator>
_OutputIterator
num_put<_CharT, _OutputIterator>::do_put(iter_type __s, ios_base& __iob, char_type __fl, long __v) const {
  return this->__do_put_integral(__s, __iob, __fl, __v, "l");
}

template <class _CharT, class _OutputIterator>
_OutputIterator
num_put<_CharT, _OutputIterator>::do_put(iter_type __s, ios_base& __iob, char_type __fl, long long __v) const {
  return this->__do_put_integral(__s, __iob, __fl, __v, "ll");
}

template <class _CharT, class _OutputIterator>
_OutputIterator
num_put<_CharT, _OutputIterator>::do_put(iter_type __s, ios_base& __iob, char_type __fl, unsigned long __v) const {
  return this->__do_put_integral(__s, __iob, __fl, __v, "l");
}

template <class _CharT, class _OutputIterator>
_OutputIterator
num_put<_CharT, _OutputIterator>::do_put(iter_type __s, ios_base& __iob, char_type __fl, unsigned long long __v) const {
  return this->__do_put_integral(__s, __iob, __fl, __v, "ll");
}

template <class _CharT, class _OutputIterator>
template <class _Float>
_LIBCPP_HIDE_FROM_ABI inline _OutputIterator num_put<_CharT, _OutputIterator>::__do_put_floating_point(
    iter_type __s, ios_base& __iob, char_type __fl, _Float __v, char const* __len) const {
  // Stage 1 - Get number in narrow char
  char __fmt[8]            = {'%', 0};
  bool __specify_precision = this->__format_float(__fmt + 1, __len, __iob.flags());
  const unsigned __nbuf    = 30;
  char __nar[__nbuf];
  char* __nb = __nar;
  int __nc;
  _LIBCPP_DIAGNOSTIC_PUSH
  _LIBCPP_CLANG_DIAGNOSTIC_IGNORED("-Wformat-nonliteral")
  _LIBCPP_GCC_DIAGNOSTIC_IGNORED("-Wformat-nonliteral")
  if (__specify_precision)
    __nc = __locale::__snprintf(__nb, __nbuf, _LIBCPP_GET_C_LOCALE, __fmt, (int)__iob.precision(), __v);
  else
    __nc = __locale::__snprintf(__nb, __nbuf, _LIBCPP_GET_C_LOCALE, __fmt, __v);
  unique_ptr<char, void (*)(void*)> __nbh(nullptr, free);
  if (__nc > static_cast<int>(__nbuf - 1)) {
    if (__specify_precision)
      __nc = __locale::__asprintf(&__nb, _LIBCPP_GET_C_LOCALE, __fmt, (int)__iob.precision(), __v);
    else
      __nc = __locale::__asprintf(&__nb, _LIBCPP_GET_C_LOCALE, __fmt, __v);
    if (__nc == -1)
      __throw_bad_alloc();
    __nbh.reset(__nb);
  }
  _LIBCPP_DIAGNOSTIC_POP
  char* __ne = __nb + __nc;
  char* __np = this->__identify_padding(__nb, __ne, __iob);
  // Stage 2 - Widen __nar while adding thousands separators
  char_type __o[2 * (__nbuf - 1) - 1];
  char_type* __ob = __o;
  unique_ptr<char_type, void (*)(void*)> __obh(0, free);
  if (__nb != __nar) {
    __ob = (char_type*)malloc(2 * static_cast<size_t>(__nc) * sizeof(char_type));
    if (__ob == 0)
      __throw_bad_alloc();
    __obh.reset(__ob);
  }
  char_type* __op; // pad here
  char_type* __oe; // end of output
  this->__widen_and_group_float(__nb, __np, __ne, __ob, __op, __oe, __iob.getloc());
  // [__o, __oe) contains thousands_sep'd wide number
  // Stage 3 & 4
  __s = std::__pad_and_output(__s, __ob, __op, __oe, __iob, __fl);
  return __s;
}

template <class _CharT, class _OutputIterator>
_OutputIterator
num_put<_CharT, _OutputIterator>::do_put(iter_type __s, ios_base& __iob, char_type __fl, double __v) const {
  return this->__do_put_floating_point(__s, __iob, __fl, __v, "");
}

template <class _CharT, class _OutputIterator>
_OutputIterator
num_put<_CharT, _OutputIterator>::do_put(iter_type __s, ios_base& __iob, char_type __fl, long double __v) const {
  return this->__do_put_floating_point(__s, __iob, __fl, __v, "L");
}

template <class _CharT, class _OutputIterator>
_OutputIterator
num_put<_CharT, _OutputIterator>::do_put(iter_type __s, ios_base& __iob, char_type __fl, const void* __v) const {
  // Stage 1 - Get pointer in narrow char
  const unsigned __nbuf = 20;
  char __nar[__nbuf];
  int __nc   = __locale::__snprintf(__nar, sizeof(__nar), _LIBCPP_GET_C_LOCALE, "%p", __v);
  char* __ne = __nar + __nc;
  char* __np = this->__identify_padding(__nar, __ne, __iob);
  // Stage 2 - Widen __nar
  char_type __o[2 * (__nbuf - 1) - 1];
  char_type* __op; // pad here
  char_type* __oe; // end of output
  const ctype<char_type>& __ct = std::use_facet<ctype<char_type> >(__iob.getloc());
  __ct.widen(__nar, __ne, __o);
  __oe = __o + (__ne - __nar);
  if (__np == __ne)
    __op = __oe;
  else
    __op = __o + (__np - __nar);
  // [__o, __oe) contains wide number
  // Stage 3 & 4
  return std::__pad_and_output(__s, __o, __op, __oe, __iob, __fl);
}

extern template class _LIBCPP_EXTERN_TEMPLATE_TYPE_VIS num_put<char>;
#    if _LIBCPP_HAS_WIDE_CHARACTERS
extern template class _LIBCPP_EXTERN_TEMPLATE_TYPE_VIS num_put<wchar_t>;
#    endif

template <class _CharT, class _InputIterator>
_LIBCPP_HIDE_FROM_ABI int __get_up_to_n_digits(
    _InputIterator& __b, _InputIterator __e, ios_base::iostate& __err, const ctype<_CharT>& __ct, int __n) {
  // Precondition:  __n >= 1
  if (__b == __e) {
    __err |= ios_base::eofbit | ios_base::failbit;
    return 0;
  }
  // get first digit
  _CharT __c = *__b;
  if (!__ct.is(ctype_base::digit, __c)) {
    __err |= ios_base::failbit;
    return 0;
  }
  int __r = __ct.narrow(__c, 0) - '0';
  for (++__b, (void)--__n; __b != __e && __n > 0; ++__b, (void)--__n) {
    // get next digit
    __c = *__b;
    if (!__ct.is(ctype_base::digit, __c))
      return __r;
    __r = __r * 10 + __ct.narrow(__c, 0) - '0';
  }
  if (__b == __e)
    __err |= ios_base::eofbit;
  return __r;
}

class _LIBCPP_EXPORTED_FROM_ABI time_base {
public:
  enum dateorder { no_order, dmy, mdy, ymd, ydm };
};

template <class _CharT>
class _LIBCPP_TEMPLATE_VIS __time_get_c_storage {
protected:
  typedef basic_string<_CharT> string_type;

  virtual const string_type* __weeks() const;
  virtual const string_type* __months() const;
  virtual const string_type* __am_pm() const;
  virtual const string_type& __c() const;
  virtual const string_type& __r() const;
  virtual const string_type& __x() const;
  virtual const string_type& __X() const;

  _LIBCPP_HIDE_FROM_ABI ~__time_get_c_storage() {}
};

template <>
_LIBCPP_EXPORTED_FROM_ABI const string* __time_get_c_storage<char>::__weeks() const;
template <>
_LIBCPP_EXPORTED_FROM_ABI const string* __time_get_c_storage<char>::__months() const;
template <>
_LIBCPP_EXPORTED_FROM_ABI const string* __time_get_c_storage<char>::__am_pm() const;
template <>
_LIBCPP_EXPORTED_FROM_ABI const string& __time_get_c_storage<char>::__c() const;
template <>
_LIBCPP_EXPORTED_FROM_ABI const string& __time_get_c_storage<char>::__r() const;
template <>
_LIBCPP_EXPORTED_FROM_ABI const string& __time_get_c_storage<char>::__x() const;
template <>
_LIBCPP_EXPORTED_FROM_ABI const string& __time_get_c_storage<char>::__X() const;

#    if _LIBCPP_HAS_WIDE_CHARACTERS
template <>
_LIBCPP_EXPORTED_FROM_ABI const wstring* __time_get_c_storage<wchar_t>::__weeks() const;
template <>
_LIBCPP_EXPORTED_FROM_ABI const wstring* __time_get_c_storage<wchar_t>::__months() const;
template <>
_LIBCPP_EXPORTED_FROM_ABI const wstring* __time_get_c_storage<wchar_t>::__am_pm() const;
template <>
_LIBCPP_EXPORTED_FROM_ABI const wstring& __time_get_c_storage<wchar_t>::__c() const;
template <>
_LIBCPP_EXPORTED_FROM_ABI const wstring& __time_get_c_storage<wchar_t>::__r() const;
template <>
_LIBCPP_EXPORTED_FROM_ABI const wstring& __time_get_c_storage<wchar_t>::__x() const;
template <>
_LIBCPP_EXPORTED_FROM_ABI const wstring& __time_get_c_storage<wchar_t>::__X() const;
#    endif

template <class _CharT, class _InputIterator = istreambuf_iterator<_CharT> >
class _LIBCPP_TEMPLATE_VIS time_get : public locale::facet, public time_base, private __time_get_c_storage<_CharT> {
public:
  typedef _CharT char_type;
  typedef _InputIterator iter_type;
  typedef time_base::dateorder dateorder;
  typedef basic_string<char_type> string_type;

  _LIBCPP_HIDE_FROM_ABI explicit time_get(size_t __refs = 0) : locale::facet(__refs) {}

  _LIBCPP_HIDE_FROM_ABI dateorder date_order() const { return this->do_date_order(); }

  _LIBCPP_HIDE_FROM_ABI iter_type
  get_time(iter_type __b, iter_type __e, ios_base& __iob, ios_base::iostate& __err, tm* __tm) const {
    return do_get_time(__b, __e, __iob, __err, __tm);
  }

  _LIBCPP_HIDE_FROM_ABI iter_type
  get_date(iter_type __b, iter_type __e, ios_base& __iob, ios_base::iostate& __err, tm* __tm) const {
    return do_get_date(__b, __e, __iob, __err, __tm);
  }

  _LIBCPP_HIDE_FROM_ABI iter_type
  get_weekday(iter_type __b, iter_type __e, ios_base& __iob, ios_base::iostate& __err, tm* __tm) const {
    return do_get_weekday(__b, __e, __iob, __err, __tm);
  }

  _LIBCPP_HIDE_FROM_ABI iter_type
  get_monthname(iter_type __b, iter_type __e, ios_base& __iob, ios_base::iostate& __err, tm* __tm) const {
    return do_get_monthname(__b, __e, __iob, __err, __tm);
  }

  _LIBCPP_HIDE_FROM_ABI iter_type
  get_year(iter_type __b, iter_type __e, ios_base& __iob, ios_base::iostate& __err, tm* __tm) const {
    return do_get_year(__b, __e, __iob, __err, __tm);
  }

  _LIBCPP_HIDE_FROM_ABI iter_type
  get(iter_type __b, iter_type __e, ios_base& __iob, ios_base::iostate& __err, tm* __tm, char __fmt, char __mod = 0)
      const {
    return do_get(__b, __e, __iob, __err, __tm, __fmt, __mod);
  }

  iter_type
  get(iter_type __b,
      iter_type __e,
      ios_base& __iob,
      ios_base::iostate& __err,
      tm* __tm,
      const char_type* __fmtb,
      const char_type* __fmte) const;

  static locale::id id;

protected:
  _LIBCPP_HIDE_FROM_ABI_VIRTUAL ~time_get() override {}

  virtual dateorder do_date_order() const;
  virtual iter_type
  do_get_time(iter_type __b, iter_type __e, ios_base& __iob, ios_base::iostate& __err, tm* __tm) const;
  virtual iter_type
  do_get_date(iter_type __b, iter_type __e, ios_base& __iob, ios_base::iostate& __err, tm* __tm) const;
  virtual iter_type
  do_get_weekday(iter_type __b, iter_type __e, ios_base& __iob, ios_base::iostate& __err, tm* __tm) const;
  virtual iter_type
  do_get_monthname(iter_type __b, iter_type __e, ios_base& __iob, ios_base::iostate& __err, tm* __tm) const;
  virtual iter_type
  do_get_year(iter_type __b, iter_type __e, ios_base& __iob, ios_base::iostate& __err, tm* __tm) const;
  virtual iter_type do_get(
      iter_type __b, iter_type __e, ios_base& __iob, ios_base::iostate& __err, tm* __tm, char __fmt, char __mod) const;

private:
  void __get_white_space(iter_type& __b, iter_type __e, ios_base::iostate& __err, const ctype<char_type>& __ct) const;
  void __get_percent(iter_type& __b, iter_type __e, ios_base::iostate& __err, const ctype<char_type>& __ct) const;

  void __get_weekdayname(
      int& __m, iter_type& __b, iter_type __e, ios_base::iostate& __err, const ctype<char_type>& __ct) const;
  void __get_monthname(
      int& __m, iter_type& __b, iter_type __e, ios_base::iostate& __err, const ctype<char_type>& __ct) const;
  void __get_day(int& __d, iter_type& __b, iter_type __e, ios_base::iostate& __err, const ctype<char_type>& __ct) const;
  void
  __get_month(int& __m, iter_type& __b, iter_type __e, ios_base::iostate& __err, const ctype<char_type>& __ct) const;
  void
  __get_year(int& __y, iter_type& __b, iter_type __e, ios_base::iostate& __err, const ctype<char_type>& __ct) const;
  void
  __get_year4(int& __y, iter_type& __b, iter_type __e, ios_base::iostate& __err, const ctype<char_type>& __ct) const;
  void
  __get_hour(int& __d, iter_type& __b, iter_type __e, ios_base::iostate& __err, const ctype<char_type>& __ct) const;
  void
  __get_12_hour(int& __h, iter_type& __b, iter_type __e, ios_base::iostate& __err, const ctype<char_type>& __ct) const;
  void
  __get_am_pm(int& __h, iter_type& __b, iter_type __e, ios_base::iostate& __err, const ctype<char_type>& __ct) const;
  void
  __get_minute(int& __m, iter_type& __b, iter_type __e, ios_base::iostate& __err, const ctype<char_type>& __ct) const;
  void
  __get_second(int& __s, iter_type& __b, iter_type __e, ios_base::iostate& __err, const ctype<char_type>& __ct) const;
  void
  __get_weekday(int& __w, iter_type& __b, iter_type __e, ios_base::iostate& __err, const ctype<char_type>& __ct) const;
  void __get_day_year_num(
      int& __w, iter_type& __b, iter_type __e, ios_base::iostate& __err, const ctype<char_type>& __ct) const;
};

template <class _CharT, class _InputIterator>
locale::id time_get<_CharT, _InputIterator>::id;

// time_get primitives

template <class _CharT, class _InputIterator>
void time_get<_CharT, _InputIterator>::__get_weekdayname(
    int& __w, iter_type& __b, iter_type __e, ios_base::iostate& __err, const ctype<char_type>& __ct) const {
  // Note:  ignoring case comes from the POSIX strptime spec
  const string_type* __wk = this->__weeks();
  ptrdiff_t __i           = std::__scan_keyword(__b, __e, __wk, __wk + 14, __ct, __err, false) - __wk;
  if (__i < 14)
    __w = __i % 7;
}

template <class _CharT, class _InputIterator>
void time_get<_CharT, _InputIterator>::__get_monthname(
    int& __m, iter_type& __b, iter_type __e, ios_base::iostate& __err, const ctype<char_type>& __ct) const {
  // Note:  ignoring case comes from the POSIX strptime spec
  const string_type* __month = this->__months();
  ptrdiff_t __i              = std::__scan_keyword(__b, __e, __month, __month + 24, __ct, __err, false) - __month;
  if (__i < 24)
    __m = __i % 12;
}

template <class _CharT, class _InputIterator>
void time_get<_CharT, _InputIterator>::__get_day(
    int& __d, iter_type& __b, iter_type __e, ios_base::iostate& __err, const ctype<char_type>& __ct) const {
  int __t = std::__get_up_to_n_digits(__b, __e, __err, __ct, 2);
  if (!(__err & ios_base::failbit) && 1 <= __t && __t <= 31)
    __d = __t;
  else
    __err |= ios_base::failbit;
}

template <class _CharT, class _InputIterator>
void time_get<_CharT, _InputIterator>::__get_month(
    int& __m, iter_type& __b, iter_type __e, ios_base::iostate& __err, const ctype<char_type>& __ct) const {
  int __t = std::__get_up_to_n_digits(__b, __e, __err, __ct, 2) - 1;
  if (!(__err & ios_base::failbit) && 0 <= __t && __t <= 11)
    __m = __t;
  else
    __err |= ios_base::failbit;
}

template <class _CharT, class _InputIterator>
void time_get<_CharT, _InputIterator>::__get_year(
    int& __y, iter_type& __b, iter_type __e, ios_base::iostate& __err, const ctype<char_type>& __ct) const {
  int __t = std::__get_up_to_n_digits(__b, __e, __err, __ct, 4);
  if (!(__err & ios_base::failbit)) {
    if (__t < 69)
      __t += 2000;
    else if (69 <= __t && __t <= 99)
      __t += 1900;
    __y = __t - 1900;
  }
}

template <class _CharT, class _InputIterator>
void time_get<_CharT, _InputIterator>::__get_year4(
    int& __y, iter_type& __b, iter_type __e, ios_base::iostate& __err, const ctype<char_type>& __ct) const {
  int __t = std::__get_up_to_n_digits(__b, __e, __err, __ct, 4);
  if (!(__err & ios_base::failbit))
    __y = __t - 1900;
}

template <class _CharT, class _InputIterator>
void time_get<_CharT, _InputIterator>::__get_hour(
    int& __h, iter_type& __b, iter_type __e, ios_base::iostate& __err, const ctype<char_type>& __ct) const {
  int __t = std::__get_up_to_n_digits(__b, __e, __err, __ct, 2);
  if (!(__err & ios_base::failbit) && __t <= 23)
    __h = __t;
  else
    __err |= ios_base::failbit;
}

template <class _CharT, class _InputIterator>
void time_get<_CharT, _InputIterator>::__get_12_hour(
    int& __h, iter_type& __b, iter_type __e, ios_base::iostate& __err, const ctype<char_type>& __ct) const {
  int __t = std::__get_up_to_n_digits(__b, __e, __err, __ct, 2);
  if (!(__err & ios_base::failbit) && 1 <= __t && __t <= 12)
    __h = __t;
  else
    __err |= ios_base::failbit;
}

template <class _CharT, class _InputIterator>
void time_get<_CharT, _InputIterator>::__get_minute(
    int& __m, iter_type& __b, iter_type __e, ios_base::iostate& __err, const ctype<char_type>& __ct) const {
  int __t = std::__get_up_to_n_digits(__b, __e, __err, __ct, 2);
  if (!(__err & ios_base::failbit) && __t <= 59)
    __m = __t;
  else
    __err |= ios_base::failbit;
}

template <class _CharT, class _InputIterator>
void time_get<_CharT, _InputIterator>::__get_second(
    int& __s, iter_type& __b, iter_type __e, ios_base::iostate& __err, const ctype<char_type>& __ct) const {
  int __t = std::__get_up_to_n_digits(__b, __e, __err, __ct, 2);
  if (!(__err & ios_base::failbit) && __t <= 60)
    __s = __t;
  else
    __err |= ios_base::failbit;
}

template <class _CharT, class _InputIterator>
void time_get<_CharT, _InputIterator>::__get_weekday(
    int& __w, iter_type& __b, iter_type __e, ios_base::iostate& __err, const ctype<char_type>& __ct) const {
  int __t = std::__get_up_to_n_digits(__b, __e, __err, __ct, 1);
  if (!(__err & ios_base::failbit) && __t <= 6)
    __w = __t;
  else
    __err |= ios_base::failbit;
}

template <class _CharT, class _InputIterator>
void time_get<_CharT, _InputIterator>::__get_day_year_num(
    int& __d, iter_type& __b, iter_type __e, ios_base::iostate& __err, const ctype<char_type>& __ct) const {
  int __t = std::__get_up_to_n_digits(__b, __e, __err, __ct, 3);
  if (!(__err & ios_base::failbit) && __t <= 365)
    __d = __t;
  else
    __err |= ios_base::failbit;
}

template <class _CharT, class _InputIterator>
void time_get<_CharT, _InputIterator>::__get_white_space(
    iter_type& __b, iter_type __e, ios_base::iostate& __err, const ctype<char_type>& __ct) const {
  for (; __b != __e && __ct.is(ctype_base::space, *__b); ++__b)
    ;
  if (__b == __e)
    __err |= ios_base::eofbit;
}

template <class _CharT, class _InputIterator>
void time_get<_CharT, _InputIterator>::__get_am_pm(
    int& __h, iter_type& __b, iter_type __e, ios_base::iostate& __err, const ctype<char_type>& __ct) const {
  const string_type* __ap = this->__am_pm();
  if (__ap[0].size() + __ap[1].size() == 0) {
    __err |= ios_base::failbit;
    return;
  }
  ptrdiff_t __i = std::__scan_keyword(__b, __e, __ap, __ap + 2, __ct, __err, false) - __ap;
  if (__i == 0 && __h == 12)
    __h = 0;
  else if (__i == 1 && __h < 12)
    __h += 12;
}

template <class _CharT, class _InputIterator>
void time_get<_CharT, _InputIterator>::__get_percent(
    iter_type& __b, iter_type __e, ios_base::iostate& __err, const ctype<char_type>& __ct) const {
  if (__b == __e) {
    __err |= ios_base::eofbit | ios_base::failbit;
    return;
  }
  if (__ct.narrow(*__b, 0) != '%')
    __err |= ios_base::failbit;
  else if (++__b == __e)
    __err |= ios_base::eofbit;
}

// time_get end primitives

template <class _CharT, class _InputIterator>
_InputIterator time_get<_CharT, _InputIterator>::get(
    iter_type __b,
    iter_type __e,
    ios_base& __iob,
    ios_base::iostate& __err,
    tm* __tm,
    const char_type* __fmtb,
    const char_type* __fmte) const {
  const ctype<char_type>& __ct = std::use_facet<ctype<char_type> >(__iob.getloc());
  __err                        = ios_base::goodbit;
  while (__fmtb != __fmte && __err == ios_base::goodbit) {
    if (__b == __e) {
      __err = ios_base::failbit;
      break;
    }
    if (__ct.narrow(*__fmtb, 0) == '%') {
      if (++__fmtb == __fmte) {
        __err = ios_base::failbit;
        break;
      }
      char __cmd = __ct.narrow(*__fmtb, 0);
      char __opt = '\0';
      if (__cmd == 'E' || __cmd == '0') {
        if (++__fmtb == __fmte) {
          __err = ios_base::failbit;
          break;
        }
        __opt = __cmd;
        __cmd = __ct.narrow(*__fmtb, 0);
      }
      __b = do_get(__b, __e, __iob, __err, __tm, __cmd, __opt);
      ++__fmtb;
    } else if (__ct.is(ctype_base::space, *__fmtb)) {
      for (++__fmtb; __fmtb != __fmte && __ct.is(ctype_base::space, *__fmtb); ++__fmtb)
        ;
      for (; __b != __e && __ct.is(ctype_base::space, *__b); ++__b)
        ;
    } else if (__ct.toupper(*__b) == __ct.toupper(*__fmtb)) {
      ++__b;
      ++__fmtb;
    } else
      __err = ios_base::failbit;
  }
  if (__b == __e)
    __err |= ios_base::eofbit;
  return __b;
}

template <class _CharT, class _InputIterator>
typename time_get<_CharT, _InputIterator>::dateorder time_get<_CharT, _InputIterator>::do_date_order() const {
  return mdy;
}

template <class _CharT, class _InputIterator>
_InputIterator time_get<_CharT, _InputIterator>::do_get_time(
    iter_type __b, iter_type __e, ios_base& __iob, ios_base::iostate& __err, tm* __tm) const {
  const char_type __fmt[] = {'%', 'H', ':', '%', 'M', ':', '%', 'S'};
  return get(__b, __e, __iob, __err, __tm, __fmt, __fmt + sizeof(__fmt) / sizeof(__fmt[0]));
}

template <class _CharT, class _InputIterator>
_InputIterator time_get<_CharT, _InputIterator>::do_get_date(
    iter_type __b, iter_type __e, ios_base& __iob, ios_base::iostate& __err, tm* __tm) const {
  const string_type& __fmt = this->__x();
  return get(__b, __e, __iob, __err, __tm, __fmt.data(), __fmt.data() + __fmt.size());
}

template <class _CharT, class _InputIterator>
_InputIterator time_get<_CharT, _InputIterator>::do_get_weekday(
    iter_type __b, iter_type __e, ios_base& __iob, ios_base::iostate& __err, tm* __tm) const {
  const ctype<char_type>& __ct = std::use_facet<ctype<char_type> >(__iob.getloc());
  __get_weekdayname(__tm->tm_wday, __b, __e, __err, __ct);
  return __b;
}

template <class _CharT, class _InputIterator>
_InputIterator time_get<_CharT, _InputIterator>::do_get_monthname(
    iter_type __b, iter_type __e, ios_base& __iob, ios_base::iostate& __err, tm* __tm) const {
  const ctype<char_type>& __ct = std::use_facet<ctype<char_type> >(__iob.getloc());
  __get_monthname(__tm->tm_mon, __b, __e, __err, __ct);
  return __b;
}

template <class _CharT, class _InputIterator>
_InputIterator time_get<_CharT, _InputIterator>::do_get_year(
    iter_type __b, iter_type __e, ios_base& __iob, ios_base::iostate& __err, tm* __tm) const {
  const ctype<char_type>& __ct = std::use_facet<ctype<char_type> >(__iob.getloc());
  __get_year(__tm->tm_year, __b, __e, __err, __ct);
  return __b;
}

template <class _CharT, class _InputIterator>
_InputIterator time_get<_CharT, _InputIterator>::do_get(
    iter_type __b, iter_type __e, ios_base& __iob, ios_base::iostate& __err, tm* __tm, char __fmt, char) const {
  __err                        = ios_base::goodbit;
  const ctype<char_type>& __ct = std::use_facet<ctype<char_type> >(__iob.getloc());
  switch (__fmt) {
  case 'a':
  case 'A':
    __get_weekdayname(__tm->tm_wday, __b, __e, __err, __ct);
    break;
  case 'b':
  case 'B':
  case 'h':
    __get_monthname(__tm->tm_mon, __b, __e, __err, __ct);
    break;
  case 'c': {
    const string_type& __fm = this->__c();
    __b                     = get(__b, __e, __iob, __err, __tm, __fm.data(), __fm.data() + __fm.size());
  } break;
  case 'd':
  case 'e':
    __get_day(__tm->tm_mday, __b, __e, __err, __ct);
    break;
  case 'D': {
    const char_type __fm[] = {'%', 'm', '/', '%', 'd', '/', '%', 'y'};
    __b                    = get(__b, __e, __iob, __err, __tm, __fm, __fm + sizeof(__fm) / sizeof(__fm[0]));
  } break;
  case 'F': {
    const char_type __fm[] = {'%', 'Y', '-', '%', 'm', '-', '%', 'd'};
    __b                    = get(__b, __e, __iob, __err, __tm, __fm, __fm + sizeof(__fm) / sizeof(__fm[0]));
  } break;
  case 'H':
    __get_hour(__tm->tm_hour, __b, __e, __err, __ct);
    break;
  case 'I':
    __get_12_hour(__tm->tm_hour, __b, __e, __err, __ct);
    break;
  case 'j':
    __get_day_year_num(__tm->tm_yday, __b, __e, __err, __ct);
    break;
  case 'm':
    __get_month(__tm->tm_mon, __b, __e, __err, __ct);
    break;
  case 'M':
    __get_minute(__tm->tm_min, __b, __e, __err, __ct);
    break;
  case 'n':
  case 't':
    __get_white_space(__b, __e, __err, __ct);
    break;
  case 'p':
    __get_am_pm(__tm->tm_hour, __b, __e, __err, __ct);
    break;
  case 'r': {
    const char_type __fm[] = {'%', 'I', ':', '%', 'M', ':', '%', 'S', ' ', '%', 'p'};
    __b                    = get(__b, __e, __iob, __err, __tm, __fm, __fm + sizeof(__fm) / sizeof(__fm[0]));
  } break;
  case 'R': {
    const char_type __fm[] = {'%', 'H', ':', '%', 'M'};
    __b                    = get(__b, __e, __iob, __err, __tm, __fm, __fm + sizeof(__fm) / sizeof(__fm[0]));
  } break;
  case 'S':
    __get_second(__tm->tm_sec, __b, __e, __err, __ct);
    break;
  case 'T': {
    const char_type __fm[] = {'%', 'H', ':', '%', 'M', ':', '%', 'S'};
    __b                    = get(__b, __e, __iob, __err, __tm, __fm, __fm + sizeof(__fm) / sizeof(__fm[0]));
  } break;
  case 'w':
    __get_weekday(__tm->tm_wday, __b, __e, __err, __ct);
    break;
  case 'x':
    return do_get_date(__b, __e, __iob, __err, __tm);
  case 'X': {
    const string_type& __fm = this->__X();
    __b                     = get(__b, __e, __iob, __err, __tm, __fm.data(), __fm.data() + __fm.size());
  } break;
  case 'y':
    __get_year(__tm->tm_year, __b, __e, __err, __ct);
    break;
  case 'Y':
    __get_year4(__tm->tm_year, __b, __e, __err, __ct);
    break;
  case '%':
    __get_percent(__b, __e, __err, __ct);
    break;
  default:
    __err |= ios_base::failbit;
  }
  return __b;
}

extern template class _LIBCPP_EXTERN_TEMPLATE_TYPE_VIS time_get<char>;
#    if _LIBCPP_HAS_WIDE_CHARACTERS
extern template class _LIBCPP_EXTERN_TEMPLATE_TYPE_VIS time_get<wchar_t>;
#    endif

class _LIBCPP_EXPORTED_FROM_ABI __time_get {
protected:
  __locale::__locale_t __loc_;

  __time_get(const char* __nm);
  __time_get(const string& __nm);
  ~__time_get();
};

template <class _CharT>
class _LIBCPP_TEMPLATE_VIS __time_get_storage : public __time_get {
protected:
  typedef basic_string<_CharT> string_type;

  string_type __weeks_[14];
  string_type __months_[24];
  string_type __am_pm_[2];
  string_type __c_;
  string_type __r_;
  string_type __x_;
  string_type __X_;

  explicit __time_get_storage(const char* __nm);
  explicit __time_get_storage(const string& __nm);

  _LIBCPP_HIDE_FROM_ABI ~__time_get_storage() {}

  time_base::dateorder __do_date_order() const;

private:
  void init(const ctype<_CharT>&);
  string_type __analyze(char __fmt, const ctype<_CharT>&);
};

#    define _LIBCPP_TIME_GET_STORAGE_EXPLICIT_INSTANTIATION(_CharT)                                                    \
      template <>                                                                                                      \
      _LIBCPP_EXPORTED_FROM_ABI time_base::dateorder __time_get_storage<_CharT>::__do_date_order() const;              \
      template <>                                                                                                      \
      _LIBCPP_EXPORTED_FROM_ABI __time_get_storage<_CharT>::__time_get_storage(const char*);                           \
      template <>                                                                                                      \
      _LIBCPP_EXPORTED_FROM_ABI __time_get_storage<_CharT>::__time_get_storage(const string&);                         \
      template <>                                                                                                      \
      _LIBCPP_EXPORTED_FROM_ABI void __time_get_storage<_CharT>::init(const ctype<_CharT>&);                           \
      template <>                                                                                                      \
      _LIBCPP_EXPORTED_FROM_ABI __time_get_storage<_CharT>::string_type __time_get_storage<_CharT>::__analyze(         \
          char, const ctype<_CharT>&);                                                                                 \
      extern template _LIBCPP_EXPORTED_FROM_ABI time_base::dateorder __time_get_storage<_CharT>::__do_date_order()     \
          const;                                                                                                       \
      extern template _LIBCPP_EXPORTED_FROM_ABI __time_get_storage<_CharT>::__time_get_storage(const char*);           \
      extern template _LIBCPP_EXPORTED_FROM_ABI __time_get_storage<_CharT>::__time_get_storage(const string&);         \
      extern template _LIBCPP_EXPORTED_FROM_ABI void __time_get_storage<_CharT>::init(const ctype<_CharT>&);           \
      extern template _LIBCPP_EXPORTED_FROM_ABI __time_get_storage<_CharT>::string_type                                \
      __time_get_storage<_CharT>::__analyze(char, const ctype<_CharT>&);                                               \
      /**/

_LIBCPP_TIME_GET_STORAGE_EXPLICIT_INSTANTIATION(char)
#    if _LIBCPP_HAS_WIDE_CHARACTERS
_LIBCPP_TIME_GET_STORAGE_EXPLICIT_INSTANTIATION(wchar_t)
#    endif
#    undef _LIBCPP_TIME_GET_STORAGE_EXPLICIT_INSTANTIATION

template <class _CharT, class _InputIterator = istreambuf_iterator<_CharT> >
class _LIBCPP_TEMPLATE_VIS time_get_byname
    : public time_get<_CharT, _InputIterator>,
      private __time_get_storage<_CharT> {
public:
  typedef time_base::dateorder dateorder;
  typedef _InputIterator iter_type;
  typedef _CharT char_type;
  typedef basic_string<char_type> string_type;

  _LIBCPP_HIDE_FROM_ABI explicit time_get_byname(const char* __nm, size_t __refs = 0)
      : time_get<_CharT, _InputIterator>(__refs), __time_get_storage<_CharT>(__nm) {}
  _LIBCPP_HIDE_FROM_ABI explicit time_get_byname(const string& __nm, size_t __refs = 0)
      : time_get<_CharT, _InputIterator>(__refs), __time_get_storage<_CharT>(__nm) {}

protected:
  _LIBCPP_HIDE_FROM_ABI_VIRTUAL ~time_get_byname() override {}

  _LIBCPP_HIDE_FROM_ABI_VIRTUAL dateorder do_date_order() const override { return this->__do_date_order(); }

private:
  _LIBCPP_HIDE_FROM_ABI_VIRTUAL const string_type* __weeks() const override { return this->__weeks_; }
  _LIBCPP_HIDE_FROM_ABI_VIRTUAL const string_type* __months() const override { return this->__months_; }
  _LIBCPP_HIDE_FROM_ABI_VIRTUAL const string_type* __am_pm() const override { return this->__am_pm_; }
  _LIBCPP_HIDE_FROM_ABI_VIRTUAL const string_type& __c() const override { return this->__c_; }
  _LIBCPP_HIDE_FROM_ABI_VIRTUAL const string_type& __r() const override { return this->__r_; }
  _LIBCPP_HIDE_FROM_ABI_VIRTUAL const string_type& __x() const override { return this->__x_; }
  _LIBCPP_HIDE_FROM_ABI_VIRTUAL const string_type& __X() const override { return this->__X_; }
};

extern template class _LIBCPP_EXTERN_TEMPLATE_TYPE_VIS time_get_byname<char>;
#    if _LIBCPP_HAS_WIDE_CHARACTERS
extern template class _LIBCPP_EXTERN_TEMPLATE_TYPE_VIS time_get_byname<wchar_t>;
#    endif

class _LIBCPP_EXPORTED_FROM_ABI __time_put {
  __locale::__locale_t __loc_;

protected:
  _LIBCPP_HIDE_FROM_ABI __time_put() : __loc_(_LIBCPP_GET_C_LOCALE) {}
  __time_put(const char* __nm);
  __time_put(const string& __nm);
  ~__time_put();
  void __do_put(char* __nb, char*& __ne, const tm* __tm, char __fmt, char __mod) const;
#    if _LIBCPP_HAS_WIDE_CHARACTERS
  void __do_put(wchar_t* __wb, wchar_t*& __we, const tm* __tm, char __fmt, char __mod) const;
#    endif
};

template <class _CharT, class _OutputIterator = ostreambuf_iterator<_CharT> >
class _LIBCPP_TEMPLATE_VIS time_put : public locale::facet, private __time_put {
public:
  typedef _CharT char_type;
  typedef _OutputIterator iter_type;

  _LIBCPP_HIDE_FROM_ABI explicit time_put(size_t __refs = 0) : locale::facet(__refs) {}

  iter_type
  put(iter_type __s, ios_base& __iob, char_type __fl, const tm* __tm, const char_type* __pb, const char_type* __pe)
      const;

  _LIBCPP_HIDE_FROM_ABI iter_type
  put(iter_type __s, ios_base& __iob, char_type __fl, const tm* __tm, char __fmt, char __mod = 0) const {
    return do_put(__s, __iob, __fl, __tm, __fmt, __mod);
  }

  static locale::id id;

protected:
  _LIBCPP_HIDE_FROM_ABI_VIRTUAL ~time_put() override {}
  virtual iter_type do_put(iter_type __s, ios_base&, char_type, const tm* __tm, char __fmt, char __mod) const;

  _LIBCPP_HIDE_FROM_ABI explicit time_put(const char* __nm, size_t __refs) : locale::facet(__refs), __time_put(__nm) {}
  _LIBCPP_HIDE_FROM_ABI explicit time_put(const string& __nm, size_t __refs)
      : locale::facet(__refs), __time_put(__nm) {}
};

template <class _CharT, class _OutputIterator>
locale::id time_put<_CharT, _OutputIterator>::id;

template <class _CharT, class _OutputIterator>
_OutputIterator time_put<_CharT, _OutputIterator>::put(
    iter_type __s, ios_base& __iob, char_type __fl, const tm* __tm, const char_type* __pb, const char_type* __pe)
    const {
  const ctype<char_type>& __ct = std::use_facet<ctype<char_type> >(__iob.getloc());
  for (; __pb != __pe; ++__pb) {
    if (__ct.narrow(*__pb, 0) == '%') {
      if (++__pb == __pe) {
        *__s++ = __pb[-1];
        break;
      }
      char __mod = 0;
      char __fmt = __ct.narrow(*__pb, 0);
      if (__fmt == 'E' || __fmt == 'O') {
        if (++__pb == __pe) {
          *__s++ = __pb[-2];
          *__s++ = __pb[-1];
          break;
        }
        __mod = __fmt;
        __fmt = __ct.narrow(*__pb, 0);
      }
      __s = do_put(__s, __iob, __fl, __tm, __fmt, __mod);
    } else
      *__s++ = *__pb;
  }
  return __s;
}

template <class _CharT, class _OutputIterator>
_OutputIterator time_put<_CharT, _OutputIterator>::do_put(
    iter_type __s, ios_base&, char_type, const tm* __tm, char __fmt, char __mod) const {
  char_type __nar[100];
  char_type* __nb = __nar;
  char_type* __ne = __nb + 100;
  __do_put(__nb, __ne, __tm, __fmt, __mod);
  return std::copy(__nb, __ne, __s);
}

extern template class _LIBCPP_EXTERN_TEMPLATE_TYPE_VIS time_put<char>;
#    if _LIBCPP_HAS_WIDE_CHARACTERS
extern template class _LIBCPP_EXTERN_TEMPLATE_TYPE_VIS time_put<wchar_t>;
#    endif

template <class _CharT, class _OutputIterator = ostreambuf_iterator<_CharT> >
class _LIBCPP_TEMPLATE_VIS time_put_byname : public time_put<_CharT, _OutputIterator> {
public:
  _LIBCPP_HIDE_FROM_ABI explicit time_put_byname(const char* __nm, size_t __refs = 0)
      : time_put<_CharT, _OutputIterator>(__nm, __refs) {}

  _LIBCPP_HIDE_FROM_ABI explicit time_put_byname(const string& __nm, size_t __refs = 0)
      : time_put<_CharT, _OutputIterator>(__nm, __refs) {}

protected:
  _LIBCPP_HIDE_FROM_ABI_VIRTUAL ~time_put_byname() override {}
};

extern template class _LIBCPP_EXTERN_TEMPLATE_TYPE_VIS time_put_byname<char>;
#    if _LIBCPP_HAS_WIDE_CHARACTERS
extern template class _LIBCPP_EXTERN_TEMPLATE_TYPE_VIS time_put_byname<wchar_t>;
#    endif

// money_base

class _LIBCPP_EXPORTED_FROM_ABI money_base {
public:
  enum part { none, space, symbol, sign, value };
  struct pattern {
    char field[4];
  };

  _LIBCPP_HIDE_FROM_ABI money_base() {}
};

// moneypunct

template <class _CharT, bool _International = false>
class _LIBCPP_TEMPLATE_VIS moneypunct : public locale::facet, public money_base {
public:
  typedef _CharT char_type;
  typedef basic_string<char_type> string_type;

  _LIBCPP_HIDE_FROM_ABI explicit moneypunct(size_t __refs = 0) : locale::facet(__refs) {}

  _LIBCPP_HIDE_FROM_ABI char_type decimal_point() const { return do_decimal_point(); }
  _LIBCPP_HIDE_FROM_ABI char_type thousands_sep() const { return do_thousands_sep(); }
  _LIBCPP_HIDE_FROM_ABI string grouping() const { return do_grouping(); }
  _LIBCPP_HIDE_FROM_ABI string_type curr_symbol() const { return do_curr_symbol(); }
  _LIBCPP_HIDE_FROM_ABI string_type positive_sign() const { return do_positive_sign(); }
  _LIBCPP_HIDE_FROM_ABI string_type negative_sign() const { return do_negative_sign(); }
  _LIBCPP_HIDE_FROM_ABI int frac_digits() const { return do_frac_digits(); }
  _LIBCPP_HIDE_FROM_ABI pattern pos_format() const { return do_pos_format(); }
  _LIBCPP_HIDE_FROM_ABI pattern neg_format() const { return do_neg_format(); }

  static locale::id id;
  static const bool intl = _International;

protected:
  _LIBCPP_HIDE_FROM_ABI_VIRTUAL ~moneypunct() override {}

  virtual char_type do_decimal_point() const { return numeric_limits<char_type>::max(); }
  virtual char_type do_thousands_sep() const { return numeric_limits<char_type>::max(); }
  virtual string do_grouping() const { return string(); }
  virtual string_type do_curr_symbol() const { return string_type(); }
  virtual string_type do_positive_sign() const { return string_type(); }
  virtual string_type do_negative_sign() const { return string_type(1, '-'); }
  virtual int do_frac_digits() const { return 0; }
  virtual pattern do_pos_format() const {
    pattern __p = {{symbol, sign, none, value}};
    return __p;
  }
  virtual pattern do_neg_format() const {
    pattern __p = {{symbol, sign, none, value}};
    return __p;
  }
};

template <class _CharT, bool _International>
locale::id moneypunct<_CharT, _International>::id;

template <class _CharT, bool _International>
const bool moneypunct<_CharT, _International>::intl;

extern template class _LIBCPP_EXTERN_TEMPLATE_TYPE_VIS moneypunct<char, false>;
extern template class _LIBCPP_EXTERN_TEMPLATE_TYPE_VIS moneypunct<char, true>;
#    if _LIBCPP_HAS_WIDE_CHARACTERS
extern template class _LIBCPP_EXTERN_TEMPLATE_TYPE_VIS moneypunct<wchar_t, false>;
extern template class _LIBCPP_EXTERN_TEMPLATE_TYPE_VIS moneypunct<wchar_t, true>;
#    endif

// moneypunct_byname

template <class _CharT, bool _International = false>
class _LIBCPP_TEMPLATE_VIS moneypunct_byname : public moneypunct<_CharT, _International> {
public:
  typedef money_base::pattern pattern;
  typedef _CharT char_type;
  typedef basic_string<char_type> string_type;

  _LIBCPP_HIDE_FROM_ABI explicit moneypunct_byname(const char* __nm, size_t __refs = 0)
      : moneypunct<_CharT, _International>(__refs) {
    init(__nm);
  }

  _LIBCPP_HIDE_FROM_ABI explicit moneypunct_byname(const string& __nm, size_t __refs = 0)
      : moneypunct<_CharT, _International>(__refs) {
    init(__nm.c_str());
  }

protected:
  _LIBCPP_HIDE_FROM_ABI_VIRTUAL ~moneypunct_byname() override {}

  char_type do_decimal_point() const override { return __decimal_point_; }
  char_type do_thousands_sep() const override { return __thousands_sep_; }
  string do_grouping() const override { return __grouping_; }
  string_type do_curr_symbol() const override { return __curr_symbol_; }
  string_type do_positive_sign() const override { return __positive_sign_; }
  string_type do_negative_sign() const override { return __negative_sign_; }
  int do_frac_digits() const override { return __frac_digits_; }
  pattern do_pos_format() const override { return __pos_format_; }
  pattern do_neg_format() const override { return __neg_format_; }

private:
  char_type __decimal_point_;
  char_type __thousands_sep_;
  string __grouping_;
  string_type __curr_symbol_;
  string_type __positive_sign_;
  string_type __negative_sign_;
  int __frac_digits_;
  pattern __pos_format_;
  pattern __neg_format_;

  void init(const char*);
};

template <>
_LIBCPP_EXPORTED_FROM_ABI void moneypunct_byname<char, false>::init(const char*);
template <>
_LIBCPP_EXPORTED_FROM_ABI void moneypunct_byname<char, true>::init(const char*);
extern template class _LIBCPP_EXTERN_TEMPLATE_TYPE_VIS moneypunct_byname<char, false>;
extern template class _LIBCPP_EXTERN_TEMPLATE_TYPE_VIS moneypunct_byname<char, true>;

#    if _LIBCPP_HAS_WIDE_CHARACTERS
template <>
_LIBCPP_EXPORTED_FROM_ABI void moneypunct_byname<wchar_t, false>::init(const char*);
template <>
_LIBCPP_EXPORTED_FROM_ABI void moneypunct_byname<wchar_t, true>::init(const char*);
extern template class _LIBCPP_EXTERN_TEMPLATE_TYPE_VIS moneypunct_byname<wchar_t, false>;
extern template class _LIBCPP_EXTERN_TEMPLATE_TYPE_VIS moneypunct_byname<wchar_t, true>;
#    endif

// money_get

template <class _CharT>
class __money_get {
protected:
  typedef _CharT char_type;
  typedef basic_string<char_type> string_type;

  _LIBCPP_HIDE_FROM_ABI __money_get() {}

  static void __gather_info(
      bool __intl,
      const locale& __loc,
      money_base::pattern& __pat,
      char_type& __dp,
      char_type& __ts,
      string& __grp,
      string_type& __sym,
      string_type& __psn,
      string_type& __nsn,
      int& __fd);
};

template <class _CharT>
void __money_get<_CharT>::__gather_info(
    bool __intl,
    const locale& __loc,
    money_base::pattern& __pat,
    char_type& __dp,
    char_type& __ts,
    string& __grp,
    string_type& __sym,
    string_type& __psn,
    string_type& __nsn,
    int& __fd) {
  if (__intl) {
    const moneypunct<char_type, true>& __mp = std::use_facet<moneypunct<char_type, true> >(__loc);
    __pat                                   = __mp.neg_format();
    __nsn                                   = __mp.negative_sign();
    __psn                                   = __mp.positive_sign();
    __dp                                    = __mp.decimal_point();
    __ts                                    = __mp.thousands_sep();
    __grp                                   = __mp.grouping();
    __sym                                   = __mp.curr_symbol();
    __fd                                    = __mp.frac_digits();
  } else {
    const moneypunct<char_type, false>& __mp = std::use_facet<moneypunct<char_type, false> >(__loc);
    __pat                                    = __mp.neg_format();
    __nsn                                    = __mp.negative_sign();
    __psn                                    = __mp.positive_sign();
    __dp                                     = __mp.decimal_point();
    __ts                                     = __mp.thousands_sep();
    __grp                                    = __mp.grouping();
    __sym                                    = __mp.curr_symbol();
    __fd                                     = __mp.frac_digits();
  }
}

extern template class _LIBCPP_EXTERN_TEMPLATE_TYPE_VIS __money_get<char>;
#    if _LIBCPP_HAS_WIDE_CHARACTERS
extern template class _LIBCPP_EXTERN_TEMPLATE_TYPE_VIS __money_get<wchar_t>;
#    endif

template <class _CharT, class _InputIterator = istreambuf_iterator<_CharT> >
class _LIBCPP_TEMPLATE_VIS money_get : public locale::facet, private __money_get<_CharT> {
public:
  typedef _CharT char_type;
  typedef _InputIterator iter_type;
  typedef basic_string<char_type> string_type;

  _LIBCPP_HIDE_FROM_ABI explicit money_get(size_t __refs = 0) : locale::facet(__refs) {}

  _LIBCPP_HIDE_FROM_ABI iter_type
  get(iter_type __b, iter_type __e, bool __intl, ios_base& __iob, ios_base::iostate& __err, long double& __v) const {
    return do_get(__b, __e, __intl, __iob, __err, __v);
  }

  _LIBCPP_HIDE_FROM_ABI iter_type
  get(iter_type __b, iter_type __e, bool __intl, ios_base& __iob, ios_base::iostate& __err, string_type& __v) const {
    return do_get(__b, __e, __intl, __iob, __err, __v);
  }

  static locale::id id;

protected:
  _LIBCPP_HIDE_FROM_ABI_VIRTUAL ~money_get() override {}

  virtual iter_type
  do_get(iter_type __b, iter_type __e, bool __intl, ios_base& __iob, ios_base::iostate& __err, long double& __v) const;
  virtual iter_type
  do_get(iter_type __b, iter_type __e, bool __intl, ios_base& __iob, ios_base::iostate& __err, string_type& __v) const;

private:
  static bool __do_get(
      iter_type& __b,
      iter_type __e,
      bool __intl,
      const locale& __loc,
      ios_base::fmtflags __flags,
      ios_base::iostate& __err,
      bool& __neg,
      const ctype<char_type>& __ct,
      unique_ptr<char_type, void (*)(void*)>& __wb,
      char_type*& __wn,
      char_type* __we);
};

template <class _CharT, class _InputIterator>
locale::id money_get<_CharT, _InputIterator>::id;

_LIBCPP_EXPORTED_FROM_ABI void __do_nothing(void*);

template <class _Tp>
_LIBCPP_HIDE_FROM_ABI void __double_or_nothing(unique_ptr<_Tp, void (*)(void*)>& __b, _Tp*& __n, _Tp*& __e) {
  bool __owns      = __b.get_deleter() != __do_nothing;
  size_t __cur_cap = static_cast<size_t>(__e - __b.get()) * sizeof(_Tp);
  size_t __new_cap = __cur_cap < numeric_limits<size_t>::max() / 2 ? 2 * __cur_cap : numeric_limits<size_t>::max();
  if (__new_cap == 0)
    __new_cap = sizeof(_Tp);
  size_t __n_off = static_cast<size_t>(__n - __b.get());
  _Tp* __t       = (_Tp*)std::realloc(__owns ? __b.get() : 0, __new_cap);
  if (__t == 0)
    __throw_bad_alloc();
  if (__owns)
    __b.release();
  __b = unique_ptr<_Tp, void (*)(void*)>(__t, free);
  __new_cap /= sizeof(_Tp);
  __n = __b.get() + __n_off;
  __e = __b.get() + __new_cap;
}

// true == success
template <class _CharT, class _InputIterator>
bool money_get<_CharT, _InputIterator>::__do_get(
    iter_type& __b,
    iter_type __e,
    bool __intl,
    const locale& __loc,
    ios_base::fmtflags __flags,
    ios_base::iostate& __err,
    bool& __neg,
    const ctype<char_type>& __ct,
    unique_ptr<char_type, void (*)(void*)>& __wb,
    char_type*& __wn,
    char_type* __we) {
  if (__b == __e) {
    __err |= ios_base::failbit;
    return false;
  }
  const unsigned __bz = 100;
  unsigned __gbuf[__bz];
  unique_ptr<unsigned, void (*)(void*)> __gb(__gbuf, __do_nothing);
  unsigned* __gn = __gb.get();
  unsigned* __ge = __gn + __bz;
  money_base::pattern __pat;
  char_type __dp;
  char_type __ts;
  string __grp;
  string_type __sym;
  string_type __psn;
  string_type __nsn;
  // Capture the spaces read into money_base::{space,none} so they
  // can be compared to initial spaces in __sym.
  string_type __spaces;
  int __fd;
  __money_get<_CharT>::__gather_info(__intl, __loc, __pat, __dp, __ts, __grp, __sym, __psn, __nsn, __fd);
  const string_type* __trailing_sign = 0;
  __wn                               = __wb.get();
  for (unsigned __p = 0; __p < 4 && __b != __e; ++__p) {
    switch (__pat.field[__p]) {
    case money_base::space:
      if (__p != 3) {
        if (__ct.is(ctype_base::space, *__b))
          __spaces.push_back(*__b++);
        else {
          __err |= ios_base::failbit;
          return false;
        }
      }
      _LIBCPP_FALLTHROUGH();
    case money_base::none:
      if (__p != 3) {
        while (__b != __e && __ct.is(ctype_base::space, *__b))
          __spaces.push_back(*__b++);
      }
      break;
    case money_base::sign:
      if (__psn.size() > 0 && *__b == __psn[0]) {
        ++__b;
        __neg = false;
        if (__psn.size() > 1)
          __trailing_sign = &__psn;
        break;
      }
      if (__nsn.size() > 0 && *__b == __nsn[0]) {
        ++__b;
        __neg = true;
        if (__nsn.size() > 1)
          __trailing_sign = &__nsn;
        break;
      }
      if (__psn.size() > 0 && __nsn.size() > 0) { // sign is required
        __err |= ios_base::failbit;
        return false;
      }
      if (__psn.size() == 0 && __nsn.size() == 0)
        // locale has no way of specifying a sign. Use the initial value of __neg as a default
        break;
      __neg = (__nsn.size() == 0);
      break;
    case money_base::symbol: {
      bool __more_needed =
          __trailing_sign || (__p < 2) || (__p == 2 && __pat.field[3] != static_cast<char>(money_base::none));
      bool __sb = (__flags & ios_base::showbase) != 0;
      if (__sb || __more_needed) {
        typename string_type::const_iterator __sym_space_end = __sym.begin();
        if (__p > 0 && (__pat.field[__p - 1] == money_base::none || __pat.field[__p - 1] == money_base::space)) {
          // Match spaces we've already read against spaces at
          // the beginning of __sym.
          while (__sym_space_end != __sym.end() && __ct.is(ctype_base::space, *__sym_space_end))
            ++__sym_space_end;
          const size_t __num_spaces = __sym_space_end - __sym.begin();
          if (__num_spaces > __spaces.size() ||
              !std::equal(__spaces.end() - __num_spaces, __spaces.end(), __sym.begin())) {
            // No match. Put __sym_space_end back at the
            // beginning of __sym, which will prevent a
            // match in the next loop.
            __sym_space_end = __sym.begin();
          }
        }
        typename string_type::const_iterator __sym_curr_char = __sym_space_end;
        while (__sym_curr_char != __sym.end() && __b != __e && *__b == *__sym_curr_char) {
          ++__b;
          ++__sym_curr_char;
        }
        if (__sb && __sym_curr_char != __sym.end()) {
          __err |= ios_base::failbit;
          return false;
        }
      }
    } break;
    case money_base::value: {
      unsigned __ng = 0;
      for (; __b != __e; ++__b) {
        char_type __c = *__b;
        if (__ct.is(ctype_base::digit, __c)) {
          if (__wn == __we)
            std::__double_or_nothing(__wb, __wn, __we);
          *__wn++ = __c;
          ++__ng;
        } else if (__grp.size() > 0 && __ng > 0 && __c == __ts) {
          if (__gn == __ge)
            std::__double_or_nothing(__gb, __gn, __ge);
          *__gn++ = __ng;
          __ng    = 0;
        } else
          break;
      }
      if (__gb.get() != __gn && __ng > 0) {
        if (__gn == __ge)
          std::__double_or_nothing(__gb, __gn, __ge);
        *__gn++ = __ng;
      }
      if (__fd > 0) {
        if (__b == __e || *__b != __dp) {
          __err |= ios_base::failbit;
          return false;
        }
        for (++__b; __fd > 0; --__fd, ++__b) {
          if (__b == __e || !__ct.is(ctype_base::digit, *__b)) {
            __err |= ios_base::failbit;
            return false;
          }
          if (__wn == __we)
            std::__double_or_nothing(__wb, __wn, __we);
          *__wn++ = *__b;
        }
      }
      if (__wn == __wb.get()) {
        __err |= ios_base::failbit;
        return false;
      }
    } break;
    }
  }
  if (__trailing_sign) {
    for (unsigned __i = 1; __i < __trailing_sign->size(); ++__i, ++__b) {
      if (__b == __e || *__b != (*__trailing_sign)[__i]) {
        __err |= ios_base::failbit;
        return false;
      }
    }
  }
  if (__gb.get() != __gn) {
    ios_base::iostate __et = ios_base::goodbit;
    __check_grouping(__grp, __gb.get(), __gn, __et);
    if (__et) {
      __err |= ios_base::failbit;
      return false;
    }
  }
  return true;
}

template <class _CharT, class _InputIterator>
_InputIterator money_get<_CharT, _InputIterator>::do_get(
    iter_type __b, iter_type __e, bool __intl, ios_base& __iob, ios_base::iostate& __err, long double& __v) const {
  const int __bz = 100;
  char_type __wbuf[__bz];
  unique_ptr<char_type, void (*)(void*)> __wb(__wbuf, __do_nothing);
  char_type* __wn;
  char_type* __we              = __wbuf + __bz;
  locale __loc                 = __iob.getloc();
  const ctype<char_type>& __ct = std::use_facet<ctype<char_type> >(__loc);
  bool __neg                   = false;
  if (__do_get(__b, __e, __intl, __loc, __iob.flags(), __err, __neg, __ct, __wb, __wn, __we)) {
    const char __src[] = "0123456789";
    char_type __atoms[sizeof(__src) - 1];
    __ct.widen(__src, __src + (sizeof(__src) - 1), __atoms);
    char __nbuf[__bz];
    char* __nc = __nbuf;
    unique_ptr<char, void (*)(void*)> __h(nullptr, free);
    if (__wn - __wb.get() > __bz - 2) {
      __h.reset((char*)malloc(static_cast<size_t>(__wn - __wb.get() + 2)));
      if (__h.get() == nullptr)
        __throw_bad_alloc();
      __nc = __h.get();
    }
    if (__neg)
      *__nc++ = '-';
    for (const char_type* __w = __wb.get(); __w < __wn; ++__w, ++__nc)
      *__nc = __src[std::find(__atoms, std::end(__atoms), *__w) - __atoms];
    *__nc = char();
    if (sscanf(__nbuf, "%Lf", &__v) != 1)
      __throw_runtime_error("money_get error");
  }
  if (__b == __e)
    __err |= ios_base::eofbit;
  return __b;
}

template <class _CharT, class _InputIterator>
_InputIterator money_get<_CharT, _InputIterator>::do_get(
    iter_type __b, iter_type __e, bool __intl, ios_base& __iob, ios_base::iostate& __err, string_type& __v) const {
  const int __bz = 100;
  char_type __wbuf[__bz];
  unique_ptr<char_type, void (*)(void*)> __wb(__wbuf, __do_nothing);
  char_type* __wn;
  char_type* __we              = __wbuf + __bz;
  locale __loc                 = __iob.getloc();
  const ctype<char_type>& __ct = std::use_facet<ctype<char_type> >(__loc);
  bool __neg                   = false;
  if (__do_get(__b, __e, __intl, __loc, __iob.flags(), __err, __neg, __ct, __wb, __wn, __we)) {
    __v.clear();
    if (__neg)
      __v.push_back(__ct.widen('-'));
    char_type __z = __ct.widen('0');
    char_type* __w;
    for (__w = __wb.get(); __w < __wn - 1; ++__w)
      if (*__w != __z)
        break;
    __v.append(__w, __wn);
  }
  if (__b == __e)
    __err |= ios_base::eofbit;
  return __b;
}

extern template class _LIBCPP_EXTERN_TEMPLATE_TYPE_VIS money_get<char>;
#    if _LIBCPP_HAS_WIDE_CHARACTERS
extern template class _LIBCPP_EXTERN_TEMPLATE_TYPE_VIS money_get<wchar_t>;
#    endif

// money_put

template <class _CharT>
class __money_put {
protected:
  typedef _CharT char_type;
  typedef basic_string<char_type> string_type;

  _LIBCPP_HIDE_FROM_ABI __money_put() {}

  static void __gather_info(
      bool __intl,
      bool __neg,
      const locale& __loc,
      money_base::pattern& __pat,
      char_type& __dp,
      char_type& __ts,
      string& __grp,
      string_type& __sym,
      string_type& __sn,
      int& __fd);
  static void __format(
      char_type* __mb,
      char_type*& __mi,
      char_type*& __me,
      ios_base::fmtflags __flags,
      const char_type* __db,
      const char_type* __de,
      const ctype<char_type>& __ct,
      bool __neg,
      const money_base::pattern& __pat,
      char_type __dp,
      char_type __ts,
      const string& __grp,
      const string_type& __sym,
      const string_type& __sn,
      int __fd);
};

template <class _CharT>
void __money_put<_CharT>::__gather_info(
    bool __intl,
    bool __neg,
    const locale& __loc,
    money_base::pattern& __pat,
    char_type& __dp,
    char_type& __ts,
    string& __grp,
    string_type& __sym,
    string_type& __sn,
    int& __fd) {
  if (__intl) {
    const moneypunct<char_type, true>& __mp = std::use_facet<moneypunct<char_type, true> >(__loc);
    if (__neg) {
      __pat = __mp.neg_format();
      __sn  = __mp.negative_sign();
    } else {
      __pat = __mp.pos_format();
      __sn  = __mp.positive_sign();
    }
    __dp  = __mp.decimal_point();
    __ts  = __mp.thousands_sep();
    __grp = __mp.grouping();
    __sym = __mp.curr_symbol();
    __fd  = __mp.frac_digits();
  } else {
    const moneypunct<char_type, false>& __mp = std::use_facet<moneypunct<char_type, false> >(__loc);
    if (__neg) {
      __pat = __mp.neg_format();
      __sn  = __mp.negative_sign();
    } else {
      __pat = __mp.pos_format();
      __sn  = __mp.positive_sign();
    }
    __dp  = __mp.decimal_point();
    __ts  = __mp.thousands_sep();
    __grp = __mp.grouping();
    __sym = __mp.curr_symbol();
    __fd  = __mp.frac_digits();
  }
}

template <class _CharT>
void __money_put<_CharT>::__format(
    char_type* __mb,
    char_type*& __mi,
    char_type*& __me,
    ios_base::fmtflags __flags,
    const char_type* __db,
    const char_type* __de,
    const ctype<char_type>& __ct,
    bool __neg,
    const money_base::pattern& __pat,
    char_type __dp,
    char_type __ts,
    const string& __grp,
    const string_type& __sym,
    const string_type& __sn,
    int __fd) {
  __me = __mb;
  for (char __p : __pat.field) {
    switch (__p) {
    case money_base::none:
      __mi = __me;
      break;
    case money_base::space:
      __mi    = __me;
      *__me++ = __ct.widen(' ');
      break;
    case money_base::sign:
      if (!__sn.empty())
        *__me++ = __sn[0];
      break;
    case money_base::symbol:
      if (!__sym.empty() && (__flags & ios_base::showbase))
        __me = std::copy(__sym.begin(), __sym.end(), __me);
      break;
    case money_base::value: {
      // remember start of value so we can reverse it
      char_type* __t = __me;
      // find beginning of digits
      if (__neg)
        ++__db;
      // find end of digits
      const char_type* __d;
      for (__d = __db; __d < __de; ++__d)
        if (!__ct.is(ctype_base::digit, *__d))
          break;
      // print fractional part
      if (__fd > 0) {
        int __f;
        for (__f = __fd; __d > __db && __f > 0; --__f)
          *__me++ = *--__d;
        char_type __z = __f > 0 ? __ct.widen('0') : char_type();
        for (; __f > 0; --__f)
          *__me++ = __z;
        *__me++ = __dp;
      }
      // print units part
      if (__d == __db) {
        *__me++ = __ct.widen('0');
      } else {
        unsigned __ng = 0;
        unsigned __ig = 0;
        unsigned __gl = __grp.empty() ? numeric_limits<unsigned>::max() : static_cast<unsigned>(__grp[__ig]);
        while (__d != __db) {
          if (__ng == __gl) {
            *__me++ = __ts;
            __ng    = 0;
            if (++__ig < __grp.size())
              __gl = __grp[__ig] == numeric_limits<char>::max()
                       ? numeric_limits<unsigned>::max()
                       : static_cast<unsigned>(__grp[__ig]);
          }
          *__me++ = *--__d;
          ++__ng;
        }
      }
      // reverse it
      std::reverse(__t, __me);
    } break;
    }
  }
  // print rest of sign, if any
  if (__sn.size() > 1)
    __me = std::copy(__sn.begin() + 1, __sn.end(), __me);
  // set alignment
  if ((__flags & ios_base::adjustfield) == ios_base::left)
    __mi = __me;
  else if ((__flags & ios_base::adjustfield) != ios_base::internal)
    __mi = __mb;
}

extern template class _LIBCPP_EXTERN_TEMPLATE_TYPE_VIS __money_put<char>;
#    if _LIBCPP_HAS_WIDE_CHARACTERS
extern template class _LIBCPP_EXTERN_TEMPLATE_TYPE_VIS __money_put<wchar_t>;
#    endif

template <class _CharT, class _OutputIterator = ostreambuf_iterator<_CharT> >
class _LIBCPP_TEMPLATE_VIS money_put : public locale::facet, private __money_put<_CharT> {
public:
  typedef _CharT char_type;
  typedef _OutputIterator iter_type;
  typedef basic_string<char_type> string_type;

  _LIBCPP_HIDE_FROM_ABI explicit money_put(size_t __refs = 0) : locale::facet(__refs) {}

  _LIBCPP_HIDE_FROM_ABI iter_type
  put(iter_type __s, bool __intl, ios_base& __iob, char_type __fl, long double __units) const {
    return do_put(__s, __intl, __iob, __fl, __units);
  }

  _LIBCPP_HIDE_FROM_ABI iter_type
  put(iter_type __s, bool __intl, ios_base& __iob, char_type __fl, const string_type& __digits) const {
    return do_put(__s, __intl, __iob, __fl, __digits);
  }

  static locale::id id;

protected:
  _LIBCPP_HIDE_FROM_ABI_VIRTUAL ~money_put() override {}

  virtual iter_type do_put(iter_type __s, bool __intl, ios_base& __iob, char_type __fl, long double __units) const;
  virtual iter_type
  do_put(iter_type __s, bool __intl, ios_base& __iob, char_type __fl, const string_type& __digits) const;
};

template <class _CharT, class _OutputIterator>
locale::id money_put<_CharT, _OutputIterator>::id;

template <class _CharT, class _OutputIterator>
_OutputIterator money_put<_CharT, _OutputIterator>::do_put(
    iter_type __s, bool __intl, ios_base& __iob, char_type __fl, long double __units) const {
  // convert to char
  const size_t __bs = 100;
  char __buf[__bs];
  char* __bb = __buf;
  char_type __digits[__bs];
  char_type* __db = __digits;
  int __n         = snprintf(__bb, __bs, "%.0Lf", __units);
  unique_ptr<char, void (*)(void*)> __hn(nullptr, free);
  unique_ptr<char_type, void (*)(void*)> __hd(0, free);
  // secure memory for digit storage
  if (static_cast<size_t>(__n) > __bs - 1) {
    __n = __locale::__asprintf(&__bb, _LIBCPP_GET_C_LOCALE, "%.0Lf", __units);
    if (__n == -1)
      __throw_bad_alloc();
    __hn.reset(__bb);
    __hd.reset((char_type*)malloc(static_cast<size_t>(__n) * sizeof(char_type)));
    if (__hd == nullptr)
      __throw_bad_alloc();
    __db = __hd.get();
  }
  // gather info
  locale __loc                 = __iob.getloc();
  const ctype<char_type>& __ct = std::use_facet<ctype<char_type> >(__loc);
  __ct.widen(__bb, __bb + __n, __db);
  bool __neg = __n > 0 && __bb[0] == '-';
  money_base::pattern __pat;
  char_type __dp;
  char_type __ts;
  string __grp;
  string_type __sym;
  string_type __sn;
  int __fd;
  this->__gather_info(__intl, __neg, __loc, __pat, __dp, __ts, __grp, __sym, __sn, __fd);
  // secure memory for formatting
  char_type __mbuf[__bs];
  char_type* __mb = __mbuf;
  unique_ptr<char_type, void (*)(void*)> __hw(0, free);
  size_t __exn = __n > __fd ? (static_cast<size_t>(__n) - static_cast<size_t>(__fd)) * 2 + __sn.size() + __sym.size() +
                                  static_cast<size_t>(__fd) + 1
                            : __sn.size() + __sym.size() + static_cast<size_t>(__fd) + 2;
  if (__exn > __bs) {
    __hw.reset((char_type*)malloc(__exn * sizeof(char_type)));
    __mb = __hw.get();
    if (__mb == 0)
      __throw_bad_alloc();
  }
  // format
  char_type* __mi;
  char_type* __me;
  this->__format(
      __mb, __mi, __me, __iob.flags(), __db, __db + __n, __ct, __neg, __pat, __dp, __ts, __grp, __sym, __sn, __fd);
  return std::__pad_and_output(__s, __mb, __mi, __me, __iob, __fl);
}

template <class _CharT, class _OutputIterator>
_OutputIterator money_put<_CharT, _OutputIterator>::do_put(
    iter_type __s, bool __intl, ios_base& __iob, char_type __fl, const string_type& __digits) const {
  // gather info
  locale __loc                 = __iob.getloc();
  const ctype<char_type>& __ct = std::use_facet<ctype<char_type> >(__loc);
  bool __neg                   = __digits.size() > 0 && __digits[0] == __ct.widen('-');
  money_base::pattern __pat;
  char_type __dp;
  char_type __ts;
  string __grp;
  string_type __sym;
  string_type __sn;
  int __fd;
  this->__gather_info(__intl, __neg, __loc, __pat, __dp, __ts, __grp, __sym, __sn, __fd);
  // secure memory for formatting
  char_type __mbuf[100];
  char_type* __mb = __mbuf;
  unique_ptr<char_type, void (*)(void*)> __h(0, free);
  size_t __exn =
      static_cast<int>(__digits.size()) > __fd
          ? (__digits.size() - static_cast<size_t>(__fd)) * 2 + __sn.size() + __sym.size() + static_cast<size_t>(__fd) +
                1
          : __sn.size() + __sym.size() + static_cast<size_t>(__fd) + 2;
  if (__exn > 100) {
    __h.reset((char_type*)malloc(__exn * sizeof(char_type)));
    __mb = __h.get();
    if (__mb == 0)
      __throw_bad_alloc();
  }
  // format
  char_type* __mi;
  char_type* __me;
  this->__format(
      __mb,
      __mi,
      __me,
      __iob.flags(),
      __digits.data(),
      __digits.data() + __digits.size(),
      __ct,
      __neg,
      __pat,
      __dp,
      __ts,
      __grp,
      __sym,
      __sn,
      __fd);
  return std::__pad_and_output(__s, __mb, __mi, __me, __iob, __fl);
}

extern template class _LIBCPP_EXTERN_TEMPLATE_TYPE_VIS money_put<char>;
#    if _LIBCPP_HAS_WIDE_CHARACTERS
extern template class _LIBCPP_EXTERN_TEMPLATE_TYPE_VIS money_put<wchar_t>;
#    endif

// messages

class _LIBCPP_EXPORTED_FROM_ABI messages_base {
public:
  typedef intptr_t catalog;

  _LIBCPP_HIDE_FROM_ABI messages_base() {}
};

template <class _CharT>
class _LIBCPP_TEMPLATE_VIS messages : public locale::facet, public messages_base {
public:
  typedef _CharT char_type;
  typedef basic_string<_CharT> string_type;

  _LIBCPP_HIDE_FROM_ABI explicit messages(size_t __refs = 0) : locale::facet(__refs) {}

  _LIBCPP_HIDE_FROM_ABI catalog open(const basic_string<char>& __nm, const locale& __loc) const {
    return do_open(__nm, __loc);
  }

  _LIBCPP_HIDE_FROM_ABI string_type get(catalog __c, int __set, int __msgid, const string_type& __dflt) const {
    return do_get(__c, __set, __msgid, __dflt);
  }

  _LIBCPP_HIDE_FROM_ABI void close(catalog __c) const { do_close(__c); }

  static locale::id id;

protected:
  _LIBCPP_HIDE_FROM_ABI_VIRTUAL ~messages() override {}

  virtual catalog do_open(const basic_string<char>&, const locale&) const;
  virtual string_type do_get(catalog, int __set, int __msgid, const string_type& __dflt) const;
  virtual void do_close(catalog) const;
};

template <class _CharT>
locale::id messages<_CharT>::id;

template <class _CharT>
typename messages<_CharT>::catalog messages<_CharT>::do_open(const basic_string<char>& __nm, const locale&) const {
<<<<<<< HEAD
#  if _LIBCPP_HAS_CATOPEN
=======
#    if _LIBCPP_HAS_CATOPEN
>>>>>>> ce7c17d5
  return (catalog)catopen(__nm.c_str(), NL_CAT_LOCALE);
#    else  // !_LIBCPP_HAS_CATOPEN
  (void)__nm;
  return -1;
#    endif // _LIBCPP_HAS_CATOPEN
}

template <class _CharT>
typename messages<_CharT>::string_type
messages<_CharT>::do_get(catalog __c, int __set, int __msgid, const string_type& __dflt) const {
<<<<<<< HEAD
#  if _LIBCPP_HAS_CATOPEN
=======
#    if _LIBCPP_HAS_CATOPEN
>>>>>>> ce7c17d5
  string __ndflt;
  __narrow_to_utf8<sizeof(char_type) * __CHAR_BIT__>()(
      std::back_inserter(__ndflt), __dflt.c_str(), __dflt.c_str() + __dflt.size());
  nl_catd __cat = (nl_catd)__c;
  static_assert(sizeof(catalog) >= sizeof(nl_catd), "Unexpected nl_catd type");
  char* __n = catgets(__cat, __set, __msgid, __ndflt.c_str());
  string_type __w;
  __widen_from_utf8<sizeof(char_type) * __CHAR_BIT__>()(std::back_inserter(__w), __n, __n + std::strlen(__n));
  return __w;
#    else  // !_LIBCPP_HAS_CATOPEN
  (void)__c;
  (void)__set;
  (void)__msgid;
  return __dflt;
#    endif // _LIBCPP_HAS_CATOPEN
}

template <class _CharT>
void messages<_CharT>::do_close(catalog __c) const {
<<<<<<< HEAD
#  if _LIBCPP_HAS_CATOPEN
=======
#    if _LIBCPP_HAS_CATOPEN
>>>>>>> ce7c17d5
  catclose((nl_catd)__c);
#    else  // !_LIBCPP_HAS_CATOPEN
  (void)__c;
#    endif // _LIBCPP_HAS_CATOPEN
}

extern template class _LIBCPP_EXTERN_TEMPLATE_TYPE_VIS messages<char>;
#    if _LIBCPP_HAS_WIDE_CHARACTERS
extern template class _LIBCPP_EXTERN_TEMPLATE_TYPE_VIS messages<wchar_t>;
#    endif

template <class _CharT>
class _LIBCPP_TEMPLATE_VIS messages_byname : public messages<_CharT> {
public:
  typedef messages_base::catalog catalog;
  typedef basic_string<_CharT> string_type;

  _LIBCPP_HIDE_FROM_ABI explicit messages_byname(const char*, size_t __refs = 0) : messages<_CharT>(__refs) {}

  _LIBCPP_HIDE_FROM_ABI explicit messages_byname(const string&, size_t __refs = 0) : messages<_CharT>(__refs) {}

protected:
  _LIBCPP_HIDE_FROM_ABI_VIRTUAL ~messages_byname() override {}
};

extern template class _LIBCPP_EXTERN_TEMPLATE_TYPE_VIS messages_byname<char>;
#    if _LIBCPP_HAS_WIDE_CHARACTERS
extern template class _LIBCPP_EXTERN_TEMPLATE_TYPE_VIS messages_byname<wchar_t>;
#    endif

#    if _LIBCPP_STD_VER < 26 || defined(_LIBCPP_ENABLE_CXX26_REMOVED_WSTRING_CONVERT)

template <class _Codecvt,
          class _Elem      = wchar_t,
          class _WideAlloc = allocator<_Elem>,
          class _ByteAlloc = allocator<char> >
class _LIBCPP_TEMPLATE_VIS _LIBCPP_DEPRECATED_IN_CXX17 wstring_convert {
public:
  typedef basic_string<char, char_traits<char>, _ByteAlloc> byte_string;
  typedef basic_string<_Elem, char_traits<_Elem>, _WideAlloc> wide_string;
  typedef typename _Codecvt::state_type state_type;
  typedef typename wide_string::traits_type::int_type int_type;

private:
  byte_string __byte_err_string_;
  wide_string __wide_err_string_;
  _Codecvt* __cvtptr_;
  state_type __cvtstate_;
  size_t __cvtcount_;

public:
#      ifndef _LIBCPP_CXX03_LANG
  _LIBCPP_HIDE_FROM_ABI wstring_convert() : wstring_convert(new _Codecvt) {}
  _LIBCPP_HIDE_FROM_ABI explicit wstring_convert(_Codecvt* __pcvt);
#      else
  _LIBCPP_HIDE_FROM_ABI _LIBCPP_EXPLICIT_SINCE_CXX14 wstring_convert(_Codecvt* __pcvt = new _Codecvt);
#      endif

  _LIBCPP_HIDE_FROM_ABI wstring_convert(_Codecvt* __pcvt, state_type __state);
  _LIBCPP_EXPLICIT_SINCE_CXX14 _LIBCPP_HIDE_FROM_ABI
  wstring_convert(const byte_string& __byte_err, const wide_string& __wide_err = wide_string());
#      ifndef _LIBCPP_CXX03_LANG
  _LIBCPP_HIDE_FROM_ABI wstring_convert(wstring_convert&& __wc);
#      endif
  _LIBCPP_HIDE_FROM_ABI ~wstring_convert();

  wstring_convert(const wstring_convert& __wc)            = delete;
  wstring_convert& operator=(const wstring_convert& __wc) = delete;

  _LIBCPP_HIDE_FROM_ABI wide_string from_bytes(char __byte) { return from_bytes(&__byte, &__byte + 1); }
  _LIBCPP_HIDE_FROM_ABI wide_string from_bytes(const char* __ptr) {
    return from_bytes(__ptr, __ptr + char_traits<char>::length(__ptr));
  }
  _LIBCPP_HIDE_FROM_ABI wide_string from_bytes(const byte_string& __str) {
    return from_bytes(__str.data(), __str.data() + __str.size());
  }
  _LIBCPP_HIDE_FROM_ABI wide_string from_bytes(const char* __first, const char* __last);

  _LIBCPP_HIDE_FROM_ABI byte_string to_bytes(_Elem __wchar) { return to_bytes(&__wchar, &__wchar + 1); }
  _LIBCPP_HIDE_FROM_ABI byte_string to_bytes(const _Elem* __wptr) {
    return to_bytes(__wptr, __wptr + char_traits<_Elem>::length(__wptr));
  }
  _LIBCPP_HIDE_FROM_ABI byte_string to_bytes(const wide_string& __wstr) {
    return to_bytes(__wstr.data(), __wstr.data() + __wstr.size());
  }
  _LIBCPP_HIDE_FROM_ABI byte_string to_bytes(const _Elem* __first, const _Elem* __last);

  _LIBCPP_HIDE_FROM_ABI size_t converted() const _NOEXCEPT { return __cvtcount_; }
  _LIBCPP_HIDE_FROM_ABI state_type state() const { return __cvtstate_; }
};

_LIBCPP_SUPPRESS_DEPRECATED_PUSH
template <class _Codecvt, class _Elem, class _WideAlloc, class _ByteAlloc>
inline wstring_convert<_Codecvt, _Elem, _WideAlloc, _ByteAlloc>::wstring_convert(_Codecvt* __pcvt)
    : __cvtptr_(__pcvt), __cvtstate_(), __cvtcount_(0) {}
_LIBCPP_SUPPRESS_DEPRECATED_POP

template <class _Codecvt, class _Elem, class _WideAlloc, class _ByteAlloc>
inline wstring_convert<_Codecvt, _Elem, _WideAlloc, _ByteAlloc>::wstring_convert(_Codecvt* __pcvt, state_type __state)
    : __cvtptr_(__pcvt), __cvtstate_(__state), __cvtcount_(0) {}

template <class _Codecvt, class _Elem, class _WideAlloc, class _ByteAlloc>
wstring_convert<_Codecvt, _Elem, _WideAlloc, _ByteAlloc>::wstring_convert(
    const byte_string& __byte_err, const wide_string& __wide_err)
    : __byte_err_string_(__byte_err), __wide_err_string_(__wide_err), __cvtstate_(), __cvtcount_(0) {
  __cvtptr_ = new _Codecvt;
}

#      ifndef _LIBCPP_CXX03_LANG

template <class _Codecvt, class _Elem, class _WideAlloc, class _ByteAlloc>
inline wstring_convert<_Codecvt, _Elem, _WideAlloc, _ByteAlloc>::wstring_convert(wstring_convert&& __wc)
    : __byte_err_string_(std::move(__wc.__byte_err_string_)),
      __wide_err_string_(std::move(__wc.__wide_err_string_)),
      __cvtptr_(__wc.__cvtptr_),
      __cvtstate_(__wc.__cvtstate_),
      __cvtcount_(__wc.__cvtcount_) {
  __wc.__cvtptr_ = nullptr;
}

#      endif // _LIBCPP_CXX03_LANG

_LIBCPP_SUPPRESS_DEPRECATED_PUSH
template <class _Codecvt, class _Elem, class _WideAlloc, class _ByteAlloc>
wstring_convert<_Codecvt, _Elem, _WideAlloc, _ByteAlloc>::~wstring_convert() {
  delete __cvtptr_;
}

template <class _Codecvt, class _Elem, class _WideAlloc, class _ByteAlloc>
typename wstring_convert<_Codecvt, _Elem, _WideAlloc, _ByteAlloc>::wide_string
wstring_convert<_Codecvt, _Elem, _WideAlloc, _ByteAlloc>::from_bytes(const char* __frm, const char* __frm_end) {
  _LIBCPP_SUPPRESS_DEPRECATED_POP
  __cvtcount_ = 0;
  if (__cvtptr_ != nullptr) {
    wide_string __ws(2 * (__frm_end - __frm), _Elem());
    if (__frm != __frm_end)
      __ws.resize(__ws.capacity());
    codecvt_base::result __r = codecvt_base::ok;
    state_type __st          = __cvtstate_;
    if (__frm != __frm_end) {
      _Elem* __to     = &__ws[0];
      _Elem* __to_end = __to + __ws.size();
      const char* __frm_nxt;
      do {
        _Elem* __to_nxt;
        __r = __cvtptr_->in(__st, __frm, __frm_end, __frm_nxt, __to, __to_end, __to_nxt);
        __cvtcount_ += __frm_nxt - __frm;
        if (__frm_nxt == __frm) {
          __r = codecvt_base::error;
        } else if (__r == codecvt_base::noconv) {
          __ws.resize(__to - &__ws[0]);
          // This only gets executed if _Elem is char
          __ws.append((const _Elem*)__frm, (const _Elem*)__frm_end);
          __frm = __frm_nxt;
          __r   = codecvt_base::ok;
        } else if (__r == codecvt_base::ok) {
          __ws.resize(__to_nxt - &__ws[0]);
          __frm = __frm_nxt;
        } else if (__r == codecvt_base::partial) {
          ptrdiff_t __s = __to_nxt - &__ws[0];
          __ws.resize(2 * __s);
          __to     = &__ws[0] + __s;
          __to_end = &__ws[0] + __ws.size();
          __frm    = __frm_nxt;
        }
      } while (__r == codecvt_base::partial && __frm_nxt < __frm_end);
    }
    if (__r == codecvt_base::ok)
      return __ws;
  }

  if (__wide_err_string_.empty())
    __throw_range_error("wstring_convert: from_bytes error");

  return __wide_err_string_;
}

template <class _Codecvt, class _Elem, class _WideAlloc, class _ByteAlloc>
typename wstring_convert<_Codecvt, _Elem, _WideAlloc, _ByteAlloc>::byte_string
wstring_convert<_Codecvt, _Elem, _WideAlloc, _ByteAlloc>::to_bytes(const _Elem* __frm, const _Elem* __frm_end) {
  __cvtcount_ = 0;
  if (__cvtptr_ != nullptr) {
    byte_string __bs(2 * (__frm_end - __frm), char());
    if (__frm != __frm_end)
      __bs.resize(__bs.capacity());
    codecvt_base::result __r = codecvt_base::ok;
    state_type __st          = __cvtstate_;
    if (__frm != __frm_end) {
      char* __to     = &__bs[0];
      char* __to_end = __to + __bs.size();
      const _Elem* __frm_nxt;
      do {
        char* __to_nxt;
        __r = __cvtptr_->out(__st, __frm, __frm_end, __frm_nxt, __to, __to_end, __to_nxt);
        __cvtcount_ += __frm_nxt - __frm;
        if (__frm_nxt == __frm) {
          __r = codecvt_base::error;
        } else if (__r == codecvt_base::noconv) {
          __bs.resize(__to - &__bs[0]);
          // This only gets executed if _Elem is char
          __bs.append((const char*)__frm, (const char*)__frm_end);
          __frm = __frm_nxt;
          __r   = codecvt_base::ok;
        } else if (__r == codecvt_base::ok) {
          __bs.resize(__to_nxt - &__bs[0]);
          __frm = __frm_nxt;
        } else if (__r == codecvt_base::partial) {
          ptrdiff_t __s = __to_nxt - &__bs[0];
          __bs.resize(2 * __s);
          __to     = &__bs[0] + __s;
          __to_end = &__bs[0] + __bs.size();
          __frm    = __frm_nxt;
        }
      } while (__r == codecvt_base::partial && __frm_nxt < __frm_end);
    }
    if (__r == codecvt_base::ok) {
      size_t __s = __bs.size();
      __bs.resize(__bs.capacity());
      char* __to     = &__bs[0] + __s;
      char* __to_end = __to + __bs.size();
      do {
        char* __to_nxt;
        __r = __cvtptr_->unshift(__st, __to, __to_end, __to_nxt);
        if (__r == codecvt_base::noconv) {
          __bs.resize(__to - &__bs[0]);
          __r = codecvt_base::ok;
        } else if (__r == codecvt_base::ok) {
          __bs.resize(__to_nxt - &__bs[0]);
        } else if (__r == codecvt_base::partial) {
          ptrdiff_t __sp = __to_nxt - &__bs[0];
          __bs.resize(2 * __sp);
          __to     = &__bs[0] + __sp;
          __to_end = &__bs[0] + __bs.size();
        }
      } while (__r == codecvt_base::partial);
      if (__r == codecvt_base::ok)
        return __bs;
    }
  }

  if (__byte_err_string_.empty())
    __throw_range_error("wstring_convert: to_bytes error");

  return __byte_err_string_;
}

template <class _Codecvt, class _Elem = wchar_t, class _Tr = char_traits<_Elem> >
class _LIBCPP_TEMPLATE_VIS _LIBCPP_DEPRECATED_IN_CXX17 wbuffer_convert : public basic_streambuf<_Elem, _Tr> {
public:
  // types:
  typedef _Elem char_type;
  typedef _Tr traits_type;
  typedef typename traits_type::int_type int_type;
  typedef typename traits_type::pos_type pos_type;
  typedef typename traits_type::off_type off_type;
  typedef typename _Codecvt::state_type state_type;

private:
  char* __extbuf_;
  const char* __extbufnext_;
  const char* __extbufend_;
  char __extbuf_min_[8];
  size_t __ebs_;
  char_type* __intbuf_;
  size_t __ibs_;
  streambuf* __bufptr_;
  _Codecvt* __cv_;
  state_type __st_;
  ios_base::openmode __cm_;
  bool __owns_eb_;
  bool __owns_ib_;
  bool __always_noconv_;

public:
#      ifndef _LIBCPP_CXX03_LANG
  _LIBCPP_HIDE_FROM_ABI wbuffer_convert() : wbuffer_convert(nullptr) {}
  explicit _LIBCPP_HIDE_FROM_ABI
  wbuffer_convert(streambuf* __bytebuf, _Codecvt* __pcvt = new _Codecvt, state_type __state = state_type());
#      else
  _LIBCPP_EXPLICIT_SINCE_CXX14 _LIBCPP_HIDE_FROM_ABI
  wbuffer_convert(streambuf* __bytebuf = nullptr, _Codecvt* __pcvt = new _Codecvt, state_type __state = state_type());
#      endif

  _LIBCPP_HIDE_FROM_ABI ~wbuffer_convert();

  _LIBCPP_HIDE_FROM_ABI streambuf* rdbuf() const { return __bufptr_; }
  _LIBCPP_HIDE_FROM_ABI streambuf* rdbuf(streambuf* __bytebuf) {
    streambuf* __r = __bufptr_;
    __bufptr_      = __bytebuf;
    return __r;
  }

  wbuffer_convert(const wbuffer_convert&)            = delete;
  wbuffer_convert& operator=(const wbuffer_convert&) = delete;

  _LIBCPP_HIDE_FROM_ABI state_type state() const { return __st_; }

protected:
  _LIBCPP_HIDE_FROM_ABI_VIRTUAL virtual int_type underflow();
  _LIBCPP_HIDE_FROM_ABI_VIRTUAL virtual int_type pbackfail(int_type __c = traits_type::eof());
  _LIBCPP_HIDE_FROM_ABI_VIRTUAL virtual int_type overflow(int_type __c = traits_type::eof());
  _LIBCPP_HIDE_FROM_ABI_VIRTUAL virtual basic_streambuf<char_type, traits_type>* setbuf(char_type* __s, streamsize __n);
  _LIBCPP_HIDE_FROM_ABI_VIRTUAL virtual pos_type
  seekoff(off_type __off, ios_base::seekdir __way, ios_base::openmode __wch = ios_base::in | ios_base::out);
  _LIBCPP_HIDE_FROM_ABI_VIRTUAL virtual pos_type
  seekpos(pos_type __sp, ios_base::openmode __wch = ios_base::in | ios_base::out);
  _LIBCPP_HIDE_FROM_ABI_VIRTUAL virtual int sync();

private:
  _LIBCPP_HIDE_FROM_ABI_VIRTUAL bool __read_mode();
  _LIBCPP_HIDE_FROM_ABI_VIRTUAL void __write_mode();
  _LIBCPP_HIDE_FROM_ABI_VIRTUAL wbuffer_convert* __close();
};

_LIBCPP_SUPPRESS_DEPRECATED_PUSH
template <class _Codecvt, class _Elem, class _Tr>
wbuffer_convert<_Codecvt, _Elem, _Tr>::wbuffer_convert(streambuf* __bytebuf, _Codecvt* __pcvt, state_type __state)
    : __extbuf_(nullptr),
      __extbufnext_(nullptr),
      __extbufend_(nullptr),
      __ebs_(0),
      __intbuf_(0),
      __ibs_(0),
      __bufptr_(__bytebuf),
      __cv_(__pcvt),
      __st_(__state),
      __cm_(0),
      __owns_eb_(false),
      __owns_ib_(false),
      __always_noconv_(__cv_ ? __cv_->always_noconv() : false) {
  setbuf(0, 4096);
}

template <class _Codecvt, class _Elem, class _Tr>
wbuffer_convert<_Codecvt, _Elem, _Tr>::~wbuffer_convert() {
  __close();
  delete __cv_;
  if (__owns_eb_)
    delete[] __extbuf_;
  if (__owns_ib_)
    delete[] __intbuf_;
}

template <class _Codecvt, class _Elem, class _Tr>
typename wbuffer_convert<_Codecvt, _Elem, _Tr>::int_type wbuffer_convert<_Codecvt, _Elem, _Tr>::underflow() {
  _LIBCPP_SUPPRESS_DEPRECATED_POP
  if (__cv_ == 0 || __bufptr_ == nullptr)
    return traits_type::eof();
  bool __initial = __read_mode();
  char_type __1buf;
  if (this->gptr() == 0)
    this->setg(&__1buf, &__1buf + 1, &__1buf + 1);
  const size_t __unget_sz = __initial ? 0 : std::min<size_t>((this->egptr() - this->eback()) / 2, 4);
  int_type __c            = traits_type::eof();
  if (this->gptr() == this->egptr()) {
    std::memmove(this->eback(), this->egptr() - __unget_sz, __unget_sz * sizeof(char_type));
    if (__always_noconv_) {
      streamsize __nmemb = static_cast<streamsize>(this->egptr() - this->eback() - __unget_sz);
      __nmemb            = __bufptr_->sgetn((char*)this->eback() + __unget_sz, __nmemb);
      if (__nmemb != 0) {
        this->setg(this->eback(), this->eback() + __unget_sz, this->eback() + __unget_sz + __nmemb);
        __c = *this->gptr();
      }
    } else {
      if (__extbufend_ != __extbufnext_) {
        _LIBCPP_ASSERT_NON_NULL(__extbufnext_ != nullptr, "underflow moving from nullptr");
        _LIBCPP_ASSERT_NON_NULL(__extbuf_ != nullptr, "underflow moving into nullptr");
        std::memmove(__extbuf_, __extbufnext_, __extbufend_ - __extbufnext_);
      }
      __extbufnext_      = __extbuf_ + (__extbufend_ - __extbufnext_);
      __extbufend_       = __extbuf_ + (__extbuf_ == __extbuf_min_ ? sizeof(__extbuf_min_) : __ebs_);
      streamsize __nmemb = std::min(static_cast<streamsize>(this->egptr() - this->eback() - __unget_sz),
                                    static_cast<streamsize>(__extbufend_ - __extbufnext_));
      codecvt_base::result __r;
      // FIXME: Do we ever need to restore the state here?
      // state_type __svs = __st_;
      streamsize __nr = __bufptr_->sgetn(const_cast<char*>(__extbufnext_), __nmemb);
      if (__nr != 0) {
        __extbufend_ = __extbufnext_ + __nr;
        char_type* __inext;
        __r = __cv_->in(
            __st_, __extbuf_, __extbufend_, __extbufnext_, this->eback() + __unget_sz, this->egptr(), __inext);
        if (__r == codecvt_base::noconv) {
          this->setg((char_type*)__extbuf_, (char_type*)__extbuf_, (char_type*)const_cast<char*>(__extbufend_));
          __c = *this->gptr();
        } else if (__inext != this->eback() + __unget_sz) {
          this->setg(this->eback(), this->eback() + __unget_sz, __inext);
          __c = *this->gptr();
        }
      }
    }
  } else
    __c = *this->gptr();
  if (this->eback() == &__1buf)
    this->setg(0, 0, 0);
  return __c;
}

_LIBCPP_SUPPRESS_DEPRECATED_PUSH
template <class _Codecvt, class _Elem, class _Tr>
typename wbuffer_convert<_Codecvt, _Elem, _Tr>::int_type
wbuffer_convert<_Codecvt, _Elem, _Tr>::pbackfail(int_type __c) {
  _LIBCPP_SUPPRESS_DEPRECATED_POP
  if (__cv_ != 0 && __bufptr_ && this->eback() < this->gptr()) {
    if (traits_type::eq_int_type(__c, traits_type::eof())) {
      this->gbump(-1);
      return traits_type::not_eof(__c);
    }
    if (traits_type::eq(traits_type::to_char_type(__c), this->gptr()[-1])) {
      this->gbump(-1);
      *this->gptr() = traits_type::to_char_type(__c);
      return __c;
    }
  }
  return traits_type::eof();
}

_LIBCPP_SUPPRESS_DEPRECATED_PUSH
template <class _Codecvt, class _Elem, class _Tr>
typename wbuffer_convert<_Codecvt, _Elem, _Tr>::int_type wbuffer_convert<_Codecvt, _Elem, _Tr>::overflow(int_type __c) {
  _LIBCPP_SUPPRESS_DEPRECATED_POP
  if (__cv_ == 0 || !__bufptr_)
    return traits_type::eof();
  __write_mode();
  char_type __1buf;
  char_type* __pb_save  = this->pbase();
  char_type* __epb_save = this->epptr();
  if (!traits_type::eq_int_type(__c, traits_type::eof())) {
    if (this->pptr() == 0)
      this->setp(&__1buf, &__1buf + 1);
    *this->pptr() = traits_type::to_char_type(__c);
    this->pbump(1);
  }
  if (this->pptr() != this->pbase()) {
    if (__always_noconv_) {
      streamsize __nmemb = static_cast<streamsize>(this->pptr() - this->pbase());
      if (__bufptr_->sputn((const char*)this->pbase(), __nmemb) != __nmemb)
        return traits_type::eof();
    } else {
      char* __extbe = __extbuf_;
      codecvt_base::result __r;
      do {
        const char_type* __e;
        __r = __cv_->out(__st_, this->pbase(), this->pptr(), __e, __extbuf_, __extbuf_ + __ebs_, __extbe);
        if (__e == this->pbase())
          return traits_type::eof();
        if (__r == codecvt_base::noconv) {
          streamsize __nmemb = static_cast<size_t>(this->pptr() - this->pbase());
          if (__bufptr_->sputn((const char*)this->pbase(), __nmemb) != __nmemb)
            return traits_type::eof();
        } else if (__r == codecvt_base::ok || __r == codecvt_base::partial) {
          streamsize __nmemb = static_cast<size_t>(__extbe - __extbuf_);
          if (__bufptr_->sputn(__extbuf_, __nmemb) != __nmemb)
            return traits_type::eof();
          if (__r == codecvt_base::partial) {
            this->setp(const_cast<char_type*>(__e), this->pptr());
            this->__pbump(this->epptr() - this->pbase());
          }
        } else
          return traits_type::eof();
      } while (__r == codecvt_base::partial);
    }
    this->setp(__pb_save, __epb_save);
  }
  return traits_type::not_eof(__c);
}

_LIBCPP_SUPPRESS_DEPRECATED_PUSH
template <class _Codecvt, class _Elem, class _Tr>
basic_streambuf<_Elem, _Tr>* wbuffer_convert<_Codecvt, _Elem, _Tr>::setbuf(char_type* __s, streamsize __n) {
  _LIBCPP_SUPPRESS_DEPRECATED_POP
  this->setg(0, 0, 0);
  this->setp(0, 0);
  if (__owns_eb_)
    delete[] __extbuf_;
  if (__owns_ib_)
    delete[] __intbuf_;
  __ebs_ = __n;
  if (__ebs_ > sizeof(__extbuf_min_)) {
    if (__always_noconv_ && __s) {
      __extbuf_  = (char*)__s;
      __owns_eb_ = false;
    } else {
      __extbuf_  = new char[__ebs_];
      __owns_eb_ = true;
    }
  } else {
    __extbuf_  = __extbuf_min_;
    __ebs_     = sizeof(__extbuf_min_);
    __owns_eb_ = false;
  }
  if (!__always_noconv_) {
    __ibs_ = max<streamsize>(__n, sizeof(__extbuf_min_));
    if (__s && __ibs_ >= sizeof(__extbuf_min_)) {
      __intbuf_  = __s;
      __owns_ib_ = false;
    } else {
      __intbuf_  = new char_type[__ibs_];
      __owns_ib_ = true;
    }
  } else {
    __ibs_     = 0;
    __intbuf_  = 0;
    __owns_ib_ = false;
  }
  return this;
}

_LIBCPP_SUPPRESS_DEPRECATED_PUSH
template <class _Codecvt, class _Elem, class _Tr>
typename wbuffer_convert<_Codecvt, _Elem, _Tr>::pos_type
wbuffer_convert<_Codecvt, _Elem, _Tr>::seekoff(off_type __off, ios_base::seekdir __way, ios_base::openmode __om) {
  int __width = __cv_->encoding();
  if (__cv_ == 0 || !__bufptr_ || (__width <= 0 && __off != 0) || sync())
    return pos_type(off_type(-1));
  // __width > 0 || __off == 0, now check __way
  if (__way != ios_base::beg && __way != ios_base::cur && __way != ios_base::end)
    return pos_type(off_type(-1));
  pos_type __r = __bufptr_->pubseekoff(__width * __off, __way, __om);
  __r.state(__st_);
  return __r;
}

template <class _Codecvt, class _Elem, class _Tr>
typename wbuffer_convert<_Codecvt, _Elem, _Tr>::pos_type
wbuffer_convert<_Codecvt, _Elem, _Tr>::seekpos(pos_type __sp, ios_base::openmode __wch) {
  if (__cv_ == 0 || !__bufptr_ || sync())
    return pos_type(off_type(-1));
  if (__bufptr_->pubseekpos(__sp, __wch) == pos_type(off_type(-1)))
    return pos_type(off_type(-1));
  return __sp;
}

template <class _Codecvt, class _Elem, class _Tr>
int wbuffer_convert<_Codecvt, _Elem, _Tr>::sync() {
  _LIBCPP_SUPPRESS_DEPRECATED_POP
  if (__cv_ == 0 || !__bufptr_)
    return 0;
  if (__cm_ & ios_base::out) {
    if (this->pptr() != this->pbase())
      if (overflow() == traits_type::eof())
        return -1;
    codecvt_base::result __r;
    do {
      char* __extbe;
      __r                = __cv_->unshift(__st_, __extbuf_, __extbuf_ + __ebs_, __extbe);
      streamsize __nmemb = static_cast<streamsize>(__extbe - __extbuf_);
      if (__bufptr_->sputn(__extbuf_, __nmemb) != __nmemb)
        return -1;
    } while (__r == codecvt_base::partial);
    if (__r == codecvt_base::error)
      return -1;
    if (__bufptr_->pubsync())
      return -1;
  } else if (__cm_ & ios_base::in) {
    off_type __c;
    if (__always_noconv_)
      __c = this->egptr() - this->gptr();
    else {
      int __width = __cv_->encoding();
      __c         = __extbufend_ - __extbufnext_;
      if (__width > 0)
        __c += __width * (this->egptr() - this->gptr());
      else {
        if (this->gptr() != this->egptr()) {
          std::reverse(this->gptr(), this->egptr());
          codecvt_base::result __r;
          const char_type* __e = this->gptr();
          char* __extbe;
          do {
            __r = __cv_->out(__st_, __e, this->egptr(), __e, __extbuf_, __extbuf_ + __ebs_, __extbe);
            switch (__r) {
            case codecvt_base::noconv:
              __c += this->egptr() - this->gptr();
              break;
            case codecvt_base::ok:
            case codecvt_base::partial:
              __c += __extbe - __extbuf_;
              break;
            default:
              return -1;
            }
          } while (__r == codecvt_base::partial);
        }
      }
    }
    if (__bufptr_->pubseekoff(-__c, ios_base::cur, __cm_) == pos_type(off_type(-1)))
      return -1;
    this->setg(0, 0, 0);
    __cm_ = 0;
  }
  return 0;
}

_LIBCPP_SUPPRESS_DEPRECATED_PUSH
template <class _Codecvt, class _Elem, class _Tr>
bool wbuffer_convert<_Codecvt, _Elem, _Tr>::__read_mode() {
  if (!(__cm_ & ios_base::in)) {
    this->setp(0, 0);
    if (__always_noconv_)
      this->setg((char_type*)__extbuf_, (char_type*)__extbuf_ + __ebs_, (char_type*)__extbuf_ + __ebs_);
    else
      this->setg(__intbuf_, __intbuf_ + __ibs_, __intbuf_ + __ibs_);
    __cm_ = ios_base::in;
    return true;
  }
  return false;
}

template <class _Codecvt, class _Elem, class _Tr>
void wbuffer_convert<_Codecvt, _Elem, _Tr>::__write_mode() {
  if (!(__cm_ & ios_base::out)) {
    this->setg(0, 0, 0);
    if (__ebs_ > sizeof(__extbuf_min_)) {
      if (__always_noconv_)
        this->setp((char_type*)__extbuf_, (char_type*)__extbuf_ + (__ebs_ - 1));
      else
        this->setp(__intbuf_, __intbuf_ + (__ibs_ - 1));
    } else
      this->setp(0, 0);
    __cm_ = ios_base::out;
  }
}

template <class _Codecvt, class _Elem, class _Tr>
wbuffer_convert<_Codecvt, _Elem, _Tr>* wbuffer_convert<_Codecvt, _Elem, _Tr>::__close() {
  wbuffer_convert* __rt = nullptr;
  if (__cv_ != nullptr && __bufptr_ != nullptr) {
    __rt = this;
    if ((__cm_ & ios_base::out) && sync())
      __rt = nullptr;
  }
  return __rt;
}

_LIBCPP_SUPPRESS_DEPRECATED_POP

#    endif // _LIBCPP_STD_VER < 26 || defined(_LIBCPP_ENABLE_CXX26_REMOVED_WSTRING_CONVERT)

_LIBCPP_END_NAMESPACE_STD

_LIBCPP_POP_MACROS

// NOLINTEND(libcpp-robust-against-adl)

#  endif // _LIBCPP_HAS_LOCALIZATION

#  if !defined(_LIBCPP_REMOVE_TRANSITIVE_INCLUDES) && _LIBCPP_STD_VER <= 20
#    include <atomic>
#    include <concepts>
#    include <cstdarg>
#    include <iterator>
#    include <mutex>
#    include <stdexcept>
#    include <type_traits>
#    include <typeinfo>
#  endif
#endif // 0

#endif // _LIBCPP_LOCALE<|MERGE_RESOLUTION|>--- conflicted
+++ resolved
@@ -223,27 +223,6 @@
 
 #    if defined(__unix__) || (defined(__APPLE__) && defined(__MACH__))
 // Most unix variants have catopen.  These are the specific ones that don't.
-<<<<<<< HEAD
-#    if !defined(__BIONIC__) && !defined(_NEWLIB_VERSION) && !defined(__EMSCRIPTEN__)
-#      define _LIBCPP_HAS_CATOPEN 1
-#      include <nl_types.h>
-#    else
-#      define _LIBCPP_HAS_CATOPEN 0
-#    endif
-#  else
-#    define _LIBCPP_HAS_CATOPEN 0
-#  endif
-
-#  ifdef _LIBCPP_LOCALE__L_EXTENSIONS
-#    include <__locale_dir/locale_base_api/bsd_locale_defaults.h>
-#  else
-#    include <__locale_dir/locale_base_api/bsd_locale_fallbacks.h>
-#  endif
-
-#  if defined(__APPLE__) || defined(__FreeBSD__)
-#    include <xlocale.h>
-#  endif
-=======
 #      if !defined(__BIONIC__) && !defined(_NEWLIB_VERSION) && !defined(__EMSCRIPTEN__)
 #        define _LIBCPP_HAS_CATOPEN 1
 #        include <nl_types.h>
@@ -253,7 +232,6 @@
 #    else
 #      define _LIBCPP_HAS_CATOPEN 0
 #    endif
->>>>>>> ce7c17d5
 
 #    if !defined(_LIBCPP_HAS_NO_PRAGMA_SYSTEM_HEADER)
 #      pragma GCC system_header
@@ -3033,11 +3011,7 @@
 
 template <class _CharT>
 typename messages<_CharT>::catalog messages<_CharT>::do_open(const basic_string<char>& __nm, const locale&) const {
-<<<<<<< HEAD
-#  if _LIBCPP_HAS_CATOPEN
-=======
 #    if _LIBCPP_HAS_CATOPEN
->>>>>>> ce7c17d5
   return (catalog)catopen(__nm.c_str(), NL_CAT_LOCALE);
 #    else  // !_LIBCPP_HAS_CATOPEN
   (void)__nm;
@@ -3048,11 +3022,7 @@
 template <class _CharT>
 typename messages<_CharT>::string_type
 messages<_CharT>::do_get(catalog __c, int __set, int __msgid, const string_type& __dflt) const {
-<<<<<<< HEAD
-#  if _LIBCPP_HAS_CATOPEN
-=======
 #    if _LIBCPP_HAS_CATOPEN
->>>>>>> ce7c17d5
   string __ndflt;
   __narrow_to_utf8<sizeof(char_type) * __CHAR_BIT__>()(
       std::back_inserter(__ndflt), __dflt.c_str(), __dflt.c_str() + __dflt.size());
@@ -3072,11 +3042,7 @@
 
 template <class _CharT>
 void messages<_CharT>::do_close(catalog __c) const {
-<<<<<<< HEAD
-#  if _LIBCPP_HAS_CATOPEN
-=======
 #    if _LIBCPP_HAS_CATOPEN
->>>>>>> ce7c17d5
   catclose((nl_catd)__c);
 #    else  // !_LIBCPP_HAS_CATOPEN
   (void)__c;
