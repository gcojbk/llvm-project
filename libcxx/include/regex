// -*- C++ -*-
//===----------------------------------------------------------------------===//
//
// Part of the LLVM Project, under the Apache License v2.0 with LLVM Exceptions.
// See https://llvm.org/LICENSE.txt for license information.
// SPDX-License-Identifier: Apache-2.0 WITH LLVM-exception
//
//===----------------------------------------------------------------------===//

#ifndef _LIBCPP_REGEX
#define _LIBCPP_REGEX

/*
    regex synopsis

#include <compare>
#include <initializer_list>

namespace std
{

namespace regex_constants
{

enum syntax_option_type
{
    icase      = unspecified,
    nosubs     = unspecified,
    optimize   = unspecified,
    collate    = unspecified,
    ECMAScript = unspecified,
    basic      = unspecified,
    extended   = unspecified,
    awk        = unspecified,
    grep       = unspecified,
    egrep      = unspecified,
    multiline  = unspecified
};

constexpr syntax_option_type operator~(syntax_option_type f);
constexpr syntax_option_type operator&(syntax_option_type lhs, syntax_option_type rhs);
constexpr syntax_option_type operator|(syntax_option_type lhs, syntax_option_type rhs);

enum match_flag_type
{
    match_default     = 0,
    match_not_bol     = unspecified,
    match_not_eol     = unspecified,
    match_not_bow     = unspecified,
    match_not_eow     = unspecified,
    match_any         = unspecified,
    match_not_null    = unspecified,
    match_continuous  = unspecified,
    match_prev_avail  = unspecified,
    format_default    = 0,
    format_sed        = unspecified,
    format_no_copy    = unspecified,
    format_first_only = unspecified
};

constexpr match_flag_type operator~(match_flag_type f);
constexpr match_flag_type operator&(match_flag_type lhs, match_flag_type rhs);
constexpr match_flag_type operator|(match_flag_type lhs, match_flag_type rhs);

enum error_type
{
    error_collate    = unspecified,
    error_ctype      = unspecified,
    error_escape     = unspecified,
    error_backref    = unspecified,
    error_brack      = unspecified,
    error_paren      = unspecified,
    error_brace      = unspecified,
    error_badbrace   = unspecified,
    error_range      = unspecified,
    error_space      = unspecified,
    error_badrepeat  = unspecified,
    error_complexity = unspecified,
    error_stack      = unspecified
};

}  // regex_constants

class regex_error
    : public runtime_error
{
public:
    explicit regex_error(regex_constants::error_type ecode);
    regex_constants::error_type code() const;
};

template <class charT>
struct regex_traits
{
public:
    typedef charT                   char_type;
    typedef basic_string<char_type> string_type;
    typedef locale                  locale_type;
    typedef /bitmask_type/          char_class_type;

    regex_traits();

    static size_t length(const char_type* p);
    charT translate(charT c) const;
    charT translate_nocase(charT c) const;
    template <class ForwardIterator>
        string_type
        transform(ForwardIterator first, ForwardIterator last) const;
    template <class ForwardIterator>
        string_type
        transform_primary( ForwardIterator first, ForwardIterator last) const;
    template <class ForwardIterator>
        string_type
        lookup_collatename(ForwardIterator first, ForwardIterator last) const;
    template <class ForwardIterator>
        char_class_type
        lookup_classname(ForwardIterator first, ForwardIterator last,
                         bool icase = false) const;
    bool isctype(charT c, char_class_type f) const;
    int value(charT ch, int radix) const;
    locale_type imbue(locale_type l);
    locale_type getloc()const;
};

template <class charT, class traits = regex_traits<charT>>
class basic_regex
{
public:
    // types:
    typedef charT                               value_type;
    typedef traits                              traits_type;
    typedef typename traits::string_type        string_type;
    typedef regex_constants::syntax_option_type flag_type;
    typedef typename traits::locale_type        locale_type;

    // constants:
    static constexpr regex_constants::syntax_option_type icase = regex_constants::icase;
    static constexpr regex_constants::syntax_option_type nosubs = regex_constants::nosubs;
    static constexpr regex_constants::syntax_option_type optimize = regex_constants::optimize;
    static constexpr regex_constants::syntax_option_type collate = regex_constants::collate;
    static constexpr regex_constants::syntax_option_type ECMAScript = regex_constants::ECMAScript;
    static constexpr regex_constants::syntax_option_type basic = regex_constants::basic;
    static constexpr regex_constants::syntax_option_type extended = regex_constants::extended;
    static constexpr regex_constants::syntax_option_type awk = regex_constants::awk;
    static constexpr regex_constants::syntax_option_type grep = regex_constants::grep;
    static constexpr regex_constants::syntax_option_type egrep = regex_constants::egrep;
    static constexpr regex_constants::syntax_option_type multiline = regex_constants::multiline;

    // construct/copy/destroy:
    basic_regex();
    explicit basic_regex(const charT* p, flag_type f = regex_constants::ECMAScript);
    basic_regex(const charT* p, size_t len, flag_type f = regex_constants::ECMAScript);
    basic_regex(const basic_regex&);
    basic_regex(basic_regex&&) noexcept;
    template <class ST, class SA>
        explicit basic_regex(const basic_string<charT, ST, SA>& p,
                             flag_type f = regex_constants::ECMAScript);
    template <class ForwardIterator>
        basic_regex(ForwardIterator first, ForwardIterator last,
                    flag_type f = regex_constants::ECMAScript);
    basic_regex(initializer_list<charT>, flag_type = regex_constants::ECMAScript);

    ~basic_regex();

    basic_regex& operator=(const basic_regex&);
    basic_regex& operator=(basic_regex&&) noexcept;
    basic_regex& operator=(const charT* ptr);
    basic_regex& operator=(initializer_list<charT> il);
    template <class ST, class SA>
        basic_regex& operator=(const basic_string<charT, ST, SA>& p);

    // assign:
    basic_regex& assign(const basic_regex& that);
    basic_regex& assign(basic_regex&& that) noexcept;
    basic_regex& assign(const charT* ptr,           flag_type f = regex_constants::ECMAScript);
    basic_regex& assign(const charT* p, size_t len, flag_type f = regex_constants::ECMAScript);
    template <class string_traits, class A>
        basic_regex& assign(const basic_string<charT, string_traits, A>& s,
                                                    flag_type f = regex_constants::ECMAScript);
    template <class InputIterator>
        basic_regex& assign(InputIterator first, InputIterator last,
                                                    flag_type f = regex_constants::ECMAScript);
    basic_regex& assign(initializer_list<charT>,    flag_type f = regex_constants::ECMAScript);

    // const operations:
    unsigned mark_count() const;
    flag_type flags() const;

    // locale:
    locale_type imbue(locale_type loc);
    locale_type getloc() const;

    // swap:
    void swap(basic_regex&);
};

template<class ForwardIterator>
basic_regex(ForwardIterator, ForwardIterator,
            regex_constants::syntax_option_type = regex_constants::ECMAScript)
    -> basic_regex<typename iterator_traits<ForwardIterator>::value_type>; // C++17

typedef basic_regex<char>    regex;
typedef basic_regex<wchar_t> wregex;

template <class charT, class traits>
    void swap(basic_regex<charT, traits>& e1, basic_regex<charT, traits>& e2);

template <class BidirectionalIterator>
class sub_match
    : public pair<BidirectionalIterator, BidirectionalIterator>
{
public:
    typedef typename iterator_traits<BidirectionalIterator>::value_type value_type;
    typedef typename iterator_traits<BidirectionalIterator>::difference_type difference_type;
    typedef BidirectionalIterator                                      iterator;
    typedef basic_string<value_type>                                string_type;

    bool matched;

    constexpr sub_match();

    difference_type length() const;
    operator string_type() const;
    string_type str() const;

    int compare(const sub_match& s) const;
    int compare(const string_type& s) const;
    int compare(const value_type* s) const;

    void swap(sub_match& s) noexcept(see below);
};

typedef sub_match<const char*>             csub_match;
typedef sub_match<const wchar_t*>          wcsub_match;
typedef sub_match<string::const_iterator>  ssub_match;
typedef sub_match<wstring::const_iterator> wssub_match;

template <class BiIter>
    bool
    operator==(const sub_match<BiIter>& lhs, const sub_match<BiIter>& rhs);

template <class BiIter>
    auto
    operator<=>(const sub_match<BiIter>& lhs, const sub_match<BiIter>& rhs); // Since C++20

 template <class BiIter>                                                     // Removed in C++20
    bool
    operator!=(const sub_match<BiIter>& lhs, const sub_match<BiIter>& rhs);

template <class BiIter>                                                      // Removed in C++20
    bool
    operator<(const sub_match<BiIter>& lhs, const sub_match<BiIter>& rhs);

template <class BiIter>                                                      // Removed in C++20
    bool
    operator<=(const sub_match<BiIter>& lhs, const sub_match<BiIter>& rhs);

template <class BiIter>                                                      // Removed in C++20
    bool
    operator>=(const sub_match<BiIter>& lhs, const sub_match<BiIter>& rhs);

template <class BiIter>                                                      // Removed in C++20
    bool
    operator>(const sub_match<BiIter>& lhs, const sub_match<BiIter>& rhs);

template <class BiIter, class ST, class SA>                                  // Removed in C++20
    bool
    operator==(const basic_string<typename iterator_traits<BiIter>::value_type, ST, SA>& lhs,
               const sub_match<BiIter>& rhs);

template <class BiIter, class ST, class SA>                                  // Removed in C++20
    bool
    operator!=(const basic_string<typename iterator_traits<BiIter>::value_type, ST, SA>& lhs,
               const sub_match<BiIter>& rhs);

template <class BiIter, class ST, class SA>                                  // Removed in C++20
    bool
    operator<(const basic_string<typename iterator_traits<BiIter>::value_type, ST, SA>& lhs,
              const sub_match<BiIter>& rhs);

template <class BiIter, class ST, class SA>                                  // Removed in C++20
    bool
    operator>(const basic_string<typename iterator_traits<BiIter>::value_type, ST, SA>& lhs,
              const sub_match<BiIter>& rhs);

template <class BiIter, class ST, class SA>                                  // Removed in C++20
    bool operator>=(const basic_string<typename iterator_traits<BiIter>::value_type, ST, SA>& lhs,
                    const sub_match<BiIter>& rhs);

template <class BiIter, class ST, class SA>                                  // Removed in C++20
    bool
    operator<=(const basic_string<typename iterator_traits<BiIter>::value_type, ST, SA>& lhs,
               const sub_match<BiIter>& rhs);

template <class BiIter, class ST, class SA>
    bool
    operator==(const sub_match<BiIter>& lhs,
               const basic_string<typename iterator_traits<BiIter>::value_type, ST, SA>& rhs);

template <class BiIter, class ST, class SA>                                  // Since C++20
    auto
    operator<=>(const sub_match<BiIter>& lhs,
                const basic_string<typename iterator_traits<BiIter>::value_type, ST, SA>& rhs);

template <class BiIter, class ST, class SA>                                  // Removed in C++20
    bool
    operator!=(const sub_match<BiIter>& lhs,
               const basic_string<typename iterator_traits<BiIter>::value_type, ST, SA>& rhs);

template <class BiIter, class ST, class SA>                                  // Removed in C++20
    bool
    operator<(const sub_match<BiIter>& lhs,
              const basic_string<typename iterator_traits<BiIter>::value_type, ST, SA>& rhs);

template <class BiIter, class ST, class SA>                                  // Removed in C++20
    bool
    operator>(const sub_match<BiIter>& lhs,
                   const basic_string<typename iterator_traits<BiIter>::value_type, ST, SA>& rhs);

template <class BiIter, class ST, class SA>                                  // Removed in C++20
    bool
    operator>=(const sub_match<BiIter>& lhs,
               const basic_string<typename iterator_traits<BiIter>::value_type, ST, SA>& rhs);

template <class BiIter, class ST, class SA>                                  // Removed in C++20
    bool
    operator<=(const sub_match<BiIter>& lhs,
               const basic_string<typename iterator_traits<BiIter>::value_type, ST, SA>& rhs);

template <class BiIter>                                                      // Removed in C++20
    bool
    operator==(typename iterator_traits<BiIter>::value_type const* lhs,
               const sub_match<BiIter>& rhs);

template <class BiIter>                                                      // Removed in C++20
    bool
    operator!=(typename iterator_traits<BiIter>::value_type const* lhs,
               const sub_match<BiIter>& rhs);

template <class BiIter>                                                      // Removed in C++20
    bool
    operator<(typename iterator_traits<BiIter>::value_type const* lhs,
              const sub_match<BiIter>& rhs);

template <class BiIter>                                                      // Removed in C++20
    bool
    operator>(typename iterator_traits<BiIter>::value_type const* lhs,
              const sub_match<BiIter>& rhs);

template <class BiIter>                                                      // Removed in C++20
    bool
    operator>=(typename iterator_traits<BiIter>::value_type const* lhs,
               const sub_match<BiIter>& rhs);

template <class BiIter>                                                      // Removed in C++20
    bool
    operator<=(typename iterator_traits<BiIter>::value_type const* lhs,
               const sub_match<BiIter>& rhs);

template <class BiIter>
    bool
    operator==(const sub_match<BiIter>& lhs,
               typename iterator_traits<BiIter>::value_type const* rhs);

template <class BiIter>                                                      // Since C++20
    auto
    operator<=>(const sub_match<BiIter>& lhs,
                typename iterator_traits<BiIter>::value_type const* rhs);

template <class BiIter, class ST, class SA>                                  // Removed in C++20
    bool
    operator!=(const sub_match<BiIter>& lhs,
               typename iterator_traits<BiIter>::value_type const* rhs);

template <class BiIter>                                                      // Removed in C++20
    bool
    operator<(const sub_match<BiIter>& lhs,
              typename iterator_traits<BiIter>::value_type const* rhs);

template <class BiIter>                                                      // Removed in C++20
    bool
    operator>(const sub_match<BiIter>& lhs,
              typename iterator_traits<BiIter>::value_type const* rhs);

template <class BiIter>                                                      // Removed in C++20
    bool
    operator>=(const sub_match<BiIter>& lhs,
               typename iterator_traits<BiIter>::value_type const* rhs);

template <class BiIter>                                                      // Removed in C++20
    bool
    operator<=(const sub_match<BiIter>& lhs,
               typename iterator_traits<BiIter>::value_type const* rhs);

template <class BiIter>                                                      // Removed in C++20
    bool
    operator==(typename iterator_traits<BiIter>::value_type const& lhs,
               const sub_match<BiIter>& rhs);

template <class BiIter>                                                      // Removed in C++20
    bool
    operator!=(typename iterator_traits<BiIter>::value_type const& lhs,
               const sub_match<BiIter>& rhs);

template <class BiIter>                                                      // Removed in C++20
    bool
    operator<(typename iterator_traits<BiIter>::value_type const& lhs,
              const sub_match<BiIter>& rhs);

template <class BiIter>                                                      // Removed in C++20
    bool
    operator>(typename iterator_traits<BiIter>::value_type const& lhs,
              const sub_match<BiIter>& rhs);

template <class BiIter>                                                      // Removed in C++20
    bool
    operator>=(typename iterator_traits<BiIter>::value_type const& lhs,
               const sub_match<BiIter>& rhs);

template <class BiIter>                                                      // Removed in C++20
    bool
    operator<=(typename iterator_traits<BiIter>::value_type const& lhs,
               const sub_match<BiIter>& rhs);

template <class BiIter>
    bool
    operator==(const sub_match<BiIter>& lhs,
               typename iterator_traits<BiIter>::value_type const& rhs);

template <class BiIter>                                                      // Since C++20
    auto
    operator<=>(const sub_match<BiIter>& lhs,
                typename iterator_traits<BiIter>::value_type const& rhs);

template <class BiIter>                                                      // Removed in C++20
    bool
    operator!=(const sub_match<BiIter>& lhs,
               typename iterator_traits<BiIter>::value_type const& rhs);

template <class BiIter>                                                      // Removed in C++20
    bool
    operator<(const sub_match<BiIter>& lhs,
              typename iterator_traits<BiIter>::value_type const& rhs);

template <class BiIter>                                                      // Removed in C++20
    bool
    operator>(const sub_match<BiIter>& lhs,
              typename iterator_traits<BiIter>::value_type const& rhs);

template <class BiIter>                                                      // Removed in C++20
    bool
    operator>=(const sub_match<BiIter>& lhs,
               typename iterator_traits<BiIter>::value_type const& rhs);

template <class BiIter>                                                      // Removed in C++20
    bool
    operator<=(const sub_match<BiIter>& lhs,
               typename iterator_traits<BiIter>::value_type const& rhs);

template <class charT, class ST, class BiIter>
    basic_ostream<charT, ST>&
    operator<<(basic_ostream<charT, ST>& os, const sub_match<BiIter>& m);

template <class BidirectionalIterator,
          class Allocator = allocator<sub_match<BidirectionalIterator>>>
class match_results
{
public:
    typedef sub_match<BidirectionalIterator>                  value_type;
    typedef const value_type&                                 const_reference;
    typedef value_type&                                       reference;
    typedef /implementation-defined/                          const_iterator;
    typedef const_iterator                                    iterator;
    typedef typename iterator_traits<BidirectionalIterator>::difference_type difference_type;
    typedef typename allocator_traits<Allocator>::size_type   size_type;
    typedef Allocator                                         allocator_type;
    typedef typename iterator_traits<BidirectionalIterator>::value_type char_type;
    typedef basic_string<char_type>                           string_type;

    // construct/copy/destroy:
    explicit match_results(const Allocator& a = Allocator()); // before C++20
    match_results() : match_results(Allocator()) {}           // C++20
    explicit match_results(const Allocator& a);               // C++20
    match_results(const match_results& m);
    match_results(match_results&& m) noexcept;
    match_results& operator=(const match_results& m);
    match_results& operator=(match_results&& m);
    ~match_results();

    bool ready() const;

    // size:
    size_type size() const;
    size_type max_size() const;
    bool empty() const;

    // element access:
    difference_type length(size_type sub = 0) const;
    difference_type position(size_type sub = 0) const;
    string_type str(size_type sub = 0) const;
    const_reference operator[](size_type n) const;

    const_reference prefix() const;
    const_reference suffix() const;

    const_iterator begin() const;
    const_iterator end() const;
    const_iterator cbegin() const;
    const_iterator cend() const;

    // format:
    template <class OutputIter>
        OutputIter
        format(OutputIter out, const char_type* fmt_first,
               const char_type* fmt_last,
               regex_constants::match_flag_type flags = regex_constants::format_default) const;
    template <class OutputIter, class ST, class SA>
        OutputIter
        format(OutputIter out, const basic_string<char_type, ST, SA>& fmt,
               regex_constants::match_flag_type flags = regex_constants::format_default) const;
    template <class ST, class SA>
        basic_string<char_type, ST, SA>
        format(const basic_string<char_type, ST, SA>& fmt,
               regex_constants::match_flag_type flags = regex_constants::format_default) const;
    string_type
        format(const char_type* fmt,
               regex_constants::match_flag_type flags = regex_constants::format_default) const;

    // allocator:
    allocator_type get_allocator() const;

    // swap:
    void swap(match_results& that);
};

typedef match_results<const char*>             cmatch;
typedef match_results<const wchar_t*>          wcmatch;
typedef match_results<string::const_iterator>  smatch;
typedef match_results<wstring::const_iterator> wsmatch;

template <class BidirectionalIterator, class Allocator>
    bool
    operator==(const match_results<BidirectionalIterator, Allocator>& m1,
               const match_results<BidirectionalIterator, Allocator>& m2);

template <class BidirectionalIterator, class Allocator>                    // Removed in C++20
    bool
    operator!=(const match_results<BidirectionalIterator, Allocator>& m1,
               const match_results<BidirectionalIterator, Allocator>& m2);

template <class BidirectionalIterator, class Allocator>
    void
    swap(match_results<BidirectionalIterator, Allocator>& m1,
         match_results<BidirectionalIterator, Allocator>& m2);

template <class BidirectionalIterator, class Allocator, class charT, class traits>
    bool
    regex_match(BidirectionalIterator first, BidirectionalIterator last,
                match_results<BidirectionalIterator, Allocator>& m,
                const basic_regex<charT, traits>& e,
                regex_constants::match_flag_type flags = regex_constants::match_default);

template <class BidirectionalIterator, class charT, class traits>
    bool
    regex_match(BidirectionalIterator first, BidirectionalIterator last,
                const basic_regex<charT, traits>& e,
                regex_constants::match_flag_type flags = regex_constants::match_default);

template <class charT, class Allocator, class traits>
    bool
    regex_match(const charT* str, match_results<const charT*, Allocator>& m,
                const basic_regex<charT, traits>& e,
                regex_constants::match_flag_type flags = regex_constants::match_default);

template <class ST, class SA, class Allocator, class charT, class traits>
    bool
    regex_match(const basic_string<charT, ST, SA>& s,
                match_results<typename basic_string<charT, ST, SA>::const_iterator, Allocator>& m,
                const basic_regex<charT, traits>& e,
                regex_constants::match_flag_type flags = regex_constants::match_default);

template <class ST, class SA, class Allocator, class charT, class traits>
    bool
    regex_match(const basic_string<charT, ST, SA>&& s,
                match_results<typename basic_string<charT, ST, SA>::const_iterator, Allocator>& m,
                const basic_regex<charT, traits>& e,
                regex_constants::match_flag_type flags = regex_constants::match_default) = delete; // C++14

template <class charT, class traits>
    bool
    regex_match(const charT* str, const basic_regex<charT, traits>& e,
                regex_constants::match_flag_type flags = regex_constants::match_default);

template <class ST, class SA, class charT, class traits>
    bool
    regex_match(const basic_string<charT, ST, SA>& s,
                const basic_regex<charT, traits>& e,
                regex_constants::match_flag_type flags = regex_constants::match_default);

template <class BidirectionalIterator, class Allocator, class charT, class traits>
    bool
    regex_search(BidirectionalIterator first, BidirectionalIterator last,
                 match_results<BidirectionalIterator, Allocator>& m,
                 const basic_regex<charT, traits>& e,
                 regex_constants::match_flag_type flags = regex_constants::match_default);

template <class BidirectionalIterator, class charT, class traits>
    bool
    regex_search(BidirectionalIterator first, BidirectionalIterator last,
                 const basic_regex<charT, traits>& e,
                 regex_constants::match_flag_type flags = regex_constants::match_default);

template <class charT, class Allocator, class traits>
    bool
    regex_search(const charT* str, match_results<const charT*, Allocator>& m,
                 const basic_regex<charT, traits>& e,
                 regex_constants::match_flag_type flags = regex_constants::match_default);

template <class charT, class traits>
    bool
    regex_search(const charT* str, const basic_regex<charT, traits>& e,
                 regex_constants::match_flag_type flags = regex_constants::match_default);

template <class ST, class SA, class charT, class traits>
    bool
    regex_search(const basic_string<charT, ST, SA>& s,
                 const basic_regex<charT, traits>& e,
                 regex_constants::match_flag_type flags = regex_constants::match_default);

template <class ST, class SA, class Allocator, class charT, class traits>
    bool
    regex_search(const basic_string<charT, ST, SA>& s,
                 match_results<typename basic_string<charT, ST, SA>::const_iterator, Allocator>& m,
                 const basic_regex<charT, traits>& e,
                 regex_constants::match_flag_type flags = regex_constants::match_default);

template <class ST, class SA, class Allocator, class charT, class traits>
    bool
    regex_search(const basic_string<charT, ST, SA>&& s,
                 match_results<typename basic_string<charT, ST, SA>::const_iterator, Allocator>& m,
                 const basic_regex<charT, traits>& e,
                 regex_constants::match_flag_type flags = regex_constants::match_default) = delete; // C++14

template <class OutputIterator, class BidirectionalIterator,
          class traits, class charT, class ST, class SA>
    OutputIterator
    regex_replace(OutputIterator out,
                  BidirectionalIterator first, BidirectionalIterator last,
                  const basic_regex<charT, traits>& e,
                  const basic_string<charT, ST, SA>& fmt,
                  regex_constants::match_flag_type flags = regex_constants::match_default);

template <class OutputIterator, class BidirectionalIterator,
          class traits, class charT>
    OutputIterator
    regex_replace(OutputIterator out,
                  BidirectionalIterator first, BidirectionalIterator last,
                  const basic_regex<charT, traits>& e, const charT* fmt,
                  regex_constants::match_flag_type flags = regex_constants::match_default);

template <class traits, class charT, class ST, class SA, class FST, class FSA>
    basic_string<charT, ST, SA>
    regex_replace(const basic_string<charT, ST, SA>& s,
                  const basic_regex<charT, traits>& e,
                  const basic_string<charT, FST, FSA>& fmt,
                  regex_constants::match_flag_type flags = regex_constants::match_default);

template <class traits, class charT, class ST, class SA>
    basic_string<charT, ST, SA>
    regex_replace(const basic_string<charT, ST, SA>& s,
                  const basic_regex<charT, traits>& e, const charT* fmt,
                  regex_constants::match_flag_type flags = regex_constants::match_default);

template <class traits, class charT, class ST, class SA>
    basic_string<charT>
    regex_replace(const charT* s,
                  const basic_regex<charT, traits>& e,
                  const basic_string<charT, ST, SA>& fmt,
                  regex_constants::match_flag_type flags = regex_constants::match_default);

template <class traits, class charT>
    basic_string<charT>
    regex_replace(const charT* s,
                  const basic_regex<charT, traits>& e,
                  const charT* fmt,
                  regex_constants::match_flag_type flags = regex_constants::match_default);

template <class BidirectionalIterator,
          class charT = typename iterator_traits< BidirectionalIterator>::value_type,
          class traits = regex_traits<charT>>
class regex_iterator
{
public:
    typedef basic_regex<charT, traits>           regex_type;
    typedef match_results<BidirectionalIterator> value_type;
    typedef ptrdiff_t                            difference_type;
    typedef const value_type*                    pointer;
    typedef const value_type&                    reference;
    typedef forward_iterator_tag                 iterator_category;
    typedef input_iterator_tag                   iterator_concept; // since C++20

    regex_iterator();
    regex_iterator(BidirectionalIterator a, BidirectionalIterator b,
                   const regex_type& re,
                   regex_constants::match_flag_type m = regex_constants::match_default);
    regex_iterator(BidirectionalIterator a, BidirectionalIterator b,
                   const regex_type&& re,
                   regex_constants::match_flag_type m
                                     = regex_constants::match_default) = delete; // C++14
    regex_iterator(const regex_iterator&);
    regex_iterator& operator=(const regex_iterator&);

    bool operator==(const regex_iterator&) const;
    bool operator==(default_sentinel_t) const { return *this == regex_iterator(); } // since C++20
    bool operator!=(const regex_iterator&) const;                                   // Removed in C++20

    const value_type& operator*() const;
    const value_type* operator->() const;

    regex_iterator& operator++();
    regex_iterator operator++(int);
};

typedef regex_iterator<const char*>             cregex_iterator;
typedef regex_iterator<const wchar_t*>          wcregex_iterator;
typedef regex_iterator<string::const_iterator>  sregex_iterator;
typedef regex_iterator<wstring::const_iterator> wsregex_iterator;

template <class BidirectionalIterator,
          class charT = typename iterator_traits<BidirectionalIterator>::value_type,
          class traits = regex_traits<charT>>
class regex_token_iterator
{
public:
    typedef basic_regex<charT, traits>       regex_type;
    typedef sub_match<BidirectionalIterator> value_type;
    typedef ptrdiff_t                        difference_type;
    typedef const value_type*                pointer;
    typedef const value_type&                reference;
    typedef forward_iterator_tag             iterator_category;
    typedef input_iterator_tag               iterator_concept; // since C++20

    regex_token_iterator();
    regex_token_iterator(BidirectionalIterator a, BidirectionalIterator b,
                         const regex_type& re, int submatch = 0,
                         regex_constants::match_flag_type m = regex_constants::match_default);
    regex_token_iterator(BidirectionalIterator a, BidirectionalIterator b,
                         const regex_type&& re, int submatch = 0,
                         regex_constants::match_flag_type m = regex_constants::match_default) = delete; // C++14
    regex_token_iterator(BidirectionalIterator a, BidirectionalIterator b,
                         const regex_type& re, const vector<int>& submatches,
                         regex_constants::match_flag_type m = regex_constants::match_default);
    regex_token_iterator(BidirectionalIterator a, BidirectionalIterator b,
                         const regex_type&& re, const vector<int>& submatches,
                         regex_constants::match_flag_type m = regex_constants::match_default) = delete; // C++14
    regex_token_iterator(BidirectionalIterator a, BidirectionalIterator b,
                         const regex_type& re, initializer_list<int> submatches,
                         regex_constants::match_flag_type m = regex_constants::match_default);
    regex_token_iterator(BidirectionalIterator a, BidirectionalIterator b,
                         const regex_type&& re, initializer_list<int> submatches,
                         regex_constants::match_flag_type m = regex_constants::match_default) = delete; // C++14
    template <size_t N>
        regex_token_iterator(BidirectionalIterator a, BidirectionalIterator b,
                             const regex_type& re, const int (&submatches)[N],
                             regex_constants::match_flag_type m = regex_constants::match_default);
    template <size_t N>
        regex_token_iterator(BidirectionalIterator a, BidirectionalIterator b,
                             const regex_type&& re, const int (&submatches)[N],
                             regex_constants::match_flag_type m = regex_constants::match_default) = delete; // C++14
    regex_token_iterator(const regex_token_iterator&);
    regex_token_iterator& operator=(const regex_token_iterator&);

    bool operator==(const regex_token_iterator&) const;
    bool operator==(default_sentinel_t) const { return *this == regex_token_iterator(); } // since C++20
    bool operator!=(const regex_token_iterator&) const;                                   // Removed in C++20

    const value_type& operator*() const;
    const value_type* operator->() const;

    regex_token_iterator& operator++();
    regex_token_iterator operator++(int);
};

typedef regex_token_iterator<const char*>             cregex_token_iterator;
typedef regex_token_iterator<const wchar_t*>          wcregex_token_iterator;
typedef regex_token_iterator<string::const_iterator>  sregex_token_iterator;
typedef regex_token_iterator<wstring::const_iterator> wsregex_token_iterator;

} // std
*/

#if 0
#else // 0
#  include <__algorithm/find.h>
#  include <__algorithm/search.h>
#  include <__assert>
#  include <__config>
#  include <__iterator/back_insert_iterator.h>
#  include <__iterator/default_sentinel.h>
#  include <__iterator/wrap_iter.h>
#  include <__locale>
#  include <__memory/shared_ptr.h>
#  include <__memory_resource/polymorphic_allocator.h>
#  include <__type_traits/is_swappable.h>
#  include <__utility/move.h>
#  include <__utility/pair.h>
#  include <__utility/swap.h>
#  include <__verbose_abort>
#  include <deque>
#  include <stdexcept>
#  include <string>
#  include <vector>
#  include <version>

// standard-mandated includes

// [iterator.range]
#  include <__iterator/access.h>
#  include <__iterator/data.h>
#  include <__iterator/empty.h>
#  include <__iterator/reverse_access.h>
#  include <__iterator/size.h>

// [re.syn]
#  include <compare>
#  include <initializer_list>

#  if !defined(_LIBCPP_HAS_NO_PRAGMA_SYSTEM_HEADER)
#    pragma GCC system_header
#  endif

_LIBCPP_PUSH_MACROS
#  include <__undef_macros>

#  define _LIBCPP_REGEX_COMPLEXITY_FACTOR 4096

_LIBCPP_BEGIN_NAMESPACE_STD

namespace regex_constants {

// syntax_option_type

enum syntax_option_type {
  icase    = 1 << 0,
  nosubs   = 1 << 1,
  optimize = 1 << 2,
  collate  = 1 << 3,
#  ifdef _LIBCPP_ABI_REGEX_CONSTANTS_NONZERO
  ECMAScript = 1 << 9,
#  else
  ECMAScript = 0,
#  endif
  basic    = 1 << 4,
  extended = 1 << 5,
  awk      = 1 << 6,
  grep     = 1 << 7,
  egrep    = 1 << 8,
  // 1 << 9 may be used by ECMAScript
  multiline = 1 << 10
};

_LIBCPP_HIDE_FROM_ABI inline _LIBCPP_CONSTEXPR syntax_option_type __get_grammar(syntax_option_type __g) {
#  ifdef _LIBCPP_ABI_REGEX_CONSTANTS_NONZERO
  return static_cast<syntax_option_type>(__g & 0x3F0);
#  else
  return static_cast<syntax_option_type>(__g & 0x1F0);
#  endif
}

inline _LIBCPP_HIDE_FROM_ABI _LIBCPP_CONSTEXPR syntax_option_type operator~(syntax_option_type __x) {
  return syntax_option_type(~int(__x) & 0x1FF);
}

inline _LIBCPP_HIDE_FROM_ABI _LIBCPP_CONSTEXPR syntax_option_type
operator&(syntax_option_type __x, syntax_option_type __y) {
  return syntax_option_type(int(__x) & int(__y));
}

inline _LIBCPP_HIDE_FROM_ABI _LIBCPP_CONSTEXPR syntax_option_type
operator|(syntax_option_type __x, syntax_option_type __y) {
  return syntax_option_type(int(__x) | int(__y));
}

inline _LIBCPP_HIDE_FROM_ABI _LIBCPP_CONSTEXPR syntax_option_type
operator^(syntax_option_type __x, syntax_option_type __y) {
  return syntax_option_type(int(__x) ^ int(__y));
}

inline _LIBCPP_HIDE_FROM_ABI syntax_option_type& operator&=(syntax_option_type& __x, syntax_option_type __y) {
  __x = __x & __y;
  return __x;
}

inline _LIBCPP_HIDE_FROM_ABI syntax_option_type& operator|=(syntax_option_type& __x, syntax_option_type __y) {
  __x = __x | __y;
  return __x;
}

inline _LIBCPP_HIDE_FROM_ABI syntax_option_type& operator^=(syntax_option_type& __x, syntax_option_type __y) {
  __x = __x ^ __y;
  return __x;
}

// match_flag_type

enum match_flag_type {
  match_default     = 0,
  match_not_bol     = 1 << 0,
  match_not_eol     = 1 << 1,
  match_not_bow     = 1 << 2,
  match_not_eow     = 1 << 3,
  match_any         = 1 << 4,
  match_not_null    = 1 << 5,
  match_continuous  = 1 << 6,
  match_prev_avail  = 1 << 7,
  format_default    = 0,
  format_sed        = 1 << 8,
  format_no_copy    = 1 << 9,
  format_first_only = 1 << 10,
  __no_update_pos   = 1 << 11,
  __full_match      = 1 << 12
};

inline _LIBCPP_HIDE_FROM_ABI _LIBCPP_CONSTEXPR match_flag_type operator~(match_flag_type __x) {
  return match_flag_type(~int(__x) & 0x0FFF);
}

inline _LIBCPP_HIDE_FROM_ABI _LIBCPP_CONSTEXPR match_flag_type operator&(match_flag_type __x, match_flag_type __y) {
  return match_flag_type(int(__x) & int(__y));
}

inline _LIBCPP_HIDE_FROM_ABI _LIBCPP_CONSTEXPR match_flag_type operator|(match_flag_type __x, match_flag_type __y) {
  return match_flag_type(int(__x) | int(__y));
}

inline _LIBCPP_HIDE_FROM_ABI _LIBCPP_CONSTEXPR match_flag_type operator^(match_flag_type __x, match_flag_type __y) {
  return match_flag_type(int(__x) ^ int(__y));
}

inline _LIBCPP_HIDE_FROM_ABI match_flag_type& operator&=(match_flag_type& __x, match_flag_type __y) {
  __x = __x & __y;
  return __x;
}

inline _LIBCPP_HIDE_FROM_ABI match_flag_type& operator|=(match_flag_type& __x, match_flag_type __y) {
  __x = __x | __y;
  return __x;
}

inline _LIBCPP_HIDE_FROM_ABI match_flag_type& operator^=(match_flag_type& __x, match_flag_type __y) {
  __x = __x ^ __y;
  return __x;
}

enum error_type {
  error_collate = 1,
  error_ctype,
  error_escape,
  error_backref,
  error_brack,
  error_paren,
  error_brace,
  error_badbrace,
  error_range,
  error_space,
  error_badrepeat,
  error_complexity,
  error_stack,
  __re_err_grammar,
  __re_err_empty,
  __re_err_unknown,
  __re_err_parse
};

} // namespace regex_constants

class _LIBCPP_EXPORTED_FROM_ABI regex_error : public runtime_error {
  regex_constants::error_type __code_;

public:
  explicit regex_error(regex_constants::error_type __ecode);
  _LIBCPP_HIDE_FROM_ABI regex_error(const regex_error&) _NOEXCEPT = default;
  ~regex_error() _NOEXCEPT override;
  _LIBCPP_HIDE_FROM_ABI regex_constants::error_type code() const { return __code_; }
};

template <regex_constants::error_type _Ev>
[[__noreturn__]] inline _LIBCPP_HIDE_FROM_ABI void __throw_regex_error() {
<<<<<<< HEAD
#if _LIBCPP_HAS_EXCEPTIONS
=======
#  if _LIBCPP_HAS_EXCEPTIONS
>>>>>>> ce7c17d5
  throw regex_error(_Ev);
#  else
  _LIBCPP_VERBOSE_ABORT("regex_error was thrown in -fno-exceptions mode");
#  endif
}

template <class _CharT>
struct _LIBCPP_TEMPLATE_VIS regex_traits {
public:
  typedef _CharT char_type;
  typedef basic_string<char_type> string_type;
  typedef locale locale_type;
#  if defined(__BIONIC__) || defined(_NEWLIB_VERSION)
  // Originally bionic's ctype_base used its own ctype masks because the
  // builtin ctype implementation wasn't in libc++ yet. Bionic's ctype mask
  // was only 8 bits wide and already saturated, so it used a wider type here
  // to make room for __regex_word (then a part of this class rather than
  // ctype_base). Bionic has since moved to the builtin ctype_base
  // implementation, but this was not updated to match. Since then Android has
  // needed to maintain a stable libc++ ABI, and this can't be changed without
  // an ABI break.
  // We also need this workaround for newlib since _NEWLIB_VERSION is not
  // defined yet inside __config, so we can't set the
  // _LIBCPP_PROVIDES_DEFAULT_RUNE_TABLE macro. Additionally, newlib is
  // often used for space constrained environments, so it makes sense not to
  // duplicate the ctype table.
  typedef uint16_t char_class_type;
#  else
  typedef ctype_base::mask char_class_type;
#  endif

  static const char_class_type __regex_word = ctype_base::__regex_word;

private:
  locale __loc_;
  const ctype<char_type>* __ct_;
  const collate<char_type>* __col_;

public:
  regex_traits();

  _LIBCPP_HIDE_FROM_ABI static size_t length(const char_type* __p) { return char_traits<char_type>::length(__p); }
  _LIBCPP_HIDE_FROM_ABI char_type translate(char_type __c) const { return __c; }
  char_type translate_nocase(char_type __c) const;
  template <class _ForwardIterator>
  string_type transform(_ForwardIterator __f, _ForwardIterator __l) const;
  template <class _ForwardIterator>
  _LIBCPP_HIDE_FROM_ABI string_type transform_primary(_ForwardIterator __f, _ForwardIterator __l) const {
    return __transform_primary(__f, __l, char_type());
  }
  template <class _ForwardIterator>
  _LIBCPP_HIDE_FROM_ABI string_type lookup_collatename(_ForwardIterator __f, _ForwardIterator __l) const {
    return __lookup_collatename(__f, __l, char_type());
  }
  template <class _ForwardIterator>
  _LIBCPP_HIDE_FROM_ABI char_class_type
  lookup_classname(_ForwardIterator __f, _ForwardIterator __l, bool __icase = false) const {
    return __lookup_classname(__f, __l, __icase, char_type());
  }
  bool isctype(char_type __c, char_class_type __m) const;
  _LIBCPP_HIDE_FROM_ABI int value(char_type __ch, int __radix) const { return __regex_traits_value(__ch, __radix); }
  locale_type imbue(locale_type __l);
  _LIBCPP_HIDE_FROM_ABI locale_type getloc() const { return __loc_; }

private:
  void __init();

  template <class _ForwardIterator>
  string_type __transform_primary(_ForwardIterator __f, _ForwardIterator __l, char) const;
#  if _LIBCPP_HAS_WIDE_CHARACTERS
  template <class _ForwardIterator>
  string_type __transform_primary(_ForwardIterator __f, _ForwardIterator __l, wchar_t) const;
#  endif
  template <class _ForwardIterator>
  string_type __lookup_collatename(_ForwardIterator __f, _ForwardIterator __l, char) const;
#  if _LIBCPP_HAS_WIDE_CHARACTERS
  template <class _ForwardIterator>
  string_type __lookup_collatename(_ForwardIterator __f, _ForwardIterator __l, wchar_t) const;
#  endif
  template <class _ForwardIterator>
  char_class_type __lookup_classname(_ForwardIterator __f, _ForwardIterator __l, bool __icase, char) const;
#  if _LIBCPP_HAS_WIDE_CHARACTERS
  template <class _ForwardIterator>
  char_class_type __lookup_classname(_ForwardIterator __f, _ForwardIterator __l, bool __icase, wchar_t) const;
#  endif

  static int __regex_traits_value(unsigned char __ch, int __radix);
  _LIBCPP_HIDE_FROM_ABI int __regex_traits_value(char __ch, int __radix) const {
    return __regex_traits_value(static_cast<unsigned char>(__ch), __radix);
  }
#  if _LIBCPP_HAS_WIDE_CHARACTERS
  _LIBCPP_HIDE_FROM_ABI int __regex_traits_value(wchar_t __ch, int __radix) const;
#  endif
};

template <class _CharT>
const typename regex_traits<_CharT>::char_class_type regex_traits<_CharT>::__regex_word;

template <class _CharT>
regex_traits<_CharT>::regex_traits() {
  __init();
}

template <class _CharT>
typename regex_traits<_CharT>::char_type regex_traits<_CharT>::translate_nocase(char_type __c) const {
  return __ct_->tolower(__c);
}

template <class _CharT>
template <class _ForwardIterator>
typename regex_traits<_CharT>::string_type
regex_traits<_CharT>::transform(_ForwardIterator __f, _ForwardIterator __l) const {
  string_type __s(__f, __l);
  return __col_->transform(__s.data(), __s.data() + __s.size());
}

template <class _CharT>
void regex_traits<_CharT>::__init() {
  __ct_  = &std::use_facet<ctype<char_type> >(__loc_);
  __col_ = &std::use_facet<collate<char_type> >(__loc_);
}

template <class _CharT>
typename regex_traits<_CharT>::locale_type regex_traits<_CharT>::imbue(locale_type __l) {
  locale __r = __loc_;
  __loc_     = __l;
  __init();
  return __r;
}

// transform_primary is very FreeBSD-specific

template <class _CharT>
template <class _ForwardIterator>
typename regex_traits<_CharT>::string_type
regex_traits<_CharT>::__transform_primary(_ForwardIterator __f, _ForwardIterator __l, char) const {
  const string_type __s(__f, __l);
  string_type __d = __col_->transform(__s.data(), __s.data() + __s.size());
  switch (__d.size()) {
  case 1:
    break;
  case 12:
    __d[11] = __d[3];
    break;
  default:
    __d.clear();
    break;
  }
  return __d;
}

#  if _LIBCPP_HAS_WIDE_CHARACTERS
template <class _CharT>
template <class _ForwardIterator>
typename regex_traits<_CharT>::string_type
regex_traits<_CharT>::__transform_primary(_ForwardIterator __f, _ForwardIterator __l, wchar_t) const {
  const string_type __s(__f, __l);
  string_type __d = __col_->transform(__s.data(), __s.data() + __s.size());
  switch (__d.size()) {
  case 1:
    break;
  case 3:
    __d[2] = __d[0];
    break;
  default:
    __d.clear();
    break;
  }
  return __d;
}
#  endif

// lookup_collatename is very FreeBSD-specific

_LIBCPP_EXPORTED_FROM_ABI string __get_collation_name(const char* __s);

template <class _CharT>
template <class _ForwardIterator>
typename regex_traits<_CharT>::string_type
regex_traits<_CharT>::__lookup_collatename(_ForwardIterator __f, _ForwardIterator __l, char) const {
  string_type __s(__f, __l);
  string_type __r;
  if (!__s.empty()) {
    __r = std::__get_collation_name(__s.c_str());
    if (__r.empty() && __s.size() <= 2) {
      __r = __col_->transform(__s.data(), __s.data() + __s.size());
      if (__r.size() == 1 || __r.size() == 12)
        __r = __s;
      else
        __r.clear();
    }
  }
  return __r;
}

#  if _LIBCPP_HAS_WIDE_CHARACTERS
template <class _CharT>
template <class _ForwardIterator>
typename regex_traits<_CharT>::string_type
regex_traits<_CharT>::__lookup_collatename(_ForwardIterator __f, _ForwardIterator __l, wchar_t) const {
  string_type __s(__f, __l);
  string __n;
  __n.reserve(__s.size());
  for (typename string_type::const_iterator __i = __s.begin(), __e = __s.end(); __i != __e; ++__i) {
    if (static_cast<unsigned>(*__i) >= 127)
      return string_type();
    __n.push_back(char(*__i));
  }
  string_type __r;
  if (!__s.empty()) {
    __n = __get_collation_name(__n.c_str());
    if (!__n.empty())
      __r.assign(__n.begin(), __n.end());
    else if (__s.size() <= 2) {
      __r = __col_->transform(__s.data(), __s.data() + __s.size());
      if (__r.size() == 1 || __r.size() == 3)
        __r = __s;
      else
        __r.clear();
    }
  }
  return __r;
}
#  endif // _LIBCPP_HAS_WIDE_CHARACTERS

// lookup_classname

regex_traits<char>::char_class_type _LIBCPP_EXPORTED_FROM_ABI __get_classname(const char* __s, bool __icase);

template <class _CharT>
template <class _ForwardIterator>
typename regex_traits<_CharT>::char_class_type
regex_traits<_CharT>::__lookup_classname(_ForwardIterator __f, _ForwardIterator __l, bool __icase, char) const {
  string_type __s(__f, __l);
  __ct_->tolower(&__s[0], &__s[0] + __s.size());
  return std::__get_classname(__s.c_str(), __icase);
}

#  if _LIBCPP_HAS_WIDE_CHARACTERS
template <class _CharT>
template <class _ForwardIterator>
typename regex_traits<_CharT>::char_class_type
regex_traits<_CharT>::__lookup_classname(_ForwardIterator __f, _ForwardIterator __l, bool __icase, wchar_t) const {
  string_type __s(__f, __l);
  __ct_->tolower(&__s[0], &__s[0] + __s.size());
  string __n;
  __n.reserve(__s.size());
  for (typename string_type::const_iterator __i = __s.begin(), __e = __s.end(); __i != __e; ++__i) {
    if (static_cast<unsigned>(*__i) >= 127)
      return char_class_type();
    __n.push_back(char(*__i));
  }
  return __get_classname(__n.c_str(), __icase);
}
#  endif // _LIBCPP_HAS_WIDE_CHARACTERS

template <class _CharT>
bool regex_traits<_CharT>::isctype(char_type __c, char_class_type __m) const {
  if (__ct_->is(__m, __c))
    return true;
  return (__c == '_' && (__m & __regex_word));
}

inline _LIBCPP_HIDE_FROM_ABI bool __is_07(unsigned char __c) {
  return (__c & 0xF8u) ==
#  if defined(__MVS__) && !defined(__NATIVE_ASCII_F)
         0xF0;
#  else
         0x30;
#  endif
}

inline _LIBCPP_HIDE_FROM_ABI bool __is_89(unsigned char __c) {
  return (__c & 0xFEu) ==
#  if defined(__MVS__) && !defined(__NATIVE_ASCII_F)
         0xF8;
#  else
         0x38;
#  endif
}

inline _LIBCPP_HIDE_FROM_ABI unsigned char __to_lower(unsigned char __c) {
#  if defined(__MVS__) && !defined(__NATIVE_ASCII_F)
  return __c & 0xBF;
#  else
  return __c | 0x20;
#  endif
}

template <class _CharT>
int regex_traits<_CharT>::__regex_traits_value(unsigned char __ch, int __radix) {
  if (__is_07(__ch)) // '0' <= __ch && __ch <= '7'
    return __ch - '0';
  if (__radix != 8) {
    if (__is_89(__ch)) // '8' <= __ch && __ch <= '9'
      return __ch - '0';
    if (__radix == 16) {
      __ch = __to_lower(__ch); // tolower
      if ('a' <= __ch && __ch <= 'f')
        return __ch - ('a' - 10);
    }
  }
  return -1;
}

#  if _LIBCPP_HAS_WIDE_CHARACTERS
template <class _CharT>
inline int regex_traits<_CharT>::__regex_traits_value(wchar_t __ch, int __radix) const {
  return __regex_traits_value(static_cast<unsigned char>(__ct_->narrow(__ch, char_type())), __radix);
}
#  endif

template <class _CharT>
class __node;

template <class _BidirectionalIterator>
class _LIBCPP_TEMPLATE_VIS sub_match;

template <class _BidirectionalIterator, class _Allocator = allocator<sub_match<_BidirectionalIterator> > >
class _LIBCPP_TEMPLATE_VIS match_results;

template <class _CharT>
struct __state {
  enum {
    __end_state = -1000,
    __consume_input,          // -999
    __begin_marked_expr,      // -998
    __end_marked_expr,        // -997
    __pop_state,              // -996
    __accept_and_consume,     // -995
    __accept_but_not_consume, // -994
    __reject,                 // -993
    __split,
    __repeat
  };

  int __do_;
  const _CharT* __first_;
  const _CharT* __current_;
  const _CharT* __last_;
  vector<sub_match<const _CharT*> > __sub_matches_;
  vector<pair<size_t, const _CharT*> > __loop_data_;
  const __node<_CharT>* __node_;
  regex_constants::match_flag_type __flags_;
  bool __at_first_;

  _LIBCPP_HIDE_FROM_ABI __state()
      : __do_(0),
        __first_(nullptr),
        __current_(nullptr),
        __last_(nullptr),
        __node_(nullptr),
        __flags_(),
        __at_first_(false) {}
};

// __node

template <class _CharT>
class __node {
public:
  typedef std::__state<_CharT> __state;

  _LIBCPP_HIDE_FROM_ABI __node() {}
  __node(const __node&)            = delete;
  __node& operator=(const __node&) = delete;
  _LIBCPP_HIDE_FROM_ABI_VIRTUAL
  virtual ~__node() {}

  _LIBCPP_HIDE_FROM_ABI_VIRTUAL
  virtual void __exec(__state&) const {}
  _LIBCPP_HIDE_FROM_ABI_VIRTUAL
  virtual void __exec_split(bool, __state&) const {}
};

// __end_state

template <class _CharT>
class __end_state : public __node<_CharT> {
public:
  typedef std::__state<_CharT> __state;

  _LIBCPP_HIDE_FROM_ABI __end_state() {}

  _LIBCPP_HIDE_FROM_ABI_VIRTUAL virtual void __exec(__state&) const;
};

template <class _CharT>
void __end_state<_CharT>::__exec(__state& __s) const {
  __s.__do_ = __state::__end_state;
}

// __has_one_state

template <class _CharT>
class __has_one_state : public __node<_CharT> {
  __node<_CharT>* __first_;

public:
  _LIBCPP_HIDE_FROM_ABI explicit __has_one_state(__node<_CharT>* __s) : __first_(__s) {}

  _LIBCPP_HIDE_FROM_ABI __node<_CharT>* first() const { return __first_; }
  _LIBCPP_HIDE_FROM_ABI __node<_CharT>*& first() { return __first_; }
};

// __owns_one_state

template <class _CharT>
class __owns_one_state : public __has_one_state<_CharT> {
  typedef __has_one_state<_CharT> base;

public:
  _LIBCPP_HIDE_FROM_ABI explicit __owns_one_state(__node<_CharT>* __s) : base(__s) {}

  ~__owns_one_state() override;
};

template <class _CharT>
__owns_one_state<_CharT>::~__owns_one_state() {
  delete this->first();
}

// __empty_state

template <class _CharT>
class __empty_state : public __owns_one_state<_CharT> {
  typedef __owns_one_state<_CharT> base;

public:
  typedef std::__state<_CharT> __state;

  _LIBCPP_HIDE_FROM_ABI explicit __empty_state(__node<_CharT>* __s) : base(__s) {}

  _LIBCPP_HIDE_FROM_ABI_VIRTUAL virtual void __exec(__state&) const;
};

template <class _CharT>
void __empty_state<_CharT>::__exec(__state& __s) const {
  __s.__do_   = __state::__accept_but_not_consume;
  __s.__node_ = this->first();
}

// __empty_non_own_state

template <class _CharT>
class __empty_non_own_state : public __has_one_state<_CharT> {
  typedef __has_one_state<_CharT> base;

public:
  typedef std::__state<_CharT> __state;

  _LIBCPP_HIDE_FROM_ABI explicit __empty_non_own_state(__node<_CharT>* __s) : base(__s) {}

  _LIBCPP_HIDE_FROM_ABI_VIRTUAL virtual void __exec(__state&) const;
};

template <class _CharT>
void __empty_non_own_state<_CharT>::__exec(__state& __s) const {
  __s.__do_   = __state::__accept_but_not_consume;
  __s.__node_ = this->first();
}

// __repeat_one_loop

template <class _CharT>
class __repeat_one_loop : public __has_one_state<_CharT> {
  typedef __has_one_state<_CharT> base;

public:
  typedef std::__state<_CharT> __state;

  _LIBCPP_HIDE_FROM_ABI explicit __repeat_one_loop(__node<_CharT>* __s) : base(__s) {}

  _LIBCPP_HIDE_FROM_ABI_VIRTUAL virtual void __exec(__state&) const;
};

template <class _CharT>
void __repeat_one_loop<_CharT>::__exec(__state& __s) const {
  __s.__do_   = __state::__repeat;
  __s.__node_ = this->first();
}

// __owns_two_states

template <class _CharT>
class __owns_two_states : public __owns_one_state<_CharT> {
  typedef __owns_one_state<_CharT> base;

  base* __second_;

public:
  _LIBCPP_HIDE_FROM_ABI explicit __owns_two_states(__node<_CharT>* __s1, base* __s2) : base(__s1), __second_(__s2) {}

  _LIBCPP_HIDE_FROM_ABI_VIRTUAL virtual ~__owns_two_states();

  _LIBCPP_HIDE_FROM_ABI base* second() const { return __second_; }
  _LIBCPP_HIDE_FROM_ABI base*& second() { return __second_; }
};

template <class _CharT>
__owns_two_states<_CharT>::~__owns_two_states() {
  delete __second_;
}

// __loop

template <class _CharT>
class __loop : public __owns_two_states<_CharT> {
  typedef __owns_two_states<_CharT> base;

  size_t __min_;
  size_t __max_;
  unsigned __loop_id_;
  unsigned __mexp_begin_;
  unsigned __mexp_end_;
  bool __greedy_;

public:
  typedef std::__state<_CharT> __state;

  _LIBCPP_HIDE_FROM_ABI explicit __loop(
      unsigned __loop_id,
      __node<_CharT>* __s1,
      __owns_one_state<_CharT>* __s2,
      unsigned __mexp_begin,
      unsigned __mexp_end,
      bool __greedy = true,
      size_t __min  = 0,
      size_t __max  = numeric_limits<size_t>::max())
      : base(__s1, __s2),
        __min_(__min),
        __max_(__max),
        __loop_id_(__loop_id),
        __mexp_begin_(__mexp_begin),
        __mexp_end_(__mexp_end),
        __greedy_(__greedy) {}

  _LIBCPP_HIDE_FROM_ABI_VIRTUAL virtual void __exec(__state& __s) const;
  _LIBCPP_HIDE_FROM_ABI_VIRTUAL virtual void __exec_split(bool __second, __state& __s) const;

private:
  _LIBCPP_HIDE_FROM_ABI void __init_repeat(__state& __s) const {
    __s.__loop_data_[__loop_id_].second = __s.__current_;
    for (size_t __i = __mexp_begin_ - 1; __i != __mexp_end_ - 1; ++__i) {
      __s.__sub_matches_[__i].first   = __s.__last_;
      __s.__sub_matches_[__i].second  = __s.__last_;
      __s.__sub_matches_[__i].matched = false;
    }
  }
};

template <class _CharT>
void __loop<_CharT>::__exec(__state& __s) const {
  if (__s.__do_ == __state::__repeat) {
    bool __do_repeat = ++__s.__loop_data_[__loop_id_].first < __max_;
    bool __do_alt    = __s.__loop_data_[__loop_id_].first >= __min_;
    if (__do_repeat && __do_alt && __s.__loop_data_[__loop_id_].second == __s.__current_)
      __do_repeat = false;
    if (__do_repeat && __do_alt)
      __s.__do_ = __state::__split;
    else if (__do_repeat) {
      __s.__do_   = __state::__accept_but_not_consume;
      __s.__node_ = this->first();
      __init_repeat(__s);
    } else {
      __s.__do_   = __state::__accept_but_not_consume;
      __s.__node_ = this->second();
    }
  } else {
    __s.__loop_data_[__loop_id_].first = 0;
    bool __do_repeat                   = 0 < __max_;
    bool __do_alt                      = 0 >= __min_;
    if (__do_repeat && __do_alt)
      __s.__do_ = __state::__split;
    else if (__do_repeat) {
      __s.__do_   = __state::__accept_but_not_consume;
      __s.__node_ = this->first();
      __init_repeat(__s);
    } else {
      __s.__do_   = __state::__accept_but_not_consume;
      __s.__node_ = this->second();
    }
  }
}

template <class _CharT>
void __loop<_CharT>::__exec_split(bool __second, __state& __s) const {
  __s.__do_ = __state::__accept_but_not_consume;
  if (__greedy_ != __second) {
    __s.__node_ = this->first();
    __init_repeat(__s);
  } else
    __s.__node_ = this->second();
}

// __alternate

template <class _CharT>
class __alternate : public __owns_two_states<_CharT> {
  typedef __owns_two_states<_CharT> base;

public:
  typedef std::__state<_CharT> __state;

  _LIBCPP_HIDE_FROM_ABI explicit __alternate(__owns_one_state<_CharT>* __s1, __owns_one_state<_CharT>* __s2)
      : base(__s1, __s2) {}

  _LIBCPP_HIDE_FROM_ABI_VIRTUAL virtual void __exec(__state& __s) const;
  _LIBCPP_HIDE_FROM_ABI_VIRTUAL virtual void __exec_split(bool __second, __state& __s) const;
};

template <class _CharT>
void __alternate<_CharT>::__exec(__state& __s) const {
  __s.__do_ = __state::__split;
}

template <class _CharT>
void __alternate<_CharT>::__exec_split(bool __second, __state& __s) const {
  __s.__do_ = __state::__accept_but_not_consume;
  if (__second)
    __s.__node_ = this->second();
  else
    __s.__node_ = this->first();
}

// __begin_marked_subexpression

template <class _CharT>
class __begin_marked_subexpression : public __owns_one_state<_CharT> {
  typedef __owns_one_state<_CharT> base;

  unsigned __mexp_;

public:
  typedef std::__state<_CharT> __state;

  _LIBCPP_HIDE_FROM_ABI explicit __begin_marked_subexpression(unsigned __mexp, __node<_CharT>* __s)
      : base(__s), __mexp_(__mexp) {}

  _LIBCPP_HIDE_FROM_ABI_VIRTUAL virtual void __exec(__state&) const;
};

template <class _CharT>
void __begin_marked_subexpression<_CharT>::__exec(__state& __s) const {
  __s.__do_                             = __state::__accept_but_not_consume;
  __s.__sub_matches_[__mexp_ - 1].first = __s.__current_;
  __s.__node_                           = this->first();
}

// __end_marked_subexpression

template <class _CharT>
class __end_marked_subexpression : public __owns_one_state<_CharT> {
  typedef __owns_one_state<_CharT> base;

  unsigned __mexp_;

public:
  typedef std::__state<_CharT> __state;

  _LIBCPP_HIDE_FROM_ABI explicit __end_marked_subexpression(unsigned __mexp, __node<_CharT>* __s)
      : base(__s), __mexp_(__mexp) {}

  _LIBCPP_HIDE_FROM_ABI_VIRTUAL virtual void __exec(__state&) const;
};

template <class _CharT>
void __end_marked_subexpression<_CharT>::__exec(__state& __s) const {
  __s.__do_                               = __state::__accept_but_not_consume;
  __s.__sub_matches_[__mexp_ - 1].second  = __s.__current_;
  __s.__sub_matches_[__mexp_ - 1].matched = true;
  __s.__node_                             = this->first();
}

// __back_ref

template <class _CharT>
class __back_ref : public __owns_one_state<_CharT> {
  typedef __owns_one_state<_CharT> base;

  unsigned __mexp_;

public:
  typedef std::__state<_CharT> __state;

  _LIBCPP_HIDE_FROM_ABI explicit __back_ref(unsigned __mexp, __node<_CharT>* __s) : base(__s), __mexp_(__mexp) {}

  _LIBCPP_HIDE_FROM_ABI_VIRTUAL virtual void __exec(__state&) const;
};

template <class _CharT>
void __back_ref<_CharT>::__exec(__state& __s) const {
  if (__mexp_ > __s.__sub_matches_.size())
    __throw_regex_error<regex_constants::error_backref>();
  sub_match<const _CharT*>& __sm = __s.__sub_matches_[__mexp_ - 1];
  if (__sm.matched) {
    ptrdiff_t __len = __sm.second - __sm.first;
    if (__s.__last_ - __s.__current_ >= __len && std::equal(__sm.first, __sm.second, __s.__current_)) {
      __s.__do_ = __state::__accept_but_not_consume;
      __s.__current_ += __len;
      __s.__node_ = this->first();
    } else {
      __s.__do_   = __state::__reject;
      __s.__node_ = nullptr;
    }
  } else {
    __s.__do_   = __state::__reject;
    __s.__node_ = nullptr;
  }
}

// __back_ref_icase

template <class _CharT, class _Traits>
class __back_ref_icase : public __owns_one_state<_CharT> {
  typedef __owns_one_state<_CharT> base;

  _Traits __traits_;
  unsigned __mexp_;

public:
  typedef std::__state<_CharT> __state;

  _LIBCPP_HIDE_FROM_ABI explicit __back_ref_icase(const _Traits& __traits, unsigned __mexp, __node<_CharT>* __s)
      : base(__s), __traits_(__traits), __mexp_(__mexp) {}

  _LIBCPP_HIDE_FROM_ABI_VIRTUAL virtual void __exec(__state&) const;
};

template <class _CharT, class _Traits>
void __back_ref_icase<_CharT, _Traits>::__exec(__state& __s) const {
  sub_match<const _CharT*>& __sm = __s.__sub_matches_[__mexp_ - 1];
  if (__sm.matched) {
    ptrdiff_t __len = __sm.second - __sm.first;
    if (__s.__last_ - __s.__current_ >= __len) {
      for (ptrdiff_t __i = 0; __i < __len; ++__i) {
        if (__traits_.translate_nocase(__sm.first[__i]) != __traits_.translate_nocase(__s.__current_[__i]))
          goto __not_equal;
      }
      __s.__do_ = __state::__accept_but_not_consume;
      __s.__current_ += __len;
      __s.__node_ = this->first();
    } else {
      __s.__do_   = __state::__reject;
      __s.__node_ = nullptr;
    }
  } else {
  __not_equal:
    __s.__do_   = __state::__reject;
    __s.__node_ = nullptr;
  }
}

// __back_ref_collate

template <class _CharT, class _Traits>
class __back_ref_collate : public __owns_one_state<_CharT> {
  typedef __owns_one_state<_CharT> base;

  _Traits __traits_;
  unsigned __mexp_;

public:
  typedef std::__state<_CharT> __state;

  _LIBCPP_HIDE_FROM_ABI explicit __back_ref_collate(const _Traits& __traits, unsigned __mexp, __node<_CharT>* __s)
      : base(__s), __traits_(__traits), __mexp_(__mexp) {}

  _LIBCPP_HIDE_FROM_ABI_VIRTUAL virtual void __exec(__state&) const;
};

template <class _CharT, class _Traits>
void __back_ref_collate<_CharT, _Traits>::__exec(__state& __s) const {
  sub_match<const _CharT*>& __sm = __s.__sub_matches_[__mexp_ - 1];
  if (__sm.matched) {
    ptrdiff_t __len = __sm.second - __sm.first;
    if (__s.__last_ - __s.__current_ >= __len) {
      for (ptrdiff_t __i = 0; __i < __len; ++__i) {
        if (__traits_.translate(__sm.first[__i]) != __traits_.translate(__s.__current_[__i]))
          goto __not_equal;
      }
      __s.__do_ = __state::__accept_but_not_consume;
      __s.__current_ += __len;
      __s.__node_ = this->first();
    } else {
      __s.__do_   = __state::__reject;
      __s.__node_ = nullptr;
    }
  } else {
  __not_equal:
    __s.__do_   = __state::__reject;
    __s.__node_ = nullptr;
  }
}

// __word_boundary

template <class _CharT, class _Traits>
class __word_boundary : public __owns_one_state<_CharT> {
  typedef __owns_one_state<_CharT> base;

  _Traits __traits_;
  bool __invert_;

public:
  typedef std::__state<_CharT> __state;

  _LIBCPP_HIDE_FROM_ABI explicit __word_boundary(const _Traits& __traits, bool __invert, __node<_CharT>* __s)
      : base(__s), __traits_(__traits), __invert_(__invert) {}

  _LIBCPP_HIDE_FROM_ABI_VIRTUAL virtual void __exec(__state&) const;
};

template <class _CharT, class _Traits>
void __word_boundary<_CharT, _Traits>::__exec(__state& __s) const {
  bool __is_word_b = false;
  if (__s.__first_ != __s.__last_) {
    if (__s.__current_ == __s.__last_) {
      if (!(__s.__flags_ & regex_constants::match_not_eow)) {
        _CharT __c  = __s.__current_[-1];
        __is_word_b = __c == '_' || __traits_.isctype(__c, ctype_base::alnum);
      }
    } else if (__s.__current_ == __s.__first_ && !(__s.__flags_ & regex_constants::match_prev_avail)) {
      if (!(__s.__flags_ & regex_constants::match_not_bow)) {
        _CharT __c  = *__s.__current_;
        __is_word_b = __c == '_' || __traits_.isctype(__c, ctype_base::alnum);
      }
    } else {
      _CharT __c1    = __s.__current_[-1];
      _CharT __c2    = *__s.__current_;
      bool __is_c1_b = __c1 == '_' || __traits_.isctype(__c1, ctype_base::alnum);
      bool __is_c2_b = __c2 == '_' || __traits_.isctype(__c2, ctype_base::alnum);
      __is_word_b    = __is_c1_b != __is_c2_b;
    }
  }
  if (__is_word_b != __invert_) {
    __s.__do_   = __state::__accept_but_not_consume;
    __s.__node_ = this->first();
  } else {
    __s.__do_   = __state::__reject;
    __s.__node_ = nullptr;
  }
}

// __l_anchor

template <class _CharT>
_LIBCPP_HIDE_FROM_ABI _LIBCPP_CONSTEXPR bool __is_eol(_CharT __c) {
  return __c == '\r' || __c == '\n';
}

template <class _CharT>
class __l_anchor_multiline : public __owns_one_state<_CharT> {
  typedef __owns_one_state<_CharT> base;

  bool __multiline_;

public:
  typedef std::__state<_CharT> __state;

  _LIBCPP_HIDE_FROM_ABI __l_anchor_multiline(bool __multiline, __node<_CharT>* __s)
      : base(__s), __multiline_(__multiline) {}

  _LIBCPP_HIDE_FROM_ABI_VIRTUAL virtual void __exec(__state&) const;
};

template <class _CharT>
void __l_anchor_multiline<_CharT>::__exec(__state& __s) const {
  if (__s.__at_first_ && __s.__current_ == __s.__first_ && !(__s.__flags_ & regex_constants::match_not_bol)) {
    __s.__do_   = __state::__accept_but_not_consume;
    __s.__node_ = this->first();
  } else if (__multiline_ && !__s.__at_first_ && std::__is_eol(*std::prev(__s.__current_))) {
    __s.__do_   = __state::__accept_but_not_consume;
    __s.__node_ = this->first();
  } else {
    __s.__do_   = __state::__reject;
    __s.__node_ = nullptr;
  }
}

// __r_anchor

template <class _CharT>
class __r_anchor_multiline : public __owns_one_state<_CharT> {
  typedef __owns_one_state<_CharT> base;

  bool __multiline_;

public:
  typedef std::__state<_CharT> __state;

  _LIBCPP_HIDE_FROM_ABI __r_anchor_multiline(bool __multiline, __node<_CharT>* __s)
      : base(__s), __multiline_(__multiline) {}

  _LIBCPP_HIDE_FROM_ABI_VIRTUAL virtual void __exec(__state&) const;
};

template <class _CharT>
void __r_anchor_multiline<_CharT>::__exec(__state& __s) const {
  if (__s.__current_ == __s.__last_ && !(__s.__flags_ & regex_constants::match_not_eol)) {
    __s.__do_   = __state::__accept_but_not_consume;
    __s.__node_ = this->first();
  } else if (__multiline_ && std::__is_eol(*__s.__current_)) {
    __s.__do_   = __state::__accept_but_not_consume;
    __s.__node_ = this->first();
  } else {
    __s.__do_   = __state::__reject;
    __s.__node_ = nullptr;
  }
}

// __match_any

template <class _CharT>
class __match_any : public __owns_one_state<_CharT> {
  typedef __owns_one_state<_CharT> base;

public:
  typedef std::__state<_CharT> __state;

  _LIBCPP_HIDE_FROM_ABI __match_any(__node<_CharT>* __s) : base(__s) {}

  _LIBCPP_HIDE_FROM_ABI_VIRTUAL virtual void __exec(__state&) const;
};

template <class _CharT>
void __match_any<_CharT>::__exec(__state& __s) const {
  if (__s.__current_ != __s.__last_ && *__s.__current_ != 0) {
    __s.__do_ = __state::__accept_and_consume;
    ++__s.__current_;
    __s.__node_ = this->first();
  } else {
    __s.__do_   = __state::__reject;
    __s.__node_ = nullptr;
  }
}

// __match_any_but_newline

template <class _CharT>
class __match_any_but_newline : public __owns_one_state<_CharT> {
  typedef __owns_one_state<_CharT> base;

public:
  typedef std::__state<_CharT> __state;

  _LIBCPP_HIDE_FROM_ABI __match_any_but_newline(__node<_CharT>* __s) : base(__s) {}

  void __exec(__state&) const override;
};

template <>
_LIBCPP_EXPORTED_FROM_ABI void __match_any_but_newline<char>::__exec(__state&) const;
#  if _LIBCPP_HAS_WIDE_CHARACTERS
template <>
_LIBCPP_EXPORTED_FROM_ABI void __match_any_but_newline<wchar_t>::__exec(__state&) const;
#  endif

// __match_char

template <class _CharT>
class __match_char : public __owns_one_state<_CharT> {
  typedef __owns_one_state<_CharT> base;

  _CharT __c_;

public:
  typedef std::__state<_CharT> __state;

  _LIBCPP_HIDE_FROM_ABI __match_char(_CharT __c, __node<_CharT>* __s) : base(__s), __c_(__c) {}

  __match_char(const __match_char&)            = delete;
  __match_char& operator=(const __match_char&) = delete;

  _LIBCPP_HIDE_FROM_ABI_VIRTUAL virtual void __exec(__state&) const;
};

template <class _CharT>
void __match_char<_CharT>::__exec(__state& __s) const {
  if (__s.__current_ != __s.__last_ && *__s.__current_ == __c_) {
    __s.__do_ = __state::__accept_and_consume;
    ++__s.__current_;
    __s.__node_ = this->first();
  } else {
    __s.__do_   = __state::__reject;
    __s.__node_ = nullptr;
  }
}

// __match_char_icase

template <class _CharT, class _Traits>
class __match_char_icase : public __owns_one_state<_CharT> {
  typedef __owns_one_state<_CharT> base;

  _Traits __traits_;
  _CharT __c_;

public:
  typedef std::__state<_CharT> __state;

  _LIBCPP_HIDE_FROM_ABI __match_char_icase(const _Traits& __traits, _CharT __c, __node<_CharT>* __s)
      : base(__s), __traits_(__traits), __c_(__traits.translate_nocase(__c)) {}

  __match_char_icase(const __match_char_icase&)            = delete;
  __match_char_icase& operator=(const __match_char_icase&) = delete;

  _LIBCPP_HIDE_FROM_ABI_VIRTUAL virtual void __exec(__state&) const;
};

template <class _CharT, class _Traits>
void __match_char_icase<_CharT, _Traits>::__exec(__state& __s) const {
  if (__s.__current_ != __s.__last_ && __traits_.translate_nocase(*__s.__current_) == __c_) {
    __s.__do_ = __state::__accept_and_consume;
    ++__s.__current_;
    __s.__node_ = this->first();
  } else {
    __s.__do_   = __state::__reject;
    __s.__node_ = nullptr;
  }
}

// __match_char_collate

template <class _CharT, class _Traits>
class __match_char_collate : public __owns_one_state<_CharT> {
  typedef __owns_one_state<_CharT> base;

  _Traits __traits_;
  _CharT __c_;

public:
  typedef std::__state<_CharT> __state;

  _LIBCPP_HIDE_FROM_ABI __match_char_collate(const _Traits& __traits, _CharT __c, __node<_CharT>* __s)
      : base(__s), __traits_(__traits), __c_(__traits.translate(__c)) {}

  __match_char_collate(const __match_char_collate&)            = delete;
  __match_char_collate& operator=(const __match_char_collate&) = delete;

  _LIBCPP_HIDE_FROM_ABI_VIRTUAL virtual void __exec(__state&) const;
};

template <class _CharT, class _Traits>
void __match_char_collate<_CharT, _Traits>::__exec(__state& __s) const {
  if (__s.__current_ != __s.__last_ && __traits_.translate(*__s.__current_) == __c_) {
    __s.__do_ = __state::__accept_and_consume;
    ++__s.__current_;
    __s.__node_ = this->first();
  } else {
    __s.__do_   = __state::__reject;
    __s.__node_ = nullptr;
  }
}

// __bracket_expression

template <class _CharT, class _Traits>
class __bracket_expression : public __owns_one_state<_CharT> {
  typedef __owns_one_state<_CharT> base;
  typedef typename _Traits::string_type string_type;

  _Traits __traits_;
  vector<_CharT> __chars_;
  vector<_CharT> __neg_chars_;
  vector<pair<string_type, string_type> > __ranges_;
  vector<pair<_CharT, _CharT> > __digraphs_;
  vector<string_type> __equivalences_;
  typename regex_traits<_CharT>::char_class_type __mask_;
  typename regex_traits<_CharT>::char_class_type __neg_mask_;
  bool __negate_;
  bool __icase_;
  bool __collate_;
  bool __might_have_digraph_;

public:
  typedef std::__state<_CharT> __state;

  _LIBCPP_HIDE_FROM_ABI
  __bracket_expression(const _Traits& __traits, __node<_CharT>* __s, bool __negate, bool __icase, bool __collate)
      : base(__s),
        __traits_(__traits),
        __mask_(),
        __neg_mask_(),
        __negate_(__negate),
        __icase_(__icase),
        __collate_(__collate),
        __might_have_digraph_(__traits_.getloc().name() != "C") {}

  __bracket_expression(const __bracket_expression&)            = delete;
  __bracket_expression& operator=(const __bracket_expression&) = delete;

  _LIBCPP_HIDE_FROM_ABI_VIRTUAL virtual void __exec(__state&) const;

  _LIBCPP_HIDE_FROM_ABI bool __negated() const { return __negate_; }

  _LIBCPP_HIDE_FROM_ABI void __add_char(_CharT __c) {
    if (__icase_)
      __chars_.push_back(__traits_.translate_nocase(__c));
    else if (__collate_)
      __chars_.push_back(__traits_.translate(__c));
    else
      __chars_.push_back(__c);
  }
  _LIBCPP_HIDE_FROM_ABI void __add_neg_char(_CharT __c) {
    if (__icase_)
      __neg_chars_.push_back(__traits_.translate_nocase(__c));
    else if (__collate_)
      __neg_chars_.push_back(__traits_.translate(__c));
    else
      __neg_chars_.push_back(__c);
  }
  _LIBCPP_HIDE_FROM_ABI void __add_range(string_type __b, string_type __e) {
    if (__collate_) {
      if (__icase_) {
        for (size_t __i = 0; __i < __b.size(); ++__i)
          __b[__i] = __traits_.translate_nocase(__b[__i]);
        for (size_t __i = 0; __i < __e.size(); ++__i)
          __e[__i] = __traits_.translate_nocase(__e[__i]);
      } else {
        for (size_t __i = 0; __i < __b.size(); ++__i)
          __b[__i] = __traits_.translate(__b[__i]);
        for (size_t __i = 0; __i < __e.size(); ++__i)
          __e[__i] = __traits_.translate(__e[__i]);
      }
      __ranges_.push_back(
          std::make_pair(__traits_.transform(__b.begin(), __b.end()), __traits_.transform(__e.begin(), __e.end())));
    } else {
      if (__b.size() != 1 || __e.size() != 1)
        __throw_regex_error<regex_constants::error_range>();
      if (__icase_) {
        __b[0] = __traits_.translate_nocase(__b[0]);
        __e[0] = __traits_.translate_nocase(__e[0]);
      }
      __ranges_.push_back(std::make_pair(std::move(__b), std::move(__e)));
    }
  }
  _LIBCPP_HIDE_FROM_ABI void __add_digraph(_CharT __c1, _CharT __c2) {
    if (__icase_)
      __digraphs_.push_back(std::make_pair(__traits_.translate_nocase(__c1), __traits_.translate_nocase(__c2)));
    else if (__collate_)
      __digraphs_.push_back(std::make_pair(__traits_.translate(__c1), __traits_.translate(__c2)));
    else
      __digraphs_.push_back(std::make_pair(__c1, __c2));
  }
  _LIBCPP_HIDE_FROM_ABI void __add_equivalence(const string_type& __s) { __equivalences_.push_back(__s); }
  _LIBCPP_HIDE_FROM_ABI void __add_class(typename regex_traits<_CharT>::char_class_type __mask) { __mask_ |= __mask; }
  _LIBCPP_HIDE_FROM_ABI void __add_neg_class(typename regex_traits<_CharT>::char_class_type __mask) {
    __neg_mask_ |= __mask;
  }
};

template <class _CharT, class _Traits>
void __bracket_expression<_CharT, _Traits>::__exec(__state& __s) const {
  bool __found        = false;
  unsigned __consumed = 0;
  if (__s.__current_ != __s.__last_) {
    ++__consumed;
    if (__might_have_digraph_) {
      const _CharT* __next = std::next(__s.__current_);
      if (__next != __s.__last_) {
        pair<_CharT, _CharT> __ch2(*__s.__current_, *__next);
        if (__icase_) {
          __ch2.first  = __traits_.translate_nocase(__ch2.first);
          __ch2.second = __traits_.translate_nocase(__ch2.second);
        } else if (__collate_) {
          __ch2.first  = __traits_.translate(__ch2.first);
          __ch2.second = __traits_.translate(__ch2.second);
        }
        if (!__traits_.lookup_collatename(&__ch2.first, &__ch2.first + 2).empty()) {
          // __ch2 is a digraph in this locale
          ++__consumed;
          for (size_t __i = 0; __i < __digraphs_.size(); ++__i) {
            if (__ch2 == __digraphs_[__i]) {
              __found = true;
              goto __exit;
            }
          }
          if (__collate_ && !__ranges_.empty()) {
            string_type __s2 = __traits_.transform(&__ch2.first, &__ch2.first + 2);
            for (size_t __i = 0; __i < __ranges_.size(); ++__i) {
              if (__ranges_[__i].first <= __s2 && __s2 <= __ranges_[__i].second) {
                __found = true;
                goto __exit;
              }
            }
          }
          if (!__equivalences_.empty()) {
            string_type __s2 = __traits_.transform_primary(&__ch2.first, &__ch2.first + 2);
            for (size_t __i = 0; __i < __equivalences_.size(); ++__i) {
              if (__s2 == __equivalences_[__i]) {
                __found = true;
                goto __exit;
              }
            }
          }
          if (__traits_.isctype(__ch2.first, __mask_) && __traits_.isctype(__ch2.second, __mask_)) {
            __found = true;
            goto __exit;
          }
          if (!__traits_.isctype(__ch2.first, __neg_mask_) && !__traits_.isctype(__ch2.second, __neg_mask_)) {
            __found = true;
            goto __exit;
          }
          goto __exit;
        }
      }
    }
    // test *__s.__current_ as not a digraph
    _CharT __ch = *__s.__current_;
    if (__icase_)
      __ch = __traits_.translate_nocase(__ch);
    else if (__collate_)
      __ch = __traits_.translate(__ch);
    for (size_t __i = 0; __i < __chars_.size(); ++__i) {
      if (__ch == __chars_[__i]) {
        __found = true;
        goto __exit;
      }
    }
    // When there's at least one of __neg_chars_ and __neg_mask_, the set
    // of "__found" chars is
    //   union(complement(union(__neg_chars_, __neg_mask_)),
    //         other cases...)
    //
    // It doesn't make sense to check this when there are no __neg_chars_
    // and no __neg_mask_.
    if (!(__neg_mask_ == 0 && __neg_chars_.empty())) {
      const bool __in_neg_mask  = __traits_.isctype(__ch, __neg_mask_);
      const bool __in_neg_chars = std::find(__neg_chars_.begin(), __neg_chars_.end(), __ch) != __neg_chars_.end();
      if (!(__in_neg_mask || __in_neg_chars)) {
        __found = true;
        goto __exit;
      }
    }
    if (!__ranges_.empty()) {
      string_type __s2 = __collate_ ? __traits_.transform(&__ch, &__ch + 1) : string_type(1, __ch);
      for (size_t __i = 0; __i < __ranges_.size(); ++__i) {
        if (__ranges_[__i].first <= __s2 && __s2 <= __ranges_[__i].second) {
          __found = true;
          goto __exit;
        }
      }
    }
    if (!__equivalences_.empty()) {
      string_type __s2 = __traits_.transform_primary(&__ch, &__ch + 1);
      for (size_t __i = 0; __i < __equivalences_.size(); ++__i) {
        if (__s2 == __equivalences_[__i]) {
          __found = true;
          goto __exit;
        }
      }
    }
    if (__traits_.isctype(__ch, __mask_)) {
      __found = true;
      goto __exit;
    }
  } else
    __found = __negate_; // force reject
__exit:
  if (__found != __negate_) {
    __s.__do_ = __state::__accept_and_consume;
    __s.__current_ += __consumed;
    __s.__node_ = this->first();
  } else {
    __s.__do_   = __state::__reject;
    __s.__node_ = nullptr;
  }
}

template <class _CharT, class _Traits>
class __lookahead;

template <class _CharT, class _Traits = regex_traits<_CharT> >
class _LIBCPP_TEMPLATE_VIS basic_regex;

typedef basic_regex<char> regex;
#  if _LIBCPP_HAS_WIDE_CHARACTERS
typedef basic_regex<wchar_t> wregex;
#  endif

template <class _CharT, class _Traits>
class _LIBCPP_TEMPLATE_VIS _LIBCPP_PREFERRED_NAME(regex)
    _LIBCPP_IF_WIDE_CHARACTERS(_LIBCPP_PREFERRED_NAME(wregex)) basic_regex {
public:
  // types:
  typedef _CharT value_type;
  typedef _Traits traits_type;
  typedef typename _Traits::string_type string_type;
  typedef regex_constants::syntax_option_type flag_type;
  typedef typename _Traits::locale_type locale_type;

private:
  _Traits __traits_;
  flag_type __flags_;
  unsigned __marked_count_;
  unsigned __loop_count_;
  int __open_count_;
  shared_ptr<__empty_state<_CharT> > __start_;
  __owns_one_state<_CharT>* __end_;

  typedef std::__state<_CharT> __state;
  typedef std::__node<_CharT> __node;

public:
  // constants:
  static const regex_constants::syntax_option_type icase      = regex_constants::icase;
  static const regex_constants::syntax_option_type nosubs     = regex_constants::nosubs;
  static const regex_constants::syntax_option_type optimize   = regex_constants::optimize;
  static const regex_constants::syntax_option_type collate    = regex_constants::collate;
  static const regex_constants::syntax_option_type ECMAScript = regex_constants::ECMAScript;
  static const regex_constants::syntax_option_type basic      = regex_constants::basic;
  static const regex_constants::syntax_option_type extended   = regex_constants::extended;
  static const regex_constants::syntax_option_type awk        = regex_constants::awk;
  static const regex_constants::syntax_option_type grep       = regex_constants::grep;
  static const regex_constants::syntax_option_type egrep      = regex_constants::egrep;
  static const regex_constants::syntax_option_type multiline  = regex_constants::multiline;

  // construct/copy/destroy:
  _LIBCPP_HIDE_FROM_ABI basic_regex()
      : __flags_(regex_constants::ECMAScript),
        __marked_count_(0),
        __loop_count_(0),
        __open_count_(0),
        __end_(nullptr) {}
  _LIBCPP_HIDE_FROM_ABI explicit basic_regex(const value_type* __p, flag_type __f = regex_constants::ECMAScript)
      : __flags_(__f), __marked_count_(0), __loop_count_(0), __open_count_(0), __end_(nullptr) {
    __init(__p, __p + __traits_.length(__p));
  }

  _LIBCPP_HIDE_FROM_ABI basic_regex(const value_type* __p, size_t __len, flag_type __f = regex_constants::ECMAScript)
      : __flags_(__f), __marked_count_(0), __loop_count_(0), __open_count_(0), __end_(nullptr) {
    __init(__p, __p + __len);
  }

  //     basic_regex(const basic_regex&) = default;
  //     basic_regex(basic_regex&&) = default;
  template <class _ST, class _SA>
  _LIBCPP_HIDE_FROM_ABI explicit basic_regex(const basic_string<value_type, _ST, _SA>& __p,
                                             flag_type __f = regex_constants::ECMAScript)
      : __flags_(__f), __marked_count_(0), __loop_count_(0), __open_count_(0), __end_(nullptr) {
    __init(__p.begin(), __p.end());
  }

  template <class _ForwardIterator>
  _LIBCPP_HIDE_FROM_ABI
  basic_regex(_ForwardIterator __first, _ForwardIterator __last, flag_type __f = regex_constants::ECMAScript)
      : __flags_(__f), __marked_count_(0), __loop_count_(0), __open_count_(0), __end_(nullptr) {
    __init(__first, __last);
  }
#  ifndef _LIBCPP_CXX03_LANG
  _LIBCPP_HIDE_FROM_ABI basic_regex(initializer_list<value_type> __il, flag_type __f = regex_constants::ECMAScript)
      : __flags_(__f), __marked_count_(0), __loop_count_(0), __open_count_(0), __end_(nullptr) {
    __init(__il.begin(), __il.end());
  }
#  endif // _LIBCPP_CXX03_LANG

  //    ~basic_regex() = default;

  //     basic_regex& operator=(const basic_regex&) = default;
  //     basic_regex& operator=(basic_regex&&) = default;
  _LIBCPP_HIDE_FROM_ABI basic_regex& operator=(const value_type* __p) { return assign(__p); }
#  ifndef _LIBCPP_CXX03_LANG
  _LIBCPP_HIDE_FROM_ABI basic_regex& operator=(initializer_list<value_type> __il) { return assign(__il); }
#  endif // _LIBCPP_CXX03_LANG
  template <class _ST, class _SA>
  _LIBCPP_HIDE_FROM_ABI basic_regex& operator=(const basic_string<value_type, _ST, _SA>& __p) {
    return assign(__p);
  }

  // assign:
  _LIBCPP_HIDE_FROM_ABI basic_regex& assign(const basic_regex& __that) { return *this = __that; }
#  ifndef _LIBCPP_CXX03_LANG
  _LIBCPP_HIDE_FROM_ABI basic_regex& assign(basic_regex&& __that) _NOEXCEPT { return *this = std::move(__that); }
#  endif
  _LIBCPP_HIDE_FROM_ABI basic_regex& assign(const value_type* __p, flag_type __f = regex_constants::ECMAScript) {
    return assign(__p, __p + __traits_.length(__p), __f);
  }
  _LIBCPP_HIDE_FROM_ABI basic_regex&
  assign(const value_type* __p, size_t __len, flag_type __f = regex_constants::ECMAScript) {
    return assign(__p, __p + __len, __f);
  }
  template <class _ST, class _SA>
  _LIBCPP_HIDE_FROM_ABI basic_regex&
  assign(const basic_string<value_type, _ST, _SA>& __s, flag_type __f = regex_constants::ECMAScript) {
    return assign(__s.begin(), __s.end(), __f);
  }

  template <class _InputIterator, __enable_if_t<__has_exactly_input_iterator_category<_InputIterator>::value, int> = 0>
  _LIBCPP_HIDE_FROM_ABI basic_regex&
  assign(_InputIterator __first, _InputIterator __last, flag_type __f = regex_constants::ECMAScript) {
    basic_string<_CharT> __t(__first, __last);
    return assign(__t.begin(), __t.end(), __f);
  }

private:
  _LIBCPP_HIDE_FROM_ABI void __member_init(flag_type __f) {
    __flags_        = __f;
    __marked_count_ = 0;
    __loop_count_   = 0;
    __open_count_   = 0;
    __end_          = nullptr;
  }

public:
  template <class _ForwardIterator, __enable_if_t<__has_forward_iterator_category<_ForwardIterator>::value, int> = 0>
  _LIBCPP_HIDE_FROM_ABI basic_regex&
  assign(_ForwardIterator __first, _ForwardIterator __last, flag_type __f = regex_constants::ECMAScript) {
    return assign(basic_regex(__first, __last, __f));
  }

#  ifndef _LIBCPP_CXX03_LANG

  _LIBCPP_HIDE_FROM_ABI basic_regex&
  assign(initializer_list<value_type> __il, flag_type __f = regex_constants::ECMAScript) {
    return assign(__il.begin(), __il.end(), __f);
  }

#  endif // _LIBCPP_CXX03_LANG

  // const operations:
  _LIBCPP_HIDE_FROM_ABI unsigned mark_count() const { return __marked_count_; }
  _LIBCPP_HIDE_FROM_ABI flag_type flags() const { return __flags_; }

  // locale:
  _LIBCPP_HIDE_FROM_ABI locale_type imbue(locale_type __loc) {
    __member_init(ECMAScript);
    __start_.reset();
    return __traits_.imbue(__loc);
  }
  _LIBCPP_HIDE_FROM_ABI locale_type getloc() const { return __traits_.getloc(); }

  // swap:
  void swap(basic_regex& __r);

private:
  _LIBCPP_HIDE_FROM_ABI unsigned __loop_count() const { return __loop_count_; }

  _LIBCPP_HIDE_FROM_ABI bool __use_multiline() const {
    return __get_grammar(__flags_) == ECMAScript && (__flags_ & multiline);
  }

  template <class _ForwardIterator>
  void __init(_ForwardIterator __first, _ForwardIterator __last);
  template <class _ForwardIterator>
  _ForwardIterator __parse(_ForwardIterator __first, _ForwardIterator __last);
  template <class _ForwardIterator>
  _ForwardIterator __parse_basic_reg_exp(_ForwardIterator __first, _ForwardIterator __last);
  template <class _ForwardIterator>
  _ForwardIterator __parse_RE_expression(_ForwardIterator __first, _ForwardIterator __last);
  template <class _ForwardIterator>
  _ForwardIterator __parse_simple_RE(_ForwardIterator __first, _ForwardIterator __last);
  template <class _ForwardIterator>
  _ForwardIterator __parse_nondupl_RE(_ForwardIterator __first, _ForwardIterator __last);
  template <class _ForwardIterator>
  _ForwardIterator __parse_one_char_or_coll_elem_RE(_ForwardIterator __first, _ForwardIterator __last);
  template <class _ForwardIterator>
  _ForwardIterator __parse_Back_open_paren(_ForwardIterator __first, _ForwardIterator __last);
  template <class _ForwardIterator>
  _ForwardIterator __parse_Back_close_paren(_ForwardIterator __first, _ForwardIterator __last);
  template <class _ForwardIterator>
  _ForwardIterator __parse_Back_open_brace(_ForwardIterator __first, _ForwardIterator __last);
  template <class _ForwardIterator>
  _ForwardIterator __parse_Back_close_brace(_ForwardIterator __first, _ForwardIterator __last);
  template <class _ForwardIterator>
  _ForwardIterator __parse_BACKREF(_ForwardIterator __first, _ForwardIterator __last);
  template <class _ForwardIterator>
  _ForwardIterator __parse_ORD_CHAR(_ForwardIterator __first, _ForwardIterator __last);
  template <class _ForwardIterator>
  _ForwardIterator __parse_QUOTED_CHAR(_ForwardIterator __first, _ForwardIterator __last);
  template <class _ForwardIterator>
  _ForwardIterator __parse_RE_dupl_symbol(
      _ForwardIterator __first,
      _ForwardIterator __last,
      __owns_one_state<_CharT>* __s,
      unsigned __mexp_begin,
      unsigned __mexp_end);
  template <class _ForwardIterator>
  _ForwardIterator __parse_ERE_dupl_symbol(
      _ForwardIterator __first,
      _ForwardIterator __last,
      __owns_one_state<_CharT>* __s,
      unsigned __mexp_begin,
      unsigned __mexp_end);
  template <class _ForwardIterator>
  _ForwardIterator __parse_bracket_expression(_ForwardIterator __first, _ForwardIterator __last);
  template <class _ForwardIterator>
  _ForwardIterator
  __parse_follow_list(_ForwardIterator __first, _ForwardIterator __last, __bracket_expression<_CharT, _Traits>* __ml);
  template <class _ForwardIterator>
  _ForwardIterator __parse_expression_term(
      _ForwardIterator __first, _ForwardIterator __last, __bracket_expression<_CharT, _Traits>* __ml);
  template <class _ForwardIterator>
  _ForwardIterator __parse_equivalence_class(
      _ForwardIterator __first, _ForwardIterator __last, __bracket_expression<_CharT, _Traits>* __ml);
  template <class _ForwardIterator>
  _ForwardIterator __parse_character_class(
      _ForwardIterator __first, _ForwardIterator __last, __bracket_expression<_CharT, _Traits>* __ml);
  template <class _ForwardIterator>
  _ForwardIterator
  __parse_collating_symbol(_ForwardIterator __first, _ForwardIterator __last, basic_string<_CharT>& __col_sym);
  template <class _ForwardIterator>
  _ForwardIterator __parse_DUP_COUNT(_ForwardIterator __first, _ForwardIterator __last, int& __c);
  template <class _ForwardIterator>
  _ForwardIterator __parse_extended_reg_exp(_ForwardIterator __first, _ForwardIterator __last);
  template <class _ForwardIterator>
  _ForwardIterator __parse_ERE_branch(_ForwardIterator __first, _ForwardIterator __last);
  template <class _ForwardIterator>
  _ForwardIterator __parse_ERE_expression(_ForwardIterator __first, _ForwardIterator __last);
  template <class _ForwardIterator>
  _ForwardIterator __parse_one_char_or_coll_elem_ERE(_ForwardIterator __first, _ForwardIterator __last);
  template <class _ForwardIterator>
  _ForwardIterator __parse_ORD_CHAR_ERE(_ForwardIterator __first, _ForwardIterator __last);
  template <class _ForwardIterator>
  _ForwardIterator __parse_QUOTED_CHAR_ERE(_ForwardIterator __first, _ForwardIterator __last);
  template <class _ForwardIterator>
  _ForwardIterator __parse_ecma_exp(_ForwardIterator __first, _ForwardIterator __last);
  template <class _ForwardIterator>
  _ForwardIterator __parse_alternative(_ForwardIterator __first, _ForwardIterator __last);
  template <class _ForwardIterator>
  _ForwardIterator __parse_term(_ForwardIterator __first, _ForwardIterator __last);
  template <class _ForwardIterator>
  _ForwardIterator __parse_assertion(_ForwardIterator __first, _ForwardIterator __last);
  template <class _ForwardIterator>
  _ForwardIterator __parse_atom(_ForwardIterator __first, _ForwardIterator __last);
  template <class _ForwardIterator>
  _ForwardIterator __parse_atom_escape(_ForwardIterator __first, _ForwardIterator __last);
  template <class _ForwardIterator>
  _ForwardIterator __parse_decimal_escape(_ForwardIterator __first, _ForwardIterator __last);
  template <class _ForwardIterator>
  _ForwardIterator __parse_character_class_escape(_ForwardIterator __first, _ForwardIterator __last);
  template <class _ForwardIterator>
  _ForwardIterator
  __parse_character_escape(_ForwardIterator __first, _ForwardIterator __last, basic_string<_CharT>* __str = nullptr);
  template <class _ForwardIterator>
  _ForwardIterator __parse_pattern_character(_ForwardIterator __first, _ForwardIterator __last);
  template <class _ForwardIterator>
  _ForwardIterator __parse_grep(_ForwardIterator __first, _ForwardIterator __last);
  template <class _ForwardIterator>
  _ForwardIterator __parse_egrep(_ForwardIterator __first, _ForwardIterator __last);
  template <class _ForwardIterator>
  _ForwardIterator __parse_class_escape(
      _ForwardIterator __first,
      _ForwardIterator __last,
      basic_string<_CharT>& __str,
      __bracket_expression<_CharT, _Traits>* __ml);
  template <class _ForwardIterator>
  _ForwardIterator
  __parse_awk_escape(_ForwardIterator __first, _ForwardIterator __last, basic_string<_CharT>* __str = nullptr);

  bool __test_back_ref(_CharT);

  _LIBCPP_HIDE_FROM_ABI void __push_l_anchor();
  void __push_r_anchor();
  void __push_match_any();
  void __push_match_any_but_newline();
  _LIBCPP_HIDE_FROM_ABI void __push_greedy_inf_repeat(
      size_t __min, __owns_one_state<_CharT>* __s, unsigned __mexp_begin = 0, unsigned __mexp_end = 0) {
    __push_loop(__min, numeric_limits<size_t>::max(), __s, __mexp_begin, __mexp_end);
  }
  _LIBCPP_HIDE_FROM_ABI void __push_nongreedy_inf_repeat(
      size_t __min, __owns_one_state<_CharT>* __s, unsigned __mexp_begin = 0, unsigned __mexp_end = 0) {
    __push_loop(__min, numeric_limits<size_t>::max(), __s, __mexp_begin, __mexp_end, false);
  }
  void __push_loop(size_t __min,
                   size_t __max,
                   __owns_one_state<_CharT>* __s,
                   size_t __mexp_begin = 0,
                   size_t __mexp_end   = 0,
                   bool __greedy       = true);
  __bracket_expression<_CharT, _Traits>* __start_matching_list(bool __negate);
  void __push_char(value_type __c);
  void __push_back_ref(int __i);
  void __push_alternation(__owns_one_state<_CharT>* __sa, __owns_one_state<_CharT>* __sb);
  void __push_begin_marked_subexpression();
  void __push_end_marked_subexpression(unsigned);
  void __push_empty();
  void __push_word_boundary(bool);
  void __push_lookahead(const basic_regex&, bool, unsigned);

  template <class _Allocator>
  bool __search(const _CharT* __first,
                const _CharT* __last,
                match_results<const _CharT*, _Allocator>& __m,
                regex_constants::match_flag_type __flags) const;

  template <class _Allocator>
  bool __match_at_start(const _CharT* __first,
                        const _CharT* __last,
                        match_results<const _CharT*, _Allocator>& __m,
                        regex_constants::match_flag_type __flags,
                        bool) const;
  template <class _Allocator>
  bool __match_at_start_ecma(
      const _CharT* __first,
      const _CharT* __last,
      match_results<const _CharT*, _Allocator>& __m,
      regex_constants::match_flag_type __flags,
      bool) const;
  template <class _Allocator>
  bool __match_at_start_posix_nosubs(
      const _CharT* __first,
      const _CharT* __last,
      match_results<const _CharT*, _Allocator>& __m,
      regex_constants::match_flag_type __flags,
      bool) const;
  template <class _Allocator>
  bool __match_at_start_posix_subs(
      const _CharT* __first,
      const _CharT* __last,
      match_results<const _CharT*, _Allocator>& __m,
      regex_constants::match_flag_type __flags,
      bool) const;

  template <class _Bp, class _Ap, class _Cp, class _Tp>
  friend bool
  regex_search(_Bp, _Bp, match_results<_Bp, _Ap>&, const basic_regex<_Cp, _Tp>&, regex_constants::match_flag_type);

  template <class _Ap, class _Cp, class _Tp>
  friend bool
  regex_search(const _Cp*,
               const _Cp*,
               match_results<const _Cp*, _Ap>&,
               const basic_regex<_Cp, _Tp>&,
               regex_constants::match_flag_type);

  template <class _Bp, class _Cp, class _Tp>
  friend bool regex_search(_Bp, _Bp, const basic_regex<_Cp, _Tp>&, regex_constants::match_flag_type);

  template <class _Cp, class _Tp>
  friend bool regex_search(const _Cp*, const _Cp*, const basic_regex<_Cp, _Tp>&, regex_constants::match_flag_type);

  template <class _Cp, class _Ap, class _Tp>
  friend bool regex_search(
      const _Cp*, match_results<const _Cp*, _Ap>&, const basic_regex<_Cp, _Tp>&, regex_constants::match_flag_type);

  template <class _ST, class _SA, class _Cp, class _Tp>
  friend bool regex_search(const basic_string<_Cp, _ST, _SA>& __s,
                           const basic_regex<_Cp, _Tp>& __e,
                           regex_constants::match_flag_type __flags);

  template <class _ST, class _SA, class _Ap, class _Cp, class _Tp>
  friend bool regex_search(const basic_string<_Cp, _ST, _SA>& __s,
                           match_results<typename basic_string<_Cp, _ST, _SA>::const_iterator, _Ap>&,
                           const basic_regex<_Cp, _Tp>& __e,
                           regex_constants::match_flag_type __flags);

  template <class _Iter, class _Ap, class _Cp, class _Tp>
  friend bool
  regex_search(__wrap_iter<_Iter> __first,
               __wrap_iter<_Iter> __last,
               match_results<__wrap_iter<_Iter>, _Ap>& __m,
               const basic_regex<_Cp, _Tp>& __e,
               regex_constants::match_flag_type __flags);

  template <class, class>
  friend class __lookahead;
};

#  if _LIBCPP_STD_VER >= 17
template <class _ForwardIterator, __enable_if_t<__has_forward_iterator_category<_ForwardIterator>::value, int> = 0>
basic_regex(_ForwardIterator, _ForwardIterator, regex_constants::syntax_option_type = regex_constants::ECMAScript)
    -> basic_regex<typename iterator_traits<_ForwardIterator>::value_type>;
#  endif

template <class _CharT, class _Traits>
const regex_constants::syntax_option_type basic_regex<_CharT, _Traits>::icase;
template <class _CharT, class _Traits>
const regex_constants::syntax_option_type basic_regex<_CharT, _Traits>::nosubs;
template <class _CharT, class _Traits>
const regex_constants::syntax_option_type basic_regex<_CharT, _Traits>::optimize;
template <class _CharT, class _Traits>
const regex_constants::syntax_option_type basic_regex<_CharT, _Traits>::collate;
template <class _CharT, class _Traits>
const regex_constants::syntax_option_type basic_regex<_CharT, _Traits>::ECMAScript;
template <class _CharT, class _Traits>
const regex_constants::syntax_option_type basic_regex<_CharT, _Traits>::basic;
template <class _CharT, class _Traits>
const regex_constants::syntax_option_type basic_regex<_CharT, _Traits>::extended;
template <class _CharT, class _Traits>
const regex_constants::syntax_option_type basic_regex<_CharT, _Traits>::awk;
template <class _CharT, class _Traits>
const regex_constants::syntax_option_type basic_regex<_CharT, _Traits>::grep;
template <class _CharT, class _Traits>
const regex_constants::syntax_option_type basic_regex<_CharT, _Traits>::egrep;

template <class _CharT, class _Traits>
void basic_regex<_CharT, _Traits>::swap(basic_regex& __r) {
  using std::swap;
  swap(__traits_, __r.__traits_);
  swap(__flags_, __r.__flags_);
  swap(__marked_count_, __r.__marked_count_);
  swap(__loop_count_, __r.__loop_count_);
  swap(__open_count_, __r.__open_count_);
  swap(__start_, __r.__start_);
  swap(__end_, __r.__end_);
}

template <class _CharT, class _Traits>
inline _LIBCPP_HIDE_FROM_ABI void swap(basic_regex<_CharT, _Traits>& __x, basic_regex<_CharT, _Traits>& __y) {
  return __x.swap(__y);
}

// __lookahead

template <class _CharT, class _Traits>
class __lookahead : public __owns_one_state<_CharT> {
  typedef __owns_one_state<_CharT> base;

  basic_regex<_CharT, _Traits> __exp_;
  unsigned __mexp_;
  bool __invert_;

public:
  typedef std::__state<_CharT> __state;

  _LIBCPP_HIDE_FROM_ABI
  __lookahead(const basic_regex<_CharT, _Traits>& __exp, bool __invert, __node<_CharT>* __s, unsigned __mexp)
      : base(__s), __exp_(__exp), __mexp_(__mexp), __invert_(__invert) {}

  __lookahead(const __lookahead&)            = delete;
  __lookahead& operator=(const __lookahead&) = delete;

  _LIBCPP_HIDE_FROM_ABI_VIRTUAL virtual void __exec(__state&) const;
};

template <class _CharT, class _Traits>
void __lookahead<_CharT, _Traits>::__exec(__state& __s) const {
  match_results<const _CharT*> __m;
  __m.__init(1 + __exp_.mark_count(), __s.__current_, __s.__last_);
  bool __matched = __exp_.__match_at_start_ecma(
      __s.__current_,
      __s.__last_,
      __m,
      (__s.__flags_ | regex_constants::match_continuous) & ~regex_constants::__full_match,
      __s.__at_first_ && __s.__current_ == __s.__first_);
  if (__matched != __invert_) {
    __s.__do_   = __state::__accept_but_not_consume;
    __s.__node_ = this->first();
    for (unsigned __i = 1; __i < __m.size(); ++__i) {
      __s.__sub_matches_[__mexp_ + __i - 1] = __m.__matches_[__i];
    }
  } else {
    __s.__do_   = __state::__reject;
    __s.__node_ = nullptr;
  }
}

template <class _CharT, class _Traits>
template <class _ForwardIterator>
void basic_regex<_CharT, _Traits>::__init(_ForwardIterator __first, _ForwardIterator __last) {
  if (__get_grammar(__flags_) == 0)
    __flags_ |= regex_constants::ECMAScript;
  _ForwardIterator __temp = __parse(__first, __last);
  if (__temp != __last)
    __throw_regex_error<regex_constants::__re_err_parse>();
}

template <class _CharT, class _Traits>
template <class _ForwardIterator>
_ForwardIterator basic_regex<_CharT, _Traits>::__parse(_ForwardIterator __first, _ForwardIterator __last) {
  {
    unique_ptr<__node> __h(new __end_state<_CharT>);
    __start_.reset(new __empty_state<_CharT>(__h.get()));
    __h.release();
    __end_ = __start_.get();
  }
  switch (__get_grammar(__flags_)) {
  case ECMAScript:
    __first = __parse_ecma_exp(__first, __last);
    break;
  case basic:
    __first = __parse_basic_reg_exp(__first, __last);
    break;
  case extended:
  case awk:
    __first = __parse_extended_reg_exp(__first, __last);
    break;
  case grep:
    __first = __parse_grep(__first, __last);
    break;
  case egrep:
    __first = __parse_egrep(__first, __last);
    break;
  default:
    __throw_regex_error<regex_constants::__re_err_grammar>();
  }
  return __first;
}

template <class _CharT, class _Traits>
template <class _ForwardIterator>
_ForwardIterator
basic_regex<_CharT, _Traits>::__parse_basic_reg_exp(_ForwardIterator __first, _ForwardIterator __last) {
  if (__first != __last) {
    if (*__first == '^') {
      __push_l_anchor();
      ++__first;
    }
    if (__first != __last) {
      __first = __parse_RE_expression(__first, __last);
      if (__first != __last) {
        _ForwardIterator __temp = std::next(__first);
        if (__temp == __last && *__first == '$') {
          __push_r_anchor();
          ++__first;
        }
      }
    }
    if (__first != __last)
      __throw_regex_error<regex_constants::__re_err_empty>();
  }
  return __first;
}

template <class _CharT, class _Traits>
template <class _ForwardIterator>
_ForwardIterator
basic_regex<_CharT, _Traits>::__parse_extended_reg_exp(_ForwardIterator __first, _ForwardIterator __last) {
  __owns_one_state<_CharT>* __sa = __end_;
  _ForwardIterator __temp        = __parse_ERE_branch(__first, __last);
  if (__temp == __first)
    __throw_regex_error<regex_constants::__re_err_empty>();
  __first = __temp;
  while (__first != __last && *__first == '|') {
    __owns_one_state<_CharT>* __sb = __end_;
    __temp                         = __parse_ERE_branch(++__first, __last);
    if (__temp == __first)
      __throw_regex_error<regex_constants::__re_err_empty>();
    __push_alternation(__sa, __sb);
    __first = __temp;
  }
  return __first;
}

template <class _CharT, class _Traits>
template <class _ForwardIterator>
_ForwardIterator basic_regex<_CharT, _Traits>::__parse_ERE_branch(_ForwardIterator __first, _ForwardIterator __last) {
  _ForwardIterator __temp = __parse_ERE_expression(__first, __last);
  if (__temp == __first)
    __throw_regex_error<regex_constants::__re_err_empty>();
  do {
    __first = __temp;
    __temp  = __parse_ERE_expression(__first, __last);
  } while (__temp != __first);
  return __first;
}

template <class _CharT, class _Traits>
template <class _ForwardIterator>
_ForwardIterator
basic_regex<_CharT, _Traits>::__parse_ERE_expression(_ForwardIterator __first, _ForwardIterator __last) {
  __owns_one_state<_CharT>* __e = __end_;
  unsigned __mexp_begin         = __marked_count_;
  _ForwardIterator __temp       = __parse_one_char_or_coll_elem_ERE(__first, __last);
  if (__temp == __first && __temp != __last) {
    switch (*__temp) {
    case '^':
      __push_l_anchor();
      ++__temp;
      break;
    case '$':
      __push_r_anchor();
      ++__temp;
      break;
    case '(':
      __push_begin_marked_subexpression();
      unsigned __temp_count = __marked_count_;
      ++__open_count_;
      __temp = __parse_extended_reg_exp(++__temp, __last);
      if (__temp == __last || *__temp != ')')
        __throw_regex_error<regex_constants::error_paren>();
      __push_end_marked_subexpression(__temp_count);
      --__open_count_;
      ++__temp;
      break;
    }
  }
  if (__temp != __first)
    __temp = __parse_ERE_dupl_symbol(__temp, __last, __e, __mexp_begin + 1, __marked_count_ + 1);
  __first = __temp;
  return __first;
}

template <class _CharT, class _Traits>
template <class _ForwardIterator>
_ForwardIterator
basic_regex<_CharT, _Traits>::__parse_RE_expression(_ForwardIterator __first, _ForwardIterator __last) {
  while (true) {
    _ForwardIterator __temp = __parse_simple_RE(__first, __last);
    if (__temp == __first)
      break;
    __first = __temp;
  }
  return __first;
}

template <class _CharT, class _Traits>
template <class _ForwardIterator>
_ForwardIterator basic_regex<_CharT, _Traits>::__parse_simple_RE(_ForwardIterator __first, _ForwardIterator __last) {
  if (__first != __last) {
    __owns_one_state<_CharT>* __e = __end_;
    unsigned __mexp_begin         = __marked_count_;
    _ForwardIterator __temp       = __parse_nondupl_RE(__first, __last);
    if (__temp != __first)
      __first = __parse_RE_dupl_symbol(__temp, __last, __e, __mexp_begin + 1, __marked_count_ + 1);
  }
  return __first;
}

template <class _CharT, class _Traits>
template <class _ForwardIterator>
_ForwardIterator basic_regex<_CharT, _Traits>::__parse_nondupl_RE(_ForwardIterator __first, _ForwardIterator __last) {
  _ForwardIterator __temp = __first;
  __first                 = __parse_one_char_or_coll_elem_RE(__first, __last);
  if (__temp == __first) {
    __temp = __parse_Back_open_paren(__first, __last);
    if (__temp != __first) {
      __push_begin_marked_subexpression();
      unsigned __temp_count = __marked_count_;
      __first               = __parse_RE_expression(__temp, __last);
      __temp                = __parse_Back_close_paren(__first, __last);
      if (__temp == __first)
        __throw_regex_error<regex_constants::error_paren>();
      __push_end_marked_subexpression(__temp_count);
      __first = __temp;
    } else
      __first = __parse_BACKREF(__first, __last);
  }
  return __first;
}

template <class _CharT, class _Traits>
template <class _ForwardIterator>
_ForwardIterator
basic_regex<_CharT, _Traits>::__parse_one_char_or_coll_elem_RE(_ForwardIterator __first, _ForwardIterator __last) {
  _ForwardIterator __temp = __parse_ORD_CHAR(__first, __last);
  if (__temp == __first) {
    __temp = __parse_QUOTED_CHAR(__first, __last);
    if (__temp == __first) {
      if (__temp != __last && *__temp == '.') {
        __push_match_any();
        ++__temp;
      } else
        __temp = __parse_bracket_expression(__first, __last);
    }
  }
  __first = __temp;
  return __first;
}

template <class _CharT, class _Traits>
template <class _ForwardIterator>
_ForwardIterator
basic_regex<_CharT, _Traits>::__parse_one_char_or_coll_elem_ERE(_ForwardIterator __first, _ForwardIterator __last) {
  _ForwardIterator __temp = __parse_ORD_CHAR_ERE(__first, __last);
  if (__temp == __first) {
    __temp = __parse_QUOTED_CHAR_ERE(__first, __last);
    if (__temp == __first) {
      if (__temp != __last && *__temp == '.') {
        __push_match_any();
        ++__temp;
      } else
        __temp = __parse_bracket_expression(__first, __last);
    }
  }
  __first = __temp;
  return __first;
}

template <class _CharT, class _Traits>
template <class _ForwardIterator>
_ForwardIterator
basic_regex<_CharT, _Traits>::__parse_Back_open_paren(_ForwardIterator __first, _ForwardIterator __last) {
  if (__first != __last) {
    _ForwardIterator __temp = std::next(__first);
    if (__temp != __last) {
      if (*__first == '\\' && *__temp == '(')
        __first = ++__temp;
    }
  }
  return __first;
}

template <class _CharT, class _Traits>
template <class _ForwardIterator>
_ForwardIterator
basic_regex<_CharT, _Traits>::__parse_Back_close_paren(_ForwardIterator __first, _ForwardIterator __last) {
  if (__first != __last) {
    _ForwardIterator __temp = std::next(__first);
    if (__temp != __last) {
      if (*__first == '\\' && *__temp == ')')
        __first = ++__temp;
    }
  }
  return __first;
}

template <class _CharT, class _Traits>
template <class _ForwardIterator>
_ForwardIterator
basic_regex<_CharT, _Traits>::__parse_Back_open_brace(_ForwardIterator __first, _ForwardIterator __last) {
  if (__first != __last) {
    _ForwardIterator __temp = std::next(__first);
    if (__temp != __last) {
      if (*__first == '\\' && *__temp == '{')
        __first = ++__temp;
    }
  }
  return __first;
}

template <class _CharT, class _Traits>
template <class _ForwardIterator>
_ForwardIterator
basic_regex<_CharT, _Traits>::__parse_Back_close_brace(_ForwardIterator __first, _ForwardIterator __last) {
  if (__first != __last) {
    _ForwardIterator __temp = std::next(__first);
    if (__temp != __last) {
      if (*__first == '\\' && *__temp == '}')
        __first = ++__temp;
    }
  }
  return __first;
}

template <class _CharT, class _Traits>
template <class _ForwardIterator>
_ForwardIterator basic_regex<_CharT, _Traits>::__parse_BACKREF(_ForwardIterator __first, _ForwardIterator __last) {
  if (__first != __last) {
    _ForwardIterator __temp = std::next(__first);
    if (__temp != __last && *__first == '\\' && __test_back_ref(*__temp))
      __first = ++__temp;
  }
  return __first;
}

template <class _CharT, class _Traits>
template <class _ForwardIterator>
_ForwardIterator basic_regex<_CharT, _Traits>::__parse_ORD_CHAR(_ForwardIterator __first, _ForwardIterator __last) {
  if (__first != __last) {
    _ForwardIterator __temp = std::next(__first);
    if (__temp == __last && *__first == '$')
      return __first;
    // Not called inside a bracket
    if (*__first == '.' || *__first == '\\' || *__first == '[')
      return __first;
    __push_char(*__first);
    ++__first;
  }
  return __first;
}

template <class _CharT, class _Traits>
template <class _ForwardIterator>
_ForwardIterator basic_regex<_CharT, _Traits>::__parse_ORD_CHAR_ERE(_ForwardIterator __first, _ForwardIterator __last) {
  if (__first != __last) {
    switch (*__first) {
    case '^':
    case '.':
    case '[':
    case '$':
    case '(':
    case '|':
    case '*':
    case '+':
    case '?':
    case '{':
    case '\\':
      break;
    case ')':
      if (__open_count_ == 0) {
        __push_char(*__first);
        ++__first;
      }
      break;
    default:
      __push_char(*__first);
      ++__first;
      break;
    }
  }
  return __first;
}

template <class _CharT, class _Traits>
template <class _ForwardIterator>
_ForwardIterator basic_regex<_CharT, _Traits>::__parse_QUOTED_CHAR(_ForwardIterator __first, _ForwardIterator __last) {
  if (__first != __last) {
    _ForwardIterator __temp = std::next(__first);
    if (__temp != __last) {
      if (*__first == '\\') {
        switch (*__temp) {
        case '^':
        case '.':
        case '*':
        case '[':
        case '$':
        case '\\':
          __push_char(*__temp);
          __first = ++__temp;
          break;
        }
      }
    }
  }
  return __first;
}

template <class _CharT, class _Traits>
template <class _ForwardIterator>
_ForwardIterator
basic_regex<_CharT, _Traits>::__parse_QUOTED_CHAR_ERE(_ForwardIterator __first, _ForwardIterator __last) {
  if (__first != __last) {
    _ForwardIterator __temp = std::next(__first);
    if (__temp != __last) {
      if (*__first == '\\') {
        switch (*__temp) {
        case '^':
        case '.':
        case '*':
        case '[':
        case '$':
        case '\\':
        case '(':
        case ')':
        case '|':
        case '+':
        case '?':
        case '{':
        case '}':
          __push_char(*__temp);
          __first = ++__temp;
          break;
        default:
          if (__get_grammar(__flags_) == awk)
            __first = __parse_awk_escape(++__first, __last);
          else if (__test_back_ref(*__temp))
            __first = ++__temp;
          break;
        }
      }
    }
  }
  return __first;
}

template <class _CharT, class _Traits>
template <class _ForwardIterator>
_ForwardIterator basic_regex<_CharT, _Traits>::__parse_RE_dupl_symbol(
    _ForwardIterator __first,
    _ForwardIterator __last,
    __owns_one_state<_CharT>* __s,
    unsigned __mexp_begin,
    unsigned __mexp_end) {
  if (__first != __last) {
    if (*__first == '*') {
      __push_greedy_inf_repeat(0, __s, __mexp_begin, __mexp_end);
      ++__first;
    } else {
      _ForwardIterator __temp = __parse_Back_open_brace(__first, __last);
      if (__temp != __first) {
        int __min = 0;
        __first   = __temp;
        __temp    = __parse_DUP_COUNT(__first, __last, __min);
        if (__temp == __first)
          __throw_regex_error<regex_constants::error_badbrace>();
        __first = __temp;
        if (__first == __last)
          __throw_regex_error<regex_constants::error_brace>();
        if (*__first != ',') {
          __temp = __parse_Back_close_brace(__first, __last);
          if (__temp == __first)
            __throw_regex_error<regex_constants::error_brace>();
          __push_loop(__min, __min, __s, __mexp_begin, __mexp_end, true);
          __first = __temp;
        } else {
          ++__first; // consume ','
          int __max = -1;
          __first   = __parse_DUP_COUNT(__first, __last, __max);
          __temp    = __parse_Back_close_brace(__first, __last);
          if (__temp == __first)
            __throw_regex_error<regex_constants::error_brace>();
          if (__max == -1)
            __push_greedy_inf_repeat(__min, __s, __mexp_begin, __mexp_end);
          else {
            if (__max < __min)
              __throw_regex_error<regex_constants::error_badbrace>();
            __push_loop(__min, __max, __s, __mexp_begin, __mexp_end, true);
          }
          __first = __temp;
        }
      }
    }
  }
  return __first;
}

template <class _CharT, class _Traits>
template <class _ForwardIterator>
_ForwardIterator basic_regex<_CharT, _Traits>::__parse_ERE_dupl_symbol(
    _ForwardIterator __first,
    _ForwardIterator __last,
    __owns_one_state<_CharT>* __s,
    unsigned __mexp_begin,
    unsigned __mexp_end) {
  if (__first != __last) {
    unsigned __grammar = __get_grammar(__flags_);
    switch (*__first) {
    case '*':
      ++__first;
      if (__grammar == ECMAScript && __first != __last && *__first == '?') {
        ++__first;
        __push_nongreedy_inf_repeat(0, __s, __mexp_begin, __mexp_end);
      } else
        __push_greedy_inf_repeat(0, __s, __mexp_begin, __mexp_end);
      break;
    case '+':
      ++__first;
      if (__grammar == ECMAScript && __first != __last && *__first == '?') {
        ++__first;
        __push_nongreedy_inf_repeat(1, __s, __mexp_begin, __mexp_end);
      } else
        __push_greedy_inf_repeat(1, __s, __mexp_begin, __mexp_end);
      break;
    case '?':
      ++__first;
      if (__grammar == ECMAScript && __first != __last && *__first == '?') {
        ++__first;
        __push_loop(0, 1, __s, __mexp_begin, __mexp_end, false);
      } else
        __push_loop(0, 1, __s, __mexp_begin, __mexp_end);
      break;
    case '{': {
      int __min;
      _ForwardIterator __temp = __parse_DUP_COUNT(++__first, __last, __min);
      if (__temp == __first)
        __throw_regex_error<regex_constants::error_badbrace>();
      __first = __temp;
      if (__first == __last)
        __throw_regex_error<regex_constants::error_brace>();
      switch (*__first) {
      case '}':
        ++__first;
        if (__grammar == ECMAScript && __first != __last && *__first == '?') {
          ++__first;
          __push_loop(__min, __min, __s, __mexp_begin, __mexp_end, false);
        } else
          __push_loop(__min, __min, __s, __mexp_begin, __mexp_end);
        break;
      case ',':
        ++__first;
        if (__first == __last)
          __throw_regex_error<regex_constants::error_badbrace>();
        if (*__first == '}') {
          ++__first;
          if (__grammar == ECMAScript && __first != __last && *__first == '?') {
            ++__first;
            __push_nongreedy_inf_repeat(__min, __s, __mexp_begin, __mexp_end);
          } else
            __push_greedy_inf_repeat(__min, __s, __mexp_begin, __mexp_end);
        } else {
          int __max = -1;
          __temp    = __parse_DUP_COUNT(__first, __last, __max);
          if (__temp == __first)
            __throw_regex_error<regex_constants::error_brace>();
          __first = __temp;
          if (__first == __last || *__first != '}')
            __throw_regex_error<regex_constants::error_brace>();
          ++__first;
          if (__max < __min)
            __throw_regex_error<regex_constants::error_badbrace>();
          if (__grammar == ECMAScript && __first != __last && *__first == '?') {
            ++__first;
            __push_loop(__min, __max, __s, __mexp_begin, __mexp_end, false);
          } else
            __push_loop(__min, __max, __s, __mexp_begin, __mexp_end);
        }
        break;
      default:
        __throw_regex_error<regex_constants::error_badbrace>();
      }
    } break;
    }
  }
  return __first;
}

template <class _CharT, class _Traits>
template <class _ForwardIterator>
_ForwardIterator
basic_regex<_CharT, _Traits>::__parse_bracket_expression(_ForwardIterator __first, _ForwardIterator __last) {
  if (__first != __last && *__first == '[') {
    ++__first;
    if (__first == __last)
      __throw_regex_error<regex_constants::error_brack>();
    bool __negate = false;
    if (*__first == '^') {
      ++__first;
      __negate = true;
    }
    __bracket_expression<_CharT, _Traits>* __ml = __start_matching_list(__negate);
    // __ml owned by *this
    if (__first == __last)
      __throw_regex_error<regex_constants::error_brack>();
    if (__get_grammar(__flags_) != ECMAScript && *__first == ']') {
      __ml->__add_char(']');
      ++__first;
    }
    __first = __parse_follow_list(__first, __last, __ml);
    if (__first == __last)
      __throw_regex_error<regex_constants::error_brack>();
    if (*__first == '-') {
      __ml->__add_char('-');
      ++__first;
    }
    if (__first == __last || *__first != ']')
      __throw_regex_error<regex_constants::error_brack>();
    ++__first;
  }
  return __first;
}

template <class _CharT, class _Traits>
template <class _ForwardIterator>
_ForwardIterator basic_regex<_CharT, _Traits>::__parse_follow_list(
    _ForwardIterator __first, _ForwardIterator __last, __bracket_expression<_CharT, _Traits>* __ml) {
  if (__first != __last) {
    while (true) {
      _ForwardIterator __temp = __parse_expression_term(__first, __last, __ml);
      if (__temp == __first)
        break;
      __first = __temp;
    }
  }
  return __first;
}

template <class _CharT, class _Traits>
template <class _ForwardIterator>
_ForwardIterator basic_regex<_CharT, _Traits>::__parse_expression_term(
    _ForwardIterator __first, _ForwardIterator __last, __bracket_expression<_CharT, _Traits>* __ml) {
  if (__first != __last && *__first != ']') {
    _ForwardIterator __temp = std::next(__first);
    basic_string<_CharT> __start_range;
    if (__temp != __last && *__first == '[') {
      if (*__temp == '=')
        return __parse_equivalence_class(++__temp, __last, __ml);
      else if (*__temp == ':')
        return __parse_character_class(++__temp, __last, __ml);
      else if (*__temp == '.')
        __first = __parse_collating_symbol(++__temp, __last, __start_range);
    }
    unsigned __grammar = __get_grammar(__flags_);
    if (__start_range.empty()) {
      if ((__grammar == ECMAScript || __grammar == awk) && *__first == '\\') {
        if (__grammar == ECMAScript)
          __first = __parse_class_escape(++__first, __last, __start_range, __ml);
        else
          __first = __parse_awk_escape(++__first, __last, &__start_range);
      } else {
        __start_range = *__first;
        ++__first;
      }
    }
    if (__first != __last && *__first != ']') {
      __temp = std::next(__first);
      if (__temp != __last && *__first == '-' && *__temp != ']') {
        // parse a range
        basic_string<_CharT> __end_range;
        __first = __temp;
        ++__temp;
        if (__temp != __last && *__first == '[' && *__temp == '.')
          __first = __parse_collating_symbol(++__temp, __last, __end_range);
        else {
          if ((__grammar == ECMAScript || __grammar == awk) && *__first == '\\') {
            if (__grammar == ECMAScript)
              __first = __parse_class_escape(++__first, __last, __end_range, __ml);
            else
              __first = __parse_awk_escape(++__first, __last, &__end_range);
          } else {
            __end_range = *__first;
            ++__first;
          }
        }
        __ml->__add_range(std::move(__start_range), std::move(__end_range));
      } else if (!__start_range.empty()) {
        if (__start_range.size() == 1)
          __ml->__add_char(__start_range[0]);
        else
          __ml->__add_digraph(__start_range[0], __start_range[1]);
      }
    } else if (!__start_range.empty()) {
      if (__start_range.size() == 1)
        __ml->__add_char(__start_range[0]);
      else
        __ml->__add_digraph(__start_range[0], __start_range[1]);
    }
  }
  return __first;
}

template <class _CharT, class _Traits>
template <class _ForwardIterator>
_ForwardIterator basic_regex<_CharT, _Traits>::__parse_class_escape(
    _ForwardIterator __first,
    _ForwardIterator __last,
    basic_string<_CharT>& __str,
    __bracket_expression<_CharT, _Traits>* __ml) {
  if (__first == __last)
    __throw_regex_error<regex_constants::error_escape>();
  switch (*__first) {
  case 0:
    __str = *__first;
    return ++__first;
  case 'b':
    __str = _CharT(8);
    return ++__first;
  case 'd':
    __ml->__add_class(ctype_base::digit);
    return ++__first;
  case 'D':
    __ml->__add_neg_class(ctype_base::digit);
    return ++__first;
  case 's':
    __ml->__add_class(ctype_base::space);
    return ++__first;
  case 'S':
    __ml->__add_neg_class(ctype_base::space);
    return ++__first;
  case 'w':
    __ml->__add_class(ctype_base::alnum);
    __ml->__add_char('_');
    return ++__first;
  case 'W':
    __ml->__add_neg_class(ctype_base::alnum);
    __ml->__add_neg_char('_');
    return ++__first;
  }
  __first = __parse_character_escape(__first, __last, &__str);
  return __first;
}

template <class _CharT, class _Traits>
template <class _ForwardIterator>
_ForwardIterator basic_regex<_CharT, _Traits>::__parse_awk_escape(
    _ForwardIterator __first, _ForwardIterator __last, basic_string<_CharT>* __str) {
  if (__first == __last)
    __throw_regex_error<regex_constants::error_escape>();
  switch (*__first) {
  case '\\':
  case '"':
  case '/':
    if (__str)
      *__str = *__first;
    else
      __push_char(*__first);
    return ++__first;
  case 'a':
    if (__str)
      *__str = _CharT(7);
    else
      __push_char(_CharT(7));
    return ++__first;
  case 'b':
    if (__str)
      *__str = _CharT(8);
    else
      __push_char(_CharT(8));
    return ++__first;
  case 'f':
    if (__str)
      *__str = _CharT(0xC);
    else
      __push_char(_CharT(0xC));
    return ++__first;
  case 'n':
    if (__str)
      *__str = _CharT(0xA);
    else
      __push_char(_CharT(0xA));
    return ++__first;
  case 'r':
    if (__str)
      *__str = _CharT(0xD);
    else
      __push_char(_CharT(0xD));
    return ++__first;
  case 't':
    if (__str)
      *__str = _CharT(0x9);
    else
      __push_char(_CharT(0x9));
    return ++__first;
  case 'v':
    if (__str)
      *__str = _CharT(0xB);
    else
      __push_char(_CharT(0xB));
    return ++__first;
  }
  if ('0' <= *__first && *__first <= '7') {
    unsigned __val = *__first - '0';
    if (++__first != __last && ('0' <= *__first && *__first <= '7')) {
      __val = 8 * __val + *__first - '0';
      if (++__first != __last && ('0' <= *__first && *__first <= '7'))
        __val = 8 * __val + *__first++ - '0';
    }
    if (__str)
      *__str = _CharT(__val);
    else
      __push_char(_CharT(__val));
  } else
    __throw_regex_error<regex_constants::error_escape>();
  return __first;
}

template <class _CharT, class _Traits>
template <class _ForwardIterator>
_ForwardIterator basic_regex<_CharT, _Traits>::__parse_equivalence_class(
    _ForwardIterator __first, _ForwardIterator __last, __bracket_expression<_CharT, _Traits>* __ml) {
  // Found [=
  //   This means =] must exist
  value_type __equal_close[2] = {'=', ']'};
  _ForwardIterator __temp     = std::search(__first, __last, __equal_close, __equal_close + 2);
  if (__temp == __last)
    __throw_regex_error<regex_constants::error_brack>();
  // [__first, __temp) contains all text in [= ... =]
  string_type __collate_name = __traits_.lookup_collatename(__first, __temp);
  if (__collate_name.empty())
    __throw_regex_error<regex_constants::error_collate>();
  string_type __equiv_name = __traits_.transform_primary(__collate_name.begin(), __collate_name.end());
  if (!__equiv_name.empty())
    __ml->__add_equivalence(__equiv_name);
  else {
    switch (__collate_name.size()) {
    case 1:
      __ml->__add_char(__collate_name[0]);
      break;
    case 2:
      __ml->__add_digraph(__collate_name[0], __collate_name[1]);
      break;
    default:
      __throw_regex_error<regex_constants::error_collate>();
    }
  }
  __first = std::next(__temp, 2);
  return __first;
}

template <class _CharT, class _Traits>
template <class _ForwardIterator>
_ForwardIterator basic_regex<_CharT, _Traits>::__parse_character_class(
    _ForwardIterator __first, _ForwardIterator __last, __bracket_expression<_CharT, _Traits>* __ml) {
  // Found [:
  //   This means :] must exist
  value_type __colon_close[2] = {':', ']'};
  _ForwardIterator __temp     = std::search(__first, __last, __colon_close, __colon_close + 2);
  if (__temp == __last)
    __throw_regex_error<regex_constants::error_brack>();
  // [__first, __temp) contains all text in [: ... :]
  typedef typename _Traits::char_class_type char_class_type;
  char_class_type __class_type = __traits_.lookup_classname(__first, __temp, __flags_ & icase);
  if (__class_type == 0)
    __throw_regex_error<regex_constants::error_ctype>();
  __ml->__add_class(__class_type);
  __first = std::next(__temp, 2);
  return __first;
}

template <class _CharT, class _Traits>
template <class _ForwardIterator>
_ForwardIterator basic_regex<_CharT, _Traits>::__parse_collating_symbol(
    _ForwardIterator __first, _ForwardIterator __last, basic_string<_CharT>& __col_sym) {
  // Found [.
  //   This means .] must exist
  value_type __dot_close[2] = {'.', ']'};
  _ForwardIterator __temp   = std::search(__first, __last, __dot_close, __dot_close + 2);
  if (__temp == __last)
    __throw_regex_error<regex_constants::error_brack>();
  // [__first, __temp) contains all text in [. ... .]
  __col_sym = __traits_.lookup_collatename(__first, __temp);
  switch (__col_sym.size()) {
  case 1:
  case 2:
    break;
  default:
    __throw_regex_error<regex_constants::error_collate>();
  }
  __first = std::next(__temp, 2);
  return __first;
}

template <class _CharT, class _Traits>
template <class _ForwardIterator>
_ForwardIterator
basic_regex<_CharT, _Traits>::__parse_DUP_COUNT(_ForwardIterator __first, _ForwardIterator __last, int& __c) {
  if (__first != __last) {
    int __val = __traits_.value(*__first, 10);
    if (__val != -1) {
      __c = __val;
      for (++__first; __first != __last && (__val = __traits_.value(*__first, 10)) != -1; ++__first) {
        if (__c >= numeric_limits<int>::max() / 10)
          __throw_regex_error<regex_constants::error_badbrace>();
        __c *= 10;
        __c += __val;
      }
    }
  }
  return __first;
}

template <class _CharT, class _Traits>
template <class _ForwardIterator>
_ForwardIterator basic_regex<_CharT, _Traits>::__parse_ecma_exp(_ForwardIterator __first, _ForwardIterator __last) {
  __owns_one_state<_CharT>* __sa = __end_;
  _ForwardIterator __temp        = __parse_alternative(__first, __last);
  if (__temp == __first)
    __push_empty();
  __first = __temp;
  while (__first != __last && *__first == '|') {
    __owns_one_state<_CharT>* __sb = __end_;
    __temp                         = __parse_alternative(++__first, __last);
    if (__temp == __first)
      __push_empty();
    __push_alternation(__sa, __sb);
    __first = __temp;
  }
  return __first;
}

template <class _CharT, class _Traits>
template <class _ForwardIterator>
_ForwardIterator basic_regex<_CharT, _Traits>::__parse_alternative(_ForwardIterator __first, _ForwardIterator __last) {
  while (true) {
    _ForwardIterator __temp = __parse_term(__first, __last);
    if (__temp == __first)
      break;
    __first = __temp;
  }
  return __first;
}

template <class _CharT, class _Traits>
template <class _ForwardIterator>
_ForwardIterator basic_regex<_CharT, _Traits>::__parse_term(_ForwardIterator __first, _ForwardIterator __last) {
  _ForwardIterator __temp = __parse_assertion(__first, __last);
  if (__temp == __first) {
    __owns_one_state<_CharT>* __e = __end_;
    unsigned __mexp_begin         = __marked_count_;
    __temp                        = __parse_atom(__first, __last);
    if (__temp != __first)
      __first = __parse_ERE_dupl_symbol(__temp, __last, __e, __mexp_begin + 1, __marked_count_ + 1);
  } else
    __first = __temp;
  return __first;
}

template <class _CharT, class _Traits>
template <class _ForwardIterator>
_ForwardIterator basic_regex<_CharT, _Traits>::__parse_assertion(_ForwardIterator __first, _ForwardIterator __last) {
  if (__first != __last) {
    switch (*__first) {
    case '^':
      __push_l_anchor();
      ++__first;
      break;
    case '$':
      __push_r_anchor();
      ++__first;
      break;
    case '\\': {
      _ForwardIterator __temp = std::next(__first);
      if (__temp != __last) {
        if (*__temp == 'b') {
          __push_word_boundary(false);
          __first = ++__temp;
        } else if (*__temp == 'B') {
          __push_word_boundary(true);
          __first = ++__temp;
        }
      }
    } break;
    case '(': {
      _ForwardIterator __temp = std::next(__first);
      if (__temp != __last && *__temp == '?') {
        if (++__temp != __last) {
          switch (*__temp) {
          case '=': {
            basic_regex __exp;
            __exp.__flags_  = __flags_;
            __temp          = __exp.__parse(++__temp, __last);
            unsigned __mexp = __exp.__marked_count_;
            __push_lookahead(std::move(__exp), false, __marked_count_);
            __marked_count_ += __mexp;
            if (__temp == __last || *__temp != ')')
              __throw_regex_error<regex_constants::error_paren>();
            __first = ++__temp;
          } break;
          case '!': {
            basic_regex __exp;
            __exp.__flags_  = __flags_;
            __temp          = __exp.__parse(++__temp, __last);
            unsigned __mexp = __exp.__marked_count_;
            __push_lookahead(std::move(__exp), true, __marked_count_);
            __marked_count_ += __mexp;
            if (__temp == __last || *__temp != ')')
              __throw_regex_error<regex_constants::error_paren>();
            __first = ++__temp;
          } break;
          }
        }
      }
    } break;
    }
  }
  return __first;
}

template <class _CharT, class _Traits>
template <class _ForwardIterator>
_ForwardIterator basic_regex<_CharT, _Traits>::__parse_atom(_ForwardIterator __first, _ForwardIterator __last) {
  if (__first != __last) {
    switch (*__first) {
    case '.':
      __push_match_any_but_newline();
      ++__first;
      break;
    case '\\':
      __first = __parse_atom_escape(__first, __last);
      break;
    case '[':
      __first = __parse_bracket_expression(__first, __last);
      break;
    case '(': {
      ++__first;
      if (__first == __last)
        __throw_regex_error<regex_constants::error_paren>();
      _ForwardIterator __temp = std::next(__first);
      if (__temp != __last && *__first == '?' && *__temp == ':') {
        ++__open_count_;
        __first = __parse_ecma_exp(++__temp, __last);
        if (__first == __last || *__first != ')')
          __throw_regex_error<regex_constants::error_paren>();
        --__open_count_;
        ++__first;
      } else {
        __push_begin_marked_subexpression();
        unsigned __temp_count = __marked_count_;
        ++__open_count_;
        __first = __parse_ecma_exp(__first, __last);
        if (__first == __last || *__first != ')')
          __throw_regex_error<regex_constants::error_paren>();
        __push_end_marked_subexpression(__temp_count);
        --__open_count_;
        ++__first;
      }
    } break;
    case '*':
    case '+':
    case '?':
    case '{':
      __throw_regex_error<regex_constants::error_badrepeat>();
      break;
    default:
      __first = __parse_pattern_character(__first, __last);
      break;
    }
  }
  return __first;
}

template <class _CharT, class _Traits>
template <class _ForwardIterator>
_ForwardIterator basic_regex<_CharT, _Traits>::__parse_atom_escape(_ForwardIterator __first, _ForwardIterator __last) {
  if (__first != __last && *__first == '\\') {
    _ForwardIterator __t1 = std::next(__first);
    if (__t1 == __last)
      __throw_regex_error<regex_constants::error_escape>();

    _ForwardIterator __t2 = __parse_decimal_escape(__t1, __last);
    if (__t2 != __t1)
      __first = __t2;
    else {
      __t2 = __parse_character_class_escape(__t1, __last);
      if (__t2 != __t1)
        __first = __t2;
      else {
        __t2 = __parse_character_escape(__t1, __last);
        if (__t2 != __t1)
          __first = __t2;
      }
    }
  }
  return __first;
}

template <class _CharT, class _Traits>
template <class _ForwardIterator>
_ForwardIterator
basic_regex<_CharT, _Traits>::__parse_decimal_escape(_ForwardIterator __first, _ForwardIterator __last) {
  if (__first != __last) {
    if (*__first == '0') {
      __push_char(_CharT());
      ++__first;
    } else if ('1' <= *__first && *__first <= '9') {
      unsigned __v = *__first - '0';
      for (++__first; __first != __last && '0' <= *__first && *__first <= '9'; ++__first) {
        if (__v >= numeric_limits<unsigned>::max() / 10)
          __throw_regex_error<regex_constants::error_backref>();
        __v = 10 * __v + *__first - '0';
      }
      if (__v == 0 || __v > mark_count())
        __throw_regex_error<regex_constants::error_backref>();
      __push_back_ref(__v);
    }
  }
  return __first;
}

template <class _CharT, class _Traits>
template <class _ForwardIterator>
_ForwardIterator
basic_regex<_CharT, _Traits>::__parse_character_class_escape(_ForwardIterator __first, _ForwardIterator __last) {
  if (__first != __last) {
    __bracket_expression<_CharT, _Traits>* __ml;
    switch (*__first) {
    case 'd':
      __ml = __start_matching_list(false);
      __ml->__add_class(ctype_base::digit);
      ++__first;
      break;
    case 'D':
      __ml = __start_matching_list(true);
      __ml->__add_class(ctype_base::digit);
      ++__first;
      break;
    case 's':
      __ml = __start_matching_list(false);
      __ml->__add_class(ctype_base::space);
      ++__first;
      break;
    case 'S':
      __ml = __start_matching_list(true);
      __ml->__add_class(ctype_base::space);
      ++__first;
      break;
    case 'w':
      __ml = __start_matching_list(false);
      __ml->__add_class(ctype_base::alnum);
      __ml->__add_char('_');
      ++__first;
      break;
    case 'W':
      __ml = __start_matching_list(true);
      __ml->__add_class(ctype_base::alnum);
      __ml->__add_char('_');
      ++__first;
      break;
    }
  }
  return __first;
}

template <class _CharT, class _Traits>
template <class _ForwardIterator>
_ForwardIterator basic_regex<_CharT, _Traits>::__parse_character_escape(
    _ForwardIterator __first, _ForwardIterator __last, basic_string<_CharT>* __str) {
  if (__first != __last) {
    _ForwardIterator __t;
    unsigned __sum = 0;
    int __hd;
    switch (*__first) {
    case 'f':
      if (__str)
        *__str = _CharT(0xC);
      else
        __push_char(_CharT(0xC));
      ++__first;
      break;
    case 'n':
      if (__str)
        *__str = _CharT(0xA);
      else
        __push_char(_CharT(0xA));
      ++__first;
      break;
    case 'r':
      if (__str)
        *__str = _CharT(0xD);
      else
        __push_char(_CharT(0xD));
      ++__first;
      break;
    case 't':
      if (__str)
        *__str = _CharT(0x9);
      else
        __push_char(_CharT(0x9));
      ++__first;
      break;
    case 'v':
      if (__str)
        *__str = _CharT(0xB);
      else
        __push_char(_CharT(0xB));
      ++__first;
      break;
    case 'c':
      if ((__t = std::next(__first)) != __last) {
        if (('A' <= *__t && *__t <= 'Z') || ('a' <= *__t && *__t <= 'z')) {
          if (__str)
            *__str = _CharT(*__t % 32);
          else
            __push_char(_CharT(*__t % 32));
          __first = ++__t;
        } else
          __throw_regex_error<regex_constants::error_escape>();
      } else
        __throw_regex_error<regex_constants::error_escape>();
      break;
    case 'u':
      ++__first;
      if (__first == __last)
        __throw_regex_error<regex_constants::error_escape>();
      __hd = __traits_.value(*__first, 16);
      if (__hd == -1)
        __throw_regex_error<regex_constants::error_escape>();
      __sum = 16 * __sum + static_cast<unsigned>(__hd);
      ++__first;
      if (__first == __last)
        __throw_regex_error<regex_constants::error_escape>();
      __hd = __traits_.value(*__first, 16);
      if (__hd == -1)
        __throw_regex_error<regex_constants::error_escape>();
      __sum = 16 * __sum + static_cast<unsigned>(__hd);
      _LIBCPP_FALLTHROUGH();
    case 'x':
      ++__first;
      if (__first == __last)
        __throw_regex_error<regex_constants::error_escape>();
      __hd = __traits_.value(*__first, 16);
      if (__hd == -1)
        __throw_regex_error<regex_constants::error_escape>();
      __sum = 16 * __sum + static_cast<unsigned>(__hd);
      ++__first;
      if (__first == __last)
        __throw_regex_error<regex_constants::error_escape>();
      __hd = __traits_.value(*__first, 16);
      if (__hd == -1)
        __throw_regex_error<regex_constants::error_escape>();
      __sum = 16 * __sum + static_cast<unsigned>(__hd);
      if (__str)
        *__str = _CharT(__sum);
      else
        __push_char(_CharT(__sum));
      ++__first;
      break;
    case '0':
      if (__str)
        *__str = _CharT(0);
      else
        __push_char(_CharT(0));
      ++__first;
      break;
    default:
      if (*__first != '_' && !__traits_.isctype(*__first, ctype_base::alnum)) {
        if (__str)
          *__str = *__first;
        else
          __push_char(*__first);
        ++__first;
      } else
        __throw_regex_error<regex_constants::error_escape>();
      break;
    }
  }
  return __first;
}

template <class _CharT, class _Traits>
template <class _ForwardIterator>
_ForwardIterator
basic_regex<_CharT, _Traits>::__parse_pattern_character(_ForwardIterator __first, _ForwardIterator __last) {
  if (__first != __last) {
    switch (*__first) {
    case '^':
    case '$':
    case '\\':
    case '.':
    case '*':
    case '+':
    case '?':
    case '(':
    case ')':
    case '[':
    case ']':
    case '{':
    case '}':
    case '|':
      break;
    default:
      __push_char(*__first);
      ++__first;
      break;
    }
  }
  return __first;
}

template <class _CharT, class _Traits>
template <class _ForwardIterator>
_ForwardIterator basic_regex<_CharT, _Traits>::__parse_grep(_ForwardIterator __first, _ForwardIterator __last) {
  __owns_one_state<_CharT>* __sa = __end_;
  _ForwardIterator __t1          = std::find(__first, __last, _CharT('\n'));
  if (__t1 != __first)
    __parse_basic_reg_exp(__first, __t1);
  else
    __push_empty();
  __first = __t1;
  if (__first != __last)
    ++__first;
  while (__first != __last) {
    __t1                           = std::find(__first, __last, _CharT('\n'));
    __owns_one_state<_CharT>* __sb = __end_;
    if (__t1 != __first)
      __parse_basic_reg_exp(__first, __t1);
    else
      __push_empty();
    __push_alternation(__sa, __sb);
    __first = __t1;
    if (__first != __last)
      ++__first;
  }
  return __first;
}

template <class _CharT, class _Traits>
template <class _ForwardIterator>
_ForwardIterator basic_regex<_CharT, _Traits>::__parse_egrep(_ForwardIterator __first, _ForwardIterator __last) {
  __owns_one_state<_CharT>* __sa = __end_;
  _ForwardIterator __t1          = std::find(__first, __last, _CharT('\n'));
  if (__t1 != __first)
    __parse_extended_reg_exp(__first, __t1);
  else
    __push_empty();
  __first = __t1;
  if (__first != __last)
    ++__first;
  while (__first != __last) {
    __t1                           = std::find(__first, __last, _CharT('\n'));
    __owns_one_state<_CharT>* __sb = __end_;
    if (__t1 != __first)
      __parse_extended_reg_exp(__first, __t1);
    else
      __push_empty();
    __push_alternation(__sa, __sb);
    __first = __t1;
    if (__first != __last)
      ++__first;
  }
  return __first;
}

template <class _CharT, class _Traits>
bool basic_regex<_CharT, _Traits>::__test_back_ref(_CharT __c) {
  unsigned __val = __traits_.value(__c, 10);
  if (__val >= 1 && __val <= 9) {
    if (__val > mark_count())
      __throw_regex_error<regex_constants::error_backref>();
    __push_back_ref(__val);
    return true;
  }

  return false;
}

template <class _CharT, class _Traits>
void basic_regex<_CharT, _Traits>::__push_loop(
    size_t __min, size_t __max, __owns_one_state<_CharT>* __s, size_t __mexp_begin, size_t __mexp_end, bool __greedy) {
  unique_ptr<__empty_state<_CharT> > __e1(new __empty_state<_CharT>(__end_->first()));
  __end_->first() = nullptr;
  unique_ptr<__loop<_CharT> > __e2(
      new __loop<_CharT>(__loop_count_, __s->first(), __e1.get(), __mexp_begin, __mexp_end, __greedy, __min, __max));
  __s->first() = nullptr;
  __e1.release();
  __end_->first() = new __repeat_one_loop<_CharT>(__e2.get());
  __end_          = __e2->second();
  __s->first()    = __e2.release();
  ++__loop_count_;
}

template <class _CharT, class _Traits>
void basic_regex<_CharT, _Traits>::__push_char(value_type __c) {
  if (flags() & icase)
    __end_->first() = new __match_char_icase<_CharT, _Traits>(__traits_, __c, __end_->first());
  else if (flags() & collate)
    __end_->first() = new __match_char_collate<_CharT, _Traits>(__traits_, __c, __end_->first());
  else
    __end_->first() = new __match_char<_CharT>(__c, __end_->first());
  __end_ = static_cast<__owns_one_state<_CharT>*>(__end_->first());
}

template <class _CharT, class _Traits>
void basic_regex<_CharT, _Traits>::__push_begin_marked_subexpression() {
  if (!(__flags_ & nosubs)) {
    __end_->first() = new __begin_marked_subexpression<_CharT>(++__marked_count_, __end_->first());
    __end_          = static_cast<__owns_one_state<_CharT>*>(__end_->first());
  }
}

template <class _CharT, class _Traits>
void basic_regex<_CharT, _Traits>::__push_end_marked_subexpression(unsigned __sub) {
  if (!(__flags_ & nosubs)) {
    __end_->first() = new __end_marked_subexpression<_CharT>(__sub, __end_->first());
    __end_          = static_cast<__owns_one_state<_CharT>*>(__end_->first());
  }
}

template <class _CharT, class _Traits>
void basic_regex<_CharT, _Traits>::__push_l_anchor() {
  __end_->first() = new __l_anchor_multiline<_CharT>(__use_multiline(), __end_->first());
  __end_          = static_cast<__owns_one_state<_CharT>*>(__end_->first());
}

template <class _CharT, class _Traits>
void basic_regex<_CharT, _Traits>::__push_r_anchor() {
  __end_->first() = new __r_anchor_multiline<_CharT>(__use_multiline(), __end_->first());
  __end_          = static_cast<__owns_one_state<_CharT>*>(__end_->first());
}

template <class _CharT, class _Traits>
void basic_regex<_CharT, _Traits>::__push_match_any() {
  __end_->first() = new __match_any<_CharT>(__end_->first());
  __end_          = static_cast<__owns_one_state<_CharT>*>(__end_->first());
}

template <class _CharT, class _Traits>
void basic_regex<_CharT, _Traits>::__push_match_any_but_newline() {
  __end_->first() = new __match_any_but_newline<_CharT>(__end_->first());
  __end_          = static_cast<__owns_one_state<_CharT>*>(__end_->first());
}

template <class _CharT, class _Traits>
void basic_regex<_CharT, _Traits>::__push_empty() {
  __end_->first() = new __empty_state<_CharT>(__end_->first());
  __end_          = static_cast<__owns_one_state<_CharT>*>(__end_->first());
}

template <class _CharT, class _Traits>
void basic_regex<_CharT, _Traits>::__push_word_boundary(bool __invert) {
  __end_->first() = new __word_boundary<_CharT, _Traits>(__traits_, __invert, __end_->first());
  __end_          = static_cast<__owns_one_state<_CharT>*>(__end_->first());
}

template <class _CharT, class _Traits>
void basic_regex<_CharT, _Traits>::__push_back_ref(int __i) {
  if (flags() & icase)
    __end_->first() = new __back_ref_icase<_CharT, _Traits>(__traits_, __i, __end_->first());
  else if (flags() & collate)
    __end_->first() = new __back_ref_collate<_CharT, _Traits>(__traits_, __i, __end_->first());
  else
    __end_->first() = new __back_ref<_CharT>(__i, __end_->first());
  __end_ = static_cast<__owns_one_state<_CharT>*>(__end_->first());
}

template <class _CharT, class _Traits>
void basic_regex<_CharT, _Traits>::__push_alternation(__owns_one_state<_CharT>* __sa, __owns_one_state<_CharT>* __ea) {
  __sa->first() = new __alternate<_CharT>(
      static_cast<__owns_one_state<_CharT>*>(__sa->first()), static_cast<__owns_one_state<_CharT>*>(__ea->first()));
  __ea->first()   = nullptr;
  __ea->first()   = new __empty_state<_CharT>(__end_->first());
  __end_->first() = nullptr;
  __end_->first() = new __empty_non_own_state<_CharT>(__ea->first());
  __end_          = static_cast<__owns_one_state<_CharT>*>(__ea->first());
}

template <class _CharT, class _Traits>
__bracket_expression<_CharT, _Traits>* basic_regex<_CharT, _Traits>::__start_matching_list(bool __negate) {
  __bracket_expression<_CharT, _Traits>* __r = new __bracket_expression<_CharT, _Traits>(
      __traits_, __end_->first(), __negate, __flags_ & icase, __flags_ & collate);
  __end_->first() = __r;
  __end_          = __r;
  return __r;
}

template <class _CharT, class _Traits>
void basic_regex<_CharT, _Traits>::__push_lookahead(const basic_regex& __exp, bool __invert, unsigned __mexp) {
  __end_->first() = new __lookahead<_CharT, _Traits>(__exp, __invert, __end_->first(), __mexp);
  __end_          = static_cast<__owns_one_state<_CharT>*>(__end_->first());
}

// sub_match

typedef sub_match<const char*> csub_match;
typedef sub_match<string::const_iterator> ssub_match;
#  if _LIBCPP_HAS_WIDE_CHARACTERS
typedef sub_match<const wchar_t*> wcsub_match;
typedef sub_match<wstring::const_iterator> wssub_match;
#  endif

template <class _BidirectionalIterator>
class _LIBCPP_TEMPLATE_VIS _LIBCPP_PREFERRED_NAME(csub_match)
    _LIBCPP_IF_WIDE_CHARACTERS(_LIBCPP_PREFERRED_NAME(wcsub_match)) _LIBCPP_PREFERRED_NAME(ssub_match)
        _LIBCPP_IF_WIDE_CHARACTERS(_LIBCPP_PREFERRED_NAME(wssub_match)) sub_match
    : public pair<_BidirectionalIterator, _BidirectionalIterator> {
public:
  typedef _BidirectionalIterator iterator;
  typedef typename iterator_traits<iterator>::value_type value_type;
  typedef typename iterator_traits<iterator>::difference_type difference_type;
  typedef basic_string<value_type> string_type;

  bool matched;

  _LIBCPP_HIDE_FROM_ABI _LIBCPP_CONSTEXPR sub_match() : matched() {}

  _LIBCPP_HIDE_FROM_ABI difference_type length() const {
    return matched ? std::distance(this->first, this->second) : 0;
  }
  _LIBCPP_HIDE_FROM_ABI string_type str() const {
    return matched ? string_type(this->first, this->second) : string_type();
  }
  _LIBCPP_HIDE_FROM_ABI operator string_type() const { return str(); }

  _LIBCPP_HIDE_FROM_ABI int compare(const sub_match& __s) const { return str().compare(__s.str()); }
  _LIBCPP_HIDE_FROM_ABI int compare(const string_type& __s) const { return str().compare(__s); }
  _LIBCPP_HIDE_FROM_ABI int compare(const value_type* __s) const { return str().compare(__s); }

  _LIBCPP_HIDE_FROM_ABI void swap(sub_match& __s) _NOEXCEPT_(__is_nothrow_swappable_v<_BidirectionalIterator>) {
    this->pair<_BidirectionalIterator, _BidirectionalIterator>::swap(__s);
    std::swap(matched, __s.matched);
  }
};

template <class _BiIter>
inline _LIBCPP_HIDE_FROM_ABI bool operator==(const sub_match<_BiIter>& __x, const sub_match<_BiIter>& __y) {
  return __x.compare(__y) == 0;
}

#  if _LIBCPP_STD_VER >= 20
template <class _BiIter>
using __sub_match_cat = compare_three_way_result_t<basic_string<typename iterator_traits<_BiIter>::value_type>>;

template <class _BiIter>
_LIBCPP_HIDE_FROM_ABI auto operator<=>(const sub_match<_BiIter>& __x, const sub_match<_BiIter>& __y) {
  return static_cast<__sub_match_cat<_BiIter>>(__x.compare(__y) <=> 0);
}
#  else  // _LIBCPP_STD_VER >= 20
template <class _BiIter>
inline _LIBCPP_HIDE_FROM_ABI bool operator!=(const sub_match<_BiIter>& __x, const sub_match<_BiIter>& __y) {
  return !(__x == __y);
}

template <class _BiIter>
inline _LIBCPP_HIDE_FROM_ABI bool operator<(const sub_match<_BiIter>& __x, const sub_match<_BiIter>& __y) {
  return __x.compare(__y) < 0;
}

template <class _BiIter>
inline _LIBCPP_HIDE_FROM_ABI bool operator<=(const sub_match<_BiIter>& __x, const sub_match<_BiIter>& __y) {
  return !(__y < __x);
}

template <class _BiIter>
inline _LIBCPP_HIDE_FROM_ABI bool operator>=(const sub_match<_BiIter>& __x, const sub_match<_BiIter>& __y) {
  return !(__x < __y);
}

template <class _BiIter>
inline _LIBCPP_HIDE_FROM_ABI bool operator>(const sub_match<_BiIter>& __x, const sub_match<_BiIter>& __y) {
  return __y < __x;
}

template <class _BiIter, class _ST, class _SA>
inline _LIBCPP_HIDE_FROM_ABI bool
operator==(const basic_string<typename iterator_traits<_BiIter>::value_type, _ST, _SA>& __x,
           const sub_match<_BiIter>& __y) {
  return __y.compare(typename sub_match<_BiIter>::string_type(__x.data(), __x.size())) == 0;
}

template <class _BiIter, class _ST, class _SA>
inline _LIBCPP_HIDE_FROM_ABI bool
operator!=(const basic_string<typename iterator_traits<_BiIter>::value_type, _ST, _SA>& __x,
           const sub_match<_BiIter>& __y) {
  return !(__x == __y);
}

template <class _BiIter, class _ST, class _SA>
inline _LIBCPP_HIDE_FROM_ABI bool
operator<(const basic_string<typename iterator_traits<_BiIter>::value_type, _ST, _SA>& __x,
          const sub_match<_BiIter>& __y) {
  return __y.compare(typename sub_match<_BiIter>::string_type(__x.data(), __x.size())) > 0;
}

template <class _BiIter, class _ST, class _SA>
inline _LIBCPP_HIDE_FROM_ABI bool
operator>(const basic_string<typename iterator_traits<_BiIter>::value_type, _ST, _SA>& __x,
          const sub_match<_BiIter>& __y) {
  return __y < __x;
}

template <class _BiIter, class _ST, class _SA>
inline _LIBCPP_HIDE_FROM_ABI bool
operator>=(const basic_string<typename iterator_traits<_BiIter>::value_type, _ST, _SA>& __x,
           const sub_match<_BiIter>& __y) {
  return !(__x < __y);
}

template <class _BiIter, class _ST, class _SA>
inline _LIBCPP_HIDE_FROM_ABI bool
operator<=(const basic_string<typename iterator_traits<_BiIter>::value_type, _ST, _SA>& __x,
           const sub_match<_BiIter>& __y) {
  return !(__y < __x);
}
#  endif // _LIBCPP_STD_VER >= 20

template <class _BiIter, class _ST, class _SA>
inline _LIBCPP_HIDE_FROM_ABI bool
operator==(const sub_match<_BiIter>& __x,
           const basic_string<typename iterator_traits<_BiIter>::value_type, _ST, _SA>& __y) {
  return __x.compare(typename sub_match<_BiIter>::string_type(__y.data(), __y.size())) == 0;
}

#  if _LIBCPP_STD_VER >= 20
template <class _BiIter, class _ST, class _SA>
_LIBCPP_HIDE_FROM_ABI auto
operator<=>(const sub_match<_BiIter>& __x,
            const basic_string<typename iterator_traits<_BiIter>::value_type, _ST, _SA>& __y) {
  return static_cast<__sub_match_cat<_BiIter>>(
      __x.compare(typename sub_match<_BiIter>::string_type(__y.data(), __y.size())) <=> 0);
}
#  else  // _LIBCPP_STD_VER >= 20
template <class _BiIter, class _ST, class _SA>
inline _LIBCPP_HIDE_FROM_ABI bool
operator!=(const sub_match<_BiIter>& __x,
           const basic_string<typename iterator_traits<_BiIter>::value_type, _ST, _SA>& __y) {
  return !(__x == __y);
}

template <class _BiIter, class _ST, class _SA>
inline _LIBCPP_HIDE_FROM_ABI bool
operator<(const sub_match<_BiIter>& __x,
          const basic_string<typename iterator_traits<_BiIter>::value_type, _ST, _SA>& __y) {
  return __x.compare(typename sub_match<_BiIter>::string_type(__y.data(), __y.size())) < 0;
}

template <class _BiIter, class _ST, class _SA>
inline _LIBCPP_HIDE_FROM_ABI bool
operator>(const sub_match<_BiIter>& __x,
          const basic_string<typename iterator_traits<_BiIter>::value_type, _ST, _SA>& __y) {
  return __y < __x;
}

template <class _BiIter, class _ST, class _SA>
inline _LIBCPP_HIDE_FROM_ABI bool
operator>=(const sub_match<_BiIter>& __x,
           const basic_string<typename iterator_traits<_BiIter>::value_type, _ST, _SA>& __y) {
  return !(__x < __y);
}

template <class _BiIter, class _ST, class _SA>
inline _LIBCPP_HIDE_FROM_ABI bool
operator<=(const sub_match<_BiIter>& __x,
           const basic_string<typename iterator_traits<_BiIter>::value_type, _ST, _SA>& __y) {
  return !(__y < __x);
}

template <class _BiIter>
inline _LIBCPP_HIDE_FROM_ABI bool
operator==(typename iterator_traits<_BiIter>::value_type const* __x, const sub_match<_BiIter>& __y) {
  return __y.compare(__x) == 0;
}

template <class _BiIter>
inline _LIBCPP_HIDE_FROM_ABI bool
operator!=(typename iterator_traits<_BiIter>::value_type const* __x, const sub_match<_BiIter>& __y) {
  return !(__x == __y);
}

template <class _BiIter>
inline _LIBCPP_HIDE_FROM_ABI bool
operator<(typename iterator_traits<_BiIter>::value_type const* __x, const sub_match<_BiIter>& __y) {
  return __y.compare(__x) > 0;
}

template <class _BiIter>
inline _LIBCPP_HIDE_FROM_ABI bool
operator>(typename iterator_traits<_BiIter>::value_type const* __x, const sub_match<_BiIter>& __y) {
  return __y < __x;
}

template <class _BiIter>
inline _LIBCPP_HIDE_FROM_ABI bool
operator>=(typename iterator_traits<_BiIter>::value_type const* __x, const sub_match<_BiIter>& __y) {
  return !(__x < __y);
}

template <class _BiIter>
inline _LIBCPP_HIDE_FROM_ABI bool
operator<=(typename iterator_traits<_BiIter>::value_type const* __x, const sub_match<_BiIter>& __y) {
  return !(__y < __x);
}
#  endif // _LIBCPP_STD_VER >= 20

template <class _BiIter>
inline _LIBCPP_HIDE_FROM_ABI bool
operator==(const sub_match<_BiIter>& __x, typename iterator_traits<_BiIter>::value_type const* __y) {
  return __x.compare(__y) == 0;
}

#  if _LIBCPP_STD_VER >= 20
template <class _BiIter>
_LIBCPP_HIDE_FROM_ABI auto
operator<=>(const sub_match<_BiIter>& __x, typename iterator_traits<_BiIter>::value_type const* __y) {
  return static_cast<__sub_match_cat<_BiIter>>(__x.compare(__y) <=> 0);
}
#  else  // _LIBCPP_STD_VER >= 20
template <class _BiIter>
inline _LIBCPP_HIDE_FROM_ABI bool
operator!=(const sub_match<_BiIter>& __x, typename iterator_traits<_BiIter>::value_type const* __y) {
  return !(__x == __y);
}

template <class _BiIter>
inline _LIBCPP_HIDE_FROM_ABI bool
operator<(const sub_match<_BiIter>& __x, typename iterator_traits<_BiIter>::value_type const* __y) {
  return __x.compare(__y) < 0;
}

template <class _BiIter>
inline _LIBCPP_HIDE_FROM_ABI bool
operator>(const sub_match<_BiIter>& __x, typename iterator_traits<_BiIter>::value_type const* __y) {
  return __y < __x;
}

template <class _BiIter>
inline _LIBCPP_HIDE_FROM_ABI bool
operator>=(const sub_match<_BiIter>& __x, typename iterator_traits<_BiIter>::value_type const* __y) {
  return !(__x < __y);
}

template <class _BiIter>
inline _LIBCPP_HIDE_FROM_ABI bool
operator<=(const sub_match<_BiIter>& __x, typename iterator_traits<_BiIter>::value_type const* __y) {
  return !(__y < __x);
}

template <class _BiIter>
inline _LIBCPP_HIDE_FROM_ABI bool
operator==(typename iterator_traits<_BiIter>::value_type const& __x, const sub_match<_BiIter>& __y) {
  typedef basic_string<typename iterator_traits<_BiIter>::value_type> string_type;
  return __y.compare(string_type(1, __x)) == 0;
}

template <class _BiIter>
inline _LIBCPP_HIDE_FROM_ABI bool
operator!=(typename iterator_traits<_BiIter>::value_type const& __x, const sub_match<_BiIter>& __y) {
  return !(__x == __y);
}

template <class _BiIter>
inline _LIBCPP_HIDE_FROM_ABI bool
operator<(typename iterator_traits<_BiIter>::value_type const& __x, const sub_match<_BiIter>& __y) {
  typedef basic_string<typename iterator_traits<_BiIter>::value_type> string_type;
  return __y.compare(string_type(1, __x)) > 0;
}

template <class _BiIter>
inline _LIBCPP_HIDE_FROM_ABI bool
operator>(typename iterator_traits<_BiIter>::value_type const& __x, const sub_match<_BiIter>& __y) {
  return __y < __x;
}

template <class _BiIter>
inline _LIBCPP_HIDE_FROM_ABI bool
operator>=(typename iterator_traits<_BiIter>::value_type const& __x, const sub_match<_BiIter>& __y) {
  return !(__x < __y);
}

template <class _BiIter>
inline _LIBCPP_HIDE_FROM_ABI bool
operator<=(typename iterator_traits<_BiIter>::value_type const& __x, const sub_match<_BiIter>& __y) {
  return !(__y < __x);
}
#  endif // _LIBCPP_STD_VER >= 20

template <class _BiIter>
inline _LIBCPP_HIDE_FROM_ABI bool
operator==(const sub_match<_BiIter>& __x, typename iterator_traits<_BiIter>::value_type const& __y) {
  typedef basic_string<typename iterator_traits<_BiIter>::value_type> string_type;
  return __x.compare(string_type(1, __y)) == 0;
}

#  if _LIBCPP_STD_VER >= 20
template <class _BiIter>
_LIBCPP_HIDE_FROM_ABI auto
operator<=>(const sub_match<_BiIter>& __x, typename iterator_traits<_BiIter>::value_type const& __y) {
  using string_type = basic_string<typename iterator_traits<_BiIter>::value_type>;
  return static_cast<__sub_match_cat<_BiIter>>(__x.compare(string_type(1, __y)) <=> 0);
}
#  else  // _LIBCPP_STD_VER >= 20
template <class _BiIter>
inline _LIBCPP_HIDE_FROM_ABI bool
operator!=(const sub_match<_BiIter>& __x, typename iterator_traits<_BiIter>::value_type const& __y) {
  return !(__x == __y);
}

template <class _BiIter>
inline _LIBCPP_HIDE_FROM_ABI bool
operator<(const sub_match<_BiIter>& __x, typename iterator_traits<_BiIter>::value_type const& __y) {
  typedef basic_string<typename iterator_traits<_BiIter>::value_type> string_type;
  return __x.compare(string_type(1, __y)) < 0;
}

template <class _BiIter>
inline _LIBCPP_HIDE_FROM_ABI bool
operator>(const sub_match<_BiIter>& __x, typename iterator_traits<_BiIter>::value_type const& __y) {
  return __y < __x;
}

template <class _BiIter>
inline _LIBCPP_HIDE_FROM_ABI bool
operator>=(const sub_match<_BiIter>& __x, typename iterator_traits<_BiIter>::value_type const& __y) {
  return !(__x < __y);
}

template <class _BiIter>
inline _LIBCPP_HIDE_FROM_ABI bool
operator<=(const sub_match<_BiIter>& __x, typename iterator_traits<_BiIter>::value_type const& __y) {
  return !(__y < __x);
}
#  endif // _LIBCPP_STD_VER >= 20

template <class _CharT, class _ST, class _BiIter>
inline _LIBCPP_HIDE_FROM_ABI basic_ostream<_CharT, _ST>&
operator<<(basic_ostream<_CharT, _ST>& __os, const sub_match<_BiIter>& __m) {
  return __os << __m.str();
}

typedef match_results<const char*> cmatch;
typedef match_results<string::const_iterator> smatch;
#  if _LIBCPP_HAS_WIDE_CHARACTERS
typedef match_results<const wchar_t*> wcmatch;
typedef match_results<wstring::const_iterator> wsmatch;
#  endif

template <class _BidirectionalIterator, class _Allocator>
class _LIBCPP_TEMPLATE_VIS _LIBCPP_PREFERRED_NAME(cmatch) _LIBCPP_IF_WIDE_CHARACTERS(_LIBCPP_PREFERRED_NAME(wcmatch))
    _LIBCPP_PREFERRED_NAME(smatch) _LIBCPP_IF_WIDE_CHARACTERS(_LIBCPP_PREFERRED_NAME(wsmatch)) match_results {
public:
  typedef _Allocator allocator_type;
  typedef sub_match<_BidirectionalIterator> value_type;

private:
  typedef vector<value_type, allocator_type> __container_type;

  __container_type __matches_;
  value_type __unmatched_;
  value_type __prefix_;
  value_type __suffix_;
  bool __ready_;

public:
  _BidirectionalIterator __position_start_;
  typedef const value_type& const_reference;
  typedef value_type& reference;
  typedef typename __container_type::const_iterator const_iterator;
  typedef const_iterator iterator;
  typedef typename iterator_traits<_BidirectionalIterator>::difference_type difference_type;
  typedef typename allocator_traits<allocator_type>::size_type size_type;
  typedef typename iterator_traits<_BidirectionalIterator>::value_type char_type;
  typedef basic_string<char_type> string_type;

  // construct/copy/destroy:
#  ifndef _LIBCPP_CXX03_LANG
  match_results() : match_results(allocator_type()) {}
  explicit match_results(const allocator_type& __a);
#  else
  explicit match_results(const allocator_type& __a = allocator_type());
#  endif

  //    match_results(const match_results&) = default;
  //    match_results& operator=(const match_results&) = default;
  //    match_results(match_results&& __m) = default;
  //    match_results& operator=(match_results&& __m) = default;
  //    ~match_results() = default;

  _LIBCPP_HIDE_FROM_ABI bool ready() const { return __ready_; }

  // size:
  _LIBCPP_HIDE_FROM_ABI size_type size() const _NOEXCEPT { return __matches_.size(); }
  _LIBCPP_HIDE_FROM_ABI size_type max_size() const _NOEXCEPT { return __matches_.max_size(); }
  [[__nodiscard__]] _LIBCPP_HIDE_FROM_ABI bool empty() const _NOEXCEPT { return size() == 0; }

  // element access:
  _LIBCPP_HIDE_FROM_ABI difference_type length(size_type __sub = 0) const {
    // If the match results are not ready, this will return `0`.
    _LIBCPP_ASSERT_PEDANTIC(ready(), "match_results::length() called when not ready");
    return (*this)[__sub].length();
  }
  _LIBCPP_HIDE_FROM_ABI difference_type position(size_type __sub = 0) const {
    // If the match results are not ready, this will return the result of subtracting two default-constructed iterators
    // (which is typically a well-defined operation).
    _LIBCPP_ASSERT_PEDANTIC(ready(), "match_results::position() called when not ready");
    return std::distance(__position_start_, (*this)[__sub].first);
  }
  _LIBCPP_HIDE_FROM_ABI string_type str(size_type __sub = 0) const {
    // If the match results are not ready, this will return an empty string.
    _LIBCPP_ASSERT_PEDANTIC(ready(), "match_results::str() called when not ready");
    return (*this)[__sub].str();
  }
  _LIBCPP_HIDE_FROM_ABI const_reference operator[](size_type __n) const {
    // If the match results are not ready, this call will be equivalent to calling this function with `__n >= size()`,
    // returning an empty subrange.
    _LIBCPP_ASSERT_PEDANTIC(ready(), "match_results::operator[]() called when not ready");
    return __n < __matches_.size() ? __matches_[__n] : __unmatched_;
  }

  _LIBCPP_HIDE_FROM_ABI const_reference prefix() const {
    // If the match results are not ready, this will return a default-constructed empty `__suffix_`.
    _LIBCPP_ASSERT_PEDANTIC(ready(), "match_results::prefix() called when not ready");
    return __prefix_;
  }
  _LIBCPP_HIDE_FROM_ABI const_reference suffix() const {
    // If the match results are not ready, this will return a default-constructed empty `__suffix_`.
    _LIBCPP_ASSERT_PEDANTIC(ready(), "match_results::suffix() called when not ready");
    return __suffix_;
  }

  _LIBCPP_HIDE_FROM_ABI const_iterator begin() const { return empty() ? __matches_.end() : __matches_.begin(); }
  _LIBCPP_HIDE_FROM_ABI const_iterator end() const { return __matches_.end(); }
  _LIBCPP_HIDE_FROM_ABI const_iterator cbegin() const { return empty() ? __matches_.end() : __matches_.begin(); }
  _LIBCPP_HIDE_FROM_ABI const_iterator cend() const { return __matches_.end(); }

  // format:
  template <class _OutputIter>
  _OutputIter format(_OutputIter __output_iter,
                     const char_type* __fmt_first,
                     const char_type* __fmt_last,
                     regex_constants::match_flag_type __flags = regex_constants::format_default) const;
  template <class _OutputIter, class _ST, class _SA>
  _LIBCPP_HIDE_FROM_ABI _OutputIter
  format(_OutputIter __output_iter,
         const basic_string<char_type, _ST, _SA>& __fmt,
         regex_constants::match_flag_type __flags = regex_constants::format_default) const {
    return format(__output_iter, __fmt.data(), __fmt.data() + __fmt.size(), __flags);
  }
  template <class _ST, class _SA>
  _LIBCPP_HIDE_FROM_ABI basic_string<char_type, _ST, _SA>
  format(const basic_string<char_type, _ST, _SA>& __fmt,
         regex_constants::match_flag_type __flags = regex_constants::format_default) const {
    basic_string<char_type, _ST, _SA> __r;
    format(std::back_inserter(__r), __fmt.data(), __fmt.data() + __fmt.size(), __flags);
    return __r;
  }
  _LIBCPP_HIDE_FROM_ABI string_type
  format(const char_type* __fmt, regex_constants::match_flag_type __flags = regex_constants::format_default) const {
    string_type __r;
    format(std::back_inserter(__r), __fmt, __fmt + char_traits<char_type>::length(__fmt), __flags);
    return __r;
  }

  // allocator:
  _LIBCPP_HIDE_FROM_ABI allocator_type get_allocator() const { return __matches_.get_allocator(); }

  // swap:
  void swap(match_results& __m);

  template <class _Bp, class _Ap>
  _LIBCPP_HIDE_FROM_ABI void
  __assign(_BidirectionalIterator __f,
           _BidirectionalIterator __l,
           const match_results<_Bp, _Ap>& __m,
           bool __no_update_pos) {
    _Bp __mf = __m.prefix().first;
    __matches_.resize(__m.size());
    for (size_type __i = 0; __i < __matches_.size(); ++__i) {
      __matches_[__i].first   = std::next(__f, std::distance(__mf, __m[__i].first));
      __matches_[__i].second  = std::next(__f, std::distance(__mf, __m[__i].second));
      __matches_[__i].matched = __m[__i].matched;
    }
    __unmatched_.first   = __l;
    __unmatched_.second  = __l;
    __unmatched_.matched = false;
    __prefix_.first      = std::next(__f, std::distance(__mf, __m.prefix().first));
    __prefix_.second     = std::next(__f, std::distance(__mf, __m.prefix().second));
    __prefix_.matched    = __m.prefix().matched;
    __suffix_.first      = std::next(__f, std::distance(__mf, __m.suffix().first));
    __suffix_.second     = std::next(__f, std::distance(__mf, __m.suffix().second));
    __suffix_.matched    = __m.suffix().matched;
    if (!__no_update_pos)
      __position_start_ = __prefix_.first;
    __ready_ = __m.ready();
  }

private:
  void __init(unsigned __s, _BidirectionalIterator __f, _BidirectionalIterator __l, bool __no_update_pos = false);

  template <class, class>
  friend class basic_regex;

  template <class _Bp, class _Ap, class _Cp, class _Tp>
  friend bool
  regex_match(_Bp, _Bp, match_results<_Bp, _Ap>&, const basic_regex<_Cp, _Tp>&, regex_constants::match_flag_type);

  template <class _Bp, class _Ap>
  friend bool operator==(const match_results<_Bp, _Ap>&, const match_results<_Bp, _Ap>&);

  template <class, class>
  friend class __lookahead;

  template <class, class, class>
  friend class regex_iterator;
};

template <class _BidirectionalIterator, class _Allocator>
match_results<_BidirectionalIterator, _Allocator>::match_results(const allocator_type& __a)
    : __matches_(__a), __unmatched_(), __prefix_(), __suffix_(), __ready_(false), __position_start_() {}

template <class _BidirectionalIterator, class _Allocator>
void match_results<_BidirectionalIterator, _Allocator>::__init(
    unsigned __s, _BidirectionalIterator __f, _BidirectionalIterator __l, bool __no_update_pos) {
  __unmatched_.first   = __l;
  __unmatched_.second  = __l;
  __unmatched_.matched = false;
  __matches_.assign(__s, __unmatched_);
  __prefix_.first   = __f;
  __prefix_.second  = __f;
  __prefix_.matched = false;
  __suffix_         = __unmatched_;
  if (!__no_update_pos)
    __position_start_ = __prefix_.first;
  __ready_ = true;
}

template <class _BidirectionalIterator, class _Allocator>
template <class _OutputIter>
_OutputIter match_results<_BidirectionalIterator, _Allocator>::format(
    _OutputIter __output_iter,
    const char_type* __fmt_first,
    const char_type* __fmt_last,
    regex_constants::match_flag_type __flags) const {
  // Note: this duplicates a check in `vector::operator[]` but provides a better error message.
  _LIBCPP_ASSERT_VALID_ELEMENT_ACCESS(ready(), "match_results::format() called when not ready");
  if (__flags & regex_constants::format_sed) {
    for (; __fmt_first != __fmt_last; ++__fmt_first) {
      if (*__fmt_first == '&')
        __output_iter = std::copy(__matches_[0].first, __matches_[0].second, __output_iter);
      else if (*__fmt_first == '\\' && __fmt_first + 1 != __fmt_last) {
        ++__fmt_first;
        if ('0' <= *__fmt_first && *__fmt_first <= '9') {
          size_t __i    = *__fmt_first - '0';
          __output_iter = std::copy((*this)[__i].first, (*this)[__i].second, __output_iter);
        } else {
          *__output_iter = *__fmt_first;
          ++__output_iter;
        }
      } else {
        *__output_iter = *__fmt_first;
        ++__output_iter;
      }
    }
  } else {
    for (; __fmt_first != __fmt_last; ++__fmt_first) {
      if (*__fmt_first == '$' && __fmt_first + 1 != __fmt_last) {
        switch (__fmt_first[1]) {
        case '$':
          *__output_iter = *++__fmt_first;
          ++__output_iter;
          break;
        case '&':
          ++__fmt_first;
          __output_iter = std::copy(__matches_[0].first, __matches_[0].second, __output_iter);
          break;
        case '`':
          ++__fmt_first;
          __output_iter = std::copy(__prefix_.first, __prefix_.second, __output_iter);
          break;
        case '\'':
          ++__fmt_first;
          __output_iter = std::copy(__suffix_.first, __suffix_.second, __output_iter);
          break;
        default:
          if ('0' <= __fmt_first[1] && __fmt_first[1] <= '9') {
            ++__fmt_first;
            size_t __idx = *__fmt_first - '0';
            if (__fmt_first + 1 != __fmt_last && '0' <= __fmt_first[1] && __fmt_first[1] <= '9') {
              ++__fmt_first;
              if (__idx >= numeric_limits<size_t>::max() / 10)
                __throw_regex_error<regex_constants::error_escape>();
              __idx = 10 * __idx + *__fmt_first - '0';
            }
            __output_iter = std::copy((*this)[__idx].first, (*this)[__idx].second, __output_iter);
          } else {
            *__output_iter = *__fmt_first;
            ++__output_iter;
          }
          break;
        }
      } else {
        *__output_iter = *__fmt_first;
        ++__output_iter;
      }
    }
  }
  return __output_iter;
}

template <class _BidirectionalIterator, class _Allocator>
void match_results<_BidirectionalIterator, _Allocator>::swap(match_results& __m) {
  using std::swap;
  swap(__matches_, __m.__matches_);
  swap(__unmatched_, __m.__unmatched_);
  swap(__prefix_, __m.__prefix_);
  swap(__suffix_, __m.__suffix_);
  swap(__position_start_, __m.__position_start_);
  swap(__ready_, __m.__ready_);
}

template <class _BidirectionalIterator, class _Allocator>
_LIBCPP_HIDE_FROM_ABI bool operator==(const match_results<_BidirectionalIterator, _Allocator>& __x,
                                      const match_results<_BidirectionalIterator, _Allocator>& __y) {
  if (__x.__ready_ != __y.__ready_)
    return false;
  if (!__x.__ready_)
    return true;
  return __x.__matches_ == __y.__matches_ && __x.__prefix_ == __y.__prefix_ && __x.__suffix_ == __y.__suffix_;
}

#  if _LIBCPP_STD_VER < 20
template <class _BidirectionalIterator, class _Allocator>
inline _LIBCPP_HIDE_FROM_ABI bool operator!=(const match_results<_BidirectionalIterator, _Allocator>& __x,
                                             const match_results<_BidirectionalIterator, _Allocator>& __y) {
  return !(__x == __y);
}
#  endif

template <class _BidirectionalIterator, class _Allocator>
inline _LIBCPP_HIDE_FROM_ABI void
swap(match_results<_BidirectionalIterator, _Allocator>& __x, match_results<_BidirectionalIterator, _Allocator>& __y) {
  __x.swap(__y);
}

// regex_search

template <class _CharT, class _Traits>
template <class _Allocator>
bool basic_regex<_CharT, _Traits>::__match_at_start_ecma(
    const _CharT* __first,
    const _CharT* __last,
    match_results<const _CharT*, _Allocator>& __m,
    regex_constants::match_flag_type __flags,
    bool __at_first) const {
  vector<__state> __states;
  __node* __st = __start_.get();
  if (__st) {
    sub_match<const _CharT*> __unmatched;
    __unmatched.first   = __last;
    __unmatched.second  = __last;
    __unmatched.matched = false;

    __states.push_back(__state());
    __states.back().__do_      = 0;
    __states.back().__first_   = __first;
    __states.back().__current_ = __first;
    __states.back().__last_    = __last;
    __states.back().__sub_matches_.resize(mark_count(), __unmatched);
    __states.back().__loop_data_.resize(__loop_count());
    __states.back().__node_     = __st;
    __states.back().__flags_    = __flags;
    __states.back().__at_first_ = __at_first;
    int __counter               = 0;
    int __length                = __last - __first;
    do {
      ++__counter;
      if (__counter % _LIBCPP_REGEX_COMPLEXITY_FACTOR == 0 && __counter / _LIBCPP_REGEX_COMPLEXITY_FACTOR >= __length)
        __throw_regex_error<regex_constants::error_complexity>();
      __state& __s = __states.back();
      if (__s.__node_)
        __s.__node_->__exec(__s);
      switch (__s.__do_) {
      case __state::__end_state:
        if ((__flags & regex_constants::match_not_null) && __s.__current_ == __first) {
          __states.pop_back();
          break;
        }
        if ((__flags & regex_constants::__full_match) && __s.__current_ != __last) {
          __states.pop_back();
          break;
        }
        __m.__matches_[0].first   = __first;
        __m.__matches_[0].second  = std::next(__first, __s.__current_ - __first);
        __m.__matches_[0].matched = true;
        for (unsigned __i = 0; __i < __s.__sub_matches_.size(); ++__i)
          __m.__matches_[__i + 1] = __s.__sub_matches_[__i];
        return true;
      case __state::__accept_and_consume:
      case __state::__repeat:
      case __state::__accept_but_not_consume:
        break;
      case __state::__split: {
        __state __snext = __s;
        __s.__node_->__exec_split(true, __s);
        __snext.__node_->__exec_split(false, __snext);
        __states.push_back(std::move(__snext));
      } break;
      case __state::__reject:
        __states.pop_back();
        break;
      default:
        __throw_regex_error<regex_constants::__re_err_unknown>();
        break;
      }
    } while (!__states.empty());
  }
  return false;
}

template <class _CharT, class _Traits>
template <class _Allocator>
bool basic_regex<_CharT, _Traits>::__match_at_start_posix_nosubs(
    const _CharT* __first,
    const _CharT* __last,
    match_results<const _CharT*, _Allocator>& __m,
    regex_constants::match_flag_type __flags,
    bool __at_first) const {
  deque<__state> __states;
  ptrdiff_t __highest_j = 0;
  ptrdiff_t __np        = std::distance(__first, __last);
  __node* __st          = __start_.get();
  if (__st) {
    __states.push_back(__state());
    __states.back().__do_      = 0;
    __states.back().__first_   = __first;
    __states.back().__current_ = __first;
    __states.back().__last_    = __last;
    __states.back().__loop_data_.resize(__loop_count());
    __states.back().__node_     = __st;
    __states.back().__flags_    = __flags;
    __states.back().__at_first_ = __at_first;
    bool __matched              = false;
    int __counter               = 0;
    int __length                = __last - __first;
    do {
      ++__counter;
      if (__counter % _LIBCPP_REGEX_COMPLEXITY_FACTOR == 0 && __counter / _LIBCPP_REGEX_COMPLEXITY_FACTOR >= __length)
        __throw_regex_error<regex_constants::error_complexity>();
      __state& __s = __states.back();
      if (__s.__node_)
        __s.__node_->__exec(__s);
      switch (__s.__do_) {
      case __state::__end_state:
        if ((__flags & regex_constants::match_not_null) && __s.__current_ == __first) {
          __states.pop_back();
          break;
        }
        if ((__flags & regex_constants::__full_match) && __s.__current_ != __last) {
          __states.pop_back();
          break;
        }
        if (!__matched || __highest_j < __s.__current_ - __s.__first_)
          __highest_j = __s.__current_ - __s.__first_;
        __matched = true;
        if (__highest_j == __np)
          __states.clear();
        else
          __states.pop_back();
        break;
      case __state::__consume_input:
        break;
      case __state::__accept_and_consume:
        __states.push_front(std::move(__s));
        __states.pop_back();
        break;
      case __state::__repeat:
      case __state::__accept_but_not_consume:
        break;
      case __state::__split: {
        __state __snext = __s;
        __s.__node_->__exec_split(true, __s);
        __snext.__node_->__exec_split(false, __snext);
        __states.push_back(std::move(__snext));
      } break;
      case __state::__reject:
        __states.pop_back();
        break;
      default:
        __throw_regex_error<regex_constants::__re_err_unknown>();
        break;
      }
    } while (!__states.empty());
    if (__matched) {
      __m.__matches_[0].first   = __first;
      __m.__matches_[0].second  = std::next(__first, __highest_j);
      __m.__matches_[0].matched = true;
      return true;
    }
  }
  return false;
}

template <class _CharT, class _Traits>
template <class _Allocator>
bool basic_regex<_CharT, _Traits>::__match_at_start_posix_subs(
    const _CharT* __first,
    const _CharT* __last,
    match_results<const _CharT*, _Allocator>& __m,
    regex_constants::match_flag_type __flags,
    bool __at_first) const {
  vector<__state> __states;
  __state __best_state;
  ptrdiff_t __highest_j = 0;
  ptrdiff_t __np        = std::distance(__first, __last);
  __node* __st          = __start_.get();
  if (__st) {
    sub_match<const _CharT*> __unmatched;
    __unmatched.first   = __last;
    __unmatched.second  = __last;
    __unmatched.matched = false;

    __states.push_back(__state());
    __states.back().__do_      = 0;
    __states.back().__first_   = __first;
    __states.back().__current_ = __first;
    __states.back().__last_    = __last;
    __states.back().__sub_matches_.resize(mark_count(), __unmatched);
    __states.back().__loop_data_.resize(__loop_count());
    __states.back().__node_     = __st;
    __states.back().__flags_    = __flags;
    __states.back().__at_first_ = __at_first;
    bool __matched              = false;
    int __counter               = 0;
    int __length                = __last - __first;
    do {
      ++__counter;
      if (__counter % _LIBCPP_REGEX_COMPLEXITY_FACTOR == 0 && __counter / _LIBCPP_REGEX_COMPLEXITY_FACTOR >= __length)
        __throw_regex_error<regex_constants::error_complexity>();
      __state& __s = __states.back();
      if (__s.__node_)
        __s.__node_->__exec(__s);
      switch (__s.__do_) {
      case __state::__end_state:
        if ((__flags & regex_constants::match_not_null) && __s.__current_ == __first) {
          __states.pop_back();
          break;
        }
        if ((__flags & regex_constants::__full_match) && __s.__current_ != __last) {
          __states.pop_back();
          break;
        }
        if (!__matched || __highest_j < __s.__current_ - __s.__first_) {
          __highest_j  = __s.__current_ - __s.__first_;
          __best_state = __s;
        }
        __matched = true;
        if (__highest_j == __np)
          __states.clear();
        else
          __states.pop_back();
        break;
      case __state::__accept_and_consume:
      case __state::__repeat:
      case __state::__accept_but_not_consume:
        break;
      case __state::__split: {
        __state __snext = __s;
        __s.__node_->__exec_split(true, __s);
        __snext.__node_->__exec_split(false, __snext);
        __states.push_back(std::move(__snext));
      } break;
      case __state::__reject:
        __states.pop_back();
        break;
      default:
        __throw_regex_error<regex_constants::__re_err_unknown>();
        break;
      }
    } while (!__states.empty());
    if (__matched) {
      __m.__matches_[0].first   = __first;
      __m.__matches_[0].second  = std::next(__first, __highest_j);
      __m.__matches_[0].matched = true;
      for (unsigned __i = 0; __i < __best_state.__sub_matches_.size(); ++__i)
        __m.__matches_[__i + 1] = __best_state.__sub_matches_[__i];
      return true;
    }
  }
  return false;
}

template <class _CharT, class _Traits>
template <class _Allocator>
bool basic_regex<_CharT, _Traits>::__match_at_start(
    const _CharT* __first,
    const _CharT* __last,
    match_results<const _CharT*, _Allocator>& __m,
    regex_constants::match_flag_type __flags,
    bool __at_first) const {
  if (__get_grammar(__flags_) == ECMAScript)
    return __match_at_start_ecma(__first, __last, __m, __flags, __at_first);
  if (mark_count() == 0)
    return __match_at_start_posix_nosubs(__first, __last, __m, __flags, __at_first);
  return __match_at_start_posix_subs(__first, __last, __m, __flags, __at_first);
}

template <class _CharT, class _Traits>
template <class _Allocator>
bool basic_regex<_CharT, _Traits>::__search(
    const _CharT* __first,
    const _CharT* __last,
    match_results<const _CharT*, _Allocator>& __m,
    regex_constants::match_flag_type __flags) const {
  if (__flags & regex_constants::match_prev_avail)
    __flags &= ~(regex_constants::match_not_bol | regex_constants::match_not_bow);

  __m.__init(1 + mark_count(), __first, __last, __flags & regex_constants::__no_update_pos);
  if (__match_at_start(__first, __last, __m, __flags, !(__flags & regex_constants::__no_update_pos))) {
    __m.__prefix_.second  = __m[0].first;
    __m.__prefix_.matched = __m.__prefix_.first != __m.__prefix_.second;
    __m.__suffix_.first   = __m[0].second;
    __m.__suffix_.matched = __m.__suffix_.first != __m.__suffix_.second;
    return true;
  }
  if (__first != __last && !(__flags & regex_constants::match_continuous)) {
    __flags |= regex_constants::match_prev_avail;
    for (++__first; __first != __last; ++__first) {
      __m.__matches_.assign(__m.size(), __m.__unmatched_);
      if (__match_at_start(__first, __last, __m, __flags, false)) {
        __m.__prefix_.second  = __m[0].first;
        __m.__prefix_.matched = __m.__prefix_.first != __m.__prefix_.second;
        __m.__suffix_.first   = __m[0].second;
        __m.__suffix_.matched = __m.__suffix_.first != __m.__suffix_.second;
        return true;
      }
      __m.__matches_.assign(__m.size(), __m.__unmatched_);
    }
    __m.__matches_.assign(__m.size(), __m.__unmatched_);
    if (__match_at_start(__first, __last, __m, __flags, false)) {
      __m.__prefix_.second  = __m[0].first;
      __m.__prefix_.matched = __m.__prefix_.first != __m.__prefix_.second;
      __m.__suffix_.first   = __m[0].second;
      __m.__suffix_.matched = __m.__suffix_.first != __m.__suffix_.second;
      return true;
    }
  }
  __m.__matches_.clear();
  return false;
}

template <class _BidirectionalIterator, class _Allocator, class _CharT, class _Traits>
inline _LIBCPP_HIDE_FROM_ABI bool
regex_search(_BidirectionalIterator __first,
             _BidirectionalIterator __last,
             match_results<_BidirectionalIterator, _Allocator>& __m,
             const basic_regex<_CharT, _Traits>& __e,
             regex_constants::match_flag_type __flags = regex_constants::match_default) {
  int __offset = (__flags & regex_constants::match_prev_avail) ? 1 : 0;
  basic_string<_CharT> __s(std::prev(__first, __offset), __last);
  match_results<const _CharT*> __mc;
  bool __r = __e.__search(__s.data() + __offset, __s.data() + __s.size(), __mc, __flags);
  __m.__assign(__first, __last, __mc, __flags & regex_constants::__no_update_pos);
  return __r;
}

template <class _Iter, class _Allocator, class _CharT, class _Traits>
inline _LIBCPP_HIDE_FROM_ABI bool
regex_search(__wrap_iter<_Iter> __first,
             __wrap_iter<_Iter> __last,
             match_results<__wrap_iter<_Iter>, _Allocator>& __m,
             const basic_regex<_CharT, _Traits>& __e,
             regex_constants::match_flag_type __flags = regex_constants::match_default) {
  match_results<const _CharT*> __mc;
  bool __r = __e.__search(__first.base(), __last.base(), __mc, __flags);
  __m.__assign(__first, __last, __mc, __flags & regex_constants::__no_update_pos);
  return __r;
}

template <class _Allocator, class _CharT, class _Traits>
inline _LIBCPP_HIDE_FROM_ABI bool
regex_search(const _CharT* __first,
             const _CharT* __last,
             match_results<const _CharT*, _Allocator>& __m,
             const basic_regex<_CharT, _Traits>& __e,
             regex_constants::match_flag_type __flags = regex_constants::match_default) {
  return __e.__search(__first, __last, __m, __flags);
}

template <class _BidirectionalIterator, class _CharT, class _Traits>
inline _LIBCPP_HIDE_FROM_ABI bool
regex_search(_BidirectionalIterator __first,
             _BidirectionalIterator __last,
             const basic_regex<_CharT, _Traits>& __e,
             regex_constants::match_flag_type __flags = regex_constants::match_default) {
  basic_string<_CharT> __s(__first, __last);
  match_results<const _CharT*> __mc;
  return __e.__search(__s.data(), __s.data() + __s.size(), __mc, __flags);
}

template <class _CharT, class _Traits>
inline _LIBCPP_HIDE_FROM_ABI bool
regex_search(const _CharT* __first,
             const _CharT* __last,
             const basic_regex<_CharT, _Traits>& __e,
             regex_constants::match_flag_type __flags = regex_constants::match_default) {
  match_results<const _CharT*> __mc;
  return __e.__search(__first, __last, __mc, __flags);
}

template <class _CharT, class _Allocator, class _Traits>
inline _LIBCPP_HIDE_FROM_ABI bool
regex_search(const _CharT* __str,
             match_results<const _CharT*, _Allocator>& __m,
             const basic_regex<_CharT, _Traits>& __e,
             regex_constants::match_flag_type __flags = regex_constants::match_default) {
  return __e.__search(__str, __str + _Traits::length(__str), __m, __flags);
}

template <class _CharT, class _Traits>
inline _LIBCPP_HIDE_FROM_ABI bool
regex_search(const _CharT* __str,
             const basic_regex<_CharT, _Traits>& __e,
             regex_constants::match_flag_type __flags = regex_constants::match_default) {
  match_results<const _CharT*> __m;
  return std::regex_search(__str, __m, __e, __flags);
}

template <class _ST, class _SA, class _CharT, class _Traits>
inline _LIBCPP_HIDE_FROM_ABI bool
regex_search(const basic_string<_CharT, _ST, _SA>& __s,
             const basic_regex<_CharT, _Traits>& __e,
             regex_constants::match_flag_type __flags = regex_constants::match_default) {
  match_results<const _CharT*> __mc;
  return __e.__search(__s.data(), __s.data() + __s.size(), __mc, __flags);
}

template <class _ST, class _SA, class _Allocator, class _CharT, class _Traits>
inline _LIBCPP_HIDE_FROM_ABI bool
regex_search(const basic_string<_CharT, _ST, _SA>& __s,
             match_results<typename basic_string<_CharT, _ST, _SA>::const_iterator, _Allocator>& __m,
             const basic_regex<_CharT, _Traits>& __e,
             regex_constants::match_flag_type __flags = regex_constants::match_default) {
  match_results<const _CharT*> __mc;
  bool __r = __e.__search(__s.data(), __s.data() + __s.size(), __mc, __flags);
  __m.__assign(__s.begin(), __s.end(), __mc, __flags & regex_constants::__no_update_pos);
  return __r;
}

#  if _LIBCPP_STD_VER >= 14
template <class _ST, class _SA, class _Ap, class _Cp, class _Tp>
bool regex_search(const basic_string<_Cp, _ST, _SA>&& __s,
                  match_results<typename basic_string<_Cp, _ST, _SA>::const_iterator, _Ap>&,
                  const basic_regex<_Cp, _Tp>& __e,
                  regex_constants::match_flag_type __flags = regex_constants::match_default) = delete;
#  endif

// regex_match

template <class _BidirectionalIterator, class _Allocator, class _CharT, class _Traits>
_LIBCPP_HIDE_FROM_ABI bool
regex_match(_BidirectionalIterator __first,
            _BidirectionalIterator __last,
            match_results<_BidirectionalIterator, _Allocator>& __m,
            const basic_regex<_CharT, _Traits>& __e,
            regex_constants::match_flag_type __flags = regex_constants::match_default) {
  bool __r = std::regex_search(
      __first, __last, __m, __e, __flags | regex_constants::match_continuous | regex_constants::__full_match);
  if (__r) {
    __r = !__m.suffix().matched;
    if (!__r)
      __m.__matches_.clear();
  }
  return __r;
}

template <class _BidirectionalIterator, class _CharT, class _Traits>
inline _LIBCPP_HIDE_FROM_ABI bool
regex_match(_BidirectionalIterator __first,
            _BidirectionalIterator __last,
            const basic_regex<_CharT, _Traits>& __e,
            regex_constants::match_flag_type __flags = regex_constants::match_default) {
  match_results<_BidirectionalIterator> __m;
  return std::regex_match(__first, __last, __m, __e, __flags);
}

template <class _CharT, class _Allocator, class _Traits>
inline _LIBCPP_HIDE_FROM_ABI bool
regex_match(const _CharT* __str,
            match_results<const _CharT*, _Allocator>& __m,
            const basic_regex<_CharT, _Traits>& __e,
            regex_constants::match_flag_type __flags = regex_constants::match_default) {
  return std::regex_match(__str, __str + _Traits::length(__str), __m, __e, __flags);
}

template <class _ST, class _SA, class _Allocator, class _CharT, class _Traits>
inline _LIBCPP_HIDE_FROM_ABI bool
regex_match(const basic_string<_CharT, _ST, _SA>& __s,
            match_results<typename basic_string<_CharT, _ST, _SA>::const_iterator, _Allocator>& __m,
            const basic_regex<_CharT, _Traits>& __e,
            regex_constants::match_flag_type __flags = regex_constants::match_default) {
  return std::regex_match(__s.begin(), __s.end(), __m, __e, __flags);
}

#  if _LIBCPP_STD_VER >= 14
template <class _ST, class _SA, class _Allocator, class _CharT, class _Traits>
inline _LIBCPP_HIDE_FROM_ABI bool
regex_match(const basic_string<_CharT, _ST, _SA>&& __s,
            match_results<typename basic_string<_CharT, _ST, _SA>::const_iterator, _Allocator>& __m,
            const basic_regex<_CharT, _Traits>& __e,
            regex_constants::match_flag_type __flags = regex_constants::match_default) = delete;
#  endif

template <class _CharT, class _Traits>
inline _LIBCPP_HIDE_FROM_ABI bool
regex_match(const _CharT* __str,
            const basic_regex<_CharT, _Traits>& __e,
            regex_constants::match_flag_type __flags = regex_constants::match_default) {
  return std::regex_match(__str, __str + _Traits::length(__str), __e, __flags);
}

template <class _ST, class _SA, class _CharT, class _Traits>
inline _LIBCPP_HIDE_FROM_ABI bool
regex_match(const basic_string<_CharT, _ST, _SA>& __s,
            const basic_regex<_CharT, _Traits>& __e,
            regex_constants::match_flag_type __flags = regex_constants::match_default) {
  return std::regex_match(__s.begin(), __s.end(), __e, __flags);
}

// regex_iterator

template <class _BidirectionalIterator,
          class _CharT  = typename iterator_traits<_BidirectionalIterator>::value_type,
          class _Traits = regex_traits<_CharT> >
class _LIBCPP_TEMPLATE_VIS regex_iterator;

typedef regex_iterator<const char*> cregex_iterator;
typedef regex_iterator<string::const_iterator> sregex_iterator;
#  if _LIBCPP_HAS_WIDE_CHARACTERS
typedef regex_iterator<const wchar_t*> wcregex_iterator;
typedef regex_iterator<wstring::const_iterator> wsregex_iterator;
#  endif

template <class _BidirectionalIterator, class _CharT, class _Traits>
class _LIBCPP_TEMPLATE_VIS _LIBCPP_PREFERRED_NAME(cregex_iterator)
    _LIBCPP_IF_WIDE_CHARACTERS(_LIBCPP_PREFERRED_NAME(wcregex_iterator)) _LIBCPP_PREFERRED_NAME(sregex_iterator)
        _LIBCPP_IF_WIDE_CHARACTERS(_LIBCPP_PREFERRED_NAME(wsregex_iterator)) regex_iterator {
public:
  typedef basic_regex<_CharT, _Traits> regex_type;
  typedef match_results<_BidirectionalIterator> value_type;
  typedef ptrdiff_t difference_type;
  typedef const value_type* pointer;
  typedef const value_type& reference;
  typedef forward_iterator_tag iterator_category;
#  if _LIBCPP_STD_VER >= 20
  typedef input_iterator_tag iterator_concept;
#  endif

private:
  _BidirectionalIterator __begin_;
  _BidirectionalIterator __end_;
  const regex_type* __pregex_;
  regex_constants::match_flag_type __flags_;
  value_type __match_;

public:
  regex_iterator();
  regex_iterator(_BidirectionalIterator __a,
                 _BidirectionalIterator __b,
                 const regex_type& __re,
                 regex_constants::match_flag_type __m = regex_constants::match_default);
#  if _LIBCPP_STD_VER >= 14
  regex_iterator(_BidirectionalIterator __a,
                 _BidirectionalIterator __b,
                 const regex_type&& __re,
                 regex_constants::match_flag_type __m = regex_constants::match_default) = delete;
#  endif

  _LIBCPP_HIDE_FROM_ABI bool operator==(const regex_iterator& __x) const;
#  if _LIBCPP_STD_VER >= 20
  _LIBCPP_HIDE_FROM_ABI bool operator==(default_sentinel_t) const { return *this == regex_iterator(); }
#  endif
#  if _LIBCPP_STD_VER < 20
  _LIBCPP_HIDE_FROM_ABI bool operator!=(const regex_iterator& __x) const { return !(*this == __x); }
#  endif

  _LIBCPP_HIDE_FROM_ABI reference operator*() const { return __match_; }
  _LIBCPP_HIDE_FROM_ABI pointer operator->() const { return std::addressof(__match_); }

  regex_iterator& operator++();
  _LIBCPP_HIDE_FROM_ABI regex_iterator operator++(int) {
    regex_iterator __t(*this);
    ++(*this);
    return __t;
  }
};

template <class _BidirectionalIterator, class _CharT, class _Traits>
regex_iterator<_BidirectionalIterator, _CharT, _Traits>::regex_iterator()
    : __begin_(), __end_(), __pregex_(nullptr), __flags_(), __match_() {}

template <class _BidirectionalIterator, class _CharT, class _Traits>
regex_iterator<_BidirectionalIterator, _CharT, _Traits>::regex_iterator(
    _BidirectionalIterator __a,
    _BidirectionalIterator __b,
    const regex_type& __re,
    regex_constants::match_flag_type __m)
    : __begin_(__a), __end_(__b), __pregex_(std::addressof(__re)), __flags_(__m) {
  std::regex_search(__begin_, __end_, __match_, *__pregex_, __flags_);
}

template <class _BidirectionalIterator, class _CharT, class _Traits>
bool regex_iterator<_BidirectionalIterator, _CharT, _Traits>::operator==(const regex_iterator& __x) const {
  if (__match_.empty() && __x.__match_.empty())
    return true;
  if (__match_.empty() || __x.__match_.empty())
    return false;
  return __begin_ == __x.__begin_ && __end_ == __x.__end_ && __pregex_ == __x.__pregex_ && __flags_ == __x.__flags_ &&
         __match_[0] == __x.__match_[0];
}

template <class _BidirectionalIterator, class _CharT, class _Traits>
regex_iterator<_BidirectionalIterator, _CharT, _Traits>&
regex_iterator<_BidirectionalIterator, _CharT, _Traits>::operator++() {
  __flags_ |= regex_constants::__no_update_pos;
  _BidirectionalIterator __start        = __match_[0].second;
  _BidirectionalIterator __prefix_start = __start;

  if (__match_[0].first == __match_[0].second) {
    if (__start == __end_) {
      __match_ = value_type();
      return *this;
    } else if (std::regex_search(__start,
                                 __end_,
                                 __match_,
                                 *__pregex_,
                                 __flags_ | regex_constants::match_not_null | regex_constants::match_continuous))
      return *this;
    else
      ++__start;
  }

  __flags_ |= regex_constants::match_prev_avail;
  if (!std::regex_search(__start, __end_, __match_, *__pregex_, __flags_)) {
    __match_ = value_type();

  } else {
    // The Standard mandates that if `regex_search` returns true ([re.regiter.incr]), "`match.prefix().first` shall be
    // equal to the previous value of `match[0].second`... It is unspecified how the implementation makes these
    // adjustments." The adjustment is necessary if we incremented `__start` above (the branch that deals with
    // zero-length matches).
    auto& __prefix   = __match_.__prefix_;
    __prefix.first   = __prefix_start;
    __prefix.matched = __prefix.first != __prefix.second;
  }

  return *this;
}

// regex_token_iterator

template <class _BidirectionalIterator,
          class _CharT  = typename iterator_traits<_BidirectionalIterator>::value_type,
          class _Traits = regex_traits<_CharT> >
class _LIBCPP_TEMPLATE_VIS regex_token_iterator;

typedef regex_token_iterator<const char*> cregex_token_iterator;
typedef regex_token_iterator<string::const_iterator> sregex_token_iterator;
#  if _LIBCPP_HAS_WIDE_CHARACTERS
typedef regex_token_iterator<const wchar_t*> wcregex_token_iterator;
typedef regex_token_iterator<wstring::const_iterator> wsregex_token_iterator;
#  endif

template <class _BidirectionalIterator, class _CharT, class _Traits>
class _LIBCPP_TEMPLATE_VIS _LIBCPP_PREFERRED_NAME(cregex_token_iterator)
    _LIBCPP_IF_WIDE_CHARACTERS(_LIBCPP_PREFERRED_NAME(wcregex_token_iterator))
        _LIBCPP_PREFERRED_NAME(sregex_token_iterator)
            _LIBCPP_IF_WIDE_CHARACTERS(_LIBCPP_PREFERRED_NAME(wsregex_token_iterator)) regex_token_iterator {
public:
  typedef basic_regex<_CharT, _Traits> regex_type;
  typedef sub_match<_BidirectionalIterator> value_type;
  typedef ptrdiff_t difference_type;
  typedef const value_type* pointer;
  typedef const value_type& reference;
  typedef forward_iterator_tag iterator_category;
#  if _LIBCPP_STD_VER >= 20
  typedef input_iterator_tag iterator_concept;
#  endif

private:
  typedef regex_iterator<_BidirectionalIterator, _CharT, _Traits> _Position;

  _Position __position_;
  const value_type* __result_;
  value_type __suffix_;
  ptrdiff_t __n_;
  vector<int> __subs_;

public:
  regex_token_iterator();
  regex_token_iterator(_BidirectionalIterator __a,
                       _BidirectionalIterator __b,
                       const regex_type& __re,
                       int __submatch                       = 0,
                       regex_constants::match_flag_type __m = regex_constants::match_default);
#  if _LIBCPP_STD_VER >= 14
  regex_token_iterator(_BidirectionalIterator __a,
                       _BidirectionalIterator __b,
                       const regex_type&& __re,
                       int __submatch                       = 0,
                       regex_constants::match_flag_type __m = regex_constants::match_default) = delete;
#  endif

  regex_token_iterator(_BidirectionalIterator __a,
                       _BidirectionalIterator __b,
                       const regex_type& __re,
                       const vector<int>& __submatches,
                       regex_constants::match_flag_type __m = regex_constants::match_default);
#  if _LIBCPP_STD_VER >= 14
  regex_token_iterator(_BidirectionalIterator __a,
                       _BidirectionalIterator __b,
                       const regex_type&& __re,
                       const vector<int>& __submatches,
                       regex_constants::match_flag_type __m = regex_constants::match_default) = delete;
#  endif

#  ifndef _LIBCPP_CXX03_LANG
  regex_token_iterator(_BidirectionalIterator __a,
                       _BidirectionalIterator __b,
                       const regex_type& __re,
                       initializer_list<int> __submatches,
                       regex_constants::match_flag_type __m = regex_constants::match_default);

#    if _LIBCPP_STD_VER >= 14
  regex_token_iterator(_BidirectionalIterator __a,
                       _BidirectionalIterator __b,
                       const regex_type&& __re,
                       initializer_list<int> __submatches,
                       regex_constants::match_flag_type __m = regex_constants::match_default) = delete;
#    endif
#  endif // _LIBCPP_CXX03_LANG
  template <size_t _Np>
  regex_token_iterator(_BidirectionalIterator __a,
                       _BidirectionalIterator __b,
                       const regex_type& __re,
                       const int (&__submatches)[_Np],
                       regex_constants::match_flag_type __m = regex_constants::match_default);
#  if _LIBCPP_STD_VER >= 14
  template <size_t _Np>
  regex_token_iterator(_BidirectionalIterator __a,
                       _BidirectionalIterator __b,
                       const regex_type&& __re,
                       const int (&__submatches)[_Np],
                       regex_constants::match_flag_type __m = regex_constants::match_default) = delete;
#  endif

  regex_token_iterator(const regex_token_iterator&);
  regex_token_iterator& operator=(const regex_token_iterator&);

  _LIBCPP_HIDE_FROM_ABI bool operator==(const regex_token_iterator& __x) const;
#  if _LIBCPP_STD_VER >= 20
  _LIBCPP_HIDE_FROM_ABI _LIBCPP_HIDE_FROM_ABI bool operator==(default_sentinel_t) const {
    return *this == regex_token_iterator();
  }
#  endif
#  if _LIBCPP_STD_VER < 20
  _LIBCPP_HIDE_FROM_ABI bool operator!=(const regex_token_iterator& __x) const { return !(*this == __x); }
#  endif

  _LIBCPP_HIDE_FROM_ABI const value_type& operator*() const { return *__result_; }
  _LIBCPP_HIDE_FROM_ABI const value_type* operator->() const { return __result_; }

  regex_token_iterator& operator++();
  _LIBCPP_HIDE_FROM_ABI regex_token_iterator operator++(int) {
    regex_token_iterator __t(*this);
    ++(*this);
    return __t;
  }

private:
  void __init(_BidirectionalIterator __a, _BidirectionalIterator __b);
  void __establish_result() {
    if (__subs_[__n_] == -1)
      __result_ = &__position_->prefix();
    else
      __result_ = &(*__position_)[__subs_[__n_]];
  }
};

template <class _BidirectionalIterator, class _CharT, class _Traits>
regex_token_iterator<_BidirectionalIterator, _CharT, _Traits>::regex_token_iterator()
    : __result_(nullptr), __suffix_(), __n_(0) {}

template <class _BidirectionalIterator, class _CharT, class _Traits>
void regex_token_iterator<_BidirectionalIterator, _CharT, _Traits>::__init(
    _BidirectionalIterator __a, _BidirectionalIterator __b) {
  if (__position_ != _Position())
    __establish_result();
  else if (__subs_[__n_] == -1) {
    __suffix_.matched = true;
    __suffix_.first   = __a;
    __suffix_.second  = __b;
    __result_         = &__suffix_;
  } else
    __result_ = nullptr;
}

template <class _BidirectionalIterator, class _CharT, class _Traits>
regex_token_iterator<_BidirectionalIterator, _CharT, _Traits>::regex_token_iterator(
    _BidirectionalIterator __a,
    _BidirectionalIterator __b,
    const regex_type& __re,
    int __submatch,
    regex_constants::match_flag_type __m)
    : __position_(__a, __b, __re, __m), __n_(0), __subs_(1, __submatch) {
  __init(__a, __b);
}

template <class _BidirectionalIterator, class _CharT, class _Traits>
regex_token_iterator<_BidirectionalIterator, _CharT, _Traits>::regex_token_iterator(
    _BidirectionalIterator __a,
    _BidirectionalIterator __b,
    const regex_type& __re,
    const vector<int>& __submatches,
    regex_constants::match_flag_type __m)
    : __position_(__a, __b, __re, __m), __n_(0), __subs_(__submatches) {
  __init(__a, __b);
}

#  ifndef _LIBCPP_CXX03_LANG

template <class _BidirectionalIterator, class _CharT, class _Traits>
regex_token_iterator<_BidirectionalIterator, _CharT, _Traits>::regex_token_iterator(
    _BidirectionalIterator __a,
    _BidirectionalIterator __b,
    const regex_type& __re,
    initializer_list<int> __submatches,
    regex_constants::match_flag_type __m)
    : __position_(__a, __b, __re, __m), __n_(0), __subs_(__submatches) {
  __init(__a, __b);
}

#  endif // _LIBCPP_CXX03_LANG

template <class _BidirectionalIterator, class _CharT, class _Traits>
template <size_t _Np>
regex_token_iterator<_BidirectionalIterator, _CharT, _Traits>::regex_token_iterator(
    _BidirectionalIterator __a,
    _BidirectionalIterator __b,
    const regex_type& __re,
    const int (&__submatches)[_Np],
    regex_constants::match_flag_type __m)
    : __position_(__a, __b, __re, __m), __n_(0), __subs_(begin(__submatches), end(__submatches)) {
  __init(__a, __b);
}

template <class _BidirectionalIterator, class _CharT, class _Traits>
regex_token_iterator<_BidirectionalIterator, _CharT, _Traits>::regex_token_iterator(const regex_token_iterator& __x)
    : __position_(__x.__position_),
      __result_(__x.__result_),
      __suffix_(__x.__suffix_),
      __n_(__x.__n_),
      __subs_(__x.__subs_) {
  if (__x.__result_ == &__x.__suffix_)
    __result_ = &__suffix_;
  else if (__result_ != nullptr)
    __establish_result();
}

template <class _BidirectionalIterator, class _CharT, class _Traits>
regex_token_iterator<_BidirectionalIterator, _CharT, _Traits>&
regex_token_iterator<_BidirectionalIterator, _CharT, _Traits>::operator=(const regex_token_iterator& __x) {
  if (this != &__x) {
    __position_ = __x.__position_;
    if (__x.__result_ == &__x.__suffix_)
      __result_ = &__suffix_;
    else
      __result_ = __x.__result_;
    __suffix_ = __x.__suffix_;
    __n_      = __x.__n_;
    __subs_   = __x.__subs_;

    if (__result_ != nullptr && __result_ != &__suffix_)
      __establish_result();
  }
  return *this;
}

template <class _BidirectionalIterator, class _CharT, class _Traits>
bool regex_token_iterator<_BidirectionalIterator, _CharT, _Traits>::operator==(const regex_token_iterator& __x) const {
  if (__result_ == nullptr && __x.__result_ == nullptr)
    return true;
  if (__result_ == &__suffix_ && __x.__result_ == &__x.__suffix_ && __suffix_ == __x.__suffix_)
    return true;
  if (__result_ == nullptr || __x.__result_ == nullptr)
    return false;
  if (__result_ == &__suffix_ || __x.__result_ == &__x.__suffix_)
    return false;
  return __position_ == __x.__position_ && __n_ == __x.__n_ && __subs_ == __x.__subs_;
}

template <class _BidirectionalIterator, class _CharT, class _Traits>
regex_token_iterator<_BidirectionalIterator, _CharT, _Traits>&
regex_token_iterator<_BidirectionalIterator, _CharT, _Traits>::operator++() {
  _Position __prev = __position_;
  if (__result_ == &__suffix_)
    __result_ = nullptr;
  else if (static_cast<size_t>(__n_ + 1) < __subs_.size()) {
    ++__n_;
    __establish_result();
  } else {
    __n_ = 0;
    ++__position_;
    if (__position_ != _Position())
      __establish_result();
    else {
      if (std::find(__subs_.begin(), __subs_.end(), -1) != __subs_.end() && __prev->suffix().length() != 0) {
        __suffix_.matched = true;
        __suffix_.first   = __prev->suffix().first;
        __suffix_.second  = __prev->suffix().second;
        __result_         = &__suffix_;
      } else
        __result_ = nullptr;
    }
  }
  return *this;
}

// regex_replace

template <class _OutputIterator, class _BidirectionalIterator, class _Traits, class _CharT>
_LIBCPP_HIDE_FROM_ABI _OutputIterator regex_replace(
    _OutputIterator __output_iter,
    _BidirectionalIterator __first,
    _BidirectionalIterator __last,
    const basic_regex<_CharT, _Traits>& __e,
    const _CharT* __fmt,
    regex_constants::match_flag_type __flags = regex_constants::match_default) {
  typedef regex_iterator<_BidirectionalIterator, _CharT, _Traits> _Iter;
  _Iter __i(__first, __last, __e, __flags);
  _Iter __eof;
  if (__i == __eof) {
    if (!(__flags & regex_constants::format_no_copy))
      __output_iter = std::copy(__first, __last, __output_iter);
  } else {
    sub_match<_BidirectionalIterator> __lm;
    for (size_t __len = char_traits<_CharT>::length(__fmt); __i != __eof; ++__i) {
      if (!(__flags & regex_constants::format_no_copy))
        __output_iter = std::copy(__i->prefix().first, __i->prefix().second, __output_iter);
      __output_iter = __i->format(__output_iter, __fmt, __fmt + __len, __flags);
      __lm          = __i->suffix();
      if (__flags & regex_constants::format_first_only)
        break;
    }
    if (!(__flags & regex_constants::format_no_copy))
      __output_iter = std::copy(__lm.first, __lm.second, __output_iter);
  }
  return __output_iter;
}

template <class _OutputIterator, class _BidirectionalIterator, class _Traits, class _CharT, class _ST, class _SA>
inline _LIBCPP_HIDE_FROM_ABI _OutputIterator regex_replace(
    _OutputIterator __output_iter,
    _BidirectionalIterator __first,
    _BidirectionalIterator __last,
    const basic_regex<_CharT, _Traits>& __e,
    const basic_string<_CharT, _ST, _SA>& __fmt,
    regex_constants::match_flag_type __flags = regex_constants::match_default) {
  return std::regex_replace(__output_iter, __first, __last, __e, __fmt.c_str(), __flags);
}

template <class _Traits, class _CharT, class _ST, class _SA, class _FST, class _FSA>
inline _LIBCPP_HIDE_FROM_ABI basic_string<_CharT, _ST, _SA>
regex_replace(const basic_string<_CharT, _ST, _SA>& __s,
              const basic_regex<_CharT, _Traits>& __e,
              const basic_string<_CharT, _FST, _FSA>& __fmt,
              regex_constants::match_flag_type __flags = regex_constants::match_default) {
  basic_string<_CharT, _ST, _SA> __r;
  std::regex_replace(std::back_inserter(__r), __s.begin(), __s.end(), __e, __fmt.c_str(), __flags);
  return __r;
}

template <class _Traits, class _CharT, class _ST, class _SA>
inline _LIBCPP_HIDE_FROM_ABI basic_string<_CharT, _ST, _SA>
regex_replace(const basic_string<_CharT, _ST, _SA>& __s,
              const basic_regex<_CharT, _Traits>& __e,
              const _CharT* __fmt,
              regex_constants::match_flag_type __flags = regex_constants::match_default) {
  basic_string<_CharT, _ST, _SA> __r;
  std::regex_replace(std::back_inserter(__r), __s.begin(), __s.end(), __e, __fmt, __flags);
  return __r;
}

template <class _Traits, class _CharT, class _ST, class _SA>
inline _LIBCPP_HIDE_FROM_ABI basic_string<_CharT>
regex_replace(const _CharT* __s,
              const basic_regex<_CharT, _Traits>& __e,
              const basic_string<_CharT, _ST, _SA>& __fmt,
              regex_constants::match_flag_type __flags = regex_constants::match_default) {
  basic_string<_CharT> __r;
  std::regex_replace(std::back_inserter(__r), __s, __s + char_traits<_CharT>::length(__s), __e, __fmt.c_str(), __flags);
  return __r;
}

template <class _Traits, class _CharT>
inline _LIBCPP_HIDE_FROM_ABI basic_string<_CharT>
regex_replace(const _CharT* __s,
              const basic_regex<_CharT, _Traits>& __e,
              const _CharT* __fmt,
              regex_constants::match_flag_type __flags = regex_constants::match_default) {
  basic_string<_CharT> __r;
  std::regex_replace(std::back_inserter(__r), __s, __s + char_traits<_CharT>::length(__s), __e, __fmt, __flags);
  return __r;
}

_LIBCPP_END_NAMESPACE_STD

#  if _LIBCPP_STD_VER >= 17
_LIBCPP_BEGIN_NAMESPACE_STD
namespace pmr {
template <class _BidirT>
using match_results _LIBCPP_AVAILABILITY_PMR =
    std::match_results<_BidirT, polymorphic_allocator<std::sub_match<_BidirT>>>;

using cmatch _LIBCPP_AVAILABILITY_PMR = match_results<const char*>;
using smatch _LIBCPP_AVAILABILITY_PMR = match_results<std::pmr::string::const_iterator>;

#    if _LIBCPP_HAS_WIDE_CHARACTERS
using wcmatch _LIBCPP_AVAILABILITY_PMR = match_results<const wchar_t*>;
using wsmatch _LIBCPP_AVAILABILITY_PMR = match_results<std::pmr::wstring::const_iterator>;
#    endif
} // namespace pmr
_LIBCPP_END_NAMESPACE_STD
#  endif

_LIBCPP_POP_MACROS

#  if !defined(_LIBCPP_REMOVE_TRANSITIVE_INCLUDES) && _LIBCPP_STD_VER <= 20
#    include <atomic>
#    include <concepts>
#    include <cstdlib>
#    include <iosfwd>
#    include <iterator>
#    include <mutex>
#    include <new>
#    include <type_traits>
#    include <typeinfo>
#    include <utility>
#  endif
#endif // 0

#endif // _LIBCPP_REGEX<|MERGE_RESOLUTION|>--- conflicted
+++ resolved
@@ -986,11 +986,7 @@
 
 template <regex_constants::error_type _Ev>
 [[__noreturn__]] inline _LIBCPP_HIDE_FROM_ABI void __throw_regex_error() {
-<<<<<<< HEAD
-#if _LIBCPP_HAS_EXCEPTIONS
-=======
 #  if _LIBCPP_HAS_EXCEPTIONS
->>>>>>> ce7c17d5
   throw regex_error(_Ev);
 #  else
   _LIBCPP_VERBOSE_ABORT("regex_error was thrown in -fno-exceptions mode");
