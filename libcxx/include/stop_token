--- conflicted
+++ resolved
@@ -35,13 +35,6 @@
 
 #if !defined(_LIBCPP_HAS_NO_THREADS)
 
-<<<<<<< HEAD
-#  include <__stop_token/stop_callback.h>
-#  include <__stop_token/stop_source.h>
-#  include <__stop_token/stop_token.h>
-#  include <version>
-
-=======
 #  if _LIBCPP_STD_VER >= 20
 #    include <__stop_token/stop_callback.h>
 #    include <__stop_token/stop_source.h>
@@ -50,7 +43,6 @@
 
 #  include <version>
 
->>>>>>> 49ef0a8d
 #  if !defined(_LIBCPP_HAS_NO_PRAGMA_SYSTEM_HEADER)
 #    pragma GCC system_header
 #  endif
