--- conflicted
+++ resolved
@@ -498,36 +498,6 @@
 }
 
 template <class _CharT, class _Traits>
-<<<<<<< HEAD
-_LIBCPP_HIDE_FROM_ABI basic_ostream<_CharT, _Traits>&
-__put_character_sequence(basic_ostream<_CharT, _Traits>& __os, const _CharT* __str, size_t __len) {
-#  if _LIBCPP_HAS_EXCEPTIONS
-  try {
-#  endif // _LIBCPP_HAS_EXCEPTIONS
-    typename basic_ostream<_CharT, _Traits>::sentry __s(__os);
-    if (__s) {
-      typedef ostreambuf_iterator<_CharT, _Traits> _Ip;
-      if (std::__pad_and_output(
-              _Ip(__os),
-              __str,
-              (__os.flags() & ios_base::adjustfield) == ios_base::left ? __str + __len : __str,
-              __str + __len,
-              __os,
-              __os.fill())
-              .failed())
-        __os.setstate(ios_base::badbit | ios_base::failbit);
-    }
-#  if _LIBCPP_HAS_EXCEPTIONS
-  } catch (...) {
-    __os.__set_badbit_and_consider_rethrow();
-  }
-#  endif // _LIBCPP_HAS_EXCEPTIONS
-  return __os;
-}
-
-template <class _CharT, class _Traits>
-=======
->>>>>>> ce7c17d5
 _LIBCPP_HIDE_FROM_ABI basic_ostream<_CharT, _Traits>& operator<<(basic_ostream<_CharT, _Traits>& __os, _CharT __c) {
   return std::__put_character_sequence(__os, &__c, 1);
 }
