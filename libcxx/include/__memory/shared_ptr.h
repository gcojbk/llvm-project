// -*- C++ -*-
//===----------------------------------------------------------------------===//
//
// Part of the LLVM Project, under the Apache License v2.0 with LLVM Exceptions.
// See https://llvm.org/LICENSE.txt for license information.
// SPDX-License-Identifier: Apache-2.0 WITH LLVM-exception
//
//===----------------------------------------------------------------------===//

#ifndef _LIBCPP___MEMORY_SHARED_PTR_H
#define _LIBCPP___MEMORY_SHARED_PTR_H

#include <__compare/compare_three_way.h>
#include <__compare/ordering.h>
#include <__config>
#include <__exception/exception.h>
#include <__functional/binary_function.h>
#include <__functional/operations.h>
#include <__functional/reference_wrapper.h>
#include <__fwd/ostream.h>
#include <__iterator/access.h>
#include <__memory/addressof.h>
#include <__memory/allocation_guard.h>
#include <__memory/allocator.h>
#include <__memory/allocator_destructor.h>
#include <__memory/allocator_traits.h>
#include <__memory/auto_ptr.h>
#include <__memory/compressed_pair.h>
#include <__memory/construct_at.h>
#include <__memory/pointer_traits.h>
#include <__memory/uninitialized_algorithms.h>
#include <__memory/unique_ptr.h>
#include <__type_traits/add_lvalue_reference.h>
#include <__type_traits/conditional.h>
#include <__type_traits/conjunction.h>
#include <__type_traits/disjunction.h>
#include <__type_traits/is_array.h>
#include <__type_traits/is_bounded_array.h>
#include <__type_traits/is_constructible.h>
#include <__type_traits/is_convertible.h>
#include <__type_traits/is_reference.h>
#include <__type_traits/is_unbounded_array.h>
#include <__type_traits/nat.h>
#include <__type_traits/negation.h>
#include <__type_traits/remove_extent.h>
#include <__type_traits/remove_reference.h>
#include <__utility/declval.h>
#include <__utility/forward.h>
#include <__utility/move.h>
#include <__utility/swap.h>
#include <__verbose_abort>
#include <cstddef>
#include <new>
#include <typeinfo>
#if !defined(_LIBCPP_HAS_NO_ATOMIC_HEADER)
#  include <__atomic/memory_order.h>
#endif

#if !defined(_LIBCPP_HAS_NO_PRAGMA_SYSTEM_HEADER)
#  pragma GCC system_header
#endif

_LIBCPP_PUSH_MACROS
#include <__undef_macros>

_LIBCPP_BEGIN_NAMESPACE_STD

// NOTE: Relaxed and acq/rel atomics (for increment and decrement respectively)
// should be sufficient for thread safety.
// See https://llvm.org/PR22803
#if defined(__clang__) && __has_builtin(__atomic_add_fetch) && defined(__ATOMIC_RELAXED) && defined(__ATOMIC_ACQ_REL)
#  define _LIBCPP_HAS_BUILTIN_ATOMIC_SUPPORT
#elif defined(_LIBCPP_COMPILER_GCC)
#  define _LIBCPP_HAS_BUILTIN_ATOMIC_SUPPORT
#endif

template <class _ValueType>
inline _LIBCPP_HIDE_FROM_ABI _ValueType __libcpp_relaxed_load(_ValueType const* __value) {
#if !defined(_LIBCPP_HAS_NO_THREADS) && defined(__ATOMIC_RELAXED) &&                                                   \
    (__has_builtin(__atomic_load_n) || defined(_LIBCPP_COMPILER_GCC))
  return __atomic_load_n(__value, __ATOMIC_RELAXED);
#else
  return *__value;
#endif
}

template <class _ValueType>
inline _LIBCPP_HIDE_FROM_ABI _ValueType __libcpp_acquire_load(_ValueType const* __value) {
#if !defined(_LIBCPP_HAS_NO_THREADS) && defined(__ATOMIC_ACQUIRE) &&                                                   \
    (__has_builtin(__atomic_load_n) || defined(_LIBCPP_COMPILER_GCC))
  return __atomic_load_n(__value, __ATOMIC_ACQUIRE);
#else
  return *__value;
#endif
}

template <class _Tp>
inline _LIBCPP_HIDE_FROM_ABI _Tp __libcpp_atomic_refcount_increment(_Tp& __t) _NOEXCEPT {
#if defined(_LIBCPP_HAS_BUILTIN_ATOMIC_SUPPORT) && !defined(_LIBCPP_HAS_NO_THREADS)
  return __atomic_add_fetch(&__t, 1, __ATOMIC_RELAXED);
#else
  return __t += 1;
#endif
}

template <class _Tp>
inline _LIBCPP_HIDE_FROM_ABI _Tp __libcpp_atomic_refcount_decrement(_Tp& __t) _NOEXCEPT {
#if defined(_LIBCPP_HAS_BUILTIN_ATOMIC_SUPPORT) && !defined(_LIBCPP_HAS_NO_THREADS)
  return __atomic_add_fetch(&__t, -1, __ATOMIC_ACQ_REL);
#else
  return __t -= 1;
#endif
}

class _LIBCPP_EXPORTED_FROM_ABI bad_weak_ptr : public std::exception {
public:
  _LIBCPP_HIDE_FROM_ABI bad_weak_ptr() _NOEXCEPT                               = default;
  _LIBCPP_HIDE_FROM_ABI bad_weak_ptr(const bad_weak_ptr&) _NOEXCEPT            = default;
  _LIBCPP_HIDE_FROM_ABI bad_weak_ptr& operator=(const bad_weak_ptr&) _NOEXCEPT = default;
  ~bad_weak_ptr() _NOEXCEPT override;
  const char* what() const _NOEXCEPT override;
};

_LIBCPP_NORETURN inline _LIBCPP_HIDE_FROM_ABI void __throw_bad_weak_ptr() {
#ifndef _LIBCPP_HAS_NO_EXCEPTIONS
  throw bad_weak_ptr();
#else
  _LIBCPP_VERBOSE_ABORT("bad_weak_ptr was thrown in -fno-exceptions mode");
#endif
}

template <class _Tp>
class _LIBCPP_TEMPLATE_VIS weak_ptr;

class _LIBCPP_EXPORTED_FROM_ABI __shared_count {
  __shared_count(const __shared_count&);
  __shared_count& operator=(const __shared_count&);

protected:
  long __shared_owners_;
  virtual ~__shared_count();

private:
  virtual void __on_zero_shared() _NOEXCEPT = 0;

public:
  _LIBCPP_HIDE_FROM_ABI explicit __shared_count(long __refs = 0) _NOEXCEPT : __shared_owners_(__refs) {}

#if defined(_LIBCPP_SHARED_PTR_DEFINE_LEGACY_INLINE_FUNCTIONS)
  void __add_shared() noexcept;
  bool __release_shared() noexcept;
#else
  _LIBCPP_HIDE_FROM_ABI void __add_shared() _NOEXCEPT { __libcpp_atomic_refcount_increment(__shared_owners_); }
  _LIBCPP_HIDE_FROM_ABI bool __release_shared() _NOEXCEPT {
    if (__libcpp_atomic_refcount_decrement(__shared_owners_) == -1) {
      __on_zero_shared();
      return true;
    }
    return false;
  }
#endif
  _LIBCPP_HIDE_FROM_ABI long use_count() const _NOEXCEPT { return __libcpp_relaxed_load(&__shared_owners_) + 1; }
};

class _LIBCPP_EXPORTED_FROM_ABI __shared_weak_count : private __shared_count {
  long __shared_weak_owners_;

public:
  _LIBCPP_HIDE_FROM_ABI explicit __shared_weak_count(long __refs = 0) _NOEXCEPT
      : __shared_count(__refs),
        __shared_weak_owners_(__refs) {}

protected:
  ~__shared_weak_count() override;

public:
#if defined(_LIBCPP_SHARED_PTR_DEFINE_LEGACY_INLINE_FUNCTIONS)
  void __add_shared() noexcept;
  void __add_weak() noexcept;
  void __release_shared() noexcept;
#else
  _LIBCPP_HIDE_FROM_ABI void __add_shared() _NOEXCEPT { __shared_count::__add_shared(); }
  _LIBCPP_HIDE_FROM_ABI void __add_weak() _NOEXCEPT { __libcpp_atomic_refcount_increment(__shared_weak_owners_); }
  _LIBCPP_HIDE_FROM_ABI void __release_shared() _NOEXCEPT {
    if (__shared_count::__release_shared())
      __release_weak();
  }
#endif
  void __release_weak() _NOEXCEPT;
  _LIBCPP_HIDE_FROM_ABI long use_count() const _NOEXCEPT { return __shared_count::use_count(); }
  __shared_weak_count* lock() _NOEXCEPT;

  virtual const void* __get_deleter(const type_info&) const _NOEXCEPT;

private:
  virtual void __on_zero_shared_weak() _NOEXCEPT = 0;
};

template <class _Tp, class _Dp, class _Alloc>
class __shared_ptr_pointer : public __shared_weak_count {
  __compressed_pair<__compressed_pair<_Tp, _Dp>, _Alloc> __data_;

public:
  _LIBCPP_HIDE_FROM_ABI __shared_ptr_pointer(_Tp __p, _Dp __d, _Alloc __a)
      : __data_(__compressed_pair<_Tp, _Dp>(__p, std::move(__d)), std::move(__a)) {}

#ifndef _LIBCPP_HAS_NO_RTTI
  _LIBCPP_HIDE_FROM_ABI_VIRTUAL const void* __get_deleter(const type_info&) const _NOEXCEPT override;
#endif

private:
  _LIBCPP_HIDE_FROM_ABI_VIRTUAL void __on_zero_shared() _NOEXCEPT override;
  _LIBCPP_HIDE_FROM_ABI_VIRTUAL void __on_zero_shared_weak() _NOEXCEPT override;
};

#ifndef _LIBCPP_HAS_NO_RTTI

template <class _Tp, class _Dp, class _Alloc>
const void* __shared_ptr_pointer<_Tp, _Dp, _Alloc>::__get_deleter(const type_info& __t) const _NOEXCEPT {
  return __t == typeid(_Dp) ? std::addressof(__data_.first().second()) : nullptr;
}

#endif // _LIBCPP_HAS_NO_RTTI

template <class _Tp, class _Dp, class _Alloc>
void __shared_ptr_pointer<_Tp, _Dp, _Alloc>::__on_zero_shared() _NOEXCEPT {
  __data_.first().second()(__data_.first().first());
  __data_.first().second().~_Dp();
}

template <class _Tp, class _Dp, class _Alloc>
void __shared_ptr_pointer<_Tp, _Dp, _Alloc>::__on_zero_shared_weak() _NOEXCEPT {
  typedef typename __allocator_traits_rebind<_Alloc, __shared_ptr_pointer>::type _Al;
  typedef allocator_traits<_Al> _ATraits;
  typedef pointer_traits<typename _ATraits::pointer> _PTraits;

  _Al __a(__data_.second());
  __data_.second().~_Alloc();
  __a.deallocate(_PTraits::pointer_to(*this), 1);
}

// This tag is used to instantiate an allocator type. The various shared_ptr control blocks
// detect that the allocator has been instantiated for this type and perform alternative
// initialization/destruction based on that.
struct __for_overwrite_tag {};

template <class _Tp, class _Alloc>
struct __shared_ptr_emplace : __shared_weak_count {
  template <class... _Args,
            class _Allocator                                                                         = _Alloc,
            __enable_if_t<is_same<typename _Allocator::value_type, __for_overwrite_tag>::value, int> = 0>
  _LIBCPP_HIDE_FROM_ABI explicit __shared_ptr_emplace(_Alloc __a, _Args&&...) : __storage_(std::move(__a)) {
    static_assert(
        sizeof...(_Args) == 0, "No argument should be provided to the control block when using _for_overwrite");
    ::new ((void*)__get_elem()) _Tp;
  }

  template <class... _Args,
            class _Allocator                                                                          = _Alloc,
            __enable_if_t<!is_same<typename _Allocator::value_type, __for_overwrite_tag>::value, int> = 0>
  _LIBCPP_HIDE_FROM_ABI explicit __shared_ptr_emplace(_Alloc __a, _Args&&... __args) : __storage_(std::move(__a)) {
    using _TpAlloc = typename __allocator_traits_rebind<_Alloc, __remove_cv_t<_Tp> >::type;
    _TpAlloc __tmp(*__get_alloc());
    allocator_traits<_TpAlloc>::construct(__tmp, __get_elem(), std::forward<_Args>(__args)...);
  }

  _LIBCPP_HIDE_FROM_ABI _Alloc* __get_alloc() _NOEXCEPT { return __storage_.__get_alloc(); }

  _LIBCPP_HIDE_FROM_ABI _Tp* __get_elem() _NOEXCEPT { return __storage_.__get_elem(); }

private:
  template <class _Allocator                                                                         = _Alloc,
            __enable_if_t<is_same<typename _Allocator::value_type, __for_overwrite_tag>::value, int> = 0>
  _LIBCPP_HIDE_FROM_ABI void __on_zero_shared_impl() _NOEXCEPT {
    __get_elem()->~_Tp();
  }

  template <class _Allocator                                                                          = _Alloc,
            __enable_if_t<!is_same<typename _Allocator::value_type, __for_overwrite_tag>::value, int> = 0>
  _LIBCPP_HIDE_FROM_ABI void __on_zero_shared_impl() _NOEXCEPT {
    using _TpAlloc = typename __allocator_traits_rebind<_Allocator, __remove_cv_t<_Tp> >::type;
    _TpAlloc __tmp(*__get_alloc());
    allocator_traits<_TpAlloc>::destroy(__tmp, __get_elem());
  }

  _LIBCPP_HIDE_FROM_ABI_VIRTUAL void __on_zero_shared() _NOEXCEPT override { __on_zero_shared_impl(); }

  _LIBCPP_HIDE_FROM_ABI_VIRTUAL void __on_zero_shared_weak() _NOEXCEPT override {
    using _ControlBlockAlloc   = typename __allocator_traits_rebind<_Alloc, __shared_ptr_emplace>::type;
    using _ControlBlockPointer = typename allocator_traits<_ControlBlockAlloc>::pointer;
    _ControlBlockAlloc __tmp(*__get_alloc());
    __storage_.~_Storage();
    allocator_traits<_ControlBlockAlloc>::deallocate(__tmp, pointer_traits<_ControlBlockPointer>::pointer_to(*this), 1);
  }

  // This class implements the control block for non-array shared pointers created
  // through `std::allocate_shared` and `std::make_shared`.
  //
  // In previous versions of the library, we used a compressed pair to store
  // both the _Alloc and the _Tp. This implies using EBO, which is incompatible
  // with Allocator construction for _Tp. To allow implementing P0674 in C++20,
  // we now use a properly aligned char buffer while making sure that we maintain
  // the same layout that we had when we used a compressed pair.
  using _CompressedPair = __compressed_pair<_Alloc, _Tp>;
  struct _ALIGNAS_TYPE(_CompressedPair) _Storage {
    char __blob_[sizeof(_CompressedPair)];

    _LIBCPP_HIDE_FROM_ABI explicit _Storage(_Alloc&& __a) { ::new ((void*)__get_alloc()) _Alloc(std::move(__a)); }
    _LIBCPP_HIDE_FROM_ABI ~_Storage() { __get_alloc()->~_Alloc(); }
    _LIBCPP_HIDE_FROM_ABI _Alloc* __get_alloc() _NOEXCEPT {
      _CompressedPair* __as_pair                = reinterpret_cast<_CompressedPair*>(__blob_);
      typename _CompressedPair::_Base1* __first = _CompressedPair::__get_first_base(__as_pair);
      _Alloc* __alloc                           = reinterpret_cast<_Alloc*>(__first);
      return __alloc;
    }
    _LIBCPP_HIDE_FROM_ABI _LIBCPP_NO_CFI _Tp* __get_elem() _NOEXCEPT {
      _CompressedPair* __as_pair                 = reinterpret_cast<_CompressedPair*>(__blob_);
      typename _CompressedPair::_Base2* __second = _CompressedPair::__get_second_base(__as_pair);
      _Tp* __elem                                = reinterpret_cast<_Tp*>(__second);
      return __elem;
    }
  };

  static_assert(_LIBCPP_ALIGNOF(_Storage) == _LIBCPP_ALIGNOF(_CompressedPair), "");
  static_assert(sizeof(_Storage) == sizeof(_CompressedPair), "");
  _Storage __storage_;
};

struct __shared_ptr_dummy_rebind_allocator_type;
template <>
class _LIBCPP_TEMPLATE_VIS allocator<__shared_ptr_dummy_rebind_allocator_type> {
public:
  template <class _Other>
  struct rebind {
    typedef allocator<_Other> other;
  };
};

template <class _Tp>
class _LIBCPP_TEMPLATE_VIS enable_shared_from_this;

// http://eel.is/c++draft/util.sharedptr#util.smartptr.shared.general-6
// A pointer type Y* is said to be compatible with a pointer type T*
// when either Y* is convertible to T* or Y is U[N] and T is cv U[].
#if _LIBCPP_STD_VER >= 17
template <class _Yp, class _Tp>
struct __bounded_convertible_to_unbounded : false_type {};

template <class _Up, std::size_t _Np, class _Tp>
struct __bounded_convertible_to_unbounded<_Up[_Np], _Tp> : is_same<__remove_cv_t<_Tp>, _Up[]> {};

template <class _Yp, class _Tp>
struct __compatible_with : _Or< is_convertible<_Yp*, _Tp*>, __bounded_convertible_to_unbounded<_Yp, _Tp> > {};
#else
template <class _Yp, class _Tp>
struct __compatible_with : is_convertible<_Yp*, _Tp*> {};
#endif // _LIBCPP_STD_VER >= 17

// Constructors that take raw pointers have a different set of "compatible" constraints
// http://eel.is/c++draft/util.sharedptr#util.smartptr.shared.const-9.1
// - If T is an array type, then either T is U[N] and Y(*)[N] is convertible to T*,
//   or T is U[] and Y(*)[] is convertible to T*.
// - If T is not an array type, then Y* is convertible to T*.
#if _LIBCPP_STD_VER >= 17
template <class _Yp, class _Tp, class = void>
struct __raw_pointer_compatible_with : _And< _Not<is_array<_Tp>>, is_convertible<_Yp*, _Tp*> > {};

template <class _Yp, class _Up, std::size_t _Np>
struct __raw_pointer_compatible_with<_Yp, _Up[_Np], __enable_if_t< is_convertible<_Yp (*)[_Np], _Up (*)[_Np]>::value> >
    : true_type {};

template <class _Yp, class _Up>
struct __raw_pointer_compatible_with<_Yp, _Up[], __enable_if_t< is_convertible<_Yp (*)[], _Up (*)[]>::value> >
    : true_type {};

#else
template <class _Yp, class _Tp>
struct __raw_pointer_compatible_with : is_convertible<_Yp*, _Tp*> {};
#endif // _LIBCPP_STD_VER >= 17

template <class _Ptr, class = void>
struct __is_deletable : false_type {};
template <class _Ptr>
struct __is_deletable<_Ptr, decltype(delete std::declval<_Ptr>())> : true_type {};

template <class _Ptr, class = void>
struct __is_array_deletable : false_type {};
template <class _Ptr>
struct __is_array_deletable<_Ptr, decltype(delete[] std::declval<_Ptr>())> : true_type {};

template <class _Dp, class _Pt, class = decltype(std::declval<_Dp>()(std::declval<_Pt>()))>
true_type __well_formed_deleter_test(int);

template <class, class>
false_type __well_formed_deleter_test(...);

template <class _Dp, class _Pt>
struct __well_formed_deleter : decltype(std::__well_formed_deleter_test<_Dp, _Pt>(0)) {};

template <class _Dp, class _Yp, class _Tp>
struct __shared_ptr_deleter_ctor_reqs {
  static const bool value = __raw_pointer_compatible_with<_Yp, _Tp>::value && is_move_constructible<_Dp>::value &&
                            __well_formed_deleter<_Dp, _Yp*>::value;
};

<<<<<<< HEAD
template <class _Dp, class _Tp>
=======
template <class _Dp>
>>>>>>> 4ae23bcc
using __shared_ptr_nullptr_deleter_ctor_reqs = _And<is_move_constructible<_Dp>, __well_formed_deleter<_Dp, nullptr_t> >;

#if defined(_LIBCPP_ABI_ENABLE_SHARED_PTR_TRIVIAL_ABI)
#  define _LIBCPP_SHARED_PTR_TRIVIAL_ABI __attribute__((__trivial_abi__))
#else
#  define _LIBCPP_SHARED_PTR_TRIVIAL_ABI
#endif

template <class _Tp>
class _LIBCPP_SHARED_PTR_TRIVIAL_ABI _LIBCPP_TEMPLATE_VIS shared_ptr {
  struct __nullptr_sfinae_tag {};

public:
#if _LIBCPP_STD_VER >= 17
  typedef weak_ptr<_Tp> weak_type;
  typedef remove_extent_t<_Tp> element_type;
#else
  typedef _Tp element_type;
#endif

private:
  element_type* __ptr_;
  __shared_weak_count* __cntrl_;

public:
  _LIBCPP_HIDE_FROM_ABI _LIBCPP_CONSTEXPR shared_ptr() _NOEXCEPT : __ptr_(nullptr), __cntrl_(nullptr) {}

  _LIBCPP_HIDE_FROM_ABI _LIBCPP_CONSTEXPR shared_ptr(nullptr_t) _NOEXCEPT : __ptr_(nullptr), __cntrl_(nullptr) {}

  template <class _Yp,
            __enable_if_t< _And< __raw_pointer_compatible_with<_Yp, _Tp>
  // In C++03 we get errors when trying to do SFINAE with the
  // delete operator, so we always pretend that it's deletable.
  // The same happens on GCC.
#if !defined(_LIBCPP_CXX03_LANG) && !defined(_LIBCPP_COMPILER_GCC)
                                 ,
                                 _If<is_array<_Tp>::value, __is_array_deletable<_Yp*>, __is_deletable<_Yp*> >
#endif
                                 >::value,
                           int> = 0>
  _LIBCPP_HIDE_FROM_ABI explicit shared_ptr(_Yp* __p) : __ptr_(__p) {
    unique_ptr<_Yp> __hold(__p);
    typedef typename __shared_ptr_default_allocator<_Yp>::type _AllocT;
    typedef __shared_ptr_pointer<_Yp*, __shared_ptr_default_delete<_Tp, _Yp>, _AllocT> _CntrlBlk;
    __cntrl_ = new _CntrlBlk(__p, __shared_ptr_default_delete<_Tp, _Yp>(), _AllocT());
    __hold.release();
    __enable_weak_this(__p, __p);
  }

  template <class _Yp, class _Dp, __enable_if_t<__shared_ptr_deleter_ctor_reqs<_Dp, _Yp, _Tp>::value, int> = 0>
  _LIBCPP_HIDE_FROM_ABI shared_ptr(_Yp* __p, _Dp __d) : __ptr_(__p) {
#ifndef _LIBCPP_HAS_NO_EXCEPTIONS
    try {
#endif // _LIBCPP_HAS_NO_EXCEPTIONS
      typedef typename __shared_ptr_default_allocator<_Yp>::type _AllocT;
      typedef __shared_ptr_pointer<_Yp*, _Dp, _AllocT> _CntrlBlk;
#ifndef _LIBCPP_CXX03_LANG
      __cntrl_ = new _CntrlBlk(__p, std::move(__d), _AllocT());
#else
    __cntrl_ = new _CntrlBlk(__p, __d, _AllocT());
#endif // not _LIBCPP_CXX03_LANG
      __enable_weak_this(__p, __p);
#ifndef _LIBCPP_HAS_NO_EXCEPTIONS
    } catch (...) {
      __d(__p);
      throw;
    }
#endif // _LIBCPP_HAS_NO_EXCEPTIONS
  }

  template <class _Yp,
            class _Dp,
            class _Alloc,
            __enable_if_t<__shared_ptr_deleter_ctor_reqs<_Dp, _Yp, _Tp>::value, int> = 0>
  _LIBCPP_HIDE_FROM_ABI shared_ptr(_Yp* __p, _Dp __d, _Alloc __a) : __ptr_(__p) {
#ifndef _LIBCPP_HAS_NO_EXCEPTIONS
    try {
#endif // _LIBCPP_HAS_NO_EXCEPTIONS
      typedef __shared_ptr_pointer<_Yp*, _Dp, _Alloc> _CntrlBlk;
      typedef typename __allocator_traits_rebind<_Alloc, _CntrlBlk>::type _A2;
      typedef __allocator_destructor<_A2> _D2;
      _A2 __a2(__a);
      unique_ptr<_CntrlBlk, _D2> __hold2(__a2.allocate(1), _D2(__a2, 1));
      ::new ((void*)std::addressof(*__hold2.get()))
#ifndef _LIBCPP_CXX03_LANG
          _CntrlBlk(__p, std::move(__d), __a);
#else
        _CntrlBlk(__p, __d, __a);
#endif // not _LIBCPP_CXX03_LANG
      __cntrl_ = std::addressof(*__hold2.release());
      __enable_weak_this(__p, __p);
#ifndef _LIBCPP_HAS_NO_EXCEPTIONS
    } catch (...) {
      __d(__p);
      throw;
    }
#endif // _LIBCPP_HAS_NO_EXCEPTIONS
  }

<<<<<<< HEAD
  template <class _Dp, __enable_if_t<__shared_ptr_nullptr_deleter_ctor_reqs<_Dp, _Tp>::value, int> = 0 >
  _LIBCPP_HIDE_FROM_ABI shared_ptr(nullptr_t __p, _Dp __d) : __ptr_(nullptr) {
=======
  template <class _Dp>
  _LIBCPP_HIDE_FROM_ABI shared_ptr(
      nullptr_t __p,
      _Dp __d,
      __enable_if_t<__shared_ptr_nullptr_deleter_ctor_reqs<_Dp>::value, __nullptr_sfinae_tag> = __nullptr_sfinae_tag())
      : __ptr_(nullptr) {
>>>>>>> 4ae23bcc
#ifndef _LIBCPP_HAS_NO_EXCEPTIONS
    try {
#endif // _LIBCPP_HAS_NO_EXCEPTIONS
      typedef typename __shared_ptr_default_allocator<_Tp>::type _AllocT;
      typedef __shared_ptr_pointer<nullptr_t, _Dp, _AllocT> _CntrlBlk;
#ifndef _LIBCPP_CXX03_LANG
      __cntrl_ = new _CntrlBlk(__p, std::move(__d), _AllocT());
#else
    __cntrl_ = new _CntrlBlk(__p, __d, _AllocT());
#endif // not _LIBCPP_CXX03_LANG
#ifndef _LIBCPP_HAS_NO_EXCEPTIONS
    } catch (...) {
      __d(__p);
      throw;
    }
#endif // _LIBCPP_HAS_NO_EXCEPTIONS
  }

<<<<<<< HEAD
  template <class _Dp, class _Alloc, __enable_if_t<__shared_ptr_nullptr_deleter_ctor_reqs<_Dp, _Tp>::value, int> = 0 >
  _LIBCPP_HIDE_FROM_ABI shared_ptr(nullptr_t __p, _Dp __d, _Alloc __a) : __ptr_(nullptr) {
=======
  template <class _Dp, class _Alloc>
  _LIBCPP_HIDE_FROM_ABI shared_ptr(
      nullptr_t __p,
      _Dp __d,
      _Alloc __a,
      __enable_if_t<__shared_ptr_nullptr_deleter_ctor_reqs<_Dp>::value, __nullptr_sfinae_tag> = __nullptr_sfinae_tag())
      : __ptr_(nullptr) {
>>>>>>> 4ae23bcc
#ifndef _LIBCPP_HAS_NO_EXCEPTIONS
    try {
#endif // _LIBCPP_HAS_NO_EXCEPTIONS
      typedef __shared_ptr_pointer<nullptr_t, _Dp, _Alloc> _CntrlBlk;
      typedef typename __allocator_traits_rebind<_Alloc, _CntrlBlk>::type _A2;
      typedef __allocator_destructor<_A2> _D2;
      _A2 __a2(__a);
      unique_ptr<_CntrlBlk, _D2> __hold2(__a2.allocate(1), _D2(__a2, 1));
      ::new ((void*)std::addressof(*__hold2.get()))
#ifndef _LIBCPP_CXX03_LANG
          _CntrlBlk(__p, std::move(__d), __a);
#else
        _CntrlBlk(__p, __d, __a);
#endif // not _LIBCPP_CXX03_LANG
      __cntrl_ = std::addressof(*__hold2.release());
#ifndef _LIBCPP_HAS_NO_EXCEPTIONS
    } catch (...) {
      __d(__p);
      throw;
    }
#endif // _LIBCPP_HAS_NO_EXCEPTIONS
  }

  template <class _Yp>
  _LIBCPP_HIDE_FROM_ABI shared_ptr(const shared_ptr<_Yp>& __r, element_type* __p) _NOEXCEPT
      : __ptr_(__p),
        __cntrl_(__r.__cntrl_) {
    if (__cntrl_)
      __cntrl_->__add_shared();
  }

// LWG-2996
// We don't backport because it is an evolutionary change.
#if _LIBCPP_STD_VER >= 20
  template <class _Yp>
  _LIBCPP_HIDE_FROM_ABI shared_ptr(shared_ptr<_Yp>&& __r, element_type* __p) noexcept
      : __ptr_(__p), __cntrl_(__r.__cntrl_) {
    __r.__ptr_   = nullptr;
    __r.__cntrl_ = nullptr;
  }
#endif

  _LIBCPP_HIDE_FROM_ABI shared_ptr(const shared_ptr& __r) _NOEXCEPT : __ptr_(__r.__ptr_), __cntrl_(__r.__cntrl_) {
    if (__cntrl_)
      __cntrl_->__add_shared();
  }

  template <class _Yp, __enable_if_t<__compatible_with<_Yp, _Tp>::value, int> = 0>
  _LIBCPP_HIDE_FROM_ABI shared_ptr(const shared_ptr<_Yp>& __r) _NOEXCEPT : __ptr_(__r.__ptr_), __cntrl_(__r.__cntrl_) {
    if (__cntrl_)
      __cntrl_->__add_shared();
  }

  _LIBCPP_HIDE_FROM_ABI shared_ptr(shared_ptr&& __r) _NOEXCEPT : __ptr_(__r.__ptr_), __cntrl_(__r.__cntrl_) {
    __r.__ptr_   = nullptr;
    __r.__cntrl_ = nullptr;
  }

  template <class _Yp, __enable_if_t<__compatible_with<_Yp, _Tp>::value, int> = 0>
  _LIBCPP_HIDE_FROM_ABI shared_ptr(shared_ptr<_Yp>&& __r) _NOEXCEPT : __ptr_(__r.__ptr_), __cntrl_(__r.__cntrl_) {
    __r.__ptr_   = nullptr;
    __r.__cntrl_ = nullptr;
  }

  template <class _Yp, __enable_if_t<__compatible_with<_Yp, _Tp>::value, int> = 0>
  _LIBCPP_HIDE_FROM_ABI explicit shared_ptr(const weak_ptr<_Yp>& __r)
      : __ptr_(__r.__ptr_), __cntrl_(__r.__cntrl_ ? __r.__cntrl_->lock() : __r.__cntrl_) {
    if (__cntrl_ == nullptr)
      __throw_bad_weak_ptr();
  }

#if _LIBCPP_STD_VER <= 14 || defined(_LIBCPP_ENABLE_CXX17_REMOVED_AUTO_PTR)
  template <class _Yp, __enable_if_t<is_convertible<_Yp*, element_type*>::value, int> = 0>
  _LIBCPP_HIDE_FROM_ABI shared_ptr(auto_ptr<_Yp>&& __r) : __ptr_(__r.get()) {
    typedef __shared_ptr_pointer<_Yp*, default_delete<_Yp>, allocator<__remove_cv_t<_Yp> > > _CntrlBlk;
    __cntrl_ = new _CntrlBlk(__r.get(), default_delete<_Yp>(), allocator<__remove_cv_t<_Yp> >());
    __enable_weak_this(__r.get(), __r.get());
    __r.release();
  }
#endif

  template <class _Yp,
            class _Dp,
            __enable_if_t<!is_lvalue_reference<_Dp>::value && __compatible_with<_Yp, _Tp>::value &&
                              is_convertible<typename unique_ptr<_Yp, _Dp>::pointer, element_type*>::value,
                          int> = 0>
  _LIBCPP_HIDE_FROM_ABI shared_ptr(unique_ptr<_Yp, _Dp>&& __r) : __ptr_(__r.get()) {
#if _LIBCPP_STD_VER >= 14
    if (__ptr_ == nullptr)
      __cntrl_ = nullptr;
    else
#endif
    {
      typedef typename __shared_ptr_default_allocator<_Yp>::type _AllocT;
      typedef __shared_ptr_pointer<typename unique_ptr<_Yp, _Dp>::pointer, _Dp, _AllocT> _CntrlBlk;
      __cntrl_ = new _CntrlBlk(__r.get(), std::move(__r.get_deleter()), _AllocT());
      __enable_weak_this(__r.get(), __r.get());
    }
    __r.release();
  }

  template <class _Yp,
            class _Dp,
            class              = void,
            __enable_if_t<is_lvalue_reference<_Dp>::value && __compatible_with<_Yp, _Tp>::value &&
                              is_convertible<typename unique_ptr<_Yp, _Dp>::pointer, element_type*>::value,
                          int> = 0>
  _LIBCPP_HIDE_FROM_ABI shared_ptr(unique_ptr<_Yp, _Dp>&& __r) : __ptr_(__r.get()) {
#if _LIBCPP_STD_VER >= 14
    if (__ptr_ == nullptr)
      __cntrl_ = nullptr;
    else
#endif
    {
      typedef typename __shared_ptr_default_allocator<_Yp>::type _AllocT;
      typedef __shared_ptr_pointer<typename unique_ptr<_Yp, _Dp>::pointer,
                                   reference_wrapper<__libcpp_remove_reference_t<_Dp> >,
                                   _AllocT>
          _CntrlBlk;
      __cntrl_ = new _CntrlBlk(__r.get(), std::ref(__r.get_deleter()), _AllocT());
      __enable_weak_this(__r.get(), __r.get());
    }
    __r.release();
  }

  _LIBCPP_HIDE_FROM_ABI ~shared_ptr() {
    if (__cntrl_)
      __cntrl_->__release_shared();
  }

  _LIBCPP_HIDE_FROM_ABI shared_ptr<_Tp>& operator=(const shared_ptr& __r) _NOEXCEPT {
    shared_ptr(__r).swap(*this);
    return *this;
  }

  template <class _Yp, __enable_if_t<__compatible_with<_Yp, _Tp>::value, int> = 0>
  _LIBCPP_HIDE_FROM_ABI shared_ptr<_Tp>& operator=(const shared_ptr<_Yp>& __r) _NOEXCEPT {
    shared_ptr(__r).swap(*this);
    return *this;
  }

  _LIBCPP_HIDE_FROM_ABI shared_ptr<_Tp>& operator=(shared_ptr&& __r) _NOEXCEPT {
    shared_ptr(std::move(__r)).swap(*this);
    return *this;
  }

  template <class _Yp, __enable_if_t<__compatible_with<_Yp, _Tp>::value, int> = 0>
  _LIBCPP_HIDE_FROM_ABI shared_ptr<_Tp>& operator=(shared_ptr<_Yp>&& __r) {
    shared_ptr(std::move(__r)).swap(*this);
    return *this;
  }

#if _LIBCPP_STD_VER <= 14 || defined(_LIBCPP_ENABLE_CXX17_REMOVED_AUTO_PTR)
  template <class _Yp,
            __enable_if_t<!is_array<_Yp>::value && is_convertible<_Yp*, typename shared_ptr<_Tp>::element_type*>::value,
                          int> = 0>
  _LIBCPP_HIDE_FROM_ABI shared_ptr<_Tp>& operator=(auto_ptr<_Yp>&& __r) {
    shared_ptr(std::move(__r)).swap(*this);
    return *this;
  }
#endif

  template <class _Yp,
            class _Dp,
            __enable_if_t<_And< __compatible_with<_Yp, _Tp>,
                                is_convertible<typename unique_ptr<_Yp, _Dp>::pointer, element_type*> >::value,
                          int> = 0>
  _LIBCPP_HIDE_FROM_ABI shared_ptr<_Tp>& operator=(unique_ptr<_Yp, _Dp>&& __r) {
    shared_ptr(std::move(__r)).swap(*this);
    return *this;
  }

  _LIBCPP_HIDE_FROM_ABI void swap(shared_ptr& __r) _NOEXCEPT {
    std::swap(__ptr_, __r.__ptr_);
    std::swap(__cntrl_, __r.__cntrl_);
  }

  _LIBCPP_HIDE_FROM_ABI void reset() _NOEXCEPT { shared_ptr().swap(*this); }

  template <class _Yp, __enable_if_t<__raw_pointer_compatible_with<_Yp, _Tp>::value, int> = 0>
  _LIBCPP_HIDE_FROM_ABI void reset(_Yp* __p) {
    shared_ptr(__p).swap(*this);
  }

  template <class _Yp, class _Dp, __enable_if_t<__shared_ptr_deleter_ctor_reqs<_Dp, _Yp, _Tp>::value, int> = 0>
  _LIBCPP_HIDE_FROM_ABI void reset(_Yp* __p, _Dp __d) {
    shared_ptr(__p, __d).swap(*this);
  }

  template <class _Yp,
            class _Dp,
            class _Alloc,
            __enable_if_t<__shared_ptr_deleter_ctor_reqs<_Dp, _Yp, _Tp>::value, int> = 0>
  _LIBCPP_HIDE_FROM_ABI void reset(_Yp* __p, _Dp __d, _Alloc __a) {
    shared_ptr(__p, __d, __a).swap(*this);
  }

  _LIBCPP_HIDE_FROM_ABI element_type* get() const _NOEXCEPT { return __ptr_; }

  _LIBCPP_HIDE_FROM_ABI __add_lvalue_reference_t<element_type> operator*() const _NOEXCEPT { return *__ptr_; }

  _LIBCPP_HIDE_FROM_ABI element_type* operator->() const _NOEXCEPT {
    static_assert(!is_array<_Tp>::value, "std::shared_ptr<T>::operator-> is only valid when T is not an array type.");
    return __ptr_;
  }

  _LIBCPP_HIDE_FROM_ABI long use_count() const _NOEXCEPT { return __cntrl_ ? __cntrl_->use_count() : 0; }

#if _LIBCPP_STD_VER < 20 || defined(_LIBCPP_ENABLE_CXX20_REMOVED_SHARED_PTR_UNIQUE)
  _LIBCPP_DEPRECATED_IN_CXX17 _LIBCPP_HIDE_FROM_ABI bool unique() const _NOEXCEPT { return use_count() == 1; }
#endif

  _LIBCPP_HIDE_FROM_ABI explicit operator bool() const _NOEXCEPT { return get() != nullptr; }

  template <class _Up>
  _LIBCPP_HIDE_FROM_ABI bool owner_before(shared_ptr<_Up> const& __p) const _NOEXCEPT {
    return __cntrl_ < __p.__cntrl_;
  }

  template <class _Up>
  _LIBCPP_HIDE_FROM_ABI bool owner_before(weak_ptr<_Up> const& __p) const _NOEXCEPT {
    return __cntrl_ < __p.__cntrl_;
  }

  _LIBCPP_HIDE_FROM_ABI bool __owner_equivalent(const shared_ptr& __p) const { return __cntrl_ == __p.__cntrl_; }

#if _LIBCPP_STD_VER >= 17
  _LIBCPP_HIDE_FROM_ABI __add_lvalue_reference_t<element_type> operator[](ptrdiff_t __i) const {
    static_assert(is_array<_Tp>::value, "std::shared_ptr<T>::operator[] is only valid when T is an array type.");
    return __ptr_[__i];
  }
#endif

#ifndef _LIBCPP_HAS_NO_RTTI
  template <class _Dp>
  _LIBCPP_HIDE_FROM_ABI _Dp* __get_deleter() const _NOEXCEPT {
    return static_cast<_Dp*>(__cntrl_ ? const_cast<void*>(__cntrl_->__get_deleter(typeid(_Dp))) : nullptr);
  }
#endif // _LIBCPP_HAS_NO_RTTI

  template <class _Yp, class _CntrlBlk>
  _LIBCPP_HIDE_FROM_ABI static shared_ptr<_Tp> __create_with_control_block(_Yp* __p, _CntrlBlk* __cntrl) _NOEXCEPT {
    shared_ptr<_Tp> __r;
    __r.__ptr_   = __p;
    __r.__cntrl_ = __cntrl;
    __r.__enable_weak_this(__r.__ptr_, __r.__ptr_);
    return __r;
  }

private:
  template <class _Yp, bool = is_function<_Yp>::value>
  struct __shared_ptr_default_allocator {
    typedef allocator<__remove_cv_t<_Yp> > type;
  };

  template <class _Yp>
  struct __shared_ptr_default_allocator<_Yp, true> {
    typedef allocator<__shared_ptr_dummy_rebind_allocator_type> type;
  };

  template <class _Yp,
            class _OrigPtr,
            __enable_if_t<is_convertible<_OrigPtr*, const enable_shared_from_this<_Yp>*>::value, int> = 0>
  _LIBCPP_HIDE_FROM_ABI void __enable_weak_this(const enable_shared_from_this<_Yp>* __e, _OrigPtr* __ptr) _NOEXCEPT {
    typedef __remove_cv_t<_Yp> _RawYp;
    if (__e && __e->__weak_this_.expired()) {
      __e->__weak_this_ = shared_ptr<_RawYp>(*this, const_cast<_RawYp*>(static_cast<const _Yp*>(__ptr)));
    }
  }

  _LIBCPP_HIDE_FROM_ABI void __enable_weak_this(...) _NOEXCEPT {}

  template <class, class _Yp>
  struct __shared_ptr_default_delete : default_delete<_Yp> {};

  template <class _Yp, class _Un, size_t _Sz>
  struct __shared_ptr_default_delete<_Yp[_Sz], _Un> : default_delete<_Yp[]> {};

  template <class _Yp, class _Un>
  struct __shared_ptr_default_delete<_Yp[], _Un> : default_delete<_Yp[]> {};

  template <class _Up>
  friend class _LIBCPP_TEMPLATE_VIS shared_ptr;
  template <class _Up>
  friend class _LIBCPP_TEMPLATE_VIS weak_ptr;
};

#if _LIBCPP_STD_VER >= 17
template <class _Tp>
shared_ptr(weak_ptr<_Tp>) -> shared_ptr<_Tp>;
template <class _Tp, class _Dp>
shared_ptr(unique_ptr<_Tp, _Dp>) -> shared_ptr<_Tp>;
#endif

//
// std::allocate_shared and std::make_shared
//
template <class _Tp, class _Alloc, class... _Args, __enable_if_t<!is_array<_Tp>::value, int> = 0>
_LIBCPP_HIDE_FROM_ABI shared_ptr<_Tp> allocate_shared(const _Alloc& __a, _Args&&... __args) {
  using _ControlBlock          = __shared_ptr_emplace<_Tp, _Alloc>;
  using _ControlBlockAllocator = typename __allocator_traits_rebind<_Alloc, _ControlBlock>::type;
  __allocation_guard<_ControlBlockAllocator> __guard(__a, 1);
  ::new ((void*)std::addressof(*__guard.__get())) _ControlBlock(__a, std::forward<_Args>(__args)...);
  auto __control_block = __guard.__release_ptr();
  return shared_ptr<_Tp>::__create_with_control_block(
      (*__control_block).__get_elem(), std::addressof(*__control_block));
}

template <class _Tp, class... _Args, __enable_if_t<!is_array<_Tp>::value, int> = 0>
_LIBCPP_HIDE_FROM_ABI shared_ptr<_Tp> make_shared(_Args&&... __args) {
  return std::allocate_shared<_Tp>(allocator<__remove_cv_t<_Tp> >(), std::forward<_Args>(__args)...);
}

#if _LIBCPP_STD_VER >= 20

template <class _Tp, class _Alloc, __enable_if_t<!is_array<_Tp>::value, int> = 0>
_LIBCPP_HIDE_FROM_ABI shared_ptr<_Tp> allocate_shared_for_overwrite(const _Alloc& __a) {
  using _ForOverwriteAllocator = __allocator_traits_rebind_t<_Alloc, __for_overwrite_tag>;
  _ForOverwriteAllocator __alloc(__a);
  return std::allocate_shared<_Tp>(__alloc);
}

template <class _Tp, __enable_if_t<!is_array<_Tp>::value, int> = 0>
_LIBCPP_HIDE_FROM_ABI shared_ptr<_Tp> make_shared_for_overwrite() {
  return std::allocate_shared_for_overwrite<_Tp>(allocator<__remove_cv_t<_Tp>>());
}

#endif // _LIBCPP_STD_VER >= 20

#if _LIBCPP_STD_VER >= 17

template <size_t _Alignment>
struct __sp_aligned_storage {
  alignas(_Alignment) char __storage[_Alignment];
};

template <class _Tp, class _Alloc>
struct __unbounded_array_control_block;

template <class _Tp, class _Alloc>
struct __unbounded_array_control_block<_Tp[], _Alloc> : __shared_weak_count {
  _LIBCPP_HIDE_FROM_ABI constexpr _Tp* __get_data() noexcept { return __data_; }

  _LIBCPP_HIDE_FROM_ABI explicit __unbounded_array_control_block(
      _Alloc const& __alloc, size_t __count, _Tp const& __arg)
      : __alloc_(__alloc), __count_(__count) {
    std::__uninitialized_allocator_fill_n_multidimensional(__alloc_, std::begin(__data_), __count_, __arg);
  }

  _LIBCPP_HIDE_FROM_ABI explicit __unbounded_array_control_block(_Alloc const& __alloc, size_t __count)
      : __alloc_(__alloc), __count_(__count) {
#  if _LIBCPP_STD_VER >= 20
    if constexpr (is_same_v<typename _Alloc::value_type, __for_overwrite_tag>) {
      // We are purposefully not using an allocator-aware default construction because the spec says so.
      // There's currently no way of expressing default initialization in an allocator-aware manner anyway.
      std::uninitialized_default_construct_n(std::begin(__data_), __count_);
    } else {
      std::__uninitialized_allocator_value_construct_n_multidimensional(__alloc_, std::begin(__data_), __count_);
    }
#  else
    std::__uninitialized_allocator_value_construct_n_multidimensional(__alloc_, std::begin(__data_), __count_);
#  endif
  }

  // Returns the number of bytes required to store a control block followed by the given number
  // of elements of _Tp, with the whole storage being aligned to a multiple of _Tp's alignment.
  _LIBCPP_HIDE_FROM_ABI static constexpr size_t __bytes_for(size_t __elements) {
    // When there's 0 elements, the control block alone is enough since it holds one element.
    // Otherwise, we allocate one fewer element than requested because the control block already
    // holds one. Also, we use the bitwise formula below to ensure that we allocate enough bytes
    // for the whole allocation to be a multiple of _Tp's alignment. That formula is taken from [1].
    //
    // [1]: https://en.wikipedia.org/wiki/Data_structure_alignment#Computing_padding
    size_t __bytes           = __elements == 0 ? sizeof(__unbounded_array_control_block)
                                               : (__elements - 1) * sizeof(_Tp) + sizeof(__unbounded_array_control_block);
    constexpr size_t __align = alignof(_Tp);
    return (__bytes + __align - 1) & ~(__align - 1);
  }

  _LIBCPP_HIDE_FROM_ABI_VIRTUAL
  ~__unbounded_array_control_block() override {
  } // can't be `= default` because of the sometimes-non-trivial union member __data_

private:
  _LIBCPP_HIDE_FROM_ABI_VIRTUAL void __on_zero_shared() _NOEXCEPT override {
#  if _LIBCPP_STD_VER >= 20
    if constexpr (is_same_v<typename _Alloc::value_type, __for_overwrite_tag>) {
      std::__reverse_destroy(__data_, __data_ + __count_);
    } else {
      __allocator_traits_rebind_t<_Alloc, _Tp> __value_alloc(__alloc_);
      std::__allocator_destroy_multidimensional(__value_alloc, __data_, __data_ + __count_);
    }
#  else
    __allocator_traits_rebind_t<_Alloc, _Tp> __value_alloc(__alloc_);
    std::__allocator_destroy_multidimensional(__value_alloc, __data_, __data_ + __count_);
#  endif
  }

  _LIBCPP_HIDE_FROM_ABI_VIRTUAL void __on_zero_shared_weak() _NOEXCEPT override {
    using _AlignedStorage = __sp_aligned_storage<alignof(__unbounded_array_control_block)>;
    using _StorageAlloc   = __allocator_traits_rebind_t<_Alloc, _AlignedStorage>;
    using _PointerTraits  = pointer_traits<typename allocator_traits<_StorageAlloc>::pointer>;

    _StorageAlloc __tmp(__alloc_);
    __alloc_.~_Alloc();
    size_t __size              = __unbounded_array_control_block::__bytes_for(__count_);
    _AlignedStorage* __storage = reinterpret_cast<_AlignedStorage*>(this);
    allocator_traits<_StorageAlloc>::deallocate(
        __tmp, _PointerTraits::pointer_to(*__storage), __size / sizeof(_AlignedStorage));
  }

  _LIBCPP_NO_UNIQUE_ADDRESS _Alloc __alloc_;
  size_t __count_;
  union {
    _Tp __data_[1];
  };
};

template <class _Array, class _Alloc, class... _Arg>
_LIBCPP_HIDE_FROM_ABI shared_ptr<_Array>
__allocate_shared_unbounded_array(const _Alloc& __a, size_t __n, _Arg&&... __arg) {
  static_assert(__libcpp_is_unbounded_array<_Array>::value);
  // We compute the number of bytes necessary to hold the control block and the
  // array elements. Then, we allocate an array of properly-aligned dummy structs
  // large enough to hold the control block and array. This allows shifting the
  // burden of aligning memory properly from us to the allocator.
  using _ControlBlock   = __unbounded_array_control_block<_Array, _Alloc>;
  using _AlignedStorage = __sp_aligned_storage<alignof(_ControlBlock)>;
  using _StorageAlloc   = __allocator_traits_rebind_t<_Alloc, _AlignedStorage>;
  __allocation_guard<_StorageAlloc> __guard(__a, _ControlBlock::__bytes_for(__n) / sizeof(_AlignedStorage));
  _ControlBlock* __control_block = reinterpret_cast<_ControlBlock*>(std::addressof(*__guard.__get()));
  std::__construct_at(__control_block, __a, __n, std::forward<_Arg>(__arg)...);
  __guard.__release_ptr();
  return shared_ptr<_Array>::__create_with_control_block(__control_block->__get_data(), __control_block);
}

template <class _Tp, class _Alloc>
struct __bounded_array_control_block;

template <class _Tp, size_t _Count, class _Alloc>
struct __bounded_array_control_block<_Tp[_Count], _Alloc> : __shared_weak_count {
  _LIBCPP_HIDE_FROM_ABI constexpr _Tp* __get_data() noexcept { return __data_; }

  _LIBCPP_HIDE_FROM_ABI explicit __bounded_array_control_block(_Alloc const& __alloc, _Tp const& __arg)
      : __alloc_(__alloc) {
    std::__uninitialized_allocator_fill_n_multidimensional(__alloc_, std::addressof(__data_[0]), _Count, __arg);
  }

  _LIBCPP_HIDE_FROM_ABI explicit __bounded_array_control_block(_Alloc const& __alloc) : __alloc_(__alloc) {
#  if _LIBCPP_STD_VER >= 20
    if constexpr (is_same_v<typename _Alloc::value_type, __for_overwrite_tag>) {
      // We are purposefully not using an allocator-aware default construction because the spec says so.
      // There's currently no way of expressing default initialization in an allocator-aware manner anyway.
      std::uninitialized_default_construct_n(std::addressof(__data_[0]), _Count);
    } else {
      std::__uninitialized_allocator_value_construct_n_multidimensional(__alloc_, std::addressof(__data_[0]), _Count);
    }
#  else
    std::__uninitialized_allocator_value_construct_n_multidimensional(__alloc_, std::addressof(__data_[0]), _Count);
#  endif
  }

  _LIBCPP_HIDE_FROM_ABI_VIRTUAL
  ~__bounded_array_control_block() override {
  } // can't be `= default` because of the sometimes-non-trivial union member __data_

private:
  _LIBCPP_HIDE_FROM_ABI_VIRTUAL void __on_zero_shared() _NOEXCEPT override {
#  if _LIBCPP_STD_VER >= 20
    if constexpr (is_same_v<typename _Alloc::value_type, __for_overwrite_tag>) {
      std::__reverse_destroy(__data_, __data_ + _Count);
    } else {
      __allocator_traits_rebind_t<_Alloc, _Tp> __value_alloc(__alloc_);
      std::__allocator_destroy_multidimensional(__value_alloc, __data_, __data_ + _Count);
    }
#  else
    __allocator_traits_rebind_t<_Alloc, _Tp> __value_alloc(__alloc_);
    std::__allocator_destroy_multidimensional(__value_alloc, __data_, __data_ + _Count);
#  endif
  }

  _LIBCPP_HIDE_FROM_ABI_VIRTUAL void __on_zero_shared_weak() _NOEXCEPT override {
    using _ControlBlockAlloc = __allocator_traits_rebind_t<_Alloc, __bounded_array_control_block>;
    using _PointerTraits     = pointer_traits<typename allocator_traits<_ControlBlockAlloc>::pointer>;

    _ControlBlockAlloc __tmp(__alloc_);
    __alloc_.~_Alloc();
    allocator_traits<_ControlBlockAlloc>::deallocate(__tmp, _PointerTraits::pointer_to(*this), 1);
  }

  _LIBCPP_NO_UNIQUE_ADDRESS _Alloc __alloc_;
  union {
    _Tp __data_[_Count];
  };
};

template <class _Array, class _Alloc, class... _Arg>
_LIBCPP_HIDE_FROM_ABI shared_ptr<_Array> __allocate_shared_bounded_array(const _Alloc& __a, _Arg&&... __arg) {
  static_assert(__libcpp_is_bounded_array<_Array>::value);
  using _ControlBlock      = __bounded_array_control_block<_Array, _Alloc>;
  using _ControlBlockAlloc = __allocator_traits_rebind_t<_Alloc, _ControlBlock>;

  __allocation_guard<_ControlBlockAlloc> __guard(__a, 1);
  _ControlBlock* __control_block = reinterpret_cast<_ControlBlock*>(std::addressof(*__guard.__get()));
  std::__construct_at(__control_block, __a, std::forward<_Arg>(__arg)...);
  __guard.__release_ptr();
  return shared_ptr<_Array>::__create_with_control_block(__control_block->__get_data(), __control_block);
}

#endif // _LIBCPP_STD_VER >= 17

#if _LIBCPP_STD_VER >= 20

// bounded array variants
template <class _Tp, class _Alloc, __enable_if_t<is_bounded_array<_Tp>::value, int> = 0>
_LIBCPP_HIDE_FROM_ABI shared_ptr<_Tp> allocate_shared(const _Alloc& __a) {
  return std::__allocate_shared_bounded_array<_Tp>(__a);
}

template <class _Tp, class _Alloc, __enable_if_t<is_bounded_array<_Tp>::value, int> = 0>
_LIBCPP_HIDE_FROM_ABI shared_ptr<_Tp> allocate_shared(const _Alloc& __a, const remove_extent_t<_Tp>& __u) {
  return std::__allocate_shared_bounded_array<_Tp>(__a, __u);
}

template <class _Tp, class _Alloc, __enable_if_t<is_bounded_array<_Tp>::value, int> = 0>
_LIBCPP_HIDE_FROM_ABI shared_ptr<_Tp> allocate_shared_for_overwrite(const _Alloc& __a) {
  using _ForOverwriteAllocator = __allocator_traits_rebind_t<_Alloc, __for_overwrite_tag>;
  _ForOverwriteAllocator __alloc(__a);
  return std::__allocate_shared_bounded_array<_Tp>(__alloc);
}

template <class _Tp, __enable_if_t<is_bounded_array<_Tp>::value, int> = 0>
_LIBCPP_HIDE_FROM_ABI shared_ptr<_Tp> make_shared() {
  return std::__allocate_shared_bounded_array<_Tp>(allocator<_Tp>());
}

template <class _Tp, __enable_if_t<is_bounded_array<_Tp>::value, int> = 0>
_LIBCPP_HIDE_FROM_ABI shared_ptr<_Tp> make_shared(const remove_extent_t<_Tp>& __u) {
  return std::__allocate_shared_bounded_array<_Tp>(allocator<_Tp>(), __u);
}

template <class _Tp, __enable_if_t<is_bounded_array<_Tp>::value, int> = 0>
_LIBCPP_HIDE_FROM_ABI shared_ptr<_Tp> make_shared_for_overwrite() {
  return std::__allocate_shared_bounded_array<_Tp>(allocator<__for_overwrite_tag>());
}

// unbounded array variants
template <class _Tp, class _Alloc, __enable_if_t<is_unbounded_array<_Tp>::value, int> = 0>
_LIBCPP_HIDE_FROM_ABI shared_ptr<_Tp> allocate_shared(const _Alloc& __a, size_t __n) {
  return std::__allocate_shared_unbounded_array<_Tp>(__a, __n);
}

template <class _Tp, class _Alloc, __enable_if_t<is_unbounded_array<_Tp>::value, int> = 0>
_LIBCPP_HIDE_FROM_ABI shared_ptr<_Tp> allocate_shared(const _Alloc& __a, size_t __n, const remove_extent_t<_Tp>& __u) {
  return std::__allocate_shared_unbounded_array<_Tp>(__a, __n, __u);
}

template <class _Tp, class _Alloc, __enable_if_t<is_unbounded_array<_Tp>::value, int> = 0>
_LIBCPP_HIDE_FROM_ABI shared_ptr<_Tp> allocate_shared_for_overwrite(const _Alloc& __a, size_t __n) {
  using _ForOverwriteAllocator = __allocator_traits_rebind_t<_Alloc, __for_overwrite_tag>;
  _ForOverwriteAllocator __alloc(__a);
  return std::__allocate_shared_unbounded_array<_Tp>(__alloc, __n);
}

template <class _Tp, __enable_if_t<is_unbounded_array<_Tp>::value, int> = 0>
_LIBCPP_HIDE_FROM_ABI shared_ptr<_Tp> make_shared(size_t __n) {
  return std::__allocate_shared_unbounded_array<_Tp>(allocator<_Tp>(), __n);
}

template <class _Tp, __enable_if_t<is_unbounded_array<_Tp>::value, int> = 0>
_LIBCPP_HIDE_FROM_ABI shared_ptr<_Tp> make_shared(size_t __n, const remove_extent_t<_Tp>& __u) {
  return std::__allocate_shared_unbounded_array<_Tp>(allocator<_Tp>(), __n, __u);
}

template <class _Tp, __enable_if_t<is_unbounded_array<_Tp>::value, int> = 0>
_LIBCPP_HIDE_FROM_ABI shared_ptr<_Tp> make_shared_for_overwrite(size_t __n) {
  return std::__allocate_shared_unbounded_array<_Tp>(allocator<__for_overwrite_tag>(), __n);
}

#endif // _LIBCPP_STD_VER >= 20

template <class _Tp, class _Up>
inline _LIBCPP_HIDE_FROM_ABI bool operator==(const shared_ptr<_Tp>& __x, const shared_ptr<_Up>& __y) _NOEXCEPT {
  return __x.get() == __y.get();
}

#if _LIBCPP_STD_VER <= 17

template <class _Tp, class _Up>
inline _LIBCPP_HIDE_FROM_ABI bool operator!=(const shared_ptr<_Tp>& __x, const shared_ptr<_Up>& __y) _NOEXCEPT {
  return !(__x == __y);
}

template <class _Tp, class _Up>
inline _LIBCPP_HIDE_FROM_ABI bool operator<(const shared_ptr<_Tp>& __x, const shared_ptr<_Up>& __y) _NOEXCEPT {
#  if _LIBCPP_STD_VER <= 11
  typedef typename common_type<_Tp*, _Up*>::type _Vp;
  return less<_Vp>()(__x.get(), __y.get());
#  else
  return less<>()(__x.get(), __y.get());
#  endif
}

template <class _Tp, class _Up>
inline _LIBCPP_HIDE_FROM_ABI bool operator>(const shared_ptr<_Tp>& __x, const shared_ptr<_Up>& __y) _NOEXCEPT {
  return __y < __x;
}

template <class _Tp, class _Up>
inline _LIBCPP_HIDE_FROM_ABI bool operator<=(const shared_ptr<_Tp>& __x, const shared_ptr<_Up>& __y) _NOEXCEPT {
  return !(__y < __x);
}

template <class _Tp, class _Up>
inline _LIBCPP_HIDE_FROM_ABI bool operator>=(const shared_ptr<_Tp>& __x, const shared_ptr<_Up>& __y) _NOEXCEPT {
  return !(__x < __y);
}

#endif // _LIBCPP_STD_VER <= 17

#if _LIBCPP_STD_VER >= 20
template <class _Tp, class _Up>
_LIBCPP_HIDE_FROM_ABI strong_ordering operator<=>(shared_ptr<_Tp> const& __x, shared_ptr<_Up> const& __y) noexcept {
  return compare_three_way()(__x.get(), __y.get());
}
#endif

template <class _Tp>
inline _LIBCPP_HIDE_FROM_ABI bool operator==(const shared_ptr<_Tp>& __x, nullptr_t) _NOEXCEPT {
  return !__x;
}

#if _LIBCPP_STD_VER <= 17

template <class _Tp>
inline _LIBCPP_HIDE_FROM_ABI bool operator==(nullptr_t, const shared_ptr<_Tp>& __x) _NOEXCEPT {
  return !__x;
}

template <class _Tp>
inline _LIBCPP_HIDE_FROM_ABI bool operator!=(const shared_ptr<_Tp>& __x, nullptr_t) _NOEXCEPT {
  return static_cast<bool>(__x);
}

template <class _Tp>
inline _LIBCPP_HIDE_FROM_ABI bool operator!=(nullptr_t, const shared_ptr<_Tp>& __x) _NOEXCEPT {
  return static_cast<bool>(__x);
}

template <class _Tp>
inline _LIBCPP_HIDE_FROM_ABI bool operator<(const shared_ptr<_Tp>& __x, nullptr_t) _NOEXCEPT {
  return less<typename shared_ptr<_Tp>::element_type*>()(__x.get(), nullptr);
}

template <class _Tp>
inline _LIBCPP_HIDE_FROM_ABI bool operator<(nullptr_t, const shared_ptr<_Tp>& __x) _NOEXCEPT {
  return less<typename shared_ptr<_Tp>::element_type*>()(nullptr, __x.get());
}

template <class _Tp>
inline _LIBCPP_HIDE_FROM_ABI bool operator>(const shared_ptr<_Tp>& __x, nullptr_t) _NOEXCEPT {
  return nullptr < __x;
}

template <class _Tp>
inline _LIBCPP_HIDE_FROM_ABI bool operator>(nullptr_t, const shared_ptr<_Tp>& __x) _NOEXCEPT {
  return __x < nullptr;
}

template <class _Tp>
inline _LIBCPP_HIDE_FROM_ABI bool operator<=(const shared_ptr<_Tp>& __x, nullptr_t) _NOEXCEPT {
  return !(nullptr < __x);
}

template <class _Tp>
inline _LIBCPP_HIDE_FROM_ABI bool operator<=(nullptr_t, const shared_ptr<_Tp>& __x) _NOEXCEPT {
  return !(__x < nullptr);
}

template <class _Tp>
inline _LIBCPP_HIDE_FROM_ABI bool operator>=(const shared_ptr<_Tp>& __x, nullptr_t) _NOEXCEPT {
  return !(__x < nullptr);
}

template <class _Tp>
inline _LIBCPP_HIDE_FROM_ABI bool operator>=(nullptr_t, const shared_ptr<_Tp>& __x) _NOEXCEPT {
  return !(nullptr < __x);
}

#endif // _LIBCPP_STD_VER <= 17

#if _LIBCPP_STD_VER >= 20
template <class _Tp>
_LIBCPP_HIDE_FROM_ABI strong_ordering operator<=>(shared_ptr<_Tp> const& __x, nullptr_t) noexcept {
  return compare_three_way()(__x.get(), static_cast<typename shared_ptr<_Tp>::element_type*>(nullptr));
}
#endif

template <class _Tp>
inline _LIBCPP_HIDE_FROM_ABI void swap(shared_ptr<_Tp>& __x, shared_ptr<_Tp>& __y) _NOEXCEPT {
  __x.swap(__y);
}

template <class _Tp, class _Up>
inline _LIBCPP_HIDE_FROM_ABI shared_ptr<_Tp> static_pointer_cast(const shared_ptr<_Up>& __r) _NOEXCEPT {
  return shared_ptr<_Tp>(__r, static_cast< typename shared_ptr<_Tp>::element_type*>(__r.get()));
}

// LWG-2996
// We don't backport because it is an evolutionary change.
#if _LIBCPP_STD_VER >= 20
template <class _Tp, class _Up>
_LIBCPP_HIDE_FROM_ABI shared_ptr<_Tp> static_pointer_cast(shared_ptr<_Up>&& __r) noexcept {
  return shared_ptr<_Tp>(std::move(__r), static_cast<typename shared_ptr<_Tp>::element_type*>(__r.get()));
}
#endif

template <class _Tp, class _Up>
inline _LIBCPP_HIDE_FROM_ABI shared_ptr<_Tp> dynamic_pointer_cast(const shared_ptr<_Up>& __r) _NOEXCEPT {
  typedef typename shared_ptr<_Tp>::element_type _ET;
  _ET* __p = dynamic_cast<_ET*>(__r.get());
  return __p ? shared_ptr<_Tp>(__r, __p) : shared_ptr<_Tp>();
}

// LWG-2996
// We don't backport because it is an evolutionary change.
#if _LIBCPP_STD_VER >= 20
template <class _Tp, class _Up>
_LIBCPP_HIDE_FROM_ABI shared_ptr<_Tp> dynamic_pointer_cast(shared_ptr<_Up>&& __r) noexcept {
  auto* __p = dynamic_cast<typename shared_ptr<_Tp>::element_type*>(__r.get());
  return __p ? shared_ptr<_Tp>(std::move(__r), __p) : shared_ptr<_Tp>();
}
#endif

template <class _Tp, class _Up>
_LIBCPP_HIDE_FROM_ABI shared_ptr<_Tp> const_pointer_cast(const shared_ptr<_Up>& __r) _NOEXCEPT {
  typedef typename shared_ptr<_Tp>::element_type _RTp;
  return shared_ptr<_Tp>(__r, const_cast<_RTp*>(__r.get()));
}

// LWG-2996
// We don't backport because it is an evolutionary change.
#if _LIBCPP_STD_VER >= 20
template <class _Tp, class _Up>
_LIBCPP_HIDE_FROM_ABI shared_ptr<_Tp> const_pointer_cast(shared_ptr<_Up>&& __r) noexcept {
  return shared_ptr<_Tp>(std::move(__r), const_cast<typename shared_ptr<_Tp>::element_type*>(__r.get()));
}
#endif

template <class _Tp, class _Up>
_LIBCPP_HIDE_FROM_ABI shared_ptr<_Tp> reinterpret_pointer_cast(const shared_ptr<_Up>& __r) _NOEXCEPT {
  return shared_ptr<_Tp>(__r, reinterpret_cast< typename shared_ptr<_Tp>::element_type*>(__r.get()));
}

// LWG-2996
// We don't backport because it is an evolutionary change.
#if _LIBCPP_STD_VER >= 20
template <class _Tp, class _Up>
_LIBCPP_HIDE_FROM_ABI shared_ptr<_Tp> reinterpret_pointer_cast(shared_ptr<_Up>&& __r) noexcept {
  return shared_ptr<_Tp>(std::move(__r), reinterpret_cast<typename shared_ptr<_Tp>::element_type*>(__r.get()));
}
#endif

#ifndef _LIBCPP_HAS_NO_RTTI

template <class _Dp, class _Tp>
inline _LIBCPP_HIDE_FROM_ABI _Dp* get_deleter(const shared_ptr<_Tp>& __p) _NOEXCEPT {
  return __p.template __get_deleter<_Dp>();
}

#endif // _LIBCPP_HAS_NO_RTTI

template <class _Tp>
class _LIBCPP_SHARED_PTR_TRIVIAL_ABI _LIBCPP_TEMPLATE_VIS weak_ptr {
public:
#if _LIBCPP_STD_VER >= 17
  typedef remove_extent_t<_Tp> element_type;
#else
  typedef _Tp element_type;
#endif

private:
  element_type* __ptr_;
  __shared_weak_count* __cntrl_;

public:
  _LIBCPP_HIDE_FROM_ABI _LIBCPP_CONSTEXPR weak_ptr() _NOEXCEPT;

  template <class _Yp, __enable_if_t<__compatible_with<_Yp, _Tp>::value, int> = 0>
  _LIBCPP_HIDE_FROM_ABI weak_ptr(shared_ptr<_Yp> const& __r) _NOEXCEPT;

  _LIBCPP_HIDE_FROM_ABI weak_ptr(weak_ptr const& __r) _NOEXCEPT;

  template <class _Yp, __enable_if_t<__compatible_with<_Yp, _Tp>::value, int> = 0>
  _LIBCPP_HIDE_FROM_ABI weak_ptr(weak_ptr<_Yp> const& __r) _NOEXCEPT;

  _LIBCPP_HIDE_FROM_ABI weak_ptr(weak_ptr&& __r) _NOEXCEPT;

  template <class _Yp, __enable_if_t<__compatible_with<_Yp, _Tp>::value, int> = 0>
  _LIBCPP_HIDE_FROM_ABI weak_ptr(weak_ptr<_Yp>&& __r) _NOEXCEPT;

  _LIBCPP_HIDE_FROM_ABI ~weak_ptr();

  _LIBCPP_HIDE_FROM_ABI weak_ptr& operator=(weak_ptr const& __r) _NOEXCEPT;
  template <class _Yp, __enable_if_t<__compatible_with<_Yp, _Tp>::value, int> = 0>
  _LIBCPP_HIDE_FROM_ABI weak_ptr& operator=(weak_ptr<_Yp> const& __r) _NOEXCEPT;

  _LIBCPP_HIDE_FROM_ABI weak_ptr& operator=(weak_ptr&& __r) _NOEXCEPT;
  template <class _Yp, __enable_if_t<__compatible_with<_Yp, _Tp>::value, int> = 0>
  _LIBCPP_HIDE_FROM_ABI weak_ptr& operator=(weak_ptr<_Yp>&& __r) _NOEXCEPT;

  template <class _Yp, __enable_if_t<__compatible_with<_Yp, _Tp>::value, int> = 0>
  _LIBCPP_HIDE_FROM_ABI weak_ptr& operator=(shared_ptr<_Yp> const& __r) _NOEXCEPT;

  _LIBCPP_HIDE_FROM_ABI void swap(weak_ptr& __r) _NOEXCEPT;
  _LIBCPP_HIDE_FROM_ABI void reset() _NOEXCEPT;

  _LIBCPP_HIDE_FROM_ABI long use_count() const _NOEXCEPT { return __cntrl_ ? __cntrl_->use_count() : 0; }
  _LIBCPP_HIDE_FROM_ABI bool expired() const _NOEXCEPT { return __cntrl_ == nullptr || __cntrl_->use_count() == 0; }
  _LIBCPP_HIDE_FROM_ABI shared_ptr<_Tp> lock() const _NOEXCEPT;
  template <class _Up>
  _LIBCPP_HIDE_FROM_ABI bool owner_before(const shared_ptr<_Up>& __r) const _NOEXCEPT {
    return __cntrl_ < __r.__cntrl_;
  }
  template <class _Up>
  _LIBCPP_HIDE_FROM_ABI bool owner_before(const weak_ptr<_Up>& __r) const _NOEXCEPT {
    return __cntrl_ < __r.__cntrl_;
  }

  template <class _Up>
  friend class _LIBCPP_TEMPLATE_VIS weak_ptr;
  template <class _Up>
  friend class _LIBCPP_TEMPLATE_VIS shared_ptr;
};

#if _LIBCPP_STD_VER >= 17
template <class _Tp>
weak_ptr(shared_ptr<_Tp>) -> weak_ptr<_Tp>;
#endif

template <class _Tp>
inline _LIBCPP_CONSTEXPR weak_ptr<_Tp>::weak_ptr() _NOEXCEPT : __ptr_(nullptr), __cntrl_(nullptr) {}

template <class _Tp>
inline weak_ptr<_Tp>::weak_ptr(weak_ptr const& __r) _NOEXCEPT : __ptr_(__r.__ptr_), __cntrl_(__r.__cntrl_) {
  if (__cntrl_)
    __cntrl_->__add_weak();
}

template <class _Tp>
template <class _Yp, __enable_if_t<__compatible_with<_Yp, _Tp>::value, int> >
inline weak_ptr<_Tp>::weak_ptr(shared_ptr<_Yp> const& __r) _NOEXCEPT : __ptr_(__r.__ptr_), __cntrl_(__r.__cntrl_) {
  if (__cntrl_)
    __cntrl_->__add_weak();
}

template <class _Tp>
template <class _Yp, __enable_if_t<__compatible_with<_Yp, _Tp>::value, int> >
inline weak_ptr<_Tp>::weak_ptr(weak_ptr<_Yp> const& __r) _NOEXCEPT : __ptr_(nullptr), __cntrl_(nullptr) {
  shared_ptr<_Yp> __s = __r.lock();
  *this               = weak_ptr<_Tp>(__s);
}

template <class _Tp>
inline weak_ptr<_Tp>::weak_ptr(weak_ptr&& __r) _NOEXCEPT : __ptr_(__r.__ptr_), __cntrl_(__r.__cntrl_) {
  __r.__ptr_   = nullptr;
  __r.__cntrl_ = nullptr;
}

template <class _Tp>
template <class _Yp, __enable_if_t<__compatible_with<_Yp, _Tp>::value, int> >
inline weak_ptr<_Tp>::weak_ptr(weak_ptr<_Yp>&& __r) _NOEXCEPT : __ptr_(nullptr), __cntrl_(nullptr) {
  shared_ptr<_Yp> __s = __r.lock();
  *this               = weak_ptr<_Tp>(__s);
  __r.reset();
}

template <class _Tp>
weak_ptr<_Tp>::~weak_ptr() {
  if (__cntrl_)
    __cntrl_->__release_weak();
}

template <class _Tp>
inline weak_ptr<_Tp>& weak_ptr<_Tp>::operator=(weak_ptr const& __r) _NOEXCEPT {
  weak_ptr(__r).swap(*this);
  return *this;
}

template <class _Tp>
template <class _Yp, __enable_if_t<__compatible_with<_Yp, _Tp>::value, int> >
inline weak_ptr<_Tp>& weak_ptr<_Tp>::operator=(weak_ptr<_Yp> const& __r) _NOEXCEPT {
  weak_ptr(__r).swap(*this);
  return *this;
}

template <class _Tp>
inline weak_ptr<_Tp>& weak_ptr<_Tp>::operator=(weak_ptr&& __r) _NOEXCEPT {
  weak_ptr(std::move(__r)).swap(*this);
  return *this;
}

template <class _Tp>
template <class _Yp, __enable_if_t<__compatible_with<_Yp, _Tp>::value, int> >
inline weak_ptr<_Tp>& weak_ptr<_Tp>::operator=(weak_ptr<_Yp>&& __r) _NOEXCEPT {
  weak_ptr(std::move(__r)).swap(*this);
  return *this;
}

template <class _Tp>
template <class _Yp, __enable_if_t<__compatible_with<_Yp, _Tp>::value, int> >
inline weak_ptr<_Tp>& weak_ptr<_Tp>::operator=(shared_ptr<_Yp> const& __r) _NOEXCEPT {
  weak_ptr(__r).swap(*this);
  return *this;
}

template <class _Tp>
inline void weak_ptr<_Tp>::swap(weak_ptr& __r) _NOEXCEPT {
  std::swap(__ptr_, __r.__ptr_);
  std::swap(__cntrl_, __r.__cntrl_);
}

template <class _Tp>
inline _LIBCPP_HIDE_FROM_ABI void swap(weak_ptr<_Tp>& __x, weak_ptr<_Tp>& __y) _NOEXCEPT {
  __x.swap(__y);
}

template <class _Tp>
inline void weak_ptr<_Tp>::reset() _NOEXCEPT {
  weak_ptr().swap(*this);
}

template <class _Tp>
shared_ptr<_Tp> weak_ptr<_Tp>::lock() const _NOEXCEPT {
  shared_ptr<_Tp> __r;
  __r.__cntrl_ = __cntrl_ ? __cntrl_->lock() : __cntrl_;
  if (__r.__cntrl_)
    __r.__ptr_ = __ptr_;
  return __r;
}

#if _LIBCPP_STD_VER >= 17
template <class _Tp = void>
struct owner_less;
#else
template <class _Tp>
struct owner_less;
#endif

template <class _Tp>
struct _LIBCPP_TEMPLATE_VIS owner_less<shared_ptr<_Tp> > : __binary_function<shared_ptr<_Tp>, shared_ptr<_Tp>, bool> {
  _LIBCPP_HIDE_FROM_ABI bool operator()(shared_ptr<_Tp> const& __x, shared_ptr<_Tp> const& __y) const _NOEXCEPT {
    return __x.owner_before(__y);
  }
  _LIBCPP_HIDE_FROM_ABI bool operator()(shared_ptr<_Tp> const& __x, weak_ptr<_Tp> const& __y) const _NOEXCEPT {
    return __x.owner_before(__y);
  }
  _LIBCPP_HIDE_FROM_ABI bool operator()(weak_ptr<_Tp> const& __x, shared_ptr<_Tp> const& __y) const _NOEXCEPT {
    return __x.owner_before(__y);
  }
};

template <class _Tp>
struct _LIBCPP_TEMPLATE_VIS owner_less<weak_ptr<_Tp> > : __binary_function<weak_ptr<_Tp>, weak_ptr<_Tp>, bool> {
  _LIBCPP_HIDE_FROM_ABI bool operator()(weak_ptr<_Tp> const& __x, weak_ptr<_Tp> const& __y) const _NOEXCEPT {
    return __x.owner_before(__y);
  }
  _LIBCPP_HIDE_FROM_ABI bool operator()(shared_ptr<_Tp> const& __x, weak_ptr<_Tp> const& __y) const _NOEXCEPT {
    return __x.owner_before(__y);
  }
  _LIBCPP_HIDE_FROM_ABI bool operator()(weak_ptr<_Tp> const& __x, shared_ptr<_Tp> const& __y) const _NOEXCEPT {
    return __x.owner_before(__y);
  }
};

#if _LIBCPP_STD_VER >= 17
template <>
struct _LIBCPP_TEMPLATE_VIS owner_less<void> {
  template <class _Tp, class _Up>
  _LIBCPP_HIDE_FROM_ABI bool operator()(shared_ptr<_Tp> const& __x, shared_ptr<_Up> const& __y) const _NOEXCEPT {
    return __x.owner_before(__y);
  }
  template <class _Tp, class _Up>
  _LIBCPP_HIDE_FROM_ABI bool operator()(shared_ptr<_Tp> const& __x, weak_ptr<_Up> const& __y) const _NOEXCEPT {
    return __x.owner_before(__y);
  }
  template <class _Tp, class _Up>
  _LIBCPP_HIDE_FROM_ABI bool operator()(weak_ptr<_Tp> const& __x, shared_ptr<_Up> const& __y) const _NOEXCEPT {
    return __x.owner_before(__y);
  }
  template <class _Tp, class _Up>
  _LIBCPP_HIDE_FROM_ABI bool operator()(weak_ptr<_Tp> const& __x, weak_ptr<_Up> const& __y) const _NOEXCEPT {
    return __x.owner_before(__y);
  }
  typedef void is_transparent;
};
#endif

template <class _Tp>
class _LIBCPP_TEMPLATE_VIS enable_shared_from_this {
  mutable weak_ptr<_Tp> __weak_this_;

protected:
  _LIBCPP_HIDE_FROM_ABI _LIBCPP_CONSTEXPR enable_shared_from_this() _NOEXCEPT {}
  _LIBCPP_HIDE_FROM_ABI enable_shared_from_this(enable_shared_from_this const&) _NOEXCEPT {}
  _LIBCPP_HIDE_FROM_ABI enable_shared_from_this& operator=(enable_shared_from_this const&) _NOEXCEPT { return *this; }
  _LIBCPP_HIDE_FROM_ABI ~enable_shared_from_this() {}

public:
  _LIBCPP_HIDE_FROM_ABI shared_ptr<_Tp> shared_from_this() { return shared_ptr<_Tp>(__weak_this_); }
  _LIBCPP_HIDE_FROM_ABI shared_ptr<_Tp const> shared_from_this() const { return shared_ptr<const _Tp>(__weak_this_); }

#if _LIBCPP_STD_VER >= 17
  _LIBCPP_HIDE_FROM_ABI weak_ptr<_Tp> weak_from_this() _NOEXCEPT { return __weak_this_; }

  _LIBCPP_HIDE_FROM_ABI weak_ptr<const _Tp> weak_from_this() const _NOEXCEPT { return __weak_this_; }
#endif // _LIBCPP_STD_VER >= 17

  template <class _Up>
  friend class shared_ptr;
};

template <class _Tp>
struct _LIBCPP_TEMPLATE_VIS hash;

template <class _Tp>
struct _LIBCPP_TEMPLATE_VIS hash<shared_ptr<_Tp> > {
#if _LIBCPP_STD_VER <= 17 || defined(_LIBCPP_ENABLE_CXX20_REMOVED_BINDER_TYPEDEFS)
  _LIBCPP_DEPRECATED_IN_CXX17 typedef shared_ptr<_Tp> argument_type;
  _LIBCPP_DEPRECATED_IN_CXX17 typedef size_t result_type;
#endif

  _LIBCPP_HIDE_FROM_ABI size_t operator()(const shared_ptr<_Tp>& __ptr) const _NOEXCEPT {
    return hash<typename shared_ptr<_Tp>::element_type*>()(__ptr.get());
  }
};

template <class _CharT, class _Traits, class _Yp>
inline _LIBCPP_HIDE_FROM_ABI basic_ostream<_CharT, _Traits>&
operator<<(basic_ostream<_CharT, _Traits>& __os, shared_ptr<_Yp> const& __p);

#if !defined(_LIBCPP_HAS_NO_THREADS)

class _LIBCPP_EXPORTED_FROM_ABI __sp_mut {
  void* __lx_;

public:
  void lock() _NOEXCEPT;
  void unlock() _NOEXCEPT;

private:
  _LIBCPP_CONSTEXPR __sp_mut(void*) _NOEXCEPT;
  __sp_mut(const __sp_mut&);
  __sp_mut& operator=(const __sp_mut&);

  friend _LIBCPP_EXPORTED_FROM_ABI __sp_mut& __get_sp_mut(const void*);
};

_LIBCPP_EXPORTED_FROM_ABI __sp_mut& __get_sp_mut(const void*);

template <class _Tp>
inline _LIBCPP_HIDE_FROM_ABI bool atomic_is_lock_free(const shared_ptr<_Tp>*) {
  return false;
}

template <class _Tp>
_LIBCPP_HIDE_FROM_ABI shared_ptr<_Tp> atomic_load(const shared_ptr<_Tp>* __p) {
  __sp_mut& __m = std::__get_sp_mut(__p);
  __m.lock();
  shared_ptr<_Tp> __q = *__p;
  __m.unlock();
  return __q;
}

template <class _Tp>
inline _LIBCPP_HIDE_FROM_ABI shared_ptr<_Tp> atomic_load_explicit(const shared_ptr<_Tp>* __p, memory_order) {
  return std::atomic_load(__p);
}

template <class _Tp>
_LIBCPP_HIDE_FROM_ABI void atomic_store(shared_ptr<_Tp>* __p, shared_ptr<_Tp> __r) {
  __sp_mut& __m = std::__get_sp_mut(__p);
  __m.lock();
  __p->swap(__r);
  __m.unlock();
}

template <class _Tp>
inline _LIBCPP_HIDE_FROM_ABI void atomic_store_explicit(shared_ptr<_Tp>* __p, shared_ptr<_Tp> __r, memory_order) {
  std::atomic_store(__p, __r);
}

template <class _Tp>
_LIBCPP_HIDE_FROM_ABI shared_ptr<_Tp> atomic_exchange(shared_ptr<_Tp>* __p, shared_ptr<_Tp> __r) {
  __sp_mut& __m = std::__get_sp_mut(__p);
  __m.lock();
  __p->swap(__r);
  __m.unlock();
  return __r;
}

template <class _Tp>
inline _LIBCPP_HIDE_FROM_ABI shared_ptr<_Tp>
atomic_exchange_explicit(shared_ptr<_Tp>* __p, shared_ptr<_Tp> __r, memory_order) {
  return std::atomic_exchange(__p, __r);
}

template <class _Tp>
_LIBCPP_HIDE_FROM_ABI bool
atomic_compare_exchange_strong(shared_ptr<_Tp>* __p, shared_ptr<_Tp>* __v, shared_ptr<_Tp> __w) {
  shared_ptr<_Tp> __temp;
  __sp_mut& __m = std::__get_sp_mut(__p);
  __m.lock();
  if (__p->__owner_equivalent(*__v)) {
    std::swap(__temp, *__p);
    *__p = __w;
    __m.unlock();
    return true;
  }
  std::swap(__temp, *__v);
  *__v = *__p;
  __m.unlock();
  return false;
}

template <class _Tp>
inline _LIBCPP_HIDE_FROM_ABI bool
atomic_compare_exchange_weak(shared_ptr<_Tp>* __p, shared_ptr<_Tp>* __v, shared_ptr<_Tp> __w) {
  return std::atomic_compare_exchange_strong(__p, __v, __w);
}

template <class _Tp>
inline _LIBCPP_HIDE_FROM_ABI bool atomic_compare_exchange_strong_explicit(
    shared_ptr<_Tp>* __p, shared_ptr<_Tp>* __v, shared_ptr<_Tp> __w, memory_order, memory_order) {
  return std::atomic_compare_exchange_strong(__p, __v, __w);
}

template <class _Tp>
inline _LIBCPP_HIDE_FROM_ABI bool atomic_compare_exchange_weak_explicit(
    shared_ptr<_Tp>* __p, shared_ptr<_Tp>* __v, shared_ptr<_Tp> __w, memory_order, memory_order) {
  return std::atomic_compare_exchange_weak(__p, __v, __w);
}

#endif // !defined(_LIBCPP_HAS_NO_THREADS)

_LIBCPP_END_NAMESPACE_STD

_LIBCPP_POP_MACROS

#endif // _LIBCPP___MEMORY_SHARED_PTR_H<|MERGE_RESOLUTION|>--- conflicted
+++ resolved
@@ -403,11 +403,7 @@
                             __well_formed_deleter<_Dp, _Yp*>::value;
 };
 
-<<<<<<< HEAD
-template <class _Dp, class _Tp>
-=======
 template <class _Dp>
->>>>>>> 4ae23bcc
 using __shared_ptr_nullptr_deleter_ctor_reqs = _And<is_move_constructible<_Dp>, __well_formed_deleter<_Dp, nullptr_t> >;
 
 #if defined(_LIBCPP_ABI_ENABLE_SHARED_PTR_TRIVIAL_ABI)
@@ -427,6 +423,10 @@
 #else
   typedef _Tp element_type;
 #endif
+
+  // A shared_ptr contains only two raw pointers which point to the heap and move constructing already doesn't require
+  // any bookkeeping, so it's always trivially relocatable.
+  using __trivially_relocatable = shared_ptr;
 
 private:
   element_type* __ptr_;
@@ -507,17 +507,12 @@
 #endif // _LIBCPP_HAS_NO_EXCEPTIONS
   }
 
-<<<<<<< HEAD
-  template <class _Dp, __enable_if_t<__shared_ptr_nullptr_deleter_ctor_reqs<_Dp, _Tp>::value, int> = 0 >
-  _LIBCPP_HIDE_FROM_ABI shared_ptr(nullptr_t __p, _Dp __d) : __ptr_(nullptr) {
-=======
   template <class _Dp>
   _LIBCPP_HIDE_FROM_ABI shared_ptr(
       nullptr_t __p,
       _Dp __d,
       __enable_if_t<__shared_ptr_nullptr_deleter_ctor_reqs<_Dp>::value, __nullptr_sfinae_tag> = __nullptr_sfinae_tag())
       : __ptr_(nullptr) {
->>>>>>> 4ae23bcc
 #ifndef _LIBCPP_HAS_NO_EXCEPTIONS
     try {
 #endif // _LIBCPP_HAS_NO_EXCEPTIONS
@@ -536,10 +531,6 @@
 #endif // _LIBCPP_HAS_NO_EXCEPTIONS
   }
 
-<<<<<<< HEAD
-  template <class _Dp, class _Alloc, __enable_if_t<__shared_ptr_nullptr_deleter_ctor_reqs<_Dp, _Tp>::value, int> = 0 >
-  _LIBCPP_HIDE_FROM_ABI shared_ptr(nullptr_t __p, _Dp __d, _Alloc __a) : __ptr_(nullptr) {
-=======
   template <class _Dp, class _Alloc>
   _LIBCPP_HIDE_FROM_ABI shared_ptr(
       nullptr_t __p,
@@ -547,7 +538,6 @@
       _Alloc __a,
       __enable_if_t<__shared_ptr_nullptr_deleter_ctor_reqs<_Dp>::value, __nullptr_sfinae_tag> = __nullptr_sfinae_tag())
       : __ptr_(nullptr) {
->>>>>>> 4ae23bcc
 #ifndef _LIBCPP_HAS_NO_EXCEPTIONS
     try {
 #endif // _LIBCPP_HAS_NO_EXCEPTIONS
@@ -1329,6 +1319,10 @@
   typedef _Tp element_type;
 #endif
 
+  // A weak_ptr contains only two raw pointers which point to the heap and move constructing already doesn't require
+  // any bookkeeping, so it's always trivially relocatable.
+  using __trivially_relocatable = weak_ptr;
+
 private:
   element_type* __ptr_;
   __shared_weak_count* __cntrl_;
