--- conflicted
+++ resolved
@@ -66,12 +66,8 @@
 add_flang_nongtest_unittest(real
   FortranEvaluateTesting
   FortranEvaluate
-<<<<<<< HEAD
-  FortranCommon
+  FortranDecimal
   FortranSupport
-=======
-  FortranDecimal
->>>>>>> ec8a2359
   FortranSemantics
 )
 llvm_update_compile_flags(real.test)
