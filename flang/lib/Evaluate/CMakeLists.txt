--- conflicted
+++ resolved
@@ -61,11 +61,8 @@
 
   LINK_LIBS
   FortranCommon
-<<<<<<< HEAD
   FortranSupport
-=======
   FortranDecimal
->>>>>>> ec8a2359
   FortranParser
   ${LIBPGMATH}
   ${QUADMATHLIB}
