get_property(dialect_libs GLOBAL PROPERTY MLIR_DIALECT_LIBS)

add_flang_library(FlangOpenMPTransforms
  FunctionFiltering.cpp
  GenericLoopConversion.cpp
  MapsForPrivatizedSymbols.cpp
  MapInfoFinalization.cpp
  MarkDeclareTarget.cpp
  LowerWorkshare.cpp

  DEPENDS
  FIRDialect
  HLFIROpsIncGen
  FlangOpenMPPassesIncGen
  ${dialect_libs}

  LINK_LIBS
  FIRAnalysis
  FIRBuilder
  FIRCodeGen
  FIRDialect
  FIRDialectSupport
  FIRSupport
  FortranCommon
<<<<<<< HEAD
  FortranSupport
=======
  FortranEvaluate
>>>>>>> ae7cc78b
  MLIRFuncDialect
  MLIROpenMPDialect
  HLFIRDialect
  MLIRIR
  MLIRPass
  MLIRTransformUtils
  ${dialect_libs}
)<|MERGE_RESOLUTION|>--- conflicted
+++ resolved
@@ -22,11 +22,8 @@
   FIRDialectSupport
   FIRSupport
   FortranCommon
-<<<<<<< HEAD
   FortranSupport
-=======
   FortranEvaluate
->>>>>>> ae7cc78b
   MLIRFuncDialect
   MLIROpenMPDialect
   HLFIRDialect
