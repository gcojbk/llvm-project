--- conflicted
+++ resolved
@@ -47,40 +47,6 @@
 //===----------------------------------------------------------------------===//
 // Code generation helper functions
 //===----------------------------------------------------------------------===//
-
-namespace {
-/// Structure holding the information needed to create and bind entry block
-/// arguments associated to a single clause.
-struct EntryBlockArgsEntry {
-  llvm::ArrayRef<const semantics::Symbol *> syms;
-  llvm::ArrayRef<mlir::Value> vars;
-
-  bool isValid() const {
-    // This check allows specifying a smaller number of symbols than values
-    // because in some case cases a single symbol generates multiple block
-    // arguments.
-    return syms.size() <= vars.size();
-  }
-};
-
-/// Structure holding the information needed to create and bind entry block
-/// arguments associated to all clauses that can define them.
-struct EntryBlockArgs {
-  EntryBlockArgsEntry inReduction;
-  EntryBlockArgsEntry map;
-  EntryBlockArgsEntry priv;
-  EntryBlockArgsEntry reduction;
-  EntryBlockArgsEntry taskReduction;
-  EntryBlockArgsEntry useDeviceAddr;
-  EntryBlockArgsEntry useDevicePtr;
-
-  bool isValid() const {
-    return inReduction.isValid() && map.isValid() && priv.isValid() &&
-           reduction.isValid() && taskReduction.isValid() &&
-           useDeviceAddr.isValid() && useDevicePtr.isValid();
-  }
-};
-} // namespace
 
 static void genOMPDispatch(lower::AbstractConverter &converter,
                            lower::SymMap &symTable,
@@ -601,13 +567,8 @@
 
   // Bind the entry block arguments of parent wrappers to the corresponding
   // symbols.
-<<<<<<< HEAD
-  for (auto [argGeneratingOp, args] : wrapperArgs)
-    bindEntryBlockArgs(converter, argGeneratingOp, args);
-=======
   for (auto [argGeneratingOp, blockArgs] : wrapperArgs)
     bindEntryBlockArgs(converter, argGeneratingOp, blockArgs);
->>>>>>> ce7c17d5
 
   // The argument is not currently in memory, so make a temporary for the
   // argument, and store it there, then bind that location to the argument.
@@ -620,53 +581,6 @@
   firOpBuilder.setInsertionPointAfter(storeOp);
 }
 
-<<<<<<< HEAD
-/// Create an entry block for the given region, including the clause-defined
-/// arguments specified.
-///
-/// \param [in] converter - PFT to MLIR conversion interface.
-/// \param [in]      args - entry block arguments information for the given
-///                         operation.
-/// \param [in]    region - Empty region in which to create the entry block.
-static mlir::Block *genEntryBlock(lower::AbstractConverter &converter,
-                                  const EntryBlockArgs &args,
-                                  mlir::Region &region) {
-  assert(args.isValid() && "invalid args");
-  assert(region.empty() && "non-empty region");
-  fir::FirOpBuilder &firOpBuilder = converter.getFirOpBuilder();
-
-  llvm::SmallVector<mlir::Type> types;
-  llvm::SmallVector<mlir::Location> locs;
-  unsigned numVars = args.inReduction.vars.size() + args.map.vars.size() +
-                     args.priv.vars.size() + args.reduction.vars.size() +
-                     args.taskReduction.vars.size() +
-                     args.useDeviceAddr.vars.size() +
-                     args.useDevicePtr.vars.size();
-  types.reserve(numVars);
-  locs.reserve(numVars);
-
-  auto extractTypeLoc = [&types, &locs](llvm::ArrayRef<mlir::Value> vals) {
-    llvm::transform(vals, std::back_inserter(types),
-                    [](mlir::Value v) { return v.getType(); });
-    llvm::transform(vals, std::back_inserter(locs),
-                    [](mlir::Value v) { return v.getLoc(); });
-  };
-
-  // Populate block arguments in clause name alphabetical order to match
-  // expected order by the BlockArgOpenMPOpInterface.
-  extractTypeLoc(args.inReduction.vars);
-  extractTypeLoc(args.map.vars);
-  extractTypeLoc(args.priv.vars);
-  extractTypeLoc(args.reduction.vars);
-  extractTypeLoc(args.taskReduction.vars);
-  extractTypeLoc(args.useDeviceAddr.vars);
-  extractTypeLoc(args.useDevicePtr.vars);
-
-  return firOpBuilder.createBlock(&region, {}, types, locs);
-}
-
-=======
->>>>>>> ce7c17d5
 static void
 markDeclareTarget(mlir::Operation *op, lower::AbstractConverter &converter,
                   mlir::omp::DeclareTargetCaptureClause captureClause,
@@ -920,11 +834,7 @@
     ConstructQueue::const_iterator item) {
   fir::FirOpBuilder &firOpBuilder = converter.getFirOpBuilder();
 
-<<<<<<< HEAD
-  genEntryBlock(converter, args, dataOp.getRegion());
-=======
   genEntryBlock(firOpBuilder, args, dataOp.getRegion());
->>>>>>> ce7c17d5
   bindEntryBlockArgs(converter, dataOp, args);
 
   // Insert dummy instruction to remember the insertion position. The
@@ -1001,11 +911,7 @@
   auto argIface = llvm::cast<mlir::omp::BlockArgOpenMPOpInterface>(*targetOp);
 
   mlir::Region &region = targetOp.getRegion();
-<<<<<<< HEAD
-  mlir::Block *entryBlock = genEntryBlock(converter, args, region);
-=======
   mlir::Block *entryBlock = genEntryBlock(firOpBuilder, args, region);
->>>>>>> ce7c17d5
   bindEntryBlockArgs(converter, targetOp, args);
 
   // Check if cloning the bounds introduced any dependency on the outer region.
@@ -1131,11 +1037,7 @@
   auto op = firOpBuilder.create<OpTy>(loc, clauseOps);
 
   // Create entry block with arguments.
-<<<<<<< HEAD
-  genEntryBlock(converter, args, op.getRegion());
-=======
   genEntryBlock(firOpBuilder, args, op.getRegion());
->>>>>>> ce7c17d5
 
   return op;
 }
@@ -1364,13 +1266,8 @@
   cp.processDetach(clauseOps);
   // TODO Support delayed privatization.
 
-<<<<<<< HEAD
-  cp.processTODO<clause::Affinity, clause::Detach, clause::InReduction,
-                 clause::Mergeable>(loc, llvm::omp::Directive::OMPD_task);
-=======
   cp.processTODO<clause::Affinity, clause::InReduction>(
       loc, llvm::omp::Directive::OMPD_task);
->>>>>>> ce7c17d5
 }
 
 static void genTaskgroupClauses(lower::AbstractConverter &converter,
@@ -1608,18 +1505,10 @@
               const EntryBlockArgs &args, DataSharingProcessor *dsp,
               bool isComposite = false) {
   auto genRegionEntryCB = [&](mlir::Operation *op) {
-<<<<<<< HEAD
-    genEntryBlock(converter, args, op->getRegion(0));
-    bindEntryBlockArgs(
-        converter, llvm::cast<mlir::omp::BlockArgOpenMPOpInterface>(op), args);
-    return llvm::to_vector(llvm::concat<const semantics::Symbol *const>(
-        args.priv.syms, args.reduction.syms));
-=======
     genEntryBlock(converter.getFirOpBuilder(), args, op->getRegion(0));
     bindEntryBlockArgs(
         converter, llvm::cast<mlir::omp::BlockArgOpenMPOpInterface>(op), args);
     return llvm::to_vector(args.getSyms());
->>>>>>> ce7c17d5
   };
 
   assert((!enableDelayedPrivatization || dsp) &&
@@ -1690,17 +1579,6 @@
   args.reduction.syms = reductionSyms;
   args.reduction.vars = clauseOps.reductionVars;
 
-<<<<<<< HEAD
-  genEntryBlock(converter, args, sectionsOp.getRegion());
-  mlir::Operation *terminator =
-      lower::genOpenMPTerminator(builder, sectionsOp, loc);
-
-  auto reductionCallback = [&](mlir::Operation *op) {
-    genEntryBlock(converter, args, op->getRegion(0));
-    bindEntryBlockArgs(
-        converter, llvm::cast<mlir::omp::BlockArgOpenMPOpInterface>(op), args);
-    return reductionSyms;
-=======
   genEntryBlock(builder, args, sectionsOp.getRegion());
   mlir::Operation *terminator =
       lower::genOpenMPTerminator(builder, sectionsOp, loc);
@@ -1710,7 +1588,6 @@
     bindEntryBlockArgs(
         converter, llvm::cast<mlir::omp::BlockArgOpenMPOpInterface>(op), args);
     return llvm::to_vector(args.getSyms());
->>>>>>> ce7c17d5
   };
 
   // Generate nested SECTION constructs.
@@ -2173,12 +2050,8 @@
                      loopNestClauseOps, iv);
 
   EntryBlockArgs wsloopArgs;
-<<<<<<< HEAD
-  // TODO: Add private syms and vars.
-=======
   wsloopArgs.priv.syms = dsp.getDelayedPrivSymbols();
   wsloopArgs.priv.vars = wsloopClauseOps.privateVars;
->>>>>>> ce7c17d5
   wsloopArgs.reduction.syms = wsloopReductionSyms;
   wsloopArgs.reduction.vars = wsloopClauseOps.reductionVars;
   auto wsloopOp = genWrapperOp<mlir::omp::WsloopOp>(
@@ -2207,11 +2080,7 @@
   if (enableDelayedPrivatization) {
     dsp.emplace(converter, semaCtx, item->clauses, eval,
                 lower::omp::isLastItemInQueue(item, queue),
-<<<<<<< HEAD
-                /*useDelayedPrivatization=*/true, &symTable);
-=======
                 /*useDelayedPrivatization=*/true, symTable);
->>>>>>> ce7c17d5
     dsp->processStep1(&parallelClauseOps);
   }
 
@@ -2998,16 +2867,11 @@
         !std::holds_alternative<clause::UseDevicePtr>(clause.u) &&
         !std::holds_alternative<clause::InReduction>(clause.u) &&
         !std::holds_alternative<clause::Mergeable>(clause.u) &&
-<<<<<<< HEAD
-        !std::holds_alternative<clause::TaskReduction>(clause.u)) {
-      TODO(clauseLocation, "OpenMP Block construct clause");
-=======
         !std::holds_alternative<clause::TaskReduction>(clause.u) &&
         !std::holds_alternative<clause::Detach>(clause.u)) {
       std::string name =
           parser::ToUpperCaseLetters(llvm::omp::getOpenMPClauseName(clause.id));
       TODO(clauseLocation, name + " clause is not implemented yet");
->>>>>>> ce7c17d5
     }
   }
 
