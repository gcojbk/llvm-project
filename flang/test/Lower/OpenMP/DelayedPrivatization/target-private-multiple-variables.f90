! Tests delayed privatization for `targets ... private(..)` for allocatables.

! RUN: %flang_fc1 -emit-hlfir -fopenmp -mmlir --openmp-enable-delayed-privatization-staging \
! RUN:   -o - %s 2>&1 | FileCheck %s
! RUN: bbc -emit-hlfir -fopenmp --openmp-enable-delayed-privatization-staging -o - %s 2>&1 \
! RUN:   | FileCheck %s

subroutine target_allocatable(lb, ub, l)
  implicit none
  integer mapped_var
  integer, allocatable :: alloc_var
  real :: real_var

  integer(8) :: lb, ub
  real, dimension(lb:ub) :: real_arr

  complex :: comp_var

  integer(8):: l
  character(len = l)  :: char_var

  !$omp target private(alloc_var, real_var) private(lb, real_arr) &
  !$omp&  private(comp_var) private(char_var)
    mapped_var = 5

    alloc_var = 10
    real_var = 3.14

    real_arr(lb + 1) = 6.28

    comp_var = comp_var * comp_var

    char_var = "hello"
  !$omp end target
end subroutine target_allocatable

! Test the privatizer for `character`
!
! CHECK:      omp.private {type = private}
! CHECK-SAME:   @[[CHAR_PRIVATIZER_SYM:[^[:space:]]+char_var[^[:space:]]+]]
! CHECK-SAME:   : [[CHAR_TYPE:!fir.boxchar<1>]] alloc {
!
! CHECK-NEXT: ^bb0(%[[PRIV_ARG:.*]]: [[CHAR_TYPE]]):
! CHECK-NEXT:   %[[UNBOX:.*]]:2 = fir.unboxchar %[[PRIV_ARG]]
! CHECK:        %[[PRIV_ALLOC:.*]] = fir.alloca !fir.char<1,?>(%[[UNBOX]]#1 : index)
! CHECK-NEXT:   %[[PRIV_DECL:.*]]:2 = hlfir.declare %[[PRIV_ALLOC]] typeparams %[[UNBOX]]#1
! CHECK-NEXT:   omp.yield(%[[PRIV_DECL]]#0 : [[CHAR_TYPE]])
! CHECK-NEXT: }

! Test the privatizer for `complex`
!
! CHECK:      omp.private {type = private}
! CHECK-SAME:   @[[COMP_PRIVATIZER_SYM:[^[:space:]]+comp_var[^[:space:]]+]]
! CHECK-SAME:   : [[COMP_TYPE:!fir.ref<complex<f32>>]] alloc {
!
! CHECK-NEXT: ^bb0(%[[PRIV_ARG:.*]]: [[COMP_TYPE]]):
! CHECK-NEXT:   %[[PRIV_ALLOC:.*]] = fir.alloca complex<f32>
! CHECK-NEXT:   %[[PRIV_DECL:.*]]:2 = hlfir.declare %[[PRIV_ALLOC]]
! CHECK-NEXT:   omp.yield(%[[PRIV_DECL]]#0 : [[COMP_TYPE]])
! CHECK-NEXT: }

! Test the privatizer for `real(:)`
!
! CHECK:      omp.private {type = private}
! CHECK-SAME:   @[[ARR_PRIVATIZER_SYM:[^[:space:]]+real_arr[^[:space:]]+]]
! CHECK-SAME:   : [[ARR_TYPE:!fir.box<!fir.array<\?xf32>>]] alloc {
!
! CHECK-NEXT: ^bb0(%[[PRIV_ARG:.*]]: [[ARR_TYPE]]):
! CHECK:        %[[C0:.*]] = arith.constant 0 : index
! CHECK-NEXT:   %[[DIMS:.*]]:3 = fir.box_dims %[[PRIV_ARG]], %[[C0]] : ([[ARR_TYPE]], index)
! CHECK:        %[[PRIV_ALLOCA:.*]] = fir.alloca !fir.array<{{\?}}xf32>
! CHECK-NEXT:   %[[SHAPE_SHIFT:.*]] = fir.shape_shift %[[DIMS]]#0, %[[DIMS]]#1
! CHECK-NEXT:   %[[PRIV_DECL:.*]]:2 = hlfir.declare %[[PRIV_ALLOCA]](%[[SHAPE_SHIFT]])
! CHECK-NEXT:  omp.yield(%[[PRIV_DECL]]#0 : [[ARR_TYPE]])
! CHECK-NEXT: }

! Test the privatizer for `real(:)`'s lower bound
!
! CHECK:      omp.private {type = private}
! CHECK-SAME:   @[[LB_PRIVATIZER_SYM:[^[:space:]]+lb[^[:space:]]+]]
! CHECK-SAME:   : [[LB_TYPE:!fir.ref<i64>]] alloc {

! CHECK-NEXT: ^bb0(%[[PRIV_ARG:.*]]: [[LB_TYPE]]):
! CHECK-NEXT:   %[[PRIV_ALLOCA:.*]] = fir.alloca i64
! CHECK-NEXT:   %[[PRIV_DECL:.*]]:2 = hlfir.declare %[[PRIV_ALLOCA]]
! CHECK-NEXT:  omp.yield(%[[PRIV_DECL]]#0 : [[LB_TYPE]])
! CHECK-NEXT: }

! Test the privatizer for `real`
!
! CHECK:      omp.private {type = private}
! CHECK-SAME:   @[[REAL_PRIVATIZER_SYM:[^[:space:]]+real_var[^[:space:]]+]]
! CHECK-SAME:   : [[REAL_TYPE:!fir.ref<f32>]] alloc {

! CHECK-NEXT: ^bb0(%[[PRIV_ARG:.*]]: [[REAL_TYPE]]):
! CHECK-NEXT:   %[[PRIV_ALLOCA:.*]] = fir.alloca f32
! CHECK-NEXT:   %[[PRIV_DECL:.*]]:2 = hlfir.declare %[[PRIV_ALLOCA]]
! CHECK-NEXT:  omp.yield(%[[PRIV_DECL]]#0 : [[REAL_TYPE]])
! CHECK-NEXT: }

! Test the privatizer for `allocatable`
!
! CHECK:      omp.private {type = private}
! CHECK-SAME:   @[[ALLOC_PRIVATIZER_SYM:[^[:space:]]+alloc_var[^[:space:]]+]]
! CHECK-SAME:   : [[ALLOC_TYPE:!fir.ref<!fir.box<!fir.heap<i32>>>]] alloc {
!
! CHECK-NEXT: ^bb0(%[[PRIV_ARG:.*]]: [[ALLOC_TYPE]]):
! CHECK:        %[[PRIV_ALLOC:.*]] = fir.alloca !fir.box<!fir.heap<i32>>
! CHECK-NEXT:   %[[PRIV_ARG_VAL:.*]] = fir.load %[[PRIV_ARG]] : !fir.ref<!fir.box<!fir.heap<i32>>>
! CHECK-NEXT:   %[[PRIV_ARG_BOX:.*]] = fir.box_addr %[[PRIV_ARG_VAL]] : (!fir.box<!fir.heap<i32>>) -> !fir.heap<i32>
! CHECK-NEXT:   %[[PRIV_ARG_ADDR:.*]] = fir.convert %[[PRIV_ARG_BOX]] : (!fir.heap<i32>) -> i64
! CHECK-NEXT:   %[[C0:.*]] = arith.constant 0 : i64
! CHECK-NEXT:   %[[ALLOC_COND:.*]] = arith.cmpi ne, %[[PRIV_ARG_ADDR]], %[[C0]] : i64
!
! CHECK-NEXT:   fir.if %[[ALLOC_COND]] {
! CHECK:          %[[PRIV_ALLOCMEM:.*]] = fir.allocmem i32 {fir.must_be_heap = true, {{.*}}}
! CHECK-NEXT:     %[[PRIV_ALLOCMEM_BOX:.*]] = fir.embox %[[PRIV_ALLOCMEM]] : (!fir.heap<i32>) -> !fir.box<!fir.heap<i32>>
! CHECK-NEXT:     fir.store %[[PRIV_ALLOCMEM_BOX]] to %[[PRIV_ALLOC]] : !fir.ref<!fir.box<!fir.heap<i32>>>
! CHECK-NEXT:   } else {
! CHECK-NEXT:     %[[ZERO_BITS:.*]] = fir.zero_bits !fir.heap<i32>
! CHECK-NEXT:     %[[ZERO_BOX:.*]] = fir.embox %[[ZERO_BITS]] : (!fir.heap<i32>) -> !fir.box<!fir.heap<i32>>
! CHECK-NEXT:     fir.store %[[ZERO_BOX]] to %[[PRIV_ALLOC]] : !fir.ref<!fir.box<!fir.heap<i32>>>
! CHECK-NEXT:   }
!
! CHECK-NEXT:   %[[PRIV_DECL:.*]]:2 = hlfir.declare %[[PRIV_ALLOC]]
! CHECK-NEXT:   omp.yield(%[[PRIV_DECL]]#0 : [[ALLOC_TYPE]])
!
! CHECK-NEXT: } dealloc {
! CHECK-NEXT: ^bb0(%[[PRIV_ARG:.*]]: [[ALLOC_TYPE]]):
!
! CHECK-NEXT:   %[[PRIV_VAL:.*]] = fir.load %[[PRIV_ARG]]
! CHECK-NEXT:   %[[PRIV_ADDR:.*]] = fir.box_addr %[[PRIV_VAL]]
! CHECK-NEXT:   %[[PRIV_ADDR_I64:.*]] = fir.convert %[[PRIV_ADDR]]
! CHECK-NEXT:   %[[C0:.*]] = arith.constant 0 : i64
! CHECK-NEXT:   %[[PRIV_NULL_COND:.*]] = arith.cmpi ne, %[[PRIV_ADDR_I64]], %[[C0]] : i64
!
! CHECK-NEXT:   fir.if %[[PRIV_NULL_COND]] {
! CHECK:          %[[PRIV_VAL_2:.*]] = fir.load %[[PRIV_ARG]]
! CHECK-NEXT:     %[[PRIV_ADDR_2:.*]] = fir.box_addr %[[PRIV_VAL_2]]
! CHECK-NEXT:     fir.freemem %[[PRIV_ADDR_2]]
! CHECK-NEXT:     %[[ZEROS:.*]] = fir.zero_bits
! CHECK-NEXT:     %[[ZEROS_BOX:.*]]  = fir.embox %[[ZEROS]]
! CHECK-NEXT:     fir.store %[[ZEROS_BOX]] to %[[PRIV_ARG]]
! CHECK-NEXT:   }
!
! CHECK-NEXT:   omp.yield
! CHECK-NEXT: }

! CHECK:      func.func @_QPtarget_allocatable
! CHECK:        %[[CHAR_VAR_DESC_ALLOCA:.*]] = fir.alloca !fir.boxchar<1>
! CHECK:        %[[REAL_ARR_DESC_ALLOCA:.*]] = fir.alloca !fir.box<!fir.array<?xf32>>
! CHECK:        %[[ALLOC_VAR_ALLOCA:.*]] = fir.alloca !fir.box<!fir.heap<i32>> {bindc_name = "alloc_var", {{.*}}}
! CHECK:        %[[ALLOC_VAR_DECL:.*]]:2 = hlfir.declare %[[ALLOC_VAR_ALLOCA]]
! CHECK:        %[[MAPPED_ALLOC:.*]] = fir.alloca i32 {bindc_name = "mapped_var", {{.*}}}
! CHECK-NEXT:   %[[MAPPED_DECL:.*]]:2 = hlfir.declare %[[MAPPED_ALLOC]]
! CHECK:        %[[CHAR_VAR_ALLOC:.*]] = fir.alloca !fir.char<1,?>{{.*}} {bindc_name = "char_var", {{.*}}}
! CHECK:        %[[CHAR_VAR_DECL:.*]]:2 = hlfir.declare %[[CHAR_VAR_ALLOC]] typeparams
! CHECK:        %[[REAL_ARR_ALLOC:.*]] = fir.alloca !fir.array<?xf32>, {{.*}} {bindc_name = "real_arr", {{.*}}}
! CHECK:        %[[REAL_ARR_DECL:.*]]:2 = hlfir.declare %[[REAL_ARR_ALLOC]]({{.*}})
! CHECK:        %[[MAPPED_MI0:.*]] = omp.map.info var_ptr(%[[MAPPED_DECL]]#1 : !fir.ref<i32>, i32) {{.*}}
! CHECK:        %[[ALLOC_VAR_MAP:.*]] = omp.map.info var_ptr(%[[ALLOC_VAR_DECL]]#0 : !fir.ref<!fir.box<!fir.heap<i32>>>, !fir.box<!fir.heap<i32>>)
! CHECK:        fir.store %[[REAL_ARR_DECL]]#0 to %[[REAL_ARR_DESC_ALLOCA]] : !fir.ref<!fir.box<!fir.array<?xf32>>>
! CHECK:        %[[REAL_ARR_DESC_MAP:.*]] = omp.map.info var_ptr(%[[REAL_ARR_DESC_ALLOCA]] : !fir.ref<!fir.box<!fir.array<?xf32>>>, !fir.box<!fir.array<?xf32>>)
! CHECK:        fir.store %[[CHAR_VAR_DECL]]#0 to %[[CHAR_VAR_DESC_ALLOCA]] : !fir.ref<!fir.boxchar<1>>
! CHECK:        %[[CHAR_VAR_DESC_MAP:.*]] = omp.map.info var_ptr(%[[CHAR_VAR_DESC_ALLOCA]] : !fir.ref<!fir.boxchar<1>>, !fir.boxchar<1>)
! CHECK:        omp.target
! CHECK-SAME:     map_entries(
! CHECK-SAME:       %[[MAPPED_MI0]] -> %[[MAPPED_ARG0:[^,]+]],
! CHECK-SAME:       %[[ALLOC_VAR_MAP]] -> %[[MAPPED_ARG1:[^,]+]]
! CHECK-SAME        %[[REAL_ARR_DESC_MAP]] -> %[[MAPPED_ARG2:[^,]+]]
! CHECK_SAME        %[[CHAR_VAR_DESC_MAP]] -> %[[MAPPED_ARG3:.[^,]+]] :
! CHECK-SAME        !fir.ref<i32>, !fir.ref<!fir.box<!fir.heap<i32>>>, !fir.ref<!fir.box<!fir.array<?xf32>>>, !fir.ref<!fir.boxchar<1>>)
! CHECK-SAME:     private(
! CHECK-SAME:       @[[ALLOC_PRIVATIZER_SYM]] %{{[^[:space:]]+}}#0 -> %[[ALLOC_ARG:[^,]+]] [map_idx=1],
! CHECK-SAME:       @[[REAL_PRIVATIZER_SYM]] %{{[^[:space:]]+}}#0 -> %[[REAL_ARG:[^,]+]],
! CHECK-SAME:       @[[LB_PRIVATIZER_SYM]] %{{[^[:space:]]+}}#0 -> %[[LB_ARG:[^,]+]],
! CHECK-SAME:       @[[ARR_PRIVATIZER_SYM]] %{{[^[:space:]]+}}#0 -> %[[ARR_ARG:[^,]+]] [map_idx=2],
! CHECK-SAME:       @[[COMP_PRIVATIZER_SYM]] %{{[^[:space:]]+}}#0 -> %[[COMP_ARG:[^,]+]],
<<<<<<< HEAD
! CHECK-SAME:       @[[CHAR_PRIVATIZER_SYM]] %{{[^[:space:]]+}}#0 -> %[[CHAR_ARG:[^,]+]] :
=======
! CHECK-SAME:       @[[CHAR_PRIVATIZER_SYM]] %{{[^[:space:]]+}}#0 -> %[[CHAR_ARG:[^,]+]] [map_idx=3] :
>>>>>>> ce7c17d5
! CHECK-SAME:       !fir.ref<!fir.box<!fir.heap<i32>>>, !fir.ref<f32>, !fir.ref<i64>, !fir.box<!fir.array<?xf32>>, !fir.ref<complex<f32>>, !fir.boxchar<1>) {
! CHECK-NOT:      fir.alloca
! CHECK:          hlfir.declare %[[ALLOC_ARG]]
! CHECK:          hlfir.declare %[[REAL_ARG]]
! CHECK:          hlfir.declare %[[LB_ARG]]
! CHECK:          %[[ARR_ARG_ADDR:.*]] = fir.box_addr %[[ARR_ARG]]
! CHECK:          hlfir.declare %[[ARR_ARG_ADDR]]
! CHECK:          hlfir.declare %[[COMP_ARG]]
! CHECK:          %[[CHAR_ARG_UNBOX:.*]]:2 = fir.unboxchar %[[CHAR_ARG]]
! CHECK:          hlfir.declare %[[CHAR_ARG_UNBOX]]
! CHECK:          omp.terminator
! CHECK-NEXT:   }
<|MERGE_RESOLUTION|>--- conflicted
+++ resolved
@@ -176,11 +176,7 @@
 ! CHECK-SAME:       @[[LB_PRIVATIZER_SYM]] %{{[^[:space:]]+}}#0 -> %[[LB_ARG:[^,]+]],
 ! CHECK-SAME:       @[[ARR_PRIVATIZER_SYM]] %{{[^[:space:]]+}}#0 -> %[[ARR_ARG:[^,]+]] [map_idx=2],
 ! CHECK-SAME:       @[[COMP_PRIVATIZER_SYM]] %{{[^[:space:]]+}}#0 -> %[[COMP_ARG:[^,]+]],
-<<<<<<< HEAD
-! CHECK-SAME:       @[[CHAR_PRIVATIZER_SYM]] %{{[^[:space:]]+}}#0 -> %[[CHAR_ARG:[^,]+]] :
-=======
 ! CHECK-SAME:       @[[CHAR_PRIVATIZER_SYM]] %{{[^[:space:]]+}}#0 -> %[[CHAR_ARG:[^,]+]] [map_idx=3] :
->>>>>>> ce7c17d5
 ! CHECK-SAME:       !fir.ref<!fir.box<!fir.heap<i32>>>, !fir.ref<f32>, !fir.ref<i64>, !fir.box<!fir.array<?xf32>>, !fir.ref<complex<f32>>, !fir.boxchar<1>) {
 ! CHECK-NOT:      fir.alloca
 ! CHECK:          hlfir.declare %[[ALLOC_ARG]]
