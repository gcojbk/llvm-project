# -*- Python -*-

import os
import platform
import re
import subprocess
import sys

import lit.formats
import lit.util

from lit.llvm import llvm_config
from lit.llvm.subst import ToolSubst
from lit.llvm.subst import FindTool

# Configuration file for the 'lit' test runner.

# name: The name of this test suite.
config.name = "Flang"

# testFormat: The test format to use to interpret tests.
#
# For now we require '&&' between commands, until they get globally killed and
# the test runner updated.
config.test_format = lit.formats.ShTest(not llvm_config.use_lit_shell)

# suffixes: A list of file extensions to treat as test files.
config.suffixes = [
    ".c",
    ".cpp",
    ".f",
    ".F",
    ".ff",
    ".FOR",
    ".for",
    ".f77",
    ".f90",
    ".F90",
    ".ff90",
    ".f95",
    ".F95",
    ".ff95",
    ".fpp",
    ".FPP",
    ".cuf",
    ".CUF",
    ".f18",
    ".F18",
    ".f03",
    ".F03",
    ".f08",
    ".F08",
    ".ll",
    ".fir",
    ".mlir",
]

config.substitutions.append(("%PATH%", config.environment["PATH"]))
config.substitutions.append(("%llvmshlibdir", config.llvm_shlib_dir))
config.substitutions.append(("%pluginext", config.llvm_plugin_ext))

llvm_config.use_default_substitutions()

# ask llvm-config about asserts
llvm_config.feature_config([("--assertion-mode", {"ON": "asserts"})])

# Targets
config.targets = frozenset(config.targets_to_build.split())
for arch in config.targets_to_build.split():
    config.available_features.add(arch.lower() + "-registered-target")

# To modify the default target triple for flang tests.
if config.flang_test_triple:
    config.target_triple = config.flang_test_triple
    config.environment[config.llvm_target_triple_env] = config.flang_test_triple

# excludes: A list of directories to exclude from the testsuite. The 'Inputs'
# subdirectories contain auxiliary inputs for various tests in their parent
# directories.
config.excludes = ["Inputs", "CMakeLists.txt", "README.txt", "LICENSE.txt"]

# If the flang examples are built, add examples to the config
if config.flang_examples:
    config.available_features.add("examples")

# Plugins (loadable modules)
if config.has_plugins:
    config.available_features.add("plugins")

if config.linked_bye_extension:
    config.substitutions.append(("%loadbye", ""))
else:
    config.substitutions.append(
        (
            "%loadbye",
            "-fpass-plugin={}/Bye{}".format(
                config.llvm_shlib_dir, config.llvm_plugin_ext
            ),
        )
    )

# test_source_root: The root path where tests are located.
config.test_source_root = os.path.dirname(__file__)

# test_exec_root: The root path where tests should be run.
config.test_exec_root = os.path.join(config.flang_obj_root, "test")

# Tweak the PATH to include the tools dir.
llvm_config.with_environment("PATH", config.flang_tools_dir, append_path=True)
llvm_config.with_environment("PATH", config.llvm_tools_dir, append_path=True)

if config.flang_standalone_build:
    # For builds with FIR, set path for tco and enable related tests
    if config.flang_llvm_tools_dir != "":
        config.available_features.add("fir")
        if config.llvm_tools_dir != config.flang_llvm_tools_dir:
            llvm_config.with_environment(
                "PATH", config.flang_llvm_tools_dir, append_path=True
            )

# On MacOS, -isysroot is needed to build binaries.
isysroot_flag = []
if config.osx_sysroot:
    isysroot_flag = ["-isysroot", config.osx_sysroot]

# Check for DEFAULT_SYSROOT, because when it is set -isysroot has no effect.
if config.default_sysroot:
    config.available_features.add("default_sysroot")

# For each occurrence of a flang tool name, replace it with the full path to
# the build directory holding that tool.
tools = [
    ToolSubst(
        "%flang",
        command=FindTool("flang"),
        extra_args=isysroot_flag,
        unresolved="fatal",
    ),
    ToolSubst(
        "%flang_fc1",
        command=FindTool("flang"),
        extra_args=["-fc1"],
        unresolved="fatal",
    ),
]

# Flang has several unimplemented features. TODO messages are used to mark
# and fail if these features are exercised. Some TODOs exit with a non-zero
# exit code, but others abort the execution in assert builds.
# To catch aborts, the `--crash` option for the `not` command has to be used.
tools.append(ToolSubst("%not_todo_cmd", command=FindTool("not"), unresolved="fatal"))
if "asserts" in config.available_features:
    tools.append(
        ToolSubst(
            "%not_todo_abort_cmd",
            command=FindTool("not"),
            extra_args=["--crash"],
            unresolved="fatal",
        )
    )
else:
    tools.append(
        ToolSubst("%not_todo_abort_cmd", command=FindTool("not"), unresolved="fatal")
    )

if config.flang_include_runtime:
  config.available_features.add("flang-rt")

# Define some variables to help us test that the flang runtime doesn't depend on
# the C++ runtime libraries. For this we need a C compiler. If for some reason
# we don't have one, we can just disable the test.
<<<<<<< HEAD
if config.cc:
    libruntime = os.path.join(config.flang_lib_dir, "libflang_rt.a")
=======
if config.flang_include_runtime and config.cc:
    libruntime = os.path.join(config.flang_lib_dir, "libFortranRuntime.a")
>>>>>>> dd3ac2e6
    include = os.path.join(config.flang_src_dir, "include")

    if (
        os.path.isfile(libruntime)
        and os.path.isdir(include)
    ):
        config.available_features.add("c-compiler")
        tools.append(
            ToolSubst(
                "%cc", command=config.cc, extra_args=isysroot_flag, unresolved="fatal"
            )
        )
        tools.append(ToolSubst("%libruntime", command=libruntime, unresolved="fatal"))
        tools.append(ToolSubst("%include", command=include, unresolved="fatal"))

# Add all the tools and their substitutions (if applicable). Use the search paths provided for
# finding the tools.
if config.flang_standalone_build:
    llvm_config.add_tool_substitutions(
        tools, [config.flang_llvm_tools_dir, config.llvm_tools_dir]
    )
else:
    llvm_config.add_tool_substitutions(tools, config.llvm_tools_dir)

# Enable libpgmath testing
result = lit_config.params.get("LIBPGMATH")
if result:
    config.environment["LIBPGMATH"] = True

# Determine if OpenMP runtime was built (enable OpenMP tests via REQUIRES in test file)
if config.have_openmp_rtl:
    config.available_features.add("openmp_runtime")
    # For the enabled OpenMP tests, add a substitution that is needed in the tests to find
    # the omp_lib.{h,mod} files, depending on whether the OpenMP runtime was built as a
    # project or runtime.
    if config.openmp_module_dir:
        config.substitutions.append(
            ("%openmp_flags", f"-fopenmp -J {config.openmp_module_dir}")
        )
    else:
        config.substitutions.append(("%openmp_flags", "-fopenmp"))

# Add features and substitutions to test F128 math support.
# %f128-lib substitution may be used to generate check prefixes
# for LIT tests checking for F128 library support.
if config.flang_runtime_f128_math_lib or config.have_ldbl_mant_dig_113:
    config.available_features.add("flang-supports-f128-math")
if config.flang_runtime_f128_math_lib:
    config.available_features.add(
        "flang-f128-math-lib-" + config.flang_runtime_f128_math_lib
    )
    config.substitutions.append(
        ("%f128-lib", config.flang_runtime_f128_math_lib.upper())
    )
else:
    config.substitutions.append(("%f128-lib", "NONE"))<|MERGE_RESOLUTION|>--- conflicted
+++ resolved
@@ -169,13 +169,8 @@
 # Define some variables to help us test that the flang runtime doesn't depend on
 # the C++ runtime libraries. For this we need a C compiler. If for some reason
 # we don't have one, we can just disable the test.
-<<<<<<< HEAD
-if config.cc:
+if config.flang_include_runtime and config.cc:
     libruntime = os.path.join(config.flang_lib_dir, "libflang_rt.a")
-=======
-if config.flang_include_runtime and config.cc:
-    libruntime = os.path.join(config.flang_lib_dir, "libFortranRuntime.a")
->>>>>>> dd3ac2e6
     include = os.path.join(config.flang_src_dir, "include")
 
     if (
