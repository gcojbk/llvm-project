--- conflicted
+++ resolved
@@ -163,32 +163,7 @@
         ToolSubst("%not_todo_abort_cmd", command=FindTool("not"), unresolved="fatal")
     )
 
-<<<<<<< HEAD
-=======
-if config.flang_include_runtime:
     config.available_features.add("flang-rt")
-
-# Define some variables to help us test that the flang runtime doesn't depend on
-# the C++ runtime libraries. For this we need a C compiler. If for some reason
-# we don't have one, we can just disable the test.
-if config.flang_include_runtime and config.cc:
-    libruntime = os.path.join(config.flang_lib_dir, "libflang_rt.a")
-    include = os.path.join(config.flang_src_dir, "include")
-
-    if (
-        os.path.isfile(libruntime)
-        and os.path.isdir(include)
-    ):
-        config.available_features.add("c-compiler")
-        tools.append(
-            ToolSubst(
-                "%cc", command=config.cc, extra_args=isysroot_flag, unresolved="fatal"
-            )
-        )
-        tools.append(ToolSubst("%libruntime", command=libruntime, unresolved="fatal"))
-        tools.append(ToolSubst("%include", command=include, unresolved="fatal"))
-
->>>>>>> a4d2f584
 # Add all the tools and their substitutions (if applicable). Use the search paths provided for
 # finding the tools.
 if config.flang_standalone_build:
