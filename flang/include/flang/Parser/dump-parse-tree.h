//===-- include/flang/Parser/dump-parse-tree.h ------------------*- C++ -*-===//
//
// Part of the LLVM Project, under the Apache License v2.0 with LLVM Exceptions.
// See https://llvm.org/LICENSE.txt for license information.
// SPDX-License-Identifier: Apache-2.0 WITH LLVM-exception
//
//===----------------------------------------------------------------------===//

#ifndef FORTRAN_PARSER_DUMP_PARSE_TREE_H_
#define FORTRAN_PARSER_DUMP_PARSE_TREE_H_

#include "format-specification.h"
#include "parse-tree-visitor.h"
#include "parse-tree.h"
#include "tools.h"
#include "unparse.h"
#include "flang/Common/Fortran.h"
#include "flang/Common/idioms.h"
#include "flang/Common/indirection.h"
#include "llvm/Support/raw_ostream.h"
#include <string>
#include <type_traits>

namespace Fortran::parser {

//
// Dump the Parse Tree hierarchy of any node 'x' of the parse tree.
//

class ParseTreeDumper {
public:
  explicit ParseTreeDumper(llvm::raw_ostream &out,
      const AnalyzedObjectsAsFortran *asFortran = nullptr)
      : out_(out), asFortran_{asFortran} {}

  static constexpr const char *GetNodeName(const char *) { return "char *"; }
#define NODE_NAME(T, N) \
  static constexpr const char *GetNodeName(const T &) { return N; }
#define NODE_ENUM(T, E) \
  static std::string GetNodeName(const T::E &x) { \
    return #E " = "s + std::string{T::EnumToString(x)}; \
  }
#define NODE(T1, T2) NODE_NAME(T1::T2, #T2)
  NODE_NAME(bool, "bool")
  NODE_NAME(int, "int")
  NODE(std, string)
  NODE(std, int64_t)
  NODE(std, uint64_t)
  NODE_ENUM(common, CUDADataAttr)
  NODE_ENUM(common, CUDASubprogramAttrs)
  NODE_ENUM(common, OpenACCDeviceType)
  NODE(format, ControlEditDesc)
  NODE(format::ControlEditDesc, Kind)
  NODE(format, DerivedTypeDataEditDesc)
  NODE(format, FormatItem)
  NODE(format, FormatSpecification)
  NODE(format, IntrinsicTypeDataEditDesc)
  NODE(format::IntrinsicTypeDataEditDesc, Kind)
  NODE(parser, Abstract)
  NODE(parser, AccAtomicCapture)
  NODE(AccAtomicCapture, Stmt1)
  NODE(AccAtomicCapture, Stmt2)
  NODE(parser, AccAtomicRead)
  NODE(parser, AccAtomicUpdate)
  NODE(parser, AccAtomicWrite)
  NODE(parser, AccBeginBlockDirective)
  NODE(parser, AccBeginCombinedDirective)
  NODE(parser, AccBeginLoopDirective)
  NODE(parser, AccBlockDirective)
  NODE(parser, AccClause)
#define GEN_FLANG_DUMP_PARSE_TREE_CLAUSES
#include "llvm/Frontend/OpenACC/ACC.inc"
  NODE(parser, AccBindClause)
  NODE(parser, AccDefaultClause)
  static std::string GetNodeName(const llvm::acc::DefaultValue &x) {
    return llvm::Twine(
        "llvm::acc::DefaultValue = ", llvm::acc::getOpenACCDefaultValueName(x))
        .str();
  }
  NODE(parser, AccClauseList)
  NODE(parser, AccCombinedDirective)
  NODE(parser, AccDataModifier)
  NODE_ENUM(parser::AccDataModifier, Modifier)
  NODE(parser, AccDeclarativeDirective)
  NODE(parser, AccEndAtomic)
  NODE(parser, AccEndBlockDirective)
  NODE(parser, AccEndCombinedDirective)
  NODE(parser, AccCollapseArg)
  NODE(parser, AccGangArg)
  NODE(AccGangArg, Num)
  NODE(AccGangArg, Dim)
  NODE(AccGangArg, Static)
  NODE(parser, AccGangArgList)
  NODE(parser, AccObject)
  NODE(parser, AccObjectList)
  NODE(parser, AccObjectListWithModifier)
  NODE(parser, AccObjectListWithReduction)
  NODE(parser, AccSizeExpr)
  NODE(parser, AccSizeExprList)
  NODE(parser, AccSelfClause)
  NODE(parser, AccStandaloneDirective)
  NODE(parser, AccDeviceTypeExpr)

  NODE(parser, AccDeviceTypeExprList)
  NODE(parser, AccTileExpr)
  NODE(parser, AccTileExprList)
  NODE(parser, AccLoopDirective)
  NODE(parser, AccEndLoop)
  NODE(parser, AccWaitArgument)
  static std::string GetNodeName(const llvm::acc::Directive &x) {
    return llvm::Twine(
        "llvm::acc::Directive = ", llvm::acc::getOpenACCDirectiveName(x))
        .str();
  }
  NODE(parser, AcImpliedDo)
  NODE(parser, AcImpliedDoControl)
  NODE(parser, AcValue)
  NODE(parser, AccessStmt)
  NODE(parser, AccessId)
  NODE(parser, AccessSpec)
  NODE_ENUM(AccessSpec, Kind)
  NODE(parser, AcSpec)
  NODE(parser, ActionStmt)
  NODE(parser, ActualArg)
  NODE(ActualArg, PercentRef)
  NODE(ActualArg, PercentVal)
  NODE(parser, ActualArgSpec)
  NODE(AcValue, Triplet)
  NODE(parser, AllocOpt)
  NODE(AllocOpt, Mold)
  NODE(AllocOpt, Source)
  NODE(AllocOpt, Stream)
  NODE(AllocOpt, Pinned)
  NODE(parser, Allocatable)
  NODE(parser, AllocatableStmt)
  NODE(parser, AllocateCoarraySpec)
  NODE(parser, AllocateObject)
  NODE(parser, AllocateShapeSpec)
  NODE(parser, AllocateStmt)
  NODE(parser, Allocation)
  NODE(parser, AltReturnSpec)
  NODE(parser, ArithmeticIfStmt)
  NODE(parser, ArrayConstructor)
  NODE(parser, ArrayElement)
  NODE(parser, ArraySpec)
  NODE(parser, AssignStmt)
  NODE(parser, AssignedGotoStmt)
  NODE(parser, AssignmentStmt)
  NODE(parser, AssociateConstruct)
  NODE(parser, AssociateStmt)
  NODE(parser, Association)
  NODE(parser, AssumedImpliedSpec)
  NODE(parser, AssumedRankSpec)
  NODE(parser, AssumedShapeSpec)
  NODE(parser, AssumedSizeSpec)
  NODE(parser, Asynchronous)
  NODE(parser, AsynchronousStmt)
  NODE(parser, AttrSpec)
  NODE(parser, BOZLiteralConstant)
  NODE(parser, BackspaceStmt)
  NODE(parser, BasedPointer)
  NODE(parser, BasedPointerStmt)
  NODE(parser, BindAttr)
  NODE(BindAttr, Deferred)
  NODE(BindAttr, Non_Overridable)
  NODE(parser, BindEntity)
  NODE_ENUM(BindEntity, Kind)
  NODE(parser, BindStmt)
  NODE(parser, Block)
  NODE(parser, BlockConstruct)
  NODE(parser, BlockData)
  NODE(parser, BlockDataStmt)
  NODE(parser, BlockSpecificationPart)
  NODE(parser, BlockStmt)
  NODE(parser, BoundsRemapping)
  NODE(parser, BoundsSpec)
  NODE(parser, Call)
  NODE(parser, CallStmt)
  NODE(CallStmt, Chevrons)
  NODE(CallStmt, StarOrExpr)
  NODE(parser, CaseConstruct)
  NODE(CaseConstruct, Case)
  NODE(parser, CaseSelector)
  NODE(parser, CaseStmt)
  NODE(parser, CaseValueRange)
  NODE(CaseValueRange, Range)
  NODE(parser, ChangeTeamConstruct)
  NODE(parser, ChangeTeamStmt)
  NODE(parser, CharLength)
  NODE(parser, CharLiteralConstant)
  NODE(parser, CharLiteralConstantSubstring)
  NODE(parser, CharSelector)
  NODE(CharSelector, LengthAndKind)
  NODE(parser, CloseStmt)
  NODE(CloseStmt, CloseSpec)
  NODE(parser, CoarrayAssociation)
  NODE(parser, CoarraySpec)
  NODE(parser, CodimensionDecl)
  NODE(parser, CodimensionStmt)
  NODE(parser, CoindexedNamedObject)
  NODE(parser, CommonBlockObject)
  NODE(parser, CommonStmt)
  NODE(CommonStmt, Block)
  NODE(parser, CompilerDirective)
  NODE(CompilerDirective, AssumeAligned)
  NODE(CompilerDirective, IgnoreTKR)
  NODE(CompilerDirective, LoopCount)
  NODE(CompilerDirective, NameValue)
  NODE(CompilerDirective, Unrecognized)
  NODE(CompilerDirective, VectorAlways)
  NODE(parser, ComplexLiteralConstant)
  NODE(parser, ComplexPart)
  NODE(parser, ComponentArraySpec)
  NODE(parser, ComponentAttrSpec)
  NODE(parser, ComponentDataSource)
  NODE(parser, ComponentDecl)
  NODE(parser, FillDecl)
  NODE(parser, ComponentOrFill)
  NODE(parser, ComponentDefStmt)
  NODE(parser, ComponentSpec)
  NODE(parser, ComputedGotoStmt)
  NODE(parser, ConcurrentControl)
  NODE(parser, ConcurrentHeader)
  NODE(parser, ConnectSpec)
  NODE(ConnectSpec, CharExpr)
  NODE_ENUM(ConnectSpec::CharExpr, Kind)
  NODE(ConnectSpec, Newunit)
  NODE(ConnectSpec, Recl)
  NODE(parser, ContainsStmt)
  NODE(parser, Contiguous)
  NODE(parser, ContiguousStmt)
  NODE(parser, ContinueStmt)
  NODE(parser, CriticalConstruct)
  NODE(parser, CriticalStmt)
  NODE(parser, CUDAAttributesStmt)
  NODE(parser, CUFKernelDoConstruct)
  NODE(CUFKernelDoConstruct, StarOrExpr)
  NODE(CUFKernelDoConstruct, Directive)
  NODE(CUFKernelDoConstruct, LaunchConfiguration)
  NODE(parser, CUFReduction)
  NODE(parser, CycleStmt)
  NODE(parser, DataComponentDefStmt)
  NODE(parser, DataIDoObject)
  NODE(parser, DataImpliedDo)
  NODE(parser, DataRef)
  NODE(parser, DataStmt)
  NODE(parser, DataStmtConstant)
  NODE(parser, DataStmtObject)
  NODE(parser, DataStmtRepeat)
  NODE(parser, DataStmtSet)
  NODE(parser, DataStmtValue)
  NODE(parser, DeallocateStmt)
  NODE(parser, DeclarationConstruct)
  NODE(parser, DeclarationTypeSpec)
  NODE(DeclarationTypeSpec, Class)
  NODE(DeclarationTypeSpec, ClassStar)
  NODE(DeclarationTypeSpec, Record)
  NODE(DeclarationTypeSpec, Type)
  NODE(DeclarationTypeSpec, TypeStar)
  NODE(parser, Default)
  NODE(parser, DeferredCoshapeSpecList)
  NODE(parser, DeferredShapeSpecList)
  NODE(parser, DefinedOpName)
  NODE(parser, DefinedOperator)
  NODE_ENUM(DefinedOperator, IntrinsicOperator)
  NODE(parser, DerivedTypeDef)
  NODE(parser, DerivedTypeSpec)
  NODE(parser, DerivedTypeStmt)
  NODE(parser, Designator)
  NODE(parser, DimensionStmt)
  NODE(DimensionStmt, Declaration)
  NODE(parser, DoConstruct)
  NODE(parser, DummyArg)
  NODE(parser, ElseIfStmt)
  NODE(parser, ElseStmt)
  NODE(parser, ElsewhereStmt)
  NODE(parser, EndAssociateStmt)
  NODE(parser, EndBlockDataStmt)
  NODE(parser, EndBlockStmt)
  NODE(parser, EndChangeTeamStmt)
  NODE(parser, EndCriticalStmt)
  NODE(parser, EndDoStmt)
  NODE(parser, EndEnumStmt)
  NODE(parser, EndForallStmt)
  NODE(parser, EndFunctionStmt)
  NODE(parser, EndIfStmt)
  NODE(parser, EndInterfaceStmt)
  NODE(parser, EndLabel)
  NODE(parser, EndModuleStmt)
  NODE(parser, EndMpSubprogramStmt)
  NODE(parser, EndProgramStmt)
  NODE(parser, EndSelectStmt)
  NODE(parser, EndSubmoduleStmt)
  NODE(parser, EndSubroutineStmt)
  NODE(parser, EndTypeStmt)
  NODE(parser, EndWhereStmt)
  NODE(parser, EndfileStmt)
  NODE(parser, EntityDecl)
  NODE(parser, EntryStmt)
  NODE(parser, EnumDef)
  NODE(parser, EnumDefStmt)
  NODE(parser, Enumerator)
  NODE(parser, EnumeratorDefStmt)
  NODE(parser, EorLabel)
  NODE(parser, EquivalenceObject)
  NODE(parser, EquivalenceStmt)
  NODE(parser, ErrLabel)
  NODE(parser, ErrorRecovery)
  NODE(parser, EventPostStmt)
  NODE(parser, EventWaitSpec)
  NODE(parser, EventWaitStmt)
  NODE(parser, ExecutableConstruct)
  NODE(parser, ExecutionPart)
  NODE(parser, ExecutionPartConstruct)
  NODE(parser, ExitStmt)
  NODE(parser, ExplicitCoshapeSpec)
  NODE(parser, ExplicitShapeSpec)
  NODE(parser, Expr)
  NODE(Expr, Parentheses)
  NODE(Expr, UnaryPlus)
  NODE(Expr, Negate)
  NODE(Expr, NOT)
  NODE(Expr, PercentLoc)
  NODE(Expr, DefinedUnary)
  NODE(Expr, Power)
  NODE(Expr, Multiply)
  NODE(Expr, Divide)
  NODE(Expr, Add)
  NODE(Expr, Subtract)
  NODE(Expr, Concat)
  NODE(Expr, LT)
  NODE(Expr, LE)
  NODE(Expr, EQ)
  NODE(Expr, NE)
  NODE(Expr, GE)
  NODE(Expr, GT)
  NODE(Expr, AND)
  NODE(Expr, OR)
  NODE(Expr, EQV)
  NODE(Expr, NEQV)
  NODE(Expr, DefinedBinary)
  NODE(Expr, ComplexConstructor)
  NODE(parser, External)
  NODE(parser, ExternalStmt)
  NODE(parser, FailImageStmt)
  NODE(parser, FileUnitNumber)
  NODE(parser, FinalProcedureStmt)
  NODE(parser, FlushStmt)
  NODE(parser, ForallAssignmentStmt)
  NODE(parser, ForallBodyConstruct)
  NODE(parser, ForallConstruct)
  NODE(parser, ForallConstructStmt)
  NODE(parser, ForallStmt)
  NODE(parser, FormTeamStmt)
  NODE(FormTeamStmt, FormTeamSpec)
  NODE(parser, Format)
  NODE(parser, FormatStmt)
  NODE(parser, FunctionReference)
  NODE(parser, FunctionStmt)
  NODE(parser, FunctionSubprogram)
  NODE(parser, GenericSpec)
  NODE(GenericSpec, Assignment)
  NODE(GenericSpec, ReadFormatted)
  NODE(GenericSpec, ReadUnformatted)
  NODE(GenericSpec, WriteFormatted)
  NODE(GenericSpec, WriteUnformatted)
  NODE(parser, GenericStmt)
  NODE(parser, GotoStmt)
  NODE(parser, HollerithLiteralConstant)
  NODE(parser, IdExpr)
  NODE(parser, IdVariable)
  NODE(parser, IfConstruct)
  NODE(IfConstruct, ElseBlock)
  NODE(IfConstruct, ElseIfBlock)
  NODE(parser, IfStmt)
  NODE(parser, IfThenStmt)
  NODE(parser, TeamValue)
  NODE(parser, ImageSelector)
  NODE(parser, ImageSelectorSpec)
  NODE(ImageSelectorSpec, Stat)
  NODE(ImageSelectorSpec, Team_Number)
  NODE(parser, ImplicitPart)
  NODE(parser, ImplicitPartStmt)
  NODE(parser, ImplicitSpec)
  NODE(parser, ImplicitStmt)
  NODE_ENUM(ImplicitStmt, ImplicitNoneNameSpec)
  NODE(parser, ImpliedShapeSpec)
  NODE(parser, ImportStmt)
  NODE(parser, Initialization)
  NODE(parser, InputImpliedDo)
  NODE(parser, InputItem)
  NODE(parser, InquireSpec)
  NODE(InquireSpec, CharVar)
  NODE_ENUM(InquireSpec::CharVar, Kind)
  NODE(InquireSpec, IntVar)
  NODE_ENUM(InquireSpec::IntVar, Kind)
  NODE(InquireSpec, LogVar)
  NODE_ENUM(InquireSpec::LogVar, Kind)
  NODE(parser, InquireStmt)
  NODE(InquireStmt, Iolength)
  NODE(parser, IntegerTypeSpec)
  NODE(parser, IntentSpec)
  NODE_ENUM(IntentSpec, Intent)
  NODE(parser, IntentStmt)
  NODE(parser, InterfaceBlock)
  NODE(parser, InterfaceBody)
  NODE(InterfaceBody, Function)
  NODE(InterfaceBody, Subroutine)
  NODE(parser, InterfaceSpecification)
  NODE(parser, InterfaceStmt)
  NODE(parser, InternalSubprogram)
  NODE(parser, InternalSubprogramPart)
  NODE(parser, Intrinsic)
  NODE(parser, IntrinsicStmt)
  NODE(parser, IntrinsicTypeSpec)
  NODE(IntrinsicTypeSpec, Character)
  NODE(IntrinsicTypeSpec, Complex)
  NODE(IntrinsicTypeSpec, DoubleComplex)
  NODE(IntrinsicTypeSpec, DoublePrecision)
  NODE(IntrinsicTypeSpec, Logical)
  NODE(IntrinsicTypeSpec, Real)
  NODE(parser, IoControlSpec)
  NODE(IoControlSpec, Asynchronous)
  NODE(IoControlSpec, CharExpr)
  NODE_ENUM(IoControlSpec::CharExpr, Kind)
  NODE(IoControlSpec, Pos)
  NODE(IoControlSpec, Rec)
  NODE(IoControlSpec, Size)
  NODE(parser, IoUnit)
  NODE(parser, Keyword)
  NODE(parser, KindParam)
  NODE(parser, KindSelector)
  NODE(KindSelector, StarSize)
  NODE(parser, LabelDoStmt)
  NODE(parser, LanguageBindingSpec)
  NODE(parser, LengthSelector)
  NODE(parser, LetterSpec)
  NODE(parser, LiteralConstant)
  NODE(parser, IntLiteralConstant)
  NODE(parser, ReductionOperator)
  NODE_ENUM(parser::ReductionOperator, Operator)
  NODE(parser, LocalitySpec)
  NODE(LocalitySpec, DefaultNone)
  NODE(LocalitySpec, Local)
  NODE(LocalitySpec, LocalInit)
  NODE(LocalitySpec, Reduce)
  NODE(LocalitySpec, Shared)
  NODE(parser, LockStmt)
  NODE(LockStmt, LockStat)
  NODE(parser, LogicalLiteralConstant)
  NODE_NAME(LoopControl::Bounds, "LoopBounds")
  NODE_NAME(AcImpliedDoControl::Bounds, "LoopBounds")
  NODE_NAME(DataImpliedDo::Bounds, "LoopBounds")
  NODE(parser, LoopControl)
  NODE(LoopControl, Concurrent)
  NODE(parser, MainProgram)
  NODE(parser, Map)
  NODE(Map, EndMapStmt)
  NODE(Map, MapStmt)
  NODE(parser, MaskedElsewhereStmt)
  NODE(parser, Module)
  NODE(parser, ModuleStmt)
  NODE(parser, ModuleSubprogram)
  NODE(parser, ModuleSubprogramPart)
  NODE(parser, MpSubprogramStmt)
  NODE(parser, MsgVariable)
  NODE(parser, Name)
  NODE(parser, NamedConstant)
  NODE(parser, NamedConstantDef)
  NODE(parser, NamelistStmt)
  NODE(NamelistStmt, Group)
  NODE(parser, NonLabelDoStmt)
  NODE(parser, NoPass)
  NODE(parser, NotifyWaitStmt)
  NODE(parser, NullifyStmt)
  NODE(parser, NullInit)
  NODE(parser, ObjectDecl)
  NODE(parser, OldParameterStmt)
  NODE(parser, OmpMapper)
  NODE(parser, OmpMapType)
  NODE_ENUM(OmpMapType, Value)
  NODE(parser, OmpMapTypeModifier)
  NODE_ENUM(OmpMapTypeModifier, Value)
  NODE(parser, OmpIteratorSpecifier)
  NODE(parser, OmpIterator)
  NODE(parser, OmpAffinityClause)
  NODE(OmpAffinityClause, Modifier)
  NODE(parser, OmpAlignment)
  NODE(parser, OmpAlignedClause)
  NODE(OmpAlignedClause, Modifier)
  NODE(parser, OmpAtClause)
  NODE_ENUM(OmpAtClause, ActionTime)
  NODE_ENUM(OmpSeverityClause, Severity)
  NODE(parser, OmpAtomic)
  NODE(parser, OmpAtomicCapture)
  NODE(OmpAtomicCapture, Stmt1)
  NODE(OmpAtomicCapture, Stmt2)
  NODE(parser, OmpAtomicCompare)
  NODE(parser, OmpAtomicCompareIfStmt)
  NODE(parser, OmpAtomicRead)
  NODE(parser, OmpAtomicUpdate)
  NODE(parser, OmpAtomicWrite)
  NODE(parser, OmpBeginBlockDirective)
  NODE(parser, OmpBeginLoopDirective)
  NODE(parser, OmpBeginSectionsDirective)
  NODE(parser, OmpBlockDirective)
  static std::string GetNodeName(const llvm::omp::Directive &x) {
    return llvm::Twine(
        "llvm::omp::Directive = ", llvm::omp::getOpenMPDirectiveName(x))
        .str();
  }
  NODE(parser, OmpCancelType)
  NODE_ENUM(OmpCancelType, Type)
  NODE(parser, OmpClause)
#define GEN_FLANG_DUMP_PARSE_TREE_CLAUSES
#include "llvm/Frontend/OpenMP/OMP.inc"
  NODE(parser, OmpClauseList)
  NODE(parser, OmpCriticalDirective)
  NODE(parser, OmpDeclareTargetSpecifier)
  NODE(parser, OmpDeclareTargetWithClause)
  NODE(parser, OmpDeclareTargetWithList)
  NODE(parser, OmpDeclareMapperSpecifier)
  NODE(parser, OmpDefaultClause)
  NODE_ENUM(OmpDefaultClause, DataSharingAttribute)
  NODE(parser, OmpVariableCategory)
  NODE_ENUM(OmpVariableCategory, Value)
  NODE(parser, OmpDefaultmapClause)
  NODE_ENUM(OmpDefaultmapClause, ImplicitBehavior)
  NODE(OmpDefaultmapClause, Modifier)
  NODE(parser, OmpDependenceType)
  NODE_ENUM(OmpDependenceType, Value)
  NODE(parser, OmpTaskDependenceType)
  NODE_ENUM(OmpTaskDependenceType, Value)
  NODE(parser, OmpIterationOffset)
  NODE(parser, OmpIteration)
  NODE(parser, OmpIterationVector)
  NODE(parser, OmpDoacross)
  NODE(OmpDoacross, Sink)
  NODE(OmpDoacross, Source)
  NODE(parser, OmpDependClause)
  NODE(OmpDependClause, TaskDep)
  NODE(OmpDependClause::TaskDep, Modifier)
  NODE(parser, OmpDetachClause)
  NODE(parser, OmpDoacrossClause)
  NODE(parser, OmpDestroyClause)
  NODE(parser, OmpEndAllocators)
  NODE(parser, OmpEndAtomic)
  NODE(parser, OmpEndBlockDirective)
  NODE(parser, OmpEndCriticalDirective)
  NODE(parser, OmpEndLoopDirective)
  NODE(parser, OmpEndSectionsDirective)
  NODE(parser, OmpFailClause)
  NODE(parser, OmpFromClause)
  NODE(OmpFromClause, Modifier)
  NODE(parser, OmpExpectation)
  NODE_ENUM(OmpExpectation, Value)
  NODE(parser, OmpDirectiveNameModifier)
  NODE(parser, OmpIfClause)
  NODE(OmpIfClause, Modifier)
  NODE(parser, OmpLastprivateClause)
  NODE(OmpLastprivateClause, Modifier)
  NODE(parser, OmpLastprivateModifier)
  NODE_ENUM(OmpLastprivateModifier, Value)
  NODE(parser, OmpLinearClause)
  NODE(OmpLinearClause, Modifier)
  NODE(parser, OmpLinearModifier)
  NODE_ENUM(OmpLinearModifier, Value)
  NODE(parser, OmpStepComplexModifier)
  NODE(parser, OmpStepSimpleModifier)
  NODE(parser, OmpLoopDirective)
  NODE(parser, OmpMapClause)
<<<<<<< HEAD
  NODE_ENUM(OmpMapClause, TypeModifier)
  NODE_ENUM(OmpMapClause, Type)
=======
  NODE(parser, OmpMessageClause)
  NODE(OmpMapClause, Modifier)
>>>>>>> ce7c17d5
  static std::string GetNodeName(const llvm::omp::Clause &x) {
    return llvm::Twine(
        "llvm::omp::Clause = ", llvm::omp::getOpenMPClauseName(x))
        .str();
  }
  NODE(parser, OmpObject)
  NODE(parser, OmpObjectList)
  NODE(parser, OmpOrderClause)
  NODE(OmpOrderClause, Modifier)
  NODE_ENUM(OmpOrderClause, Ordering)
  NODE(parser, OmpOrderModifier)
  NODE_ENUM(OmpOrderModifier, Value)
  NODE(parser, OmpGrainsizeClause)
  NODE(OmpGrainsizeClause, Modifier)
  NODE(parser, OmpPrescriptiveness)
  NODE_ENUM(OmpPrescriptiveness, Value)
  NODE(parser, OmpNumTasksClause)
  NODE(OmpNumTasksClause, Modifier)
  NODE(parser, OmpBindClause)
  NODE_ENUM(OmpBindClause, Binding)
  NODE(parser, OmpProcBindClause)
  NODE_ENUM(OmpProcBindClause, AffinityPolicy)
  NODE(parser, OmpReductionModifier)
  NODE_ENUM(OmpReductionModifier, Value)
  NODE(parser, OmpReductionClause)
  NODE(OmpReductionClause, Modifier)
  NODE(parser, OmpInReductionClause)
  NODE(OmpInReductionClause, Modifier)
  NODE(parser, OmpReductionCombiner)
  NODE(parser, OmpTaskReductionClause)
  NODE(OmpTaskReductionClause, Modifier)
  NODE(OmpReductionCombiner, FunctionCombiner)
  NODE(parser, OmpReductionInitializerClause)
  NODE(parser, OmpReductionIdentifier)
  NODE(parser, OmpAllocateClause)
  NODE(OmpAllocateClause, Modifier)
  NODE(parser, OmpAlignModifier)
  NODE(parser, OmpAllocatorComplexModifier)
  NODE(parser, OmpAllocatorSimpleModifier)
  NODE(parser, OmpScheduleClause)
  NODE(OmpScheduleClause, Modifier)
  NODE_ENUM(OmpScheduleClause, Kind)
  NODE(parser, OmpSeverityClause)
  NODE(parser, OmpDeviceClause)
  NODE(OmpDeviceClause, Modifier)
  NODE(parser, OmpDeviceModifier)
  NODE_ENUM(OmpDeviceModifier, Value)
  NODE(parser, OmpDeviceTypeClause)
  NODE_ENUM(OmpDeviceTypeClause, DeviceTypeDescription)
  NODE(parser, OmpUpdateClause)
  NODE(parser, OmpChunkModifier)
  NODE_ENUM(OmpChunkModifier, Value)
  NODE(parser, OmpOrderingModifier)
  NODE_ENUM(OmpOrderingModifier, Value)
  NODE(parser, OmpSectionBlocks)
  NODE(parser, OmpSectionsDirective)
  NODE(parser, OmpSimpleStandaloneDirective)
  NODE(parser, OmpToClause)
  NODE(OmpToClause, Modifier)
  NODE(parser, Only)
  NODE(parser, OpenACCAtomicConstruct)
  NODE(parser, OpenACCBlockConstruct)
  NODE(parser, OpenACCCacheConstruct)
  NODE(parser, OpenACCCombinedConstruct)
  NODE(parser, OpenACCConstruct)
  NODE(parser, OpenACCDeclarativeConstruct)
  NODE(parser, OpenACCEndConstruct)
  NODE(parser, OpenACCLoopConstruct)
  NODE(parser, OpenACCRoutineConstruct)
  NODE(parser, OpenACCStandaloneDeclarativeConstruct)
  NODE(parser, OpenACCStandaloneConstruct)
  NODE(parser, OpenACCWaitConstruct)
  NODE(parser, OpenMPAtomicConstruct)
  NODE(parser, OpenMPBlockConstruct)
  NODE(parser, OpenMPCancelConstruct)
  NODE(OpenMPCancelConstruct, If)
  NODE(parser, OpenMPCancellationPointConstruct)
  NODE(parser, OpenMPConstruct)
  NODE(parser, OpenMPCriticalConstruct)
  NODE(parser, OpenMPDeclarativeAllocate)
  NODE(parser, OpenMPDeclarativeConstruct)
  NODE(parser, OpenMPDeclareReductionConstruct)
  NODE(parser, OpenMPDeclareSimdConstruct)
  NODE(parser, OpenMPDeclareTargetConstruct)
  NODE(parser, OpenMPDeclareMapperConstruct)
  NODE(parser, OmpMemoryOrderClause)
  NODE(parser, OmpAtomicClause)
  NODE(parser, OmpAtomicClauseList)
  NODE(parser, OmpAtomicDefaultMemOrderClause)
  NODE_ENUM(common, OmpAtomicDefaultMemOrderType)
  NODE(parser, OpenMPDepobjConstruct)
  NODE(parser, OpenMPErrorConstruct)
  NODE(parser, OpenMPFlushConstruct)
  NODE(parser, OpenMPLoopConstruct)
  NODE(parser, OpenMPExecutableAllocate)
  NODE(parser, OpenMPAllocatorsConstruct)
  NODE(parser, OpenMPRequiresConstruct)
  NODE(parser, OpenMPSimpleStandaloneConstruct)
  NODE(parser, OpenMPStandaloneConstruct)
  NODE(parser, OpenMPSectionConstruct)
  NODE(parser, OpenMPSectionsConstruct)
  NODE(parser, OpenMPThreadprivate)
  NODE(parser, OpenStmt)
  NODE(parser, Optional)
  NODE(parser, OptionalStmt)
  NODE(parser, OtherSpecificationStmt)
  NODE(parser, OutputImpliedDo)
  NODE(parser, OutputItem)
  NODE(parser, Parameter)
  NODE(parser, ParameterStmt)
  NODE(parser, ParentIdentifier)
  NODE(parser, Pass)
  NODE(parser, PauseStmt)
  NODE(parser, Pointer)
  NODE(parser, PointerAssignmentStmt)
  NODE(PointerAssignmentStmt, Bounds)
  NODE(parser, PointerDecl)
  NODE(parser, PointerObject)
  NODE(parser, PointerStmt)
  NODE(parser, PositionOrFlushSpec)
  NODE(parser, PrefixSpec)
  NODE(PrefixSpec, Elemental)
  NODE(PrefixSpec, Impure)
  NODE(PrefixSpec, Module)
  NODE(PrefixSpec, Non_Recursive)
  NODE(PrefixSpec, Pure)
  NODE(PrefixSpec, Recursive)
  NODE(PrefixSpec, Attributes)
  NODE(PrefixSpec, Launch_Bounds)
  NODE(PrefixSpec, Cluster_Dims)
  NODE(parser, PrintStmt)
  NODE(parser, PrivateStmt)
  NODE(parser, PrivateOrSequence)
  NODE(parser, ProcAttrSpec)
  NODE(parser, ProcComponentAttrSpec)
  NODE(parser, ProcComponentDefStmt)
  NODE(parser, ProcComponentRef)
  NODE(parser, ProcDecl)
  NODE(parser, ProcInterface)
  NODE(parser, ProcPointerInit)
  NODE(parser, ProcedureDeclarationStmt)
  NODE(parser, ProcedureDesignator)
  NODE(parser, ProcedureStmt)
  NODE_ENUM(ProcedureStmt, Kind)
  NODE(parser, Program)
  NODE(parser, ProgramStmt)
  NODE(parser, ProgramUnit)
  NODE(parser, Protected)
  NODE(parser, ProtectedStmt)
  NODE(parser, ReadStmt)
  NODE(parser, RealLiteralConstant)
  NODE(RealLiteralConstant, Real)
  NODE(parser, Rename)
  NODE(Rename, Names)
  NODE(Rename, Operators)
  NODE(parser, ReturnStmt)
  NODE(parser, RewindStmt)
  NODE(parser, Save)
  NODE(parser, SaveStmt)
  NODE(parser, SavedEntity)
  NODE_ENUM(SavedEntity, Kind)
  NODE(parser, SectionSubscript)
  NODE(parser, SelectCaseStmt)
  NODE(parser, SelectRankCaseStmt)
  NODE(SelectRankCaseStmt, Rank)
  NODE(parser, SelectRankConstruct)
  NODE(SelectRankConstruct, RankCase)
  NODE(parser, SelectRankStmt)
  NODE(parser, SelectTypeConstruct)
  NODE(SelectTypeConstruct, TypeCase)
  NODE(parser, SelectTypeStmt)
  NODE(parser, Selector)
  NODE(parser, SeparateModuleSubprogram)
  NODE(parser, SequenceStmt)
  NODE(parser, Sign)
  NODE(parser, SignedComplexLiteralConstant)
  NODE(parser, SignedIntLiteralConstant)
  NODE(parser, SignedRealLiteralConstant)
  NODE(parser, SpecificationConstruct)
  NODE(parser, SpecificationExpr)
  NODE(parser, SpecificationPart)
  NODE(parser, Star)
  NODE(parser, StatOrErrmsg)
  NODE(parser, StatVariable)
  NODE(parser, StatusExpr)
  NODE(parser, StmtFunctionStmt)
  NODE(parser, StopCode)
  NODE(parser, StopStmt)
  NODE_ENUM(StopStmt, Kind)
  NODE(parser, StructureComponent)
  NODE(parser, StructureConstructor)
  NODE(parser, StructureDef)
  NODE(StructureDef, EndStructureStmt)
  NODE(parser, StructureField)
  NODE(parser, StructureStmt)
  NODE(parser, Submodule)
  NODE(parser, SubmoduleStmt)
  NODE(parser, SubroutineStmt)
  NODE(parser, SubroutineSubprogram)
  NODE(parser, SubscriptTriplet)
  NODE(parser, Substring)
  NODE(parser, SubstringInquiry)
  NODE(parser, SubstringRange)
  NODE(parser, Suffix)
  NODE(parser, SyncAllStmt)
  NODE(parser, SyncImagesStmt)
  NODE(SyncImagesStmt, ImageSet)
  NODE(parser, SyncMemoryStmt)
  NODE(parser, SyncTeamStmt)
  NODE(parser, Target)
  NODE(parser, TargetStmt)
  NODE(parser, TypeAttrSpec)
  NODE(TypeAttrSpec, BindC)
  NODE(TypeAttrSpec, Extends)
  NODE(parser, TypeBoundGenericStmt)
  NODE(parser, TypeBoundProcBinding)
  NODE(parser, TypeBoundProcDecl)
  NODE(parser, TypeBoundProcedurePart)
  NODE(parser, TypeBoundProcedureStmt)
  NODE(TypeBoundProcedureStmt, WithInterface)
  NODE(TypeBoundProcedureStmt, WithoutInterface)
  NODE(parser, TypeDeclarationStmt)
  NODE(parser, TypeGuardStmt)
  NODE(TypeGuardStmt, Guard)
  NODE(parser, TypeParamDecl)
  NODE(parser, TypeParamDefStmt)
  NODE(common, TypeParamAttr)
  NODE(parser, TypeParamSpec)
  NODE(parser, TypeParamValue)
  NODE(TypeParamValue, Deferred)
  NODE(parser, TypeSpec)
  NODE(parser, Union)
  NODE(Union, EndUnionStmt)
  NODE(Union, UnionStmt)
  NODE(parser, UnlockStmt)
  NODE(parser, UnsignedLiteralConstant)
  NODE(parser, UnsignedTypeSpec)
  NODE(parser, UseStmt)
  NODE_ENUM(UseStmt, ModuleNature)
  NODE(parser, Value)
  NODE(parser, ValueStmt)
  NODE(parser, Variable)
  NODE(parser, VectorTypeSpec)
  NODE(VectorTypeSpec, PairVectorTypeSpec)
  NODE(VectorTypeSpec, QuadVectorTypeSpec)
  NODE(parser, IntrinsicVectorTypeSpec)
  NODE(parser, VectorElementType)
  NODE(parser, Verbatim)
  NODE(parser, Volatile)
  NODE(parser, VolatileStmt)
  NODE(parser, WaitSpec)
  NODE(parser, WaitStmt)
  NODE(parser, WhereBodyConstruct)
  NODE(parser, WhereConstruct)
  NODE(WhereConstruct, Elsewhere)
  NODE(WhereConstruct, MaskedElsewhere)
  NODE(parser, WhereConstructStmt)
  NODE(parser, WhereStmt)
  NODE(parser, WriteStmt)
#undef NODE
#undef NODE_NAME

  template <typename T> bool Pre(const T &x) {
    std::string fortran{AsFortran<T>(x)};
    if (fortran.empty() && (UnionTrait<T> || WrapperTrait<T>)) {
      Prefix(GetNodeName(x));
    } else {
      IndentEmptyLine();
      out_ << GetNodeName(x);
      if (!fortran.empty()) {
        out_ << " = '" << fortran << '\'';
      }
      EndLine();
      ++indent_;
    }
    return true;
  }

  template <typename T> void Post(const T &x) {
    if (AsFortran<T>(x).empty() && (UnionTrait<T> || WrapperTrait<T>)) {
      EndLineIfNonempty();
    } else {
      --indent_;
    }
  }

  // A few types we want to ignore

  bool Pre(const CharBlock &) { return true; }
  void Post(const CharBlock &) {}

  template <typename T> bool Pre(const Statement<T> &) { return true; }
  template <typename T> void Post(const Statement<T> &) {}
  template <typename T> bool Pre(const UnlabeledStatement<T> &) { return true; }
  template <typename T> void Post(const UnlabeledStatement<T> &) {}

  template <typename T> bool Pre(const common::Indirection<T> &) {
    return true;
  }
  template <typename T> void Post(const common::Indirection<T> &) {}

  template <typename A> bool Pre(const Scalar<A> &) {
    Prefix("Scalar");
    return true;
  }
  template <typename A> void Post(const Scalar<A> &) { EndLineIfNonempty(); }

  template <typename A> bool Pre(const Constant<A> &) {
    Prefix("Constant");
    return true;
  }
  template <typename A> void Post(const Constant<A> &) { EndLineIfNonempty(); }

  template <typename A> bool Pre(const Integer<A> &) {
    Prefix("Integer");
    return true;
  }
  template <typename A> void Post(const Integer<A> &) { EndLineIfNonempty(); }

  template <typename A> bool Pre(const Logical<A> &) {
    Prefix("Logical");
    return true;
  }
  template <typename A> void Post(const Logical<A> &) { EndLineIfNonempty(); }

  template <typename A> bool Pre(const DefaultChar<A> &) {
    Prefix("DefaultChar");
    return true;
  }
  template <typename A> void Post(const DefaultChar<A> &) {
    EndLineIfNonempty();
  }

  template <typename... A> bool Pre(const std::tuple<A...> &) { return true; }
  template <typename... A> void Post(const std::tuple<A...> &) {}

  template <typename... A> bool Pre(const std::variant<A...> &) { return true; }
  template <typename... A> void Post(const std::variant<A...> &) {}

protected:
  // Return a Fortran representation of this node to include in the dump
  template <typename T> std::string AsFortran(const T &x) {
    std::string buf;
    llvm::raw_string_ostream ss{buf};
    if constexpr (HasTypedExpr<T>::value) {
      if (asFortran_ && x.typedExpr) {
        asFortran_->expr(ss, *x.typedExpr);
      }
    } else if constexpr (std::is_same_v<T, AssignmentStmt> ||
        std::is_same_v<T, PointerAssignmentStmt>) {
      if (asFortran_ && x.typedAssignment) {
        asFortran_->assignment(ss, *x.typedAssignment);
      }
    } else if constexpr (std::is_same_v<T, CallStmt>) {
      if (asFortran_ && x.typedCall) {
        asFortran_->call(ss, *x.typedCall);
      }
    } else if constexpr (std::is_same_v<T, IntLiteralConstant> ||
        std::is_same_v<T, SignedIntLiteralConstant> ||
        std::is_same_v<T, UnsignedLiteralConstant>) {
      ss << std::get<CharBlock>(x.t);
    } else if constexpr (std::is_same_v<T, RealLiteralConstant::Real>) {
      ss << x.source;
    } else if constexpr (std::is_same_v<T, std::string> ||
        std::is_same_v<T, std::int64_t> || std::is_same_v<T, std::uint64_t>) {
      ss << x;
    }
    if (ss.tell()) {
      return buf;
    }
    if constexpr (std::is_same_v<T, Name>) {
      return x.source.ToString();
#ifdef SHOW_ALL_SOURCE_MEMBERS
    } else if constexpr (HasSource<T>::value) {
      return x.source.ToString();
#endif
    } else if constexpr (std::is_same_v<T, int>) {
      return std::to_string(x);
    } else if constexpr (std::is_same_v<T, bool>) {
      return x ? "true" : "false";
    } else {
      return "";
    }
  }

  void IndentEmptyLine() {
    if (emptyline_ && indent_ > 0) {
      for (int i{0}; i < indent_; ++i) {
        out_ << "| ";
      }
      emptyline_ = false;
    }
  }

  void Prefix(const char *str) {
    IndentEmptyLine();
    out_ << str << " -> ";
    emptyline_ = false;
  }

  void Prefix(const std::string &str) {
    IndentEmptyLine();
    out_ << str << " -> ";
    emptyline_ = false;
  }

  void EndLine() {
    out_ << '\n';
    emptyline_ = true;
  }

  void EndLineIfNonempty() {
    if (!emptyline_) {
      EndLine();
    }
  }

private:
  int indent_{0};
  llvm::raw_ostream &out_;
  const AnalyzedObjectsAsFortran *const asFortran_;
  bool emptyline_{false};
};

template <typename T>
llvm::raw_ostream &DumpTree(llvm::raw_ostream &out, const T &x,
    const AnalyzedObjectsAsFortran *asFortran = nullptr) {
  ParseTreeDumper dumper{out, asFortran};
  Walk(x, dumper);
  return out;
}

} // namespace Fortran::parser
#endif // FORTRAN_PARSER_DUMP_PARSE_TREE_H_<|MERGE_RESOLUTION|>--- conflicted
+++ resolved
@@ -569,13 +569,8 @@
   NODE(parser, OmpStepSimpleModifier)
   NODE(parser, OmpLoopDirective)
   NODE(parser, OmpMapClause)
-<<<<<<< HEAD
-  NODE_ENUM(OmpMapClause, TypeModifier)
-  NODE_ENUM(OmpMapClause, Type)
-=======
   NODE(parser, OmpMessageClause)
   NODE(OmpMapClause, Modifier)
->>>>>>> ce7c17d5
   static std::string GetNodeName(const llvm::omp::Clause &x) {
     return llvm::Twine(
         "llvm::omp::Clause = ", llvm::omp::getOpenMPClauseName(x))
