# Get sources

set(LIBUNWIND_CXX_SOURCES
    libunwind.cpp
    Unwind-EHABI.cpp
    Unwind-seh.cpp
    )

if(${CMAKE_SYSTEM_NAME} MATCHES "AIX")
  list(APPEND LIBUNWIND_CXX_SOURCES
    Unwind_AIXExtras.cpp
    )
endif()

set(LIBUNWIND_C_SOURCES
    UnwindLevel1.c
    UnwindLevel1-gcc-ext.c
    Unwind-sjlj.c
    Unwind-wasm.c
    )
set_source_files_properties(${LIBUNWIND_C_SOURCES}
                            PROPERTIES
                              # We need to set `-fexceptions` here so that key
                              # unwinding functions, like
<<<<<<< HEAD
                              # _UNWIND_RaiseExcpetion, are not marked as
=======
                              # _UNWIND_RaiseException, are not marked as
>>>>>>> 92f1f99d
                              # `nounwind`, which breaks LTO builds of
                              # libunwind.  See #56825 and #120657 for context.
                              COMPILE_FLAGS "-std=c99 -fexceptions")

set(LIBUNWIND_ASM_SOURCES
    UnwindRegistersRestore.S
    UnwindRegistersSave.S
    )

set(LIBUNWIND_HEADERS
    AddressSpace.hpp
    assembly.h
    CompactUnwinder.hpp
    cet_unwind.h
    config.h
    dwarf2.h
    DwarfInstructions.hpp
    DwarfParser.hpp
    EHHeaderParser.hpp
    FrameHeaderCache.hpp
    libunwind_ext.h
    Registers.hpp
    RWMutex.hpp
    Unwind-EHABI.h
    UnwindCursor.hpp
    ../include/libunwind.h
    ../include/unwind.h
    ../include/unwind_itanium.h
    ../include/unwind_arm_ehabi.h
    )
if(APPLE)
  list(APPEND LIBUNWIND_HEADERS
    ../include/mach-o/compact_unwind_encoding.h
    )
endif()

if (MSVC_IDE)
  # Force them all into the headers dir on MSVC, otherwise they end up at
  # project scope because they don't have extensions.
  source_group("Header Files" FILES ${LIBUNWIND_HEADERS})
endif()

set(LIBUNWIND_SOURCES
    ${LIBUNWIND_CXX_SOURCES}
    ${LIBUNWIND_C_SOURCES}
    ${LIBUNWIND_ASM_SOURCES})

# Generate library list.
if (CXX_SUPPORTS_NOSTDLIBXX_FLAG)
  add_link_flags_if_supported(-nostdlib++)
else()
  if (LIBUNWIND_USE_COMPILER_RT)
    add_library_flags("${LIBUNWIND_BUILTINS_LIBRARY}")
  else()
    add_library_flags_if(LIBUNWIND_HAS_GCC_S_LIB gcc_s)
    add_library_flags_if(LIBUNWIND_HAS_GCC_LIB gcc)
  endif()
  add_library_flags_if(LIBUNWIND_HAS_C_LIB c)
endif()

if (NOT APPLE)
  add_library_flags_if(LIBUNWIND_HAS_DL_LIB dl)
endif()

if (LIBUNWIND_ENABLE_THREADS AND NOT APPLE)
    add_library_flags_if(LIBUNWIND_HAS_PTHREAD_LIB pthread)
endif()

if (LIBUNWIND_ENABLE_THREADS)
  add_compile_flags_if(LIBUNWIND_WEAK_PTHREAD_LIB -DLIBUNWIND_USE_WEAK_PTHREAD=1)
endif()

# Setup flags.
add_link_flags_if(CXX_SUPPORTS_UNWINDLIB_EQ_NONE_FLAG --unwindlib=none)

# MINGW_LIBRARIES is defined in config-ix.cmake
add_library_flags_if(MINGW "${MINGW_LIBRARIES}")

if (LIBUNWIND_ENABLE_SHARED AND
    NOT (CXX_SUPPORTS_FNO_EXCEPTIONS_FLAG AND
         CXX_SUPPORTS_FUNWIND_TABLES_FLAG))
  message(FATAL_ERROR
          "Compiler doesn't support generation of unwind tables if exception "
          "support is disabled.  Building libunwind DSO with runtime dependency "
          "on C++ ABI library is not supported.")
endif()

if (HAIKU)
  add_library_flags_if(LIBUNWIND_HAS_ROOT_LIB root)

  add_library_flags_if(LIBUNWIND_HAS_BSD_LIB bsd)
  add_compile_flags_if(LIBUNWIND_HAS_BSD_LIB -D_LIBUNWIND_USE_HAIKU_BSD_LIB=1)

  add_compile_flags("-D_DEFAULT_SOURCE")
  add_compile_flags("-DPT_GNU_EH_FRAME=PT_EH_FRAME")

  find_path(LIBUNWIND_HAIKU_PRIVATE_HEADERS
            "commpage_defs.h"
            PATHS ${CMAKE_SYSTEM_INCLUDE_PATH}
            PATH_SUFFIXES "/private/system"
            NO_DEFAULT_PATH
            REQUIRED)

  include_directories(SYSTEM "${LIBUNWIND_HAIKU_PRIVATE_HEADERS}")
  if (LIBUNWIND_TARGET_TRIPLE)
    if (${LIBUNWIND_TARGET_TRIPLE} MATCHES "^x86_64")
      include_directories(SYSTEM "${LIBUNWIND_HAIKU_PRIVATE_HEADERS}/arch/x86_64")
    endif()
  else()
    include_directories(SYSTEM "${LIBUNWIND_HAIKU_PRIVATE_HEADERS}/arch/${CMAKE_SYSTEM_PROCESSOR}")
  endif()
endif ()

string(REPLACE ";" " " LIBUNWIND_COMPILE_FLAGS "${LIBUNWIND_COMPILE_FLAGS}")
string(REPLACE ";" " " LIBUNWIND_CXX_FLAGS "${LIBUNWIND_CXX_FLAGS}")
string(REPLACE ";" " " LIBUNWIND_C_FLAGS "${LIBUNWIND_C_FLAGS}")
string(REPLACE ";" " " LIBUNWIND_LINK_FLAGS "${LIBUNWIND_LINK_FLAGS}")

set_property(SOURCE ${LIBUNWIND_CXX_SOURCES}
             APPEND_STRING PROPERTY COMPILE_FLAGS " ${LIBUNWIND_CXX_FLAGS}")
set_property(SOURCE ${LIBUNWIND_C_SOURCES}
             APPEND_STRING PROPERTY COMPILE_FLAGS " ${LIBUNWIND_C_FLAGS}")

# NOTE: avoid implicit dependencies on C++ runtimes.  libunwind uses C++ for
# ease, but does not rely on C++ at runtime.
set(CMAKE_CXX_IMPLICIT_LINK_LIBRARIES "")

include(WarningFlags)

# Build the shared library.
add_library(unwind_shared_objects OBJECT EXCLUDE_FROM_ALL ${LIBUNWIND_SOURCES} ${LIBUNWIND_HEADERS})
cxx_add_warning_flags(unwind_shared_objects ${LIBUNWIND_ENABLE_WERROR} ${LIBUNWIND_ENABLE_PEDANTIC})
if(CMAKE_C_COMPILER_ID STREQUAL MSVC)
  target_compile_options(unwind_shared_objects PRIVATE /GR-)
else()
  target_compile_options(unwind_shared_objects PRIVATE -fno-rtti)
endif()
target_link_libraries(unwind_shared_objects PRIVATE unwind-headers ${LIBUNWIND_LIBRARIES})
target_compile_options(unwind_shared_objects PUBLIC "${LIBUNWIND_ADDITIONAL_COMPILE_FLAGS}")
target_link_libraries(unwind_shared_objects PUBLIC "${LIBUNWIND_ADDITIONAL_LIBRARIES}")
set_target_properties(unwind_shared_objects
  PROPERTIES
    CXX_EXTENSIONS OFF
    CXX_STANDARD 17
    CXX_STANDARD_REQUIRED ON
    COMPILE_FLAGS "${LIBUNWIND_COMPILE_FLAGS}"
)
if (CMAKE_POSITION_INDEPENDENT_CODE OR NOT DEFINED CMAKE_POSITION_INDEPENDENT_CODE)
  set_target_properties(unwind_shared_objects PROPERTIES POSITION_INDEPENDENT_CODE ON) # must set manually because it's an object library
endif()

add_library(unwind_shared SHARED)
target_link_libraries(unwind_shared PUBLIC unwind_shared_objects)
set_target_properties(unwind_shared
  PROPERTIES
    EXCLUDE_FROM_ALL "$<IF:$<BOOL:${LIBUNWIND_ENABLE_SHARED}>,FALSE,TRUE>"
    LINK_FLAGS "${LIBUNWIND_LINK_FLAGS}"
    LINKER_LANGUAGE C
    OUTPUT_NAME "${LIBUNWIND_SHARED_OUTPUT_NAME}"
    VERSION     "${LIBUNWIND_LIBRARY_VERSION}"
    SOVERSION   "1"
)

if (LIBUNWIND_ENABLE_SHARED)
  list(APPEND LIBUNWIND_BUILD_TARGETS "unwind_shared")
endif()
if (LIBUNWIND_INSTALL_SHARED_LIBRARY)
  list(APPEND LIBUNWIND_INSTALL_TARGETS "unwind_shared")
endif()

# Build the static library.
add_library(unwind_static_objects OBJECT EXCLUDE_FROM_ALL ${LIBUNWIND_SOURCES} ${LIBUNWIND_HEADERS})
cxx_add_warning_flags(unwind_static_objects ${LIBUNWIND_ENABLE_WERROR} ${LIBUNWIND_ENABLE_PEDANTIC})
if(CMAKE_C_COMPILER_ID STREQUAL MSVC)
  target_compile_options(unwind_static_objects PRIVATE /GR-)
else()
  target_compile_options(unwind_static_objects PRIVATE -fno-rtti)
endif()
target_link_libraries(unwind_static_objects PRIVATE unwind-headers ${LIBUNWIND_LIBRARIES})
target_compile_options(unwind_static_objects PUBLIC "${LIBUNWIND_ADDITIONAL_COMPILE_FLAGS}")
target_link_libraries(unwind_static_objects PUBLIC "${LIBUNWIND_ADDITIONAL_LIBRARIES}")
set_target_properties(unwind_static_objects
  PROPERTIES
    CXX_EXTENSIONS OFF
    CXX_STANDARD 17
    CXX_STANDARD_REQUIRED ON
    COMPILE_FLAGS "${LIBUNWIND_COMPILE_FLAGS}"
)

if(LIBUNWIND_HIDE_SYMBOLS)
  target_add_compile_flags_if_supported(unwind_static_objects PRIVATE -fvisibility=hidden)
  target_add_compile_flags_if_supported(unwind_static_objects PRIVATE -fvisibility-global-new-delete=force-hidden)
  if (NOT CXX_SUPPORTS_FVISIBILITY_GLOBAL_NEW_DELETE_EQ_FORCE_HIDDEN_FLAG)
    target_add_compile_flags_if_supported(unwind_static_objects PRIVATE -fvisibility-global-new-delete-hidden)
  endif()
  target_compile_definitions(unwind_static_objects PRIVATE _LIBUNWIND_HIDE_SYMBOLS)
endif()

add_library(unwind_static STATIC)
target_link_libraries(unwind_static PUBLIC unwind_static_objects)
set_target_properties(unwind_static
  PROPERTIES
    EXCLUDE_FROM_ALL "$<IF:$<BOOL:${LIBUNWIND_ENABLE_STATIC}>,FALSE,TRUE>"
    LINK_FLAGS "${LIBUNWIND_LINK_FLAGS}"
    LINKER_LANGUAGE C
    OUTPUT_NAME "${LIBUNWIND_STATIC_OUTPUT_NAME}"
)

if (LIBUNWIND_ENABLE_STATIC)
  list(APPEND LIBUNWIND_BUILD_TARGETS "unwind_static")
endif()
if (LIBUNWIND_INSTALL_STATIC_LIBRARY)
  list(APPEND LIBUNWIND_INSTALL_TARGETS "unwind_static")
endif()

# Add a meta-target for both libraries.
add_custom_target(unwind DEPENDS ${LIBUNWIND_BUILD_TARGETS})

if (LIBUNWIND_INSTALL_LIBRARY)
  install(TARGETS ${LIBUNWIND_INSTALL_TARGETS}
    LIBRARY DESTINATION ${LIBUNWIND_INSTALL_LIBRARY_DIR} COMPONENT unwind
    ARCHIVE DESTINATION ${LIBUNWIND_INSTALL_LIBRARY_DIR} COMPONENT unwind
    RUNTIME DESTINATION ${LIBUNWIND_INSTALL_RUNTIME_DIR} COMPONENT unwind)
endif()

if (NOT CMAKE_CONFIGURATION_TYPES AND LIBUNWIND_INSTALL_LIBRARY)
  add_custom_target(install-unwind
    DEPENDS unwind
    COMMAND "${CMAKE_COMMAND}"
            -DCMAKE_INSTALL_COMPONENT=unwind
            -P "${LIBUNWIND_BINARY_DIR}/cmake_install.cmake")
  add_custom_target(install-unwind-stripped
    DEPENDS unwind
    COMMAND "${CMAKE_COMMAND}"
            -DCMAKE_INSTALL_COMPONENT=unwind
            -DCMAKE_INSTALL_DO_STRIP=1
            -P "${LIBUNWIND_BINARY_DIR}/cmake_install.cmake")
  if(LIBUNWIND_INSTALL_HEADERS)
    add_dependencies(install-unwind install-unwind-headers)
    add_dependencies(install-unwind-stripped install-unwind-headers-stripped)
  endif()
endif()<|MERGE_RESOLUTION|>--- conflicted
+++ resolved
@@ -22,11 +22,7 @@
                             PROPERTIES
                               # We need to set `-fexceptions` here so that key
                               # unwinding functions, like
-<<<<<<< HEAD
-                              # _UNWIND_RaiseExcpetion, are not marked as
-=======
                               # _UNWIND_RaiseException, are not marked as
->>>>>>> 92f1f99d
                               # `nounwind`, which breaks LTO builds of
                               # libunwind.  See #56825 and #120657 for context.
                               COMPILE_FLAGS "-std=c99 -fexceptions")
