//===-- GPU Implementation of fclose --------------------------------------===//
//
// Part of the LLVM Project, under the Apache License v2.0 with LLVM Exceptions.
// See https://llvm.org/LICENSE.txt for license information.
// SPDX-License-Identifier: Apache-2.0 WITH LLVM-exception
//
//===----------------------------------------------------------------------===//

#include "src/stdio/fclose.h"
#include "src/__support/macros/config.h"
#include "src/stdio/gpu/file.h"

#include "hdr/stdio_macros.h"
#include "hdr/types/FILE.h"

namespace LIBC_NAMESPACE_DECL {

LLVM_LIBC_FUNCTION(int, fclose, (::FILE * stream)) {
  uint64_t ret = 0;
  uintptr_t file = reinterpret_cast<uintptr_t>(stream);
<<<<<<< HEAD
  rpc::Client::Port port = rpc::client.open<RPC_CLOSE_FILE>();
=======
  rpc::Client::Port port = rpc::client.open<LIBC_CLOSE_FILE>();
>>>>>>> ce7c17d5
  port.send_and_recv(
      [=](rpc::Buffer *buffer, uint32_t) { buffer->data[0] = file; },
      [&](rpc::Buffer *buffer, uint32_t) { ret = buffer->data[0]; });
  port.close();

  if (ret != 0)
    return EOF;
  return static_cast<int>(ret);
}

} // namespace LIBC_NAMESPACE_DECL<|MERGE_RESOLUTION|>--- conflicted
+++ resolved
@@ -18,11 +18,7 @@
 LLVM_LIBC_FUNCTION(int, fclose, (::FILE * stream)) {
   uint64_t ret = 0;
   uintptr_t file = reinterpret_cast<uintptr_t>(stream);
-<<<<<<< HEAD
-  rpc::Client::Port port = rpc::client.open<RPC_CLOSE_FILE>();
-=======
   rpc::Client::Port port = rpc::client.open<LIBC_CLOSE_FILE>();
->>>>>>> ce7c17d5
   port.send_and_recv(
       [=](rpc::Buffer *buffer, uint32_t) { buffer->data[0] = file; },
       [&](rpc::Buffer *buffer, uint32_t) { ret = buffer->data[0]; });
