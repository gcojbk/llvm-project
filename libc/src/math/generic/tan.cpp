--- conflicted
+++ resolved
@@ -138,11 +138,7 @@
       if (LIBC_UNLIKELY(x_e < FPBits::EXP_BIAS - 27)) {
         // Signed zeros.
         if (LIBC_UNLIKELY(x == 0.0))
-<<<<<<< HEAD
-          return x;
-=======
           return x + x; // Make sure it works with FTZ/DAZ.
->>>>>>> ce7c17d5
 
 #ifdef LIBC_TARGET_CPU_HAS_FMA
         return fputil::multiply_add(x, 0x1.0p-54, x);
