add_custom_target(libc_sys_sendfile_unittests)

add_subdirectory(testdata)

add_libc_unittest(
  sendfile_test
  SUITE
    libc_sys_sendfile_unittests
  SRCS
    sendfile_test.cpp
  DEPENDS
<<<<<<< HEAD
    libc.include.fcntl
=======
    libc.hdr.fcntl_macros
>>>>>>> ce7c17d5
    libc.include.sys_stat
    libc.src.errno.errno 
    libc.src.fcntl.open
    libc.src.sys.sendfile.sendfile
    libc.src.unistd.close
    libc.src.unistd.read
    libc.src.unistd.unlink
    libc.src.unistd.write
)<|MERGE_RESOLUTION|>--- conflicted
+++ resolved
@@ -9,11 +9,7 @@
   SRCS
     sendfile_test.cpp
   DEPENDS
-<<<<<<< HEAD
-    libc.include.fcntl
-=======
     libc.hdr.fcntl_macros
->>>>>>> ce7c17d5
     libc.include.sys_stat
     libc.src.errno.errno 
     libc.src.fcntl.open
