--- conflicted
+++ resolved
@@ -15,11 +15,7 @@
     LibcMemoryHelpers
   DEPENDS
     libc.include.stdio
-<<<<<<< HEAD
-    libc.include.stdlib
-=======
     libc.hdr.types.size_t
->>>>>>> ce7c17d5
     libc.src.errno.errno 
     libc.src.__support.CPP.new
     libc.src.__support.File.file
