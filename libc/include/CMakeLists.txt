set(LIBC_INCLUDE_SOURCE_DIR ${CMAKE_CURRENT_SOURCE_DIR})
set(LIBC_INCLUDE_BINARY_DIR ${CMAKE_CURRENT_BINARY_DIR})

include(LLVMLibCHeaderRules)

# The GPU build wants to install files in the compiler's resource directory.
if(LIBC_TARGET_OS_IS_GPU)
  include(GetClangResourceDir)
endif()

add_subdirectory(llvm-libc-macros)
add_subdirectory(llvm-libc-types)

add_header(
  llvm_libc_common_h
  HDR
    __llvm-libc-common.h
)

# TODO: Can we simplify this macro expansion?
# https://github.com/llvm/llvm-project/issues/117254
macro(add_header_macro TARGET_NAME YAML_FILE DEF_FILE GEN_HDR DEPENDS)
  add_gen_header(
    ${TARGET_NAME}
    YAML_FILE ${YAML_FILE}
    DEF_FILE ${DEF_FILE}
    GEN_HDR ${GEN_HDR}
    ${DEPENDS}
    ${ARGN}
  )
endmacro()

add_header_macro(
  ctype
  ../libc/hdrgen/yaml/ctype.yaml
  ctype.h.def
  ctype.h
  DEPENDS
    .llvm_libc_common_h
    .llvm-libc-types.locale_t
)

add_header_macro(
  dirent
  ../libc/hdrgen/yaml/dirent.yaml
  dirent.h.def
  dirent.h
  DEPENDS
    .llvm_libc_common_h
    .llvm-libc-types.ino_t
    .llvm-libc-types.DIR
    .llvm-libc-types.struct_dirent
)

add_header_macro(
  fcntl
  ../libc/hdrgen/yaml/fcntl.yaml
  fcntl.h.def
  fcntl.h
  DEPENDS
    .llvm-libc-macros.fcntl_macros
    .llvm-libc-types.mode_t
    .llvm-libc-types.struct_flock
    .llvm-libc-types.struct_flock64
    .llvm-libc-types.off64_t
    .llvm-libc-types.pid_t
    .llvm-libc-types.off_t
    .llvm_libc_common_h
)

add_header_macro(
  dlfcn
  ../libc/hdrgen/yaml/dlfcn.yaml
  dlfcn.h.def
  dlfcn.h
  DEPENDS
    .llvm-libc-macros.dlfcn_macros
    .llvm_libc_common_h
)

add_header_macro(
  features
  ../libc/hdrgen/yaml/features.yaml
  features.h.def
  features.h
  DEPENDS
    .llvm_libc_common_h
    .llvm-libc-macros.features_macros
)

add_header_macro(
  fenv
  ../libc/hdrgen/yaml/fenv.yaml
  fenv.h.def
  fenv.h
  DEPENDS
    .llvm_libc_common_h
    .llvm-libc-macros.fenv_macros
    .llvm-libc-types.fenv_t
    .llvm-libc-types.fexcept_t
)

add_header_macro(
  inttypes
  ../libc/hdrgen/yaml/inttypes.yaml
  inttypes.h.def
  inttypes.h
  DEPENDS
    .llvm_libc_common_h
    .llvm-libc-types.imaxdiv_t
    .llvm-libc-macros.inttypes_macros
)

add_header_macro(
  float
  ../libc/hdrgen/yaml/float.yaml
  float.h.def
  float.h
  DEPENDS
    .llvm-libc-macros.float_macros
)

add_header_macro(
  stdint
  ../libc/hdrgen/yaml/stdint.yaml
  stdint.h.def
  stdint.h
  DEPENDS
    .llvm-libc-macros.stdint_macros
)

add_header_macro(
  limits
  ../libc/hdrgen/yaml/limits.yaml
  limits.h.def
  limits.h
  DEPENDS
    .llvm-libc-macros.limits_macros
)

add_header_macro(
  malloc
<<<<<<< HEAD
  ../libc/newhdrgen/yaml/malloc.yaml
=======
  ../libc/hdrgen/yaml/malloc.yaml
>>>>>>> ce7c17d5
  malloc.h.def
  malloc.h
  DEPENDS
    .llvm_libc_common_h
    .llvm-libc-macros.malloc_macros
)

add_header_macro(
  math
  ../libc/hdrgen/yaml/math.yaml
  math.h.def
  math.h
  DEPENDS
    .llvm_libc_common_h
    .llvm-libc-macros.float16_macros
    .llvm-libc-macros.math_macros
    .llvm-libc-macros.math_function_macros
    .llvm-libc-types.double_t
    .llvm-libc-types.float_t
    .llvm-libc-types.float128
)

add_header_macro(
  stdfix
  ../libc/hdrgen/yaml/stdfix.yaml
  stdfix.h.def
  stdfix.h
  DEPENDS
    .llvm-libc-macros.stdfix_macros
    .llvm-libc-types.stdfix-types
)

# TODO: This should be conditional on POSIX networking being included.
file(MAKE_DIRECTORY ${LIBC_INCLUDE_DIR}/arpa)

add_header_macro(
  arpa_inet
  ../libc/hdrgen/yaml/arpa/inet.yaml
  arpa/inet.h.def
  arpa/inet.h
  DEPENDS
    .llvm_libc_common_h
)

add_header_macro(
  assert
  ../libc/hdrgen/yaml/assert.yaml
  assert.h.def
  assert.h
  DEPENDS
    .llvm_libc_common_h
    .llvm-libc-macros.assert_macros
)

add_header_macro(
  complex
<<<<<<< HEAD
  ../libc/newhdrgen/yaml/complex.yaml
=======
  ../libc/hdrgen/yaml/complex.yaml
>>>>>>> ce7c17d5
  complex.h.def
  complex.h
  DEPENDS
    .llvm_libc_common_h
    .llvm-libc-macros.complex_macros
)

add_header_macro(
  setjmp
  ../libc/hdrgen/yaml/setjmp.yaml
  setjmp.h.def
  setjmp.h
  DEPENDS
    .llvm_libc_common_h
    .llvm-libc-types.jmp_buf
)

add_header_macro(
  string
  ../libc/hdrgen/yaml/string.yaml
  string.h.def
  string.h
  DEPENDS
    .llvm_libc_common_h
    .llvm-libc-macros.null_macro
    .llvm-libc-types.size_t
)

add_header_macro(
  strings
  ../libc/hdrgen/yaml/strings.yaml
  strings.h.def
  strings.h
  DEPENDS
    .llvm_libc_common_h
    .llvm-libc-types.size_t
)

add_header_macro(
  search
  ../libc/hdrgen/yaml/search.yaml
  search.h.def
  search.h
  DEPENDS
    .llvm_libc_common_h
    .llvm-libc-types.ACTION
    .llvm-libc-types.ENTRY
    .llvm-libc-types.struct_hsearch_data
    .llvm-libc-types.size_t
    .llvm-libc-types.__lsearchcompare_t
)

add_header_macro(
  time
  ../libc/hdrgen/yaml/time.yaml
  time.h.def
  time.h
  DEPENDS
    .llvm_libc_common_h
    .llvm-libc-macros.time_macros
    .llvm-libc-types.clock_t
    .llvm-libc-types.time_t
    .llvm-libc-types.struct_tm
    .llvm-libc-types.struct_timespec
    .llvm-libc-types.struct_timeval
    .llvm-libc-types.clockid_t
)

add_header_macro(
  threads
  ../libc/hdrgen/yaml/threads.yaml
  threads.h.def
  threads.h
  DEPENDS
    .llvm_libc_common_h
    .llvm-libc-types.__call_once_func_t
    .llvm-libc-types.once_flag
    .llvm-libc-types.cnd_t
    .llvm-libc-types.mtx_t
    .llvm-libc-types.thrd_t
    .llvm-libc-types.thrd_start_t
    .llvm-libc-types.tss_t
    .llvm-libc-types.tss_dtor_t
)

add_header_macro(
  errno
  ../libc/hdrgen/yaml/errno.yaml
  errno.h.def
  errno.h
  DEPENDS
    .llvm-libc-macros.generic_error_number_macros
    .llvm-libc-macros.error_number_macros
)

add_header_macro(
  signal
  ../libc/hdrgen/yaml/signal.yaml
  signal.h.def
  signal.h
  DEPENDS
    .llvm-libc-macros.signal_macros
    .llvm-libc-types.sig_atomic_t
    .llvm-libc-types.sigset_t
    .llvm-libc-types.struct_sigaction
    .llvm-libc-types.union_sigval
    .llvm-libc-types.siginfo_t
    .llvm-libc-types.stack_t
    .llvm-libc-types.pid_t
)

add_header_macro(
  stdbit
  ../libc/hdrgen/yaml/stdbit.yaml
  stdbit.h.def
  stdbit.h
  DEPENDS
    .llvm_libc_common_h
    .llvm-libc-macros.stdbit_macros
)

add_header_macro(
  stdckdint
  ../libc/hdrgen/yaml/stdckdint.yaml
  stdckdint.h.def
  stdckdint.h
  DEPENDS
    .llvm_libc_common_h
    .llvm-libc-macros.stdckdint_macros
)

add_header_macro(
  stdio
  ../libc/hdrgen/yaml/stdio.yaml
  stdio.h.def
  stdio.h
  DEPENDS
    .llvm-libc-macros.file_seek_macros
    .llvm-libc-macros.stdio_macros
    .llvm-libc-types.FILE
    .llvm-libc-types.cookie_io_functions_t
    .llvm-libc-types.off_t
    .llvm-libc-types.size_t
    .llvm-libc-types.ssize_t
    .llvm_libc_common_h
)

add_header_macro(
  stdlib
  ../libc/hdrgen/yaml/stdlib.yaml
  stdlib.h.def
  stdlib.h
  DEPENDS
    .llvm_libc_common_h
    .llvm-libc-macros.stdlib_macros
    .llvm-libc-types.div_t
    .llvm-libc-types.ldiv_t
    .llvm-libc-types.lldiv_t
    .llvm-libc-types.size_t
    .llvm-libc-types.__bsearchcompare_t
    .llvm-libc-types.__qsortcompare_t
    .llvm-libc-types.__qsortrcompare_t
    .llvm-libc-types.__atexithandler_t
    .llvm-libc-types.locale_t
)

add_header_macro(
  unistd
  ../libc/hdrgen/yaml/unistd.yaml
  unistd.h.def
  unistd.h
  DEPENDS
    .llvm_libc_common_h
    .llvm-libc-macros.file_seek_macros
    .llvm-libc-macros.unistd_macros
    .llvm-libc-types.__exec_argv_t
    .llvm-libc-types.__exec_envp_t
    .llvm-libc-types.off_t
    .llvm-libc-types.pid_t
    .llvm-libc-types.size_t
    .llvm-libc-types.ssize_t
    .llvm-libc-types.uid_t
    .llvm-libc-types.__getoptargv_t
)

add_header_macro(
  pthread
  ../libc/hdrgen/yaml/pthread.yaml
  pthread.h.def
  pthread.h
  DEPENDS
    .llvm-libc-macros.pthread_macros
    .llvm-libc-types.__atfork_callback_t
    .llvm-libc-types.__pthread_once_func_t
    .llvm-libc-types.__pthread_start_t
    .llvm-libc-types.__pthread_tss_dtor_t
    .llvm-libc-types.pthread_attr_t
    .llvm-libc-types.pthread_condattr_t
    .llvm-libc-types.pthread_key_t
    .llvm-libc-types.pthread_mutex_t
    .llvm-libc-types.pthread_mutexattr_t
    .llvm-libc-types.pthread_once_t
    .llvm-libc-types.pthread_rwlock_t
    .llvm-libc-types.pthread_rwlockattr_t
    .llvm-libc-types.pthread_spinlock_t
    .llvm-libc-types.pthread_t
    .llvm_libc_common_h
)

add_header_macro(
  sched
  ../libc/hdrgen/yaml/sched.yaml
  sched.h.def
  sched.h
  DEPENDS
    .llvm_libc_common_h
    .llvm-libc-macros.sched_macros
    .llvm-libc-types.cpu_set_t
    .llvm-libc-types.pid_t
    .llvm-libc-types.size_t
    .llvm-libc-types.struct_sched_param
    # Needed according to posix standard
    .llvm-libc-types.time_t
    .llvm-libc-types.struct_timespec
)

add_header_macro(
  spawn
  ../libc/hdrgen/yaml/spawn.yaml
  spawn.h.def
  spawn.h
  DEPENDS
    .llvm_libc_common_h
    .llvm-libc-types.mode_t
    .llvm-libc-types.pid_t
    .llvm-libc-types.posix_spawnattr_t
    .llvm-libc-types.posix_spawn_file_actions_t
)

add_header_macro(
  link
  ../libc/hdrgen/yaml/link.yaml
  link.h.def
  link.h
  DEPENDS
    .llvm_libc_common_h
    .llvm-libc-macros.link_macros
)

add_header_macro(
  elf
  ../libc/hdrgen/yaml/elf.yaml
  elf.h.def
  elf.h
  DEPENDS
    .llvm-libc-macros.elf_macros
)

# TODO: Not all platforms will have a include/sys directory. Add the sys
# directory and the targets for sys/*.h files conditional to the OS requiring
# them.
file(MAKE_DIRECTORY ${LIBC_INCLUDE_DIR}/sys)

add_header_macro(
  sys_auxv
  ../libc/hdrgen/yaml/sys/auxv.yaml
  sys/auxv.h.def
  sys/auxv.h
  DEPENDS
    .llvm_libc_common_h
    .llvm-libc-macros.sys_auxv_macros
)

add_header_macro(
  sys_epoll
  ../libc/hdrgen/yaml/sys/epoll.yaml
  sys/epoll.h.def
  sys/epoll.h
  DEPENDS
    .llvm_libc_common_h
    .llvm-libc-types.struct_epoll_event
    .llvm-libc-types.struct_epoll_data
    .llvm-libc-types.sigset_t
    .llvm-libc-macros.sys_epoll_macros
)

add_header_macro(
  sys_ioctl
  ../libc/hdrgen/yaml/sys/ioctl.yaml
  sys/ioctl.h.def
  sys/ioctl.h
  DEPENDS
    .llvm_libc_common_h
    .llvm-libc-macros.sys_ioctl_macros
)

add_header_macro(
  sys_mman
  ../libc/hdrgen/yaml/sys/mman.yaml
  sys/mman.h.def
  sys/mman.h
  DEPENDS
    .llvm_libc_common_h
    .llvm-libc-macros.sys_mman_macros
    .llvm-libc-types.off_t
    .llvm-libc-types.size_t
    .llvm-libc-types.ssize_t
)

add_header_macro(
  sys_prctl
  ../libc/hdrgen/yaml/sys/prctl.yaml
  sys/prctl.h.def
  sys/prctl.h
  DEPENDS
    .llvm_libc_common_h
)

add_header(
  sys_queue
  HDR
    sys/queue.h
  DEPENDS
    .llvm-libc-macros.sys_queue_macros
)

add_header_macro(
  sys_random
  ../libc/hdrgen/yaml/sys/random.yaml
  sys/random.h.def
  sys/random.h
  DEPENDS
    .llvm_libc_common_h
    .llvm-libc-macros.sys_random_macros
    .llvm-libc-types.size_t
    .llvm-libc-types.ssize_t
)

add_header_macro(
  sys_resource
  ../libc/hdrgen/yaml/sys/resource.yaml
  sys/resource.h.def
  sys/resource.h
  DEPENDS
    .llvm_libc_common_h
    .llvm-libc-macros.sys_resource_macros
    .llvm-libc-types.rlim_t
    .llvm-libc-types.struct_rlimit
)

add_header_macro(
  sys_stat
  ../libc/hdrgen/yaml/sys/stat.yaml
  sys/stat.h.def
  sys/stat.h
  DEPENDS
    .llvm_libc_common_h
    .llvm-libc-macros.sys_stat_macros
    .llvm-libc-types.mode_t
    .llvm-libc-types.dev_t
    .llvm-libc-types.ino_t
    .llvm-libc-types.nlink_t
    .llvm-libc-types.uid_t
    .llvm-libc-types.gid_t
    .llvm-libc-types.off_t
    .llvm-libc-types.struct_timespec
    .llvm-libc-types.struct_timeval
    .llvm-libc-types.blksize_t
    .llvm-libc-types.blkcnt_t
    .llvm-libc-types.struct_stat
)

add_header_macro(
  sys_select
  ../libc/hdrgen/yaml/sys/select.yaml
  sys/select.h.def
  sys/select.h
  DEPENDS
    .llvm_libc_common_h
    .llvm-libc-macros.sys_select_macros
    .llvm-libc-types.fd_set
    .llvm-libc-types.sigset_t
    .llvm-libc-types.suseconds_t
    .llvm-libc-types.time_t
    .llvm-libc-types.struct_timespec
    .llvm-libc-types.struct_timeval
)

add_header_macro(
  sys_sendfile
  ../libc/hdrgen/yaml/sys/sendfile.yaml
  sys/sendfile.h.def
  sys/sendfile.h
  DEPENDS
    .llvm_libc_common_h
    .llvm-libc-types.off_t
    .llvm-libc-types.size_t
    .llvm-libc-types.ssize_t
)

add_header_macro(
  sys_socket
  ../libc/hdrgen/yaml/sys/socket.yaml
  sys/socket.h.def
  sys/socket.h
  DEPENDS
    .llvm_libc_common_h
    .llvm-libc-macros.sys_socket_macros
    .llvm-libc-types.sa_family_t
    .llvm-libc-types.socklen_t
    .llvm-libc-types.struct_iovec
    .llvm-libc-types.struct_msghdr
    .llvm-libc-types.struct_sockaddr
    .llvm-libc-types.struct_sockaddr_un
)

add_header_macro(
  sys_statvfs
  ../libc/hdrgen/yaml/sys/statvfs.yaml
  sys/statvfs.h.def
  sys/statvfs.h
  DEPENDS
    .llvm_libc_common_h
    .llvm-libc-types.struct_statvfs
)

add_header_macro(
  sys_syscall
  ../libc/hdrgen/yaml/sys/syscall.yaml
  sys/syscall.h.def
  sys/syscall.h
  DEPENDS
)

add_header_macro(
  sys_time
  ../libc/hdrgen/yaml/sys/time.yaml
  sys/time.h.def
  sys/time.h
  DEPENDS
    .llvm_libc_common_h
    .llvm-libc-types.struct_timeval
    .llvm-libc-macros.sys_time_macros
)

add_header_macro(
  sys_types
  ../libc/hdrgen/yaml/sys/types.yaml
  sys/types.h.def
  sys/types.h
  DEPENDS
    .llvm_libc_common_h
    .llvm-libc-types.blkcnt_t
    .llvm-libc-types.blksize_t
    .llvm-libc-types.clockid_t
    .llvm-libc-types.dev_t
    .llvm-libc-types.gid_t
    .llvm-libc-types.ino_t
    .llvm-libc-types.mode_t
    .llvm-libc-types.nlink_t
    .llvm-libc-types.off_t
    .llvm-libc-types.pid_t
    .llvm-libc-types.pthread_attr_t
    .llvm-libc-types.pthread_key_t
    .llvm-libc-types.pthread_mutex_t
    .llvm-libc-types.pthread_mutexattr_t
    .llvm-libc-types.pthread_once_t
    .llvm-libc-types.pthread_t
    .llvm-libc-types.size_t
    .llvm-libc-types.ssize_t
    .llvm-libc-types.suseconds_t
    .llvm-libc-types.time_t
    .llvm-libc-types.uid_t
)

add_header_macro(
  sys_utsname
  ../libc/hdrgen/yaml/sys/utsname.yaml
  sys/utsname.h.def
  sys/utsname.h
  DEPENDS
    .llvm_libc_common_h
    .llvm-libc-types.struct_utsname
)

add_header_macro(
  sys_wait
  ../libc/hdrgen/yaml/sys/wait.yaml
  sys/wait.h.def
  sys/wait.h
  DEPENDS
    .llvm_libc_common_h
    .llvm-libc-macros.sys_wait_macros
    .llvm-libc-types.pid_t
    .llvm-libc-types.struct_rusage
    .llvm-libc-types.siginfo_t
)

add_header_macro(
  termios
  ../libc/hdrgen/yaml/termios.yaml
  termios.h.def
  termios.h
  DEPENDS
    .llvm_libc_common_h
    .llvm-libc-macros.termios_macros
    .llvm-libc-types.cc_t
    .llvm-libc-types.pid_t
    .llvm-libc-types.speed_t
    .llvm-libc-types.struct_termios
    .llvm-libc-types.tcflag_t
)

add_header_macro(
  uchar
  ../libc/hdrgen/yaml/uchar.yaml
  uchar.h.def
  uchar.h
  DEPENDS
    .llvm_libc_common_h
    .llvm-libc-types.mbstate_t
    .llvm-libc-types.char8_t
    .llvm-libc-types.char16_t
    .llvm-libc-types.char32_t
)

add_header_macro(
  wchar
  ../libc/hdrgen/yaml/wchar.yaml
  wchar.h.def
  wchar.h
  DEPENDS
    .llvm_libc_common_h
    .llvm-libc-macros.wchar_macros
    .llvm-libc-types.mbstate_t
    .llvm-libc-types.size_t
    .llvm-libc-types.wint_t
    .llvm-libc-types.wchar_t
)

add_header_macro(
  locale
  ../libc/hdrgen/yaml/locale.yaml
  locale.h.def
  locale.h
  DEPENDS
    .llvm_libc_common_h
    .llvm-libc-macros.locale_macros
    .llvm-libc-types.locale_t
    .llvm-libc-types.struct_lconv
)

if(LIBC_TARGET_OS_IS_GPU)
  file(MAKE_DIRECTORY ${LIBC_INCLUDE_DIR}/gpu)

  add_header_macro(
    gpu_rpc
    ../libc/hdrgen/yaml/gpu/rpc.yaml
    gpu/rpc.h.def
    gpu/rpc.h
    DEPENDS
      .llvm_libc_common_h
  )
endif()

if(NOT LLVM_LIBC_FULL_BUILD)
  # We don't install headers in non-fullbuild mode.
  return()
endif()

function(get_all_install_header_targets out_var)
  set(all_deps ${ARGN})
  foreach(target IN LISTS ARGN)
    get_target_property(deps ${target} DEPS)
    if(NOT deps)
      continue()
    endif()
    list(APPEND all_deps ${deps})
    get_all_install_header_targets(nested_deps ${deps})
    list(APPEND all_deps ${nested_deps})
  endforeach()
  list(REMOVE_DUPLICATES all_deps)
  set(${out_var} ${all_deps} PARENT_SCOPE)
endfunction(get_all_install_header_targets)

get_all_install_header_targets(all_install_header_targets ${TARGET_PUBLIC_HEADERS})
add_library(libc-headers INTERFACE)
add_dependencies(libc-headers ${all_install_header_targets})
target_include_directories(libc-headers SYSTEM INTERFACE ${LIBC_INCLUDE_DIR})

foreach(target IN LISTS all_install_header_targets)
  get_target_property(header_file ${target} HEADER_FILE_PATH)
  if(NOT header_file)
    message(FATAL_ERROR "Installable header file '${target}' does not have the "
                        "HEADER_FILE_PATH property set.")
  endif()
  file(RELATIVE_PATH relative_path ${LIBC_INCLUDE_DIR} ${header_file})
  get_filename_component(nested_dir ${relative_path} DIRECTORY)
  install(FILES ${header_file}
          DESTINATION ${LIBC_INSTALL_INCLUDE_DIR}/${nested_dir}
          COMPONENT libc-headers)
  # The GPU optionally provides the supported declarations externally so
  # offloading languages like CUDA and OpenMP know what is supported by libc. We
  # install these in the compiler's resource directory at a preset location.
  if(LIBC_TARGET_OS_IS_GPU AND PACKAGE_VERSION)
    get_target_property(decls_file ${target} DECLS_FILE_PATH)
    if(NOT decls_file)
      continue()
    endif()
    get_clang_resource_dir(resource_dir SUBDIR include)
    file(RELATIVE_PATH relative_path ${LIBC_INCLUDE_DIR} ${decls_file})
    get_filename_component(nested_dir ${relative_path} DIRECTORY)
    set(install_dir
        ${CMAKE_INSTALL_PREFIX}/${resource_dir}/llvm_libc_wrappers/${nested_dir})
    install(FILES ${decls_file}
            DESTINATION ${install_dir}
            COMPONENT libc-headers)
  endif()
endforeach()

if(LLVM_LIBC_FULL_BUILD)
  add_custom_target(install-libc-headers
                    DEPENDS libc-headers
                    COMMAND "${CMAKE_COMMAND}"
                            -DCMAKE_INSTALL_COMPONENT=libc-headers
                            -P "${CMAKE_BINARY_DIR}/cmake_install.cmake")
  # Stripping is a no-op for headers
  add_custom_target(install-libc-headers-stripped DEPENDS install-libc-headers)
endif()<|MERGE_RESOLUTION|>--- conflicted
+++ resolved
@@ -140,11 +140,7 @@
 
 add_header_macro(
   malloc
-<<<<<<< HEAD
-  ../libc/newhdrgen/yaml/malloc.yaml
-=======
   ../libc/hdrgen/yaml/malloc.yaml
->>>>>>> ce7c17d5
   malloc.h.def
   malloc.h
   DEPENDS
@@ -201,11 +197,7 @@
 
 add_header_macro(
   complex
-<<<<<<< HEAD
-  ../libc/newhdrgen/yaml/complex.yaml
-=======
   ../libc/hdrgen/yaml/complex.yaml
->>>>>>> ce7c17d5
   complex.h.def
   complex.h
   DEPENDS
