def StdC : StandardSpec<"stdc"> {

  NamedType StructTmType = NamedType<"struct tm">;
  PtrType StructTmPtr = PtrType<StructTmType>;
  PtrType TimeTTypePtr = PtrType<TimeTType>;
  NamedType ClockT = NamedType<"clock_t">;

  NamedType DivTType = NamedType<"div_t">;
  NamedType LDivTType = NamedType<"ldiv_t">;
  NamedType LLDivTType = NamedType<"lldiv_t">;

  NamedType JmpBuf = NamedType<"jmp_buf">;

  NamedType TssTType = NamedType<"tss_t">;
  PtrType TssTPtr = PtrType<TssTType>;
  NamedType TssDtorTType = NamedType<"tss_dtor_t">;

  HeaderSpec Assert = HeaderSpec<
      "assert.h",
      [
          Macro<"static_assert">,
          Macro<"assert">,
      ],
      [], // Types
      [], // Enumerations
      []
  >;

  FunctionAttrSpec ConstAttr = FunctionAttrSpec<"__LIBC_CONST_ATTR", [
    Cxx11FunctionAttr<"const", "gnu">,
    GnuFunctionAttr<"const">,
  ]>;

  HeaderSpec CType = HeaderSpec<
      "ctype.h",
      [], // Macros
      [], // Types
      [], // Enumerations
      [
          FunctionSpec<
              "isalnum",
              RetValSpec<IntType>,
              [ArgSpec<IntType>]
          >,
          FunctionSpec<
              "isalpha",
              RetValSpec<IntType>,
              [ArgSpec<IntType>]
          >,
          FunctionSpec<
              "isblank",
              RetValSpec<IntType>,
              [ArgSpec<IntType>]
          >,
          FunctionSpec<
              "iscntrl",
              RetValSpec<IntType>,
              [ArgSpec<IntType>]
          >,
          FunctionSpec<
              "isdigit",
              RetValSpec<IntType>,
              [ArgSpec<IntType>]
          >,
          FunctionSpec<
              "isgraph",
              RetValSpec<IntType>,
              [ArgSpec<IntType>]
          >,
          FunctionSpec<
              "islower",
              RetValSpec<IntType>,
              [ArgSpec<IntType>]
          >,
          FunctionSpec<
              "isprint",
              RetValSpec<IntType>,
              [ArgSpec<IntType>]
          >,
          FunctionSpec<
              "ispunct",
              RetValSpec<IntType>,
              [ArgSpec<IntType>]
          >,
          FunctionSpec<
              "isspace",
              RetValSpec<IntType>,
              [ArgSpec<IntType>]
          >,
          FunctionSpec<
              "isupper",
              RetValSpec<IntType>,
              [ArgSpec<IntType>]
          >,
          FunctionSpec<
              "isxdigit",
              RetValSpec<IntType>,
              [ArgSpec<IntType>]
          >,
          FunctionSpec<
              "tolower",
              RetValSpec<IntType>,
              [ArgSpec<IntType>]
          >,
          FunctionSpec<
              "toupper",
              RetValSpec<IntType>,
              [ArgSpec<IntType>]
          >,
      ]
  >;

  NamedType FEnvT = NamedType<"fenv_t">;
  PtrType FEnvTPtr = PtrType<FEnvT>;
  ConstType ConstFEnvTPtr = ConstType<FEnvTPtr>;
  NamedType FExceptT = NamedType<"fexcept_t">;
  PtrType FExceptTPtr = PtrType<FExceptT>;
  ConstType ConstFExceptTPtr = ConstType<FExceptTPtr>;
  HeaderSpec Fenv = HeaderSpec<
      "fenv.h",
      [
          Macro<"FE_DIVBYZERO">,
          Macro<"FE_INEXACT">,
          Macro<"FE_INVALID">,
          Macro<"FE_OVERFLOW">,
          Macro<"FE_UNDERFLOW">,
          Macro<"FE_ALL_EXCEPT">,

          Macro<"FE_DOWNWARD">,
          Macro<"FE_TONEAREST">,
          Macro<"FE_TOWARDZERO">,
          Macro<"FE_UPWARD">,

          Macro<"FE_DFL_ENV">
      ],
      [
          FEnvT,
          FExceptT,
      ], // Types
      [], // Enumerations
      [
          FunctionSpec<
              "feclearexcept",
              RetValSpec<IntType>,
              [ArgSpec<IntType>]
          >,
          FunctionSpec<
              "fetestexcept",
              RetValSpec<IntType>,
              [ArgSpec<IntType>]
          >,
          FunctionSpec<
              "fetestexceptflag",
              RetValSpec<IntType>,
              [ArgSpec<ConstFExceptTPtr>, ArgSpec<IntType>]
          >,
          FunctionSpec<
              "feraiseexcept",
              RetValSpec<IntType>,
              [ArgSpec<IntType>]
          >,
          FunctionSpec<
              "fesetround",
              RetValSpec<IntType>,
              [ArgSpec<IntType>]
          >,
          FunctionSpec<
              "fegetround",
              RetValSpec<IntType>,
              []
          >,
          FunctionSpec<
              "fegetenv",
              RetValSpec<IntType>,
              [ArgSpec<FEnvTPtr>]
          >,
          FunctionSpec<
              "fesetenv",
              RetValSpec<IntType>,
              [ArgSpec<ConstFEnvTPtr>]
          >,
          FunctionSpec<
              "fegetexceptflag",
              RetValSpec<IntType>,
              [ArgSpec<FExceptTPtr>, ArgSpec<IntType>]
          >,
          FunctionSpec<
              "fesetexcept",
              RetValSpec<IntType>,
              [ArgSpec<IntType>]
          >,
          FunctionSpec<
              "fesetexceptflag",
              RetValSpec<IntType>,
              [ArgSpec<ConstFExceptTPtr>, ArgSpec<IntType>]
          >,
          FunctionSpec<
              "feholdexcept",
              RetValSpec<IntType>,
              [ArgSpec<FEnvTPtr>]
          >,
          FunctionSpec<
              "feupdateenv",
              RetValSpec<IntType>,
              [ArgSpec<ConstFEnvTPtr>]
          >,
      ]
  >;

  HeaderSpec String = HeaderSpec<
      "string.h",
      [
          Macro<"NULL">,
      ],
      [
          SizeTType,
      ],
      [], // Enumerations
      [
          FunctionSpec<
              "memcpy",
              RetValSpec<VoidPtr>,
              [ArgSpec<VoidRestrictedPtr>,
               ArgSpec<ConstVoidRestrictedPtr>,
               ArgSpec<SizeTType>]
          >,
          FunctionSpec<
              "memmove",
              RetValSpec<VoidPtr>,
              [ArgSpec<VoidPtr>, ArgSpec<ConstVoidPtr>, ArgSpec<SizeTType>]
          >,
          FunctionSpec<
              "memcmp",
              RetValSpec<IntType>,
              [ArgSpec<ConstVoidPtr>, ArgSpec<ConstVoidPtr>, ArgSpec<SizeTType>]
          >,
          FunctionSpec<
              "memchr",
              RetValSpec<VoidPtr>,
              [ArgSpec<ConstVoidPtr>, ArgSpec<IntType>, ArgSpec<SizeTType>]
          >,
          FunctionSpec<
              "memset",
              RetValSpec<VoidPtr>,
              [ArgSpec<VoidPtr>, ArgSpec<IntType>, ArgSpec<SizeTType>]
          >,
          FunctionSpec<
              "memset_explicit",
              RetValSpec<VoidPtr>,
              [ArgSpec<VoidPtr>, ArgSpec<IntType>, ArgSpec<SizeTType>]
          >,
          FunctionSpec<
              "strcpy",
              RetValSpec<CharPtr>,
              [ArgSpec<CharRestrictedPtr>, ArgSpec<ConstCharRestrictedPtr>]
          >,
          FunctionSpec<
              "strncpy",
              RetValSpec<CharPtr>,
              [ArgSpec<CharRestrictedPtr>,
               ArgSpec<ConstCharRestrictedPtr>,
               ArgSpec<SizeTType>]
          >,
          FunctionSpec<
              "strcat",
              RetValSpec<CharPtr>,
              [ArgSpec<CharRestrictedPtr>, ArgSpec<ConstCharRestrictedPtr>]
          >,
          FunctionSpec<
              "strncat",
              RetValSpec<CharPtr>,
              [ArgSpec<CharPtr>, ArgSpec<ConstCharPtr>, ArgSpec<SizeTType>]
          >,
          FunctionSpec<
              "strcmp",
              RetValSpec<IntType>,
              [ArgSpec<ConstCharPtr>, ArgSpec<ConstCharPtr>]
          >,
          FunctionSpec<
              "strcoll",
              RetValSpec<IntType>,
              [ArgSpec<ConstCharPtr>, ArgSpec<ConstCharPtr>]
          >,
          FunctionSpec<
              "strncmp",
              RetValSpec<IntType>,
              [ArgSpec<ConstCharPtr>, ArgSpec<ConstCharPtr>, ArgSpec<SizeTType>]
          >,
          FunctionSpec<
              "strxfrm",
              RetValSpec<SizeTType>,
              [ArgSpec<CharRestrictedPtr>,
               ArgSpec<ConstCharRestrictedPtr>,
               ArgSpec<SizeTType>]
          >,
          FunctionSpec<
              "strchr",
              RetValSpec<CharPtr>,
              [ArgSpec<ConstCharPtr>, ArgSpec<IntType>]
          >,
          FunctionSpec<
              "strcspn",
              RetValSpec<SizeTType>,
              [ArgSpec<ConstCharPtr>, ArgSpec<ConstCharPtr>]
          >,
          FunctionSpec<
              "strdup",
              RetValSpec<CharPtr>,
              [ArgSpec<ConstCharPtr>]
          >,
          FunctionSpec<
              "strndup",
              RetValSpec<CharPtr>,
              [ArgSpec<ConstCharPtr>,ArgSpec<SizeTType>]
          >,
          FunctionSpec<
              "strpbrk",
              RetValSpec<CharPtr>,
              [ArgSpec<ConstCharPtr>, ArgSpec<ConstCharPtr>]
          >,
          FunctionSpec<
              "strrchr",
              RetValSpec<CharPtr>,
              [ArgSpec<ConstCharPtr>, ArgSpec<IntType>]
          >,
          FunctionSpec<
              "strspn",
              RetValSpec<SizeTType>,
              [ArgSpec<ConstCharPtr>, ArgSpec<ConstCharPtr>]
          >,
          FunctionSpec<
              "strstr",
              RetValSpec<CharPtr>,
              [ArgSpec<ConstCharPtr>, ArgSpec<ConstCharPtr>]
          >,
          FunctionSpec<
              "strtok",
              RetValSpec<CharPtr>,
              [ArgSpec<CharRestrictedPtr>, ArgSpec<ConstCharRestrictedPtr>]
          >,
          FunctionSpec<
              "strerror",
              RetValSpec<CharPtr>,
              [ArgSpec<IntType>]
          >,
          FunctionSpec<
              "strlen",
              RetValSpec<SizeTType>,
              [ArgSpec<ConstCharPtr>]
          >,
      ]
  >;

  HeaderSpec Math = HeaderSpec<
      "math.h",
      [
          Macro<"MATH_ERRNO">,
          Macro<"MATH_ERREXCEPT">,
          Macro<"math_errhandling">,

          Macro<"HUGE_VAL">,
          Macro<"INFINITY">,
          Macro<"NAN">,

          Macro<"FP_INT_UPWARD">,
          Macro<"FP_INT_DOWNWARD">,
          Macro<"FP_INT_TOWARDZERO">,
          Macro<"FP_INT_TONEARESTFROMZERO">,
          Macro<"FP_INT_TONEAREST">,

          Macro<"FP_ILOGB0">,
          Macro<"FP_ILOGBNAN">,

          Macro<"isfinite">,
          Macro<"isinf">,
          Macro<"isnan">,
      ],
      [
          NamedType<"float_t">,
          NamedType<"double_t">,
          NamedType<"float128">,
      ],
      [], // Enumerations
      [
          FunctionSpec<"copysign", RetValSpec<DoubleType>, [ArgSpec<DoubleType>, ArgSpec<DoubleType>]>,
          FunctionSpec<"copysignf", RetValSpec<FloatType>, [ArgSpec<FloatType>, ArgSpec<FloatType>]>,
          FunctionSpec<"copysignl", RetValSpec<LongDoubleType>, [ArgSpec<LongDoubleType>, ArgSpec<LongDoubleType>]>,
          GuardedFunctionSpec<"copysignf16", RetValSpec<Float16Type>, [ArgSpec<Float16Type>, ArgSpec<Float16Type>], "LIBC_TYPES_HAS_FLOAT16">,
          GuardedFunctionSpec<"copysignf128", RetValSpec<Float128Type>, [ArgSpec<Float128Type>, ArgSpec<Float128Type>], "LIBC_TYPES_HAS_FLOAT128">,

          FunctionSpec<"ceil", RetValSpec<DoubleType>, [ArgSpec<DoubleType>]>,
          FunctionSpec<"ceilf", RetValSpec<FloatType>, [ArgSpec<FloatType>]>,
          FunctionSpec<"ceill", RetValSpec<LongDoubleType>, [ArgSpec<LongDoubleType>]>,
          GuardedFunctionSpec<"ceilf16", RetValSpec<Float16Type>, [ArgSpec<Float16Type>], "LIBC_TYPES_HAS_FLOAT16">,
          GuardedFunctionSpec<"ceilf128", RetValSpec<Float128Type>, [ArgSpec<Float128Type>], "LIBC_TYPES_HAS_FLOAT128">,

          FunctionSpec<"fabs", RetValSpec<DoubleType>, [ArgSpec<DoubleType>], [ConstAttr]>,
          FunctionSpec<"fabsf", RetValSpec<FloatType>, [ArgSpec<FloatType>]>,
          FunctionSpec<"fabsl", RetValSpec<LongDoubleType>, [ArgSpec<LongDoubleType>]>,
          GuardedFunctionSpec<"fabsf16", RetValSpec<Float16Type>, [ArgSpec<Float16Type>], "LIBC_TYPES_HAS_FLOAT16">,
          GuardedFunctionSpec<"fabsf128", RetValSpec<Float128Type>, [ArgSpec<Float128Type>], "LIBC_TYPES_HAS_FLOAT128">,

          FunctionSpec<"fdim", RetValSpec<DoubleType>, [ArgSpec<DoubleType>, ArgSpec<DoubleType>]>,
          FunctionSpec<"fdimf", RetValSpec<FloatType>, [ArgSpec<FloatType>, ArgSpec<FloatType>]>,
          FunctionSpec<"fdiml", RetValSpec<LongDoubleType>, [ArgSpec<LongDoubleType>, ArgSpec<LongDoubleType>]>,
          GuardedFunctionSpec<"fdimf16", RetValSpec<Float16Type>, [ArgSpec<Float16Type>, ArgSpec<Float16Type>], "LIBC_TYPES_HAS_FLOAT16">,
          GuardedFunctionSpec<"fdimf128", RetValSpec<Float128Type>, [ArgSpec<Float128Type>, ArgSpec<Float128Type>], "LIBC_TYPES_HAS_FLOAT128">,

          FunctionSpec<"floor", RetValSpec<DoubleType>, [ArgSpec<DoubleType>]>,
          FunctionSpec<"floorf", RetValSpec<FloatType>, [ArgSpec<FloatType>]>,
          FunctionSpec<"floorl", RetValSpec<LongDoubleType>, [ArgSpec<LongDoubleType>]>,
          GuardedFunctionSpec<"floorf16", RetValSpec<Float16Type>, [ArgSpec<Float16Type>], "LIBC_TYPES_HAS_FLOAT16">,
          GuardedFunctionSpec<"floorf128", RetValSpec<Float128Type>, [ArgSpec<Float128Type>], "LIBC_TYPES_HAS_FLOAT128">,

          FunctionSpec<"fmin", RetValSpec<DoubleType>, [ArgSpec<DoubleType>, ArgSpec<DoubleType>]>,
          FunctionSpec<"fminf", RetValSpec<FloatType>, [ArgSpec<FloatType>, ArgSpec<FloatType>]>,
          FunctionSpec<"fminl", RetValSpec<LongDoubleType>, [ArgSpec<LongDoubleType>, ArgSpec<LongDoubleType>]>,
          GuardedFunctionSpec<"fminf128", RetValSpec<Float128Type>, [ArgSpec<Float128Type>, ArgSpec<Float128Type>], "LIBC_TYPES_HAS_FLOAT128">,
          GuardedFunctionSpec<"fminf16", RetValSpec<Float16Type>, [ArgSpec<Float16Type>, ArgSpec<Float16Type>], "LIBC_TYPES_HAS_FLOAT16">,

          FunctionSpec<"fmax", RetValSpec<DoubleType>, [ArgSpec<DoubleType>, ArgSpec<DoubleType>]>,
          FunctionSpec<"fmaxf", RetValSpec<FloatType>, [ArgSpec<FloatType>, ArgSpec<FloatType>]>,
          FunctionSpec<"fmaxl", RetValSpec<LongDoubleType>, [ArgSpec<LongDoubleType>, ArgSpec<LongDoubleType>]>,
          GuardedFunctionSpec<"fmaxf128", RetValSpec<Float128Type>, [ArgSpec<Float128Type>, ArgSpec<Float128Type>], "LIBC_TYPES_HAS_FLOAT128">,
          GuardedFunctionSpec<"fmaxf16", RetValSpec<Float16Type>, [ArgSpec<Float16Type>, ArgSpec<Float16Type>], "LIBC_TYPES_HAS_FLOAT16">,
	  
	  FunctionSpec<"fmaximum", RetValSpec<DoubleType>, [ArgSpec<DoubleType>, ArgSpec<DoubleType>]>,
          FunctionSpec<"fmaximumf", RetValSpec<FloatType>, [ArgSpec<FloatType>, ArgSpec<FloatType>]>,
          FunctionSpec<"fmaximuml", RetValSpec<LongDoubleType>, [ArgSpec<LongDoubleType>, ArgSpec<LongDoubleType>]>,
          GuardedFunctionSpec<"fmaximumf16", RetValSpec<Float16Type>, [ArgSpec<Float16Type>, ArgSpec<Float16Type>], "LIBC_TYPES_HAS_FLOAT16">,
          GuardedFunctionSpec<"fmaximumf128", RetValSpec<Float128Type>, [ArgSpec<Float128Type>, ArgSpec<Float128Type>], "LIBC_TYPES_HAS_FLOAT128">,
	  
	  FunctionSpec<"fmaximum_num", RetValSpec<DoubleType>, [ArgSpec<DoubleType>, ArgSpec<DoubleType>]>,
          FunctionSpec<"fmaximum_numf", RetValSpec<FloatType>, [ArgSpec<FloatType>, ArgSpec<FloatType>]>,
          FunctionSpec<"fmaximum_numl", RetValSpec<LongDoubleType>, [ArgSpec<LongDoubleType>, ArgSpec<LongDoubleType>]>,
          GuardedFunctionSpec<"fmaximum_numf16", RetValSpec<Float16Type>, [ArgSpec<Float16Type>, ArgSpec<Float16Type>], "LIBC_TYPES_HAS_FLOAT16">,
          GuardedFunctionSpec<"fmaximum_numf128", RetValSpec<Float128Type>, [ArgSpec<Float128Type>, ArgSpec<Float128Type>], "LIBC_TYPES_HAS_FLOAT128">,
	  
	  FunctionSpec<"fmaximum_mag", RetValSpec<DoubleType>, [ArgSpec<DoubleType>, ArgSpec<DoubleType>]>,
          FunctionSpec<"fmaximum_magf", RetValSpec<FloatType>, [ArgSpec<FloatType>, ArgSpec<FloatType>]>,
          FunctionSpec<"fmaximum_magl", RetValSpec<LongDoubleType>, [ArgSpec<LongDoubleType>, ArgSpec<LongDoubleType>]>,
          GuardedFunctionSpec<"fmaximum_magf16", RetValSpec<Float16Type>, [ArgSpec<Float16Type>, ArgSpec<Float16Type>], "LIBC_TYPES_HAS_FLOAT16">,
          GuardedFunctionSpec<"fmaximum_magf128", RetValSpec<Float128Type>, [ArgSpec<Float128Type>, ArgSpec<Float128Type>], "LIBC_TYPES_HAS_FLOAT128">,
	  
	  FunctionSpec<"fmaximum_mag_num", RetValSpec<DoubleType>, [ArgSpec<DoubleType>, ArgSpec<DoubleType>]>,
          FunctionSpec<"fmaximum_mag_numf", RetValSpec<FloatType>, [ArgSpec<FloatType>, ArgSpec<FloatType>]>,
          FunctionSpec<"fmaximum_mag_numl", RetValSpec<LongDoubleType>, [ArgSpec<LongDoubleType>, ArgSpec<LongDoubleType>]>,
          GuardedFunctionSpec<"fmaximum_mag_numf16", RetValSpec<Float16Type>, [ArgSpec<Float16Type>, ArgSpec<Float16Type>], "LIBC_TYPES_HAS_FLOAT16">,
          GuardedFunctionSpec<"fmaximum_mag_numf128", RetValSpec<Float128Type>, [ArgSpec<Float128Type>, ArgSpec<Float128Type>], "LIBC_TYPES_HAS_FLOAT128">,
	  
	  FunctionSpec<"fminimum", RetValSpec<DoubleType>, [ArgSpec<DoubleType>, ArgSpec<DoubleType>]>,
          FunctionSpec<"fminimumf", RetValSpec<FloatType>, [ArgSpec<FloatType>, ArgSpec<FloatType>]>,
          FunctionSpec<"fminimuml", RetValSpec<LongDoubleType>, [ArgSpec<LongDoubleType>, ArgSpec<LongDoubleType>]>,
          GuardedFunctionSpec<"fminimumf16", RetValSpec<Float16Type>, [ArgSpec<Float16Type>, ArgSpec<Float16Type>], "LIBC_TYPES_HAS_FLOAT16">,
          GuardedFunctionSpec<"fminimumf128", RetValSpec<Float128Type>, [ArgSpec<Float128Type>, ArgSpec<Float128Type>], "LIBC_TYPES_HAS_FLOAT128">,
	  
	  FunctionSpec<"fminimum_num", RetValSpec<DoubleType>, [ArgSpec<DoubleType>, ArgSpec<DoubleType>]>,
          FunctionSpec<"fminimum_numf", RetValSpec<FloatType>, [ArgSpec<FloatType>, ArgSpec<FloatType>]>,
          FunctionSpec<"fmaximum_numl", RetValSpec<LongDoubleType>, [ArgSpec<LongDoubleType>, ArgSpec<LongDoubleType>]>,
          GuardedFunctionSpec<"fminimum_numf16", RetValSpec<Float16Type>, [ArgSpec<Float16Type>, ArgSpec<Float16Type>], "LIBC_TYPES_HAS_FLOAT16">,
          GuardedFunctionSpec<"fminimum_numf128", RetValSpec<Float128Type>, [ArgSpec<Float128Type>, ArgSpec<Float128Type>], "LIBC_TYPES_HAS_FLOAT128">,
	  
	  FunctionSpec<"fminimum_mag", RetValSpec<DoubleType>, [ArgSpec<DoubleType>, ArgSpec<DoubleType>]>,
          FunctionSpec<"fminimum_magf", RetValSpec<FloatType>, [ArgSpec<FloatType>, ArgSpec<FloatType>]>,
          FunctionSpec<"fminimum_magl", RetValSpec<LongDoubleType>, [ArgSpec<LongDoubleType>, ArgSpec<LongDoubleType>]>,
          GuardedFunctionSpec<"fminimum_magf16", RetValSpec<Float16Type>, [ArgSpec<Float16Type>, ArgSpec<Float16Type>], "LIBC_TYPES_HAS_FLOAT16">,
          GuardedFunctionSpec<"fminimum_magf128", RetValSpec<Float128Type>, [ArgSpec<Float128Type>, ArgSpec<Float128Type>], "LIBC_TYPES_HAS_FLOAT128">,
	  
	  FunctionSpec<"fminimum_mag_num", RetValSpec<DoubleType>, [ArgSpec<DoubleType>, ArgSpec<DoubleType>]>,
          FunctionSpec<"fminimum_mag_numf", RetValSpec<FloatType>, [ArgSpec<FloatType>, ArgSpec<FloatType>]>,
          FunctionSpec<"fminimum_mag_numl", RetValSpec<LongDoubleType>, [ArgSpec<LongDoubleType>, ArgSpec<LongDoubleType>]>,
          GuardedFunctionSpec<"fminimum_mag_numf16", RetValSpec<Float16Type>, [ArgSpec<Float16Type>, ArgSpec<Float16Type>], "LIBC_TYPES_HAS_FLOAT16">,
          GuardedFunctionSpec<"fminimum_mag_numf128", RetValSpec<Float128Type>, [ArgSpec<Float128Type>, ArgSpec<Float128Type>], "LIBC_TYPES_HAS_FLOAT128">,

          FunctionSpec<"fmul", RetValSpec<FloatType>, [ArgSpec<DoubleType>, ArgSpec<DoubleType>]>,

          FunctionSpec<"fma", RetValSpec<DoubleType>, [ArgSpec<DoubleType>, ArgSpec<DoubleType>, ArgSpec<DoubleType>]>,
          FunctionSpec<"fmaf", RetValSpec<FloatType>, [ArgSpec<FloatType>, ArgSpec<FloatType>, ArgSpec<FloatType>]>,

          GuardedFunctionSpec<"f16fma", RetValSpec<Float16Type>, [ArgSpec<DoubleType>, ArgSpec<DoubleType>, ArgSpec<DoubleType>], "LIBC_TYPES_HAS_FLOAT16">,
          GuardedFunctionSpec<"f16fmaf", RetValSpec<Float16Type>, [ArgSpec<FloatType>, ArgSpec<FloatType>, ArgSpec<FloatType>], "LIBC_TYPES_HAS_FLOAT16">,
          GuardedFunctionSpec<"f16fmal", RetValSpec<Float16Type>, [ArgSpec<LongDoubleType>, ArgSpec<LongDoubleType>, ArgSpec<LongDoubleType>], "LIBC_TYPES_HAS_FLOAT16">,
          GuardedFunctionSpec<"f16fmaf128", RetValSpec<Float16Type>, [ArgSpec<Float128Type>, ArgSpec<Float128Type>, ArgSpec<Float128Type>], "LIBC_TYPES_HAS_FLOAT16_AND_FLOAT128">,

          FunctionSpec<"fmod", RetValSpec<DoubleType>, [ArgSpec<DoubleType>, ArgSpec<DoubleType>]>,
          FunctionSpec<"fmodf", RetValSpec<FloatType>, [ArgSpec<FloatType>, ArgSpec<FloatType>]>,
          FunctionSpec<"fmodl", RetValSpec<LongDoubleType>, [ArgSpec<LongDoubleType>, ArgSpec<LongDoubleType>]>,
          GuardedFunctionSpec<"fmodf16", RetValSpec<Float16Type>, [ArgSpec<Float16Type>, ArgSpec<Float16Type>], "LIBC_TYPES_HAS_FLOAT16">,
          GuardedFunctionSpec<"fmodf128", RetValSpec<Float128Type>, [ArgSpec<Float128Type>, ArgSpec<Float128Type>], "LIBC_TYPES_HAS_FLOAT128">,

          FunctionSpec<"frexp", RetValSpec<DoubleType>, [ArgSpec<DoubleType>, ArgSpec<IntPtr>]>,
          FunctionSpec<"frexpf", RetValSpec<FloatType>, [ArgSpec<FloatType>, ArgSpec<IntPtr>]>,
          FunctionSpec<"frexpl", RetValSpec<LongDoubleType>, [ArgSpec<LongDoubleType>, ArgSpec<IntPtr>]>,
          GuardedFunctionSpec<"frexpf16", RetValSpec<Float16Type>, [ArgSpec<Float16Type>, ArgSpec<IntPtr>], "LIBC_TYPES_HAS_FLOAT16">,
          GuardedFunctionSpec<"frexpf128", RetValSpec<Float128Type>, [ArgSpec<Float128Type>, ArgSpec<IntPtr>], "LIBC_TYPES_HAS_FLOAT128">,

          FunctionSpec<"fromfp", RetValSpec<DoubleType>, [ArgSpec<DoubleType>, ArgSpec<IntType>, ArgSpec<UnsignedIntType>]>,
          FunctionSpec<"fromfpf", RetValSpec<FloatType>, [ArgSpec<FloatType>, ArgSpec<IntType>, ArgSpec<UnsignedIntType>]>,
          FunctionSpec<"fromfpl", RetValSpec<LongDoubleType>, [ArgSpec<LongDoubleType>, ArgSpec<IntType>, ArgSpec<UnsignedIntType>]>,
          GuardedFunctionSpec<"fromfpf16", RetValSpec<Float16Type>, [ArgSpec<Float16Type>, ArgSpec<IntType>, ArgSpec<UnsignedIntType>], "LIBC_TYPES_HAS_FLOAT16">,
          GuardedFunctionSpec<"fromfpf128", RetValSpec<Float128Type>, [ArgSpec<Float128Type>, ArgSpec<IntType>, ArgSpec<UnsignedIntType>], "LIBC_TYPES_HAS_FLOAT128">,

          FunctionSpec<"fromfpx", RetValSpec<DoubleType>, [ArgSpec<DoubleType>, ArgSpec<IntType>, ArgSpec<UnsignedIntType>]>,
          FunctionSpec<"fromfpxf", RetValSpec<FloatType>, [ArgSpec<FloatType>, ArgSpec<IntType>, ArgSpec<UnsignedIntType>]>,
          FunctionSpec<"fromfpxl", RetValSpec<LongDoubleType>, [ArgSpec<LongDoubleType>, ArgSpec<IntType>, ArgSpec<UnsignedIntType>]>,
          GuardedFunctionSpec<"fromfpxf16", RetValSpec<Float16Type>, [ArgSpec<Float16Type>, ArgSpec<IntType>, ArgSpec<UnsignedIntType>], "LIBC_TYPES_HAS_FLOAT16">,
          GuardedFunctionSpec<"fromfpxf128", RetValSpec<Float128Type>, [ArgSpec<Float128Type>, ArgSpec<IntType>, ArgSpec<UnsignedIntType>], "LIBC_TYPES_HAS_FLOAT128">,

          FunctionSpec<"ufromfp", RetValSpec<DoubleType>, [ArgSpec<DoubleType>, ArgSpec<IntType>, ArgSpec<UnsignedIntType>]>,
          FunctionSpec<"ufromfpf", RetValSpec<FloatType>, [ArgSpec<FloatType>, ArgSpec<IntType>, ArgSpec<UnsignedIntType>]>,
          FunctionSpec<"ufromfpl", RetValSpec<LongDoubleType>, [ArgSpec<LongDoubleType>, ArgSpec<IntType>, ArgSpec<UnsignedIntType>]>,
          GuardedFunctionSpec<"ufromfpf16", RetValSpec<Float16Type>, [ArgSpec<Float16Type>, ArgSpec<IntType>, ArgSpec<UnsignedIntType>], "LIBC_TYPES_HAS_FLOAT16">,
          GuardedFunctionSpec<"ufromfpf128", RetValSpec<Float128Type>, [ArgSpec<Float128Type>, ArgSpec<IntType>, ArgSpec<UnsignedIntType>], "LIBC_TYPES_HAS_FLOAT128">,

          FunctionSpec<"ufromfpx", RetValSpec<DoubleType>, [ArgSpec<DoubleType>, ArgSpec<IntType>, ArgSpec<UnsignedIntType>]>,
          FunctionSpec<"ufromfpxf", RetValSpec<FloatType>, [ArgSpec<FloatType>, ArgSpec<IntType>, ArgSpec<UnsignedIntType>]>,
          FunctionSpec<"ufromfpxl", RetValSpec<LongDoubleType>, [ArgSpec<LongDoubleType>, ArgSpec<IntType>, ArgSpec<UnsignedIntType>]>,
          GuardedFunctionSpec<"ufromfpxf16", RetValSpec<Float16Type>, [ArgSpec<Float16Type>, ArgSpec<IntType>, ArgSpec<UnsignedIntType>], "LIBC_TYPES_HAS_FLOAT16">,
          GuardedFunctionSpec<"ufromfpxf128", RetValSpec<Float128Type>, [ArgSpec<Float128Type>, ArgSpec<IntType>, ArgSpec<UnsignedIntType>], "LIBC_TYPES_HAS_FLOAT128">,

          FunctionSpec<"hypot", RetValSpec<DoubleType>, [ArgSpec<DoubleType>, ArgSpec<DoubleType>]>,
          FunctionSpec<"hypotf", RetValSpec<FloatType>, [ArgSpec<FloatType>, ArgSpec<FloatType>]>,

          FunctionSpec<"ilogb", RetValSpec<IntType>, [ArgSpec<DoubleType>]>,
          FunctionSpec<"ilogbf", RetValSpec<IntType>, [ArgSpec<FloatType>]>,
          FunctionSpec<"ilogbl", RetValSpec<IntType>, [ArgSpec<LongDoubleType>]>,
          GuardedFunctionSpec<"ilogbf16", RetValSpec<IntType>, [ArgSpec<Float16Type>], "LIBC_TYPES_HAS_FLOAT16">,
          GuardedFunctionSpec<"ilogbf128", RetValSpec<IntType>, [ArgSpec<Float128Type>], "LIBC_TYPES_HAS_FLOAT128">,

          FunctionSpec<"llogb", RetValSpec<LongType>, [ArgSpec<DoubleType>]>,
          FunctionSpec<"llogbf", RetValSpec<LongType>, [ArgSpec<FloatType>]>,
          FunctionSpec<"llogbl", RetValSpec<LongType>, [ArgSpec<LongDoubleType>]>,
          GuardedFunctionSpec<"llogbf16", RetValSpec<LongType>, [ArgSpec<Float16Type>], "LIBC_TYPES_HAS_FLOAT16">,
          GuardedFunctionSpec<"llogbf128", RetValSpec<LongType>, [ArgSpec<Float128Type>], "LIBC_TYPES_HAS_FLOAT128">,

          FunctionSpec<"ldexp", RetValSpec<DoubleType>, [ArgSpec<DoubleType>, ArgSpec<IntType>]>,
          FunctionSpec<"ldexpf", RetValSpec<FloatType>, [ArgSpec<FloatType>, ArgSpec<IntType>]>,
          FunctionSpec<"ldexpl", RetValSpec<LongDoubleType>, [ArgSpec<LongDoubleType>, ArgSpec<IntType>]>,
          GuardedFunctionSpec<"ldexpf16", RetValSpec<Float16Type>, [ArgSpec<Float16Type>, ArgSpec<IntType>], "LIBC_TYPES_HAS_FLOAT16">,
          GuardedFunctionSpec<"ldexpf128", RetValSpec<Float128Type>, [ArgSpec<Float128Type>, ArgSpec<IntType>], "LIBC_TYPES_HAS_FLOAT128">,

          FunctionSpec<"log10", RetValSpec<DoubleType>, [ArgSpec<DoubleType>]>,
          FunctionSpec<"log10f", RetValSpec<FloatType>, [ArgSpec<FloatType>]>,

          FunctionSpec<"log1p", RetValSpec<DoubleType>, [ArgSpec<DoubleType>]>,
          FunctionSpec<"log1pf", RetValSpec<FloatType>, [ArgSpec<FloatType>]>,

          FunctionSpec<"log2", RetValSpec<DoubleType>, [ArgSpec<DoubleType>]>,
          FunctionSpec<"log2f", RetValSpec<FloatType>, [ArgSpec<FloatType>]>,

          FunctionSpec<"log", RetValSpec<DoubleType>, [ArgSpec<DoubleType>]>,
          FunctionSpec<"logf", RetValSpec<FloatType>, [ArgSpec<FloatType>]>,

          FunctionSpec<"logb", RetValSpec<DoubleType>, [ArgSpec<DoubleType>]>,
          FunctionSpec<"logbf", RetValSpec<FloatType>, [ArgSpec<FloatType>]>,
          FunctionSpec<"logbl", RetValSpec<LongDoubleType>, [ArgSpec<LongDoubleType>]>,
          GuardedFunctionSpec<"logbf16", RetValSpec<Float16Type>, [ArgSpec<Float16Type>], "LIBC_TYPES_HAS_FLOAT16">,
          GuardedFunctionSpec<"logbf128", RetValSpec<Float128Type>, [ArgSpec<Float128Type>], "LIBC_TYPES_HAS_FLOAT128">,

          FunctionSpec<"modf", RetValSpec<DoubleType>, [ArgSpec<DoubleType>, ArgSpec<DoublePtr>]>,
          FunctionSpec<"modff", RetValSpec<FloatType>, [ArgSpec<FloatType>, ArgSpec<FloatPtr>]>,
          FunctionSpec<"modfl", RetValSpec<LongDoubleType>, [ArgSpec<LongDoubleType>, ArgSpec<LongDoublePtr>]>,
          GuardedFunctionSpec<"modff16", RetValSpec<Float16Type>, [ArgSpec<Float16Type>, ArgSpec<Float16Ptr>], "LIBC_TYPES_HAS_FLOAT16">,
          GuardedFunctionSpec<"modff128", RetValSpec<Float128Type>, [ArgSpec<Float128Type>, ArgSpec<Float128Ptr>], "LIBC_TYPES_HAS_FLOAT128">,

          FunctionSpec<"cos", RetValSpec<DoubleType>, [ArgSpec<DoubleType>]>,
          FunctionSpec<"cosf", RetValSpec<FloatType>, [ArgSpec<FloatType>]>,
          FunctionSpec<"sin", RetValSpec<DoubleType>, [ArgSpec<DoubleType>]>,
          FunctionSpec<"sinf", RetValSpec<FloatType>, [ArgSpec<FloatType>]>,
          FunctionSpec<"tan", RetValSpec<DoubleType>, [ArgSpec<DoubleType>]>,
          FunctionSpec<"tanf", RetValSpec<FloatType>, [ArgSpec<FloatType>]>,

          FunctionSpec<"erff", RetValSpec<FloatType>, [ArgSpec<FloatType>]>,

          FunctionSpec<"exp", RetValSpec<DoubleType>, [ArgSpec<DoubleType>]>,
          FunctionSpec<"expf", RetValSpec<FloatType>, [ArgSpec<FloatType>]>,

          FunctionSpec<"exp2", RetValSpec<DoubleType>, [ArgSpec<DoubleType>]>,
          FunctionSpec<"exp2f", RetValSpec<FloatType>, [ArgSpec<FloatType>]>,

          FunctionSpec<"exp2m1f", RetValSpec<FloatType>, [ArgSpec<FloatType>]>,

          FunctionSpec<"expm1", RetValSpec<DoubleType>, [ArgSpec<DoubleType>]>,
          FunctionSpec<"expm1f", RetValSpec<FloatType>, [ArgSpec<FloatType>]>,

          FunctionSpec<"exp10", RetValSpec<DoubleType>, [ArgSpec<DoubleType>]>,
          FunctionSpec<"exp10f", RetValSpec<FloatType>, [ArgSpec<FloatType>]>,

          FunctionSpec<"remainder", RetValSpec<DoubleType>, [ArgSpec<DoubleType>, ArgSpec<DoubleType>]>,
          FunctionSpec<"remainderf", RetValSpec<FloatType>, [ArgSpec<FloatType>, ArgSpec<FloatType>]>,
          FunctionSpec<"remainderl", RetValSpec<LongDoubleType>, [ArgSpec<LongDoubleType>, ArgSpec<LongDoubleType>]>,
          GuardedFunctionSpec<"remainderf16", RetValSpec<Float16Type>, [ArgSpec<Float16Type>, ArgSpec<Float16Type>], "LIBC_TYPES_HAS_FLOAT16">,

          FunctionSpec<"remquo", RetValSpec<DoubleType>, [ArgSpec<DoubleType>, ArgSpec<DoubleType>, ArgSpec<IntPtr>]>,
          FunctionSpec<"remquof", RetValSpec<FloatType>, [ArgSpec<FloatType>, ArgSpec<FloatType>, ArgSpec<IntPtr>]>,
          FunctionSpec<"remquol", RetValSpec<LongDoubleType>, [ArgSpec<LongDoubleType>, ArgSpec<LongDoubleType>, ArgSpec<IntPtr>]>,
          GuardedFunctionSpec<"remquof16", RetValSpec<Float16Type>, [ArgSpec<Float16Type>, ArgSpec<Float16Type>, ArgSpec<IntPtr>], "LIBC_TYPES_HAS_FLOAT16">,
          GuardedFunctionSpec<"remquof128", RetValSpec<Float128Type>, [ArgSpec<Float128Type>, ArgSpec<Float128Type>, ArgSpec<IntPtr>], "LIBC_TYPES_HAS_FLOAT128">,

          FunctionSpec<"round", RetValSpec<DoubleType>, [ArgSpec<DoubleType>]>,
          FunctionSpec<"roundf", RetValSpec<FloatType>, [ArgSpec<FloatType>]>,
          FunctionSpec<"roundl", RetValSpec<LongDoubleType>, [ArgSpec<LongDoubleType>]>,
          GuardedFunctionSpec<"roundf16", RetValSpec<Float16Type>, [ArgSpec<Float16Type>], "LIBC_TYPES_HAS_FLOAT16">,
          GuardedFunctionSpec<"roundf128", RetValSpec<Float128Type>, [ArgSpec<Float128Type>], "LIBC_TYPES_HAS_FLOAT128">,

          FunctionSpec<"roundeven", RetValSpec<DoubleType>, [ArgSpec<DoubleType>]>,
          FunctionSpec<"roundevenf", RetValSpec<FloatType>, [ArgSpec<FloatType>]>,
          FunctionSpec<"roundevenl", RetValSpec<LongDoubleType>, [ArgSpec<LongDoubleType>]>,
          GuardedFunctionSpec<"roundevenf16", RetValSpec<Float16Type>, [ArgSpec<Float16Type>], "LIBC_TYPES_HAS_FLOAT16">,
          GuardedFunctionSpec<"roundevenf128", RetValSpec<Float128Type>, [ArgSpec<Float128Type>], "LIBC_TYPES_HAS_FLOAT128">,

          FunctionSpec<"lround", RetValSpec<LongType>, [ArgSpec<DoubleType>]>,
          FunctionSpec<"lroundf", RetValSpec<LongType>, [ArgSpec<FloatType>]>,
          FunctionSpec<"lroundl", RetValSpec<LongType>, [ArgSpec<LongDoubleType>]>,
          GuardedFunctionSpec<"lroundf16", RetValSpec<LongType>, [ArgSpec<Float16Type>], "LIBC_TYPES_HAS_FLOAT16">,
          GuardedFunctionSpec<"lroundf128", RetValSpec<LongType>, [ArgSpec<Float128Type>], "LIBC_TYPES_HAS_FLOAT128">,

          FunctionSpec<"llround", RetValSpec<LongLongType>, [ArgSpec<DoubleType>]>,
          FunctionSpec<"llroundf", RetValSpec<LongLongType>, [ArgSpec<FloatType>]>,
          FunctionSpec<"llroundl", RetValSpec<LongLongType>, [ArgSpec<LongDoubleType>]>,
          GuardedFunctionSpec<"llroundf16", RetValSpec<LongLongType>, [ArgSpec<Float16Type>], "LIBC_TYPES_HAS_FLOAT16">,
          GuardedFunctionSpec<"llroundf128", RetValSpec<LongLongType>, [ArgSpec<Float128Type>], "LIBC_TYPES_HAS_FLOAT128">,

          FunctionSpec<"rint", RetValSpec<DoubleType>, [ArgSpec<DoubleType>]>,
          FunctionSpec<"rintf", RetValSpec<FloatType>, [ArgSpec<FloatType>]>,
          FunctionSpec<"rintl", RetValSpec<LongDoubleType>, [ArgSpec<LongDoubleType>]>,
          GuardedFunctionSpec<"rintf16", RetValSpec<Float16Type>, [ArgSpec<Float16Type>], "LIBC_TYPES_HAS_FLOAT16">,
          GuardedFunctionSpec<"rintf128", RetValSpec<Float128Type>, [ArgSpec<Float128Type>], "LIBC_TYPES_HAS_FLOAT128">,

          FunctionSpec<"lrint", RetValSpec<LongType>, [ArgSpec<DoubleType>]>,
          FunctionSpec<"lrintf", RetValSpec<LongType>, [ArgSpec<FloatType>]>,
          FunctionSpec<"lrintl", RetValSpec<LongType>, [ArgSpec<LongDoubleType>]>,
          GuardedFunctionSpec<"lrintf16", RetValSpec<LongType>, [ArgSpec<Float16Type>], "LIBC_TYPES_HAS_FLOAT16">,
          GuardedFunctionSpec<"lrintf128", RetValSpec<LongType>, [ArgSpec<Float128Type>], "LIBC_TYPES_HAS_FLOAT128">,

          FunctionSpec<"llrint", RetValSpec<LongLongType>, [ArgSpec<DoubleType>]>,
          FunctionSpec<"llrintf", RetValSpec<LongLongType>, [ArgSpec<FloatType>]>,
          FunctionSpec<"llrintl", RetValSpec<LongLongType>, [ArgSpec<LongDoubleType>]>,
          GuardedFunctionSpec<"llrintf16", RetValSpec<LongLongType>, [ArgSpec<Float16Type>], "LIBC_TYPES_HAS_FLOAT16">,
          GuardedFunctionSpec<"llrintf128", RetValSpec<LongLongType>, [ArgSpec<Float128Type>], "LIBC_TYPES_HAS_FLOAT128">,

          FunctionSpec<"sqrt", RetValSpec<DoubleType>, [ArgSpec<DoubleType>]>,
          FunctionSpec<"sqrtf", RetValSpec<FloatType>, [ArgSpec<FloatType>]>,
          FunctionSpec<"sqrtl", RetValSpec<LongDoubleType>, [ArgSpec<LongDoubleType>]>,
          GuardedFunctionSpec<"sqrtf128", RetValSpec<Float128Type>, [ArgSpec<Float128Type>], "LIBC_TYPES_HAS_FLOAT128">,

          FunctionSpec<"trunc", RetValSpec<DoubleType>, [ArgSpec<DoubleType>]>,
          FunctionSpec<"truncf", RetValSpec<FloatType>, [ArgSpec<FloatType>]>,
          FunctionSpec<"truncl", RetValSpec<LongDoubleType>, [ArgSpec<LongDoubleType>]>,
          GuardedFunctionSpec<"truncf16", RetValSpec<Float16Type>, [ArgSpec<Float16Type>], "LIBC_TYPES_HAS_FLOAT16">,
          GuardedFunctionSpec<"truncf128", RetValSpec<Float128Type>, [ArgSpec<Float128Type>], "LIBC_TYPES_HAS_FLOAT128">,

          FunctionSpec<"nearbyint", RetValSpec<DoubleType>, [ArgSpec<DoubleType>]>,
          FunctionSpec<"nearbyintf", RetValSpec<FloatType>, [ArgSpec<FloatType>]>,
          FunctionSpec<"nearbyintl", RetValSpec<LongDoubleType>, [ArgSpec<LongDoubleType>]>,
          GuardedFunctionSpec<"nearbyintf16", RetValSpec<Float16Type>, [ArgSpec<Float16Type>], "LIBC_TYPES_HAS_FLOAT16">,
          GuardedFunctionSpec<"nearbyintf128", RetValSpec<Float128Type>, [ArgSpec<Float128Type>], "LIBC_TYPES_HAS_FLOAT128">,

          FunctionSpec<"nextafterf", RetValSpec<FloatType>, [ArgSpec<FloatType>, ArgSpec<FloatType>]>,
          FunctionSpec<"nextafter", RetValSpec<DoubleType>, [ArgSpec<DoubleType>, ArgSpec<DoubleType>]>,
          FunctionSpec<"nextafterl", RetValSpec<LongDoubleType>, [ArgSpec<LongDoubleType>, ArgSpec<LongDoubleType>]>,
          GuardedFunctionSpec<"nextafterf16", RetValSpec<Float16Type>, [ArgSpec<Float16Type>, ArgSpec<Float16Type>], "LIBC_TYPES_HAS_FLOAT16">,
          GuardedFunctionSpec<"nextafterf128", RetValSpec<Float128Type>, [ArgSpec<Float128Type>, ArgSpec<Float128Type>], "LIBC_TYPES_HAS_FLOAT128">,

          FunctionSpec<"nexttowardf", RetValSpec<FloatType>, [ArgSpec<FloatType>, ArgSpec<LongDoubleType>]>,
          FunctionSpec<"nexttoward", RetValSpec<DoubleType>, [ArgSpec<DoubleType>, ArgSpec<LongDoubleType>]>,
          FunctionSpec<"nexttowardl", RetValSpec<LongDoubleType>, [ArgSpec<LongDoubleType>, ArgSpec<LongDoubleType>]>,
          GuardedFunctionSpec<"nexttowardf16", RetValSpec<Float16Type>, [ArgSpec<Float16Type>, ArgSpec<Float16Type>], "LIBC_TYPES_HAS_FLOAT16">,

          FunctionSpec<"nextdown", RetValSpec<DoubleType>, [ArgSpec<DoubleType>]>,
          FunctionSpec<"nextdownf", RetValSpec<FloatType>, [ArgSpec<FloatType>]>,
          FunctionSpec<"nextdownl", RetValSpec<LongDoubleType>, [ArgSpec<LongDoubleType>]>,
          GuardedFunctionSpec<"nextdownf16", RetValSpec<Float16Type>, [ArgSpec<Float16Type>], "LIBC_TYPES_HAS_FLOAT16">,
          GuardedFunctionSpec<"nextdownf128", RetValSpec<Float128Type>, [ArgSpec<Float128Type>], "LIBC_TYPES_HAS_FLOAT128">,

          FunctionSpec<"nextup", RetValSpec<DoubleType>, [ArgSpec<DoubleType>]>,
          FunctionSpec<"nextupf", RetValSpec<FloatType>, [ArgSpec<FloatType>]>,
          FunctionSpec<"nextupl", RetValSpec<LongDoubleType>, [ArgSpec<LongDoubleType>]>,
          GuardedFunctionSpec<"nextupf16", RetValSpec<Float16Type>, [ArgSpec<Float16Type>], "LIBC_TYPES_HAS_FLOAT16">,
          GuardedFunctionSpec<"nextupf128", RetValSpec<Float128Type>, [ArgSpec<Float128Type>], "LIBC_TYPES_HAS_FLOAT128">,

          FunctionSpec<"powf", RetValSpec<FloatType>, [ArgSpec<FloatType>, ArgSpec<FloatType>]>,
          FunctionSpec<"pow", RetValSpec<DoubleType>, [ArgSpec<DoubleType>, ArgSpec<DoubleType>]>,

          FunctionSpec<"coshf", RetValSpec<FloatType>, [ArgSpec<FloatType>]>,
          FunctionSpec<"sinhf", RetValSpec<FloatType>, [ArgSpec<FloatType>]>,
          FunctionSpec<"tanhf", RetValSpec<FloatType>, [ArgSpec<FloatType>]>,

          FunctionSpec<"acosf", RetValSpec<FloatType>, [ArgSpec<FloatType>]>,

          FunctionSpec<"asinf", RetValSpec<FloatType>, [ArgSpec<FloatType>]>,
          FunctionSpec<"asin", RetValSpec<DoubleType>, [ArgSpec<DoubleType>]>,

          FunctionSpec<"atanf", RetValSpec<FloatType>, [ArgSpec<FloatType>]>,

          FunctionSpec<"atan2f", RetValSpec<FloatType>, [ArgSpec<FloatType>, ArgSpec<FloatType>]>,

          FunctionSpec<"acoshf", RetValSpec<FloatType>, [ArgSpec<FloatType>]>,
          FunctionSpec<"asinhf", RetValSpec<FloatType>, [ArgSpec<FloatType>]>,
          FunctionSpec<"atanhf", RetValSpec<FloatType>, [ArgSpec<FloatType>]>,

          GuardedFunctionSpec<"scalblnf16", RetValSpec<Float16Type>, [ArgSpec<Float16Type>, ArgSpec<LongType>], "LIBC_TYPES_HAS_FLOAT16">,

          FunctionSpec<"scalbn", RetValSpec<DoubleType>, [ArgSpec<DoubleType>, ArgSpec<IntType>]>,
          FunctionSpec<"scalbnf", RetValSpec<FloatType>, [ArgSpec<FloatType>, ArgSpec<IntType>]>,
          FunctionSpec<"scalbnl", RetValSpec<LongDoubleType>, [ArgSpec<LongDoubleType>, ArgSpec<IntType>]>,
          GuardedFunctionSpec<"scalbnf16", RetValSpec<Float16Type>, [ArgSpec<Float16Type>, ArgSpec<IntType>], "LIBC_TYPES_HAS_FLOAT16">,
          GuardedFunctionSpec<"scalbnf128", RetValSpec<Float128Type>, [ArgSpec<Float128Type>, ArgSpec<IntType>], "LIBC_TYPES_HAS_FLOAT128">,

          FunctionSpec<"nanf", RetValSpec<FloatType>, [ArgSpec<ConstCharPtr>]>,
          FunctionSpec<"nan", RetValSpec<DoubleType>, [ArgSpec<ConstCharPtr>]>,
          FunctionSpec<"nanl", RetValSpec<LongDoubleType>, [ArgSpec<ConstCharPtr>]>,
          GuardedFunctionSpec<"nanf16", RetValSpec<Float16Type>, [ArgSpec<ConstCharPtr>], "LIBC_TYPES_HAS_FLOAT16">,
          GuardedFunctionSpec<"nanf128", RetValSpec<Float128Type>, [ArgSpec<ConstCharPtr>], "LIBC_TYPES_HAS_FLOAT128">,

          FunctionSpec<"canonicalize", RetValSpec<IntType>, [ArgSpec<DoubleType>, ArgSpec<DoubleType>]>,
          FunctionSpec<"canonicalizef", RetValSpec<IntType>, [ArgSpec<FloatType>, ArgSpec<FloatType>]>,
          FunctionSpec<"canonicalizel", RetValSpec<IntType>, [ArgSpec<LongDoubleType>, ArgSpec<LongDoubleType>]>,
          GuardedFunctionSpec<"canonicalizef16", RetValSpec<IntType>, [ArgSpec<Float16Type>, ArgSpec<Float16Type>], "LIBC_TYPES_HAS_FLOAT16">,
          GuardedFunctionSpec<"canonicalizef128", RetValSpec<IntType>, [ArgSpec<Float128Type>, ArgSpec<Float128Type>], "LIBC_TYPES_HAS_FLOAT128">,

          GuardedFunctionSpec<"totalorderf16", RetValSpec<IntType>, [ArgSpec<Float16Ptr>, ArgSpec<Float16Ptr>], "LIBC_TYPES_HAS_FLOAT16">,

          GuardedFunctionSpec<"totalordermagf16", RetValSpec<IntType>, [ArgSpec<Float16Ptr>, ArgSpec<Float16Ptr>], "LIBC_TYPES_HAS_FLOAT16">,

          GuardedFunctionSpec<"getpayloadf16", RetValSpec<Float16Type>, [ArgSpec<Float16Ptr>], "LIBC_TYPES_HAS_FLOAT16">,

          GuardedFunctionSpec<"setpayloadf16", RetValSpec<IntType>, [ArgSpec<Float16Ptr>, ArgSpec<Float16Type>], "LIBC_TYPES_HAS_FLOAT16">,

          GuardedFunctionSpec<"setpayloadsigf16", RetValSpec<IntType>, [ArgSpec<Float16Ptr>, ArgSpec<Float16Type>], "LIBC_TYPES_HAS_FLOAT16">,

<<<<<<< HEAD
          GuardedFunctionSpec<"f16divf128", RetValSpec<Float16Type>, [ArgSpec<Float128Type>, ArgSpec<Float128Type>], "LIBC_TYPES_HAS_FLOAT16_AND_FLOAT128">,

=======
          GuardedFunctionSpec<"f16addf128", RetValSpec<Float16Type>, [ArgSpec<Float128Type>, ArgSpec<Float128Type>], "LIBC_TYPES_HAS_FLOAT16_AND_FLOAT128">,

          GuardedFunctionSpec<"f16subf128", RetValSpec<Float16Type>, [ArgSpec<Float128Type>, ArgSpec<Float128Type>], "LIBC_TYPES_HAS_FLOAT16_AND_FLOAT128">,

          GuardedFunctionSpec<"f16divf128", RetValSpec<Float16Type>, [ArgSpec<Float128Type>, ArgSpec<Float128Type>], "LIBC_TYPES_HAS_FLOAT16_AND_FLOAT128">,

>>>>>>> 76c84e70
          GuardedFunctionSpec<"f16sqrtf128", RetValSpec<Float16Type>, [ArgSpec<Float128Type>], "LIBC_TYPES_HAS_FLOAT16_AND_FLOAT128">,
      ]
  >;

  HeaderSpec StdIO = HeaderSpec<
      "stdio.h",
      [
          Macro<"stdin">,
          Macro<"stderr">,
          Macro<"stdout">,
          Macro<"_IOFBF">,
          Macro<"_IOLBF">,
          Macro<"_IONBF">,
          Macro<"EOF">,
      ], // Macros
      [ // Types
          SizeTType,
          FILE,
      ],
      [], // Enumerations
      [
          FunctionSpec<
              "clearerr",
              RetValSpec<VoidType>,
              [ArgSpec<FILEPtr>]
          >,
          FunctionSpec<
              "fclose",
              RetValSpec<IntType>,
              [ArgSpec<FILEPtr>]
          >,
          FunctionSpec<
              "feof",
              RetValSpec<IntType>,
              [ArgSpec<FILEPtr>]
          >,
          FunctionSpec<
              "ferror",
              RetValSpec<IntType>,
              [ArgSpec<FILEPtr>]
          >,
          FunctionSpec<
              "fgetc",
              RetValSpec<IntType>,
              [ArgSpec<FILEPtr>]
          >,
          FunctionSpec<
              "fgets",
              RetValSpec<CharPtr>,
              [
                ArgSpec<CharRestrictedPtr>,
                ArgSpec<IntType>,
                ArgSpec<FILERestrictedPtr>,
              ]
          >,
          FunctionSpec<
              "fflush",
              RetValSpec<IntType>,
              [ArgSpec<FILEPtr>]
          >,
          FunctionSpec<
              "fopen",
              RetValSpec<FILEPtr>,
              [ArgSpec<ConstCharPtr>,
               ArgSpec<ConstCharPtr>]
          >,
          FunctionSpec<
              "fputc",
              RetValSpec<IntType>,
              [ArgSpec<IntType>,
               ArgSpec<FILEPtr>]
          >,
          FunctionSpec<
              "ftell",
              RetValSpec<LongType>,
              [ArgSpec<FILEPtr>]
          >,
          FunctionSpec<
              "getc",
              RetValSpec<IntType>,
              [ArgSpec<FILEPtr>]
          >,
          FunctionSpec<
              "getchar",
              RetValSpec<IntType>,
              [ArgSpec<VoidType>]
          >,
          FunctionSpec<
              "putc",
              RetValSpec<IntType>,
              [ArgSpec<IntType>,
               ArgSpec<FILEPtr>]
          >,
          FunctionSpec<
              "putchar",
              RetValSpec<IntType>,
              [ArgSpec<IntType>]
          >,
          FunctionSpec<
              "fputs",
              RetValSpec<IntType>,
              [ArgSpec<ConstCharRestrictedPtr>,
               ArgSpec<FILERestrictedPtr>]
          >,
          FunctionSpec<
              "puts",
              RetValSpec<IntType>,
              [ArgSpec<ConstCharRestrictedPtr>]
          >,
          FunctionSpec<
              "fread",
              RetValSpec<SizeTType>,
              [ArgSpec<VoidRestrictedPtr>,
               ArgSpec<SizeTType>,
               ArgSpec<SizeTType>,
               ArgSpec<FILERestrictedPtr>]
          >,
          FunctionSpec<
              "fseek",
              RetValSpec<IntType>,
              [ArgSpec<FILEPtr>,
               ArgSpec<LongType>,
               ArgSpec<IntType>]
          >,
          FunctionSpec<
              "fwrite",
              RetValSpec<SizeTType>,
              [ArgSpec<ConstVoidRestrictedPtr>,
               ArgSpec<SizeTType>,
               ArgSpec<SizeTType>,
               ArgSpec<FILERestrictedPtr>]
          >,
          FunctionSpec<
              "remove",
              RetValSpec<IntType>,
              [ArgSpec<ConstCharPtr>]
          >,
          FunctionSpec<
              "rename",
              RetValSpec<IntType>,
              [ArgSpec<ConstCharPtr>, ArgSpec<ConstCharPtr>]
          >,
          FunctionSpec<
              "setbuf",
              RetValSpec<VoidType>,
              [ArgSpec<FILERestrictedPtr>, ArgSpec<CharRestrictedPtr>]
          >,
          FunctionSpec<
              "setvbuf",
              RetValSpec<IntType>,
              [ArgSpec<FILERestrictedPtr>, ArgSpec<CharRestrictedPtr>, ArgSpec<IntType>, ArgSpec<SizeTType>]
          >,
          FunctionSpec<
              "sscanf",
              RetValSpec<IntType>,
              [ArgSpec<ConstCharRestrictedPtr>,
               ArgSpec<ConstCharRestrictedPtr>,
               ArgSpec<VarArgType>]
          >,
          FunctionSpec<
              "scanf",
              RetValSpec<IntType>,
              [ArgSpec<ConstCharRestrictedPtr>,
               ArgSpec<VarArgType>]
          >,
          FunctionSpec<
              "fscanf",
              RetValSpec<IntType>,
              [ArgSpec<FILERestrictedPtr>,
               ArgSpec<ConstCharRestrictedPtr>,
               ArgSpec<VarArgType>]
          >,
          FunctionSpec<
              "sprintf",
              RetValSpec<IntType>,
              [ArgSpec<CharRestrictedPtr>,
               ArgSpec<ConstCharRestrictedPtr>,
               ArgSpec<VarArgType>]
          >,
          FunctionSpec<
              "snprintf",
              RetValSpec<IntType>,
              [ArgSpec<CharRestrictedPtr>,
               ArgSpec<SizeTType>,
               ArgSpec<ConstCharRestrictedPtr>,
               ArgSpec<VarArgType>]
          >,
          FunctionSpec<
              "printf",
              RetValSpec<IntType>,
              [ArgSpec<ConstCharRestrictedPtr>,
               ArgSpec<VarArgType>]
          >,
          FunctionSpec<
              "fprintf",
              RetValSpec<IntType>,
              [ArgSpec<FILERestrictedPtr>,
               ArgSpec<ConstCharRestrictedPtr>,
               ArgSpec<VarArgType>]
          >,
          FunctionSpec<
              "vsprintf",
              RetValSpec<IntType>,
              [ArgSpec<CharRestrictedPtr>,
               ArgSpec<ConstCharRestrictedPtr>,
               ArgSpec<VaListType>]
          >,
          FunctionSpec<
              "vsnprintf",
              RetValSpec<IntType>,
              [ArgSpec<CharRestrictedPtr>,
               ArgSpec<SizeTType>,
               ArgSpec<ConstCharRestrictedPtr>,
               ArgSpec<VaListType>]
          >,
          FunctionSpec<
              "vprintf",
              RetValSpec<IntType>,
              [ArgSpec<ConstCharRestrictedPtr>,
               ArgSpec<VaListType>]
          >,
          FunctionSpec<
              "vfprintf",
              RetValSpec<IntType>,
              [ArgSpec<FILERestrictedPtr>,
               ArgSpec<ConstCharRestrictedPtr>,
               ArgSpec<VaListType>]
          >,
          FunctionSpec<
              "ungetc",
              RetValSpec<IntType>,
              [ArgSpec<IntType>, ArgSpec<FILEPtr>]
          >,
      ],
      [
          ObjectSpec<
              "stdin",
              "FILE *"
          >,
          ObjectSpec<
              "stdout",
              "FILE *"
          >,
          ObjectSpec<
              "stderr",
              "FILE *"
          >,
      ]
  >;

  HeaderSpec StdBit = HeaderSpec<
      "stdbit.h",
      [
        Macro<"__STDC_VERSION_STDBIT_H__">,
        Macro<"__STDC_ENDIAN_LITTLE__">,
        Macro<"__STDC_ENDIAN_BIG__">,
        Macro<"__STDC_ENDIAN_NATIVE__">,
        Macro<"stdc_leading_zeros">,
        Macro<"stdc_leading_ones">,
        Macro<"stdc_trailing_zeros">,
        Macro<"stdc_trailing_ones">,
        Macro<"stdc_first_leading_zero">,
        Macro<"stdc_first_leading_one">,
        Macro<"stdc_first_trailing_zero">,
        Macro<"stdc_first_trailing_one">,
        Macro<"stdc_count_zeros">,
        Macro<"stdc_count_ones">,
        Macro<"stdc_has_single_bit">,
        Macro<"stdc_bit_width">,
        Macro<"stdc_bit_floor">,
        Macro<"stdc_bit_ceil">
      ], // Macros
      [], // Types
      [], // Enumerations
      [
          FunctionSpec<"stdc_leading_zeros_uc", RetValSpec<UnsignedIntType>, [ArgSpec<UnsignedCharType>]>,
          FunctionSpec<"stdc_leading_zeros_us", RetValSpec<UnsignedIntType>, [ArgSpec<UnsignedShortType>]>,
          FunctionSpec<"stdc_leading_zeros_ui", RetValSpec<UnsignedIntType>, [ArgSpec<UnsignedIntType>]>,
          FunctionSpec<"stdc_leading_zeros_ul", RetValSpec<UnsignedIntType>, [ArgSpec<UnsignedLongType>]>,
          FunctionSpec<"stdc_leading_zeros_ull", RetValSpec<UnsignedIntType>, [ArgSpec<UnsignedLongLongType>]>,
          FunctionSpec<"stdc_leading_ones_uc", RetValSpec<UnsignedIntType>, [ArgSpec<UnsignedCharType>]>,
          FunctionSpec<"stdc_leading_ones_us", RetValSpec<UnsignedIntType>, [ArgSpec<UnsignedShortType>]>,
          FunctionSpec<"stdc_leading_ones_ui", RetValSpec<UnsignedIntType>, [ArgSpec<UnsignedIntType>]>,
          FunctionSpec<"stdc_leading_ones_ul", RetValSpec<UnsignedIntType>, [ArgSpec<UnsignedLongType>]>,
          FunctionSpec<"stdc_leading_ones_ull", RetValSpec<UnsignedIntType>, [ArgSpec<UnsignedLongLongType>]>,
          FunctionSpec<"stdc_trailing_zeros_uc", RetValSpec<UnsignedIntType>, [ArgSpec<UnsignedCharType>]>,
          FunctionSpec<"stdc_trailing_zeros_us", RetValSpec<UnsignedIntType>, [ArgSpec<UnsignedShortType>]>,
          FunctionSpec<"stdc_trailing_zeros_ui", RetValSpec<UnsignedIntType>, [ArgSpec<UnsignedIntType>]>,
          FunctionSpec<"stdc_trailing_zeros_ul", RetValSpec<UnsignedIntType>, [ArgSpec<UnsignedLongType>]>,
          FunctionSpec<"stdc_trailing_zeros_ull", RetValSpec<UnsignedIntType>, [ArgSpec<UnsignedLongLongType>]>,
          FunctionSpec<"stdc_trailing_ones_uc", RetValSpec<UnsignedIntType>, [ArgSpec<UnsignedCharType>]>,
          FunctionSpec<"stdc_trailing_ones_us", RetValSpec<UnsignedIntType>, [ArgSpec<UnsignedShortType>]>,
          FunctionSpec<"stdc_trailing_ones_ui", RetValSpec<UnsignedIntType>, [ArgSpec<UnsignedIntType>]>,
          FunctionSpec<"stdc_trailing_ones_ul", RetValSpec<UnsignedIntType>, [ArgSpec<UnsignedLongType>]>,
          FunctionSpec<"stdc_trailing_ones_ull", RetValSpec<UnsignedIntType>, [ArgSpec<UnsignedLongLongType>]>,
          FunctionSpec<"stdc_first_leading_zero_uc", RetValSpec<UnsignedIntType>, [ArgSpec<UnsignedCharType>]>,
          FunctionSpec<"stdc_first_leading_zero_us", RetValSpec<UnsignedIntType>, [ArgSpec<UnsignedShortType>]>,
          FunctionSpec<"stdc_first_leading_zero_ui", RetValSpec<UnsignedIntType>, [ArgSpec<UnsignedIntType>]>,
          FunctionSpec<"stdc_first_leading_zero_ul", RetValSpec<UnsignedIntType>, [ArgSpec<UnsignedLongType>]>,
          FunctionSpec<"stdc_first_leading_zero_ull", RetValSpec<UnsignedIntType>, [ArgSpec<UnsignedLongLongType>]>,
          FunctionSpec<"stdc_first_leading_one_uc", RetValSpec<UnsignedIntType>, [ArgSpec<UnsignedCharType>]>,
          FunctionSpec<"stdc_first_leading_one_us", RetValSpec<UnsignedIntType>, [ArgSpec<UnsignedShortType>]>,
          FunctionSpec<"stdc_first_leading_one_ui", RetValSpec<UnsignedIntType>, [ArgSpec<UnsignedIntType>]>,
          FunctionSpec<"stdc_first_leading_one_ul", RetValSpec<UnsignedIntType>, [ArgSpec<UnsignedLongType>]>,
          FunctionSpec<"stdc_first_leading_one_ull", RetValSpec<UnsignedIntType>, [ArgSpec<UnsignedLongLongType>]>,
          FunctionSpec<"stdc_first_trailing_one_uc", RetValSpec<UnsignedIntType>, [ArgSpec<UnsignedCharType>]>,
          FunctionSpec<"stdc_first_trailing_one_us", RetValSpec<UnsignedIntType>, [ArgSpec<UnsignedShortType>]>,
          FunctionSpec<"stdc_first_trailing_one_ui", RetValSpec<UnsignedIntType>, [ArgSpec<UnsignedIntType>]>,
          FunctionSpec<"stdc_first_trailing_one_ul", RetValSpec<UnsignedIntType>, [ArgSpec<UnsignedLongType>]>,
          FunctionSpec<"stdc_first_trailing_one_ull", RetValSpec<UnsignedIntType>, [ArgSpec<UnsignedLongLongType>]>,
          FunctionSpec<"stdc_count_zeros_uc", RetValSpec<UnsignedIntType>, [ArgSpec<UnsignedCharType>]>,
          FunctionSpec<"stdc_count_zeros_us", RetValSpec<UnsignedIntType>, [ArgSpec<UnsignedShortType>]>,
          FunctionSpec<"stdc_count_zeros_ui", RetValSpec<UnsignedIntType>, [ArgSpec<UnsignedIntType>]>,
          FunctionSpec<"stdc_count_zeros_ul", RetValSpec<UnsignedIntType>, [ArgSpec<UnsignedLongType>]>,
          FunctionSpec<"stdc_count_zeros_ull", RetValSpec<UnsignedIntType>, [ArgSpec<UnsignedLongLongType>]>,
          FunctionSpec<"stdc_count_ones_uc", RetValSpec<UnsignedIntType>, [ArgSpec<UnsignedCharType>]>,
          FunctionSpec<"stdc_count_ones_us", RetValSpec<UnsignedIntType>, [ArgSpec<UnsignedShortType>]>,
          FunctionSpec<"stdc_count_ones_ui", RetValSpec<UnsignedIntType>, [ArgSpec<UnsignedIntType>]>,
          FunctionSpec<"stdc_count_ones_ul", RetValSpec<UnsignedIntType>, [ArgSpec<UnsignedLongType>]>,
          FunctionSpec<"stdc_count_ones_ull", RetValSpec<UnsignedIntType>, [ArgSpec<UnsignedLongLongType>]>,
          FunctionSpec<"stdc_has_single_bit_uc", RetValSpec<BoolType>, [ArgSpec<UnsignedCharType>]>,
          FunctionSpec<"stdc_has_single_bit_us", RetValSpec<BoolType>, [ArgSpec<UnsignedShortType>]>,
          FunctionSpec<"stdc_has_single_bit_ui", RetValSpec<BoolType>, [ArgSpec<UnsignedIntType>]>,
          FunctionSpec<"stdc_has_single_bit_ul", RetValSpec<BoolType>, [ArgSpec<UnsignedLongType>]>,
          FunctionSpec<"stdc_has_single_bit_ull", RetValSpec<BoolType>, [ArgSpec<UnsignedLongLongType>]>,
          FunctionSpec<"stdc_bit_width_uc", RetValSpec<UnsignedIntType>, [ArgSpec<UnsignedCharType>]>,
          FunctionSpec<"stdc_bit_width_us", RetValSpec<UnsignedIntType>, [ArgSpec<UnsignedShortType>]>,
          FunctionSpec<"stdc_bit_width_ui", RetValSpec<UnsignedIntType>, [ArgSpec<UnsignedIntType>]>,
          FunctionSpec<"stdc_bit_width_ul", RetValSpec<UnsignedIntType>, [ArgSpec<UnsignedLongType>]>,
          FunctionSpec<"stdc_bit_width_ull", RetValSpec<UnsignedIntType>, [ArgSpec<UnsignedLongLongType>]>,
          FunctionSpec<"stdc_bit_floor_uc", RetValSpec<UnsignedCharType>, [ArgSpec<UnsignedCharType>]>,
          FunctionSpec<"stdc_bit_floor_us", RetValSpec<UnsignedShortType>, [ArgSpec<UnsignedShortType>]>,
          FunctionSpec<"stdc_bit_floor_ui", RetValSpec<UnsignedIntType>, [ArgSpec<UnsignedIntType>]>,
          FunctionSpec<"stdc_bit_floor_ul", RetValSpec<UnsignedLongType>, [ArgSpec<UnsignedLongType>]>,
          FunctionSpec<"stdc_bit_floor_ull", RetValSpec<UnsignedLongLongType>, [ArgSpec<UnsignedLongLongType>]>,
          FunctionSpec<"stdc_bit_ceil_uc", RetValSpec<UnsignedCharType>, [ArgSpec<UnsignedCharType>]>,
          FunctionSpec<"stdc_bit_ceil_us", RetValSpec<UnsignedShortType>, [ArgSpec<UnsignedShortType>]>,
          FunctionSpec<"stdc_bit_ceil_ui", RetValSpec<UnsignedIntType>, [ArgSpec<UnsignedIntType>]>,
          FunctionSpec<"stdc_bit_ceil_ul", RetValSpec<UnsignedLongType>, [ArgSpec<UnsignedLongType>]>,
          FunctionSpec<"stdc_bit_ceil_ull", RetValSpec<UnsignedLongLongType>, [ArgSpec<UnsignedLongLongType>]>
      ] // Functions
  >;

  HeaderSpec StdCkdInt = HeaderSpec<
      "stdckdint.h",
      [
        Macro<"__STDC_VERSION_STDCKDINT_H__">,
        Macro<"ckd_add">,
        Macro<"ckd_sub">,
        Macro<"ckd_mul">
      ], // Macros
      [], // Types
      [], // Enumerations
      [] // Functions
  >;

  HeaderSpec StdLib = HeaderSpec<
      "stdlib.h",
      [], // Macros
      [
          DivTType,
          LDivTType,
          LLDivTType,
          SizeTType,
          BSearchCompareT,
          QSortCompareT,
          AtexitHandlerT,
      ], // Types
      [], // Enumerations
      [
          FunctionSpec<"abort", RetValSpec<NoReturn>, [ArgSpec<VoidType>]>,

          FunctionSpec<"bsearch", RetValSpec<VoidPtr>, [ArgSpec<ConstVoidPtr>, ArgSpec<ConstVoidPtr>, ArgSpec<SizeTType>, ArgSpec<SizeTType>, ArgSpec<BSearchCompareT>]>,

          FunctionSpec<"abs", RetValSpec<IntType>, [ArgSpec<IntType>]>,
          FunctionSpec<"labs", RetValSpec<LongType>, [ArgSpec<LongType>]>,
          FunctionSpec<"llabs", RetValSpec<LongLongType>, [ArgSpec<LongLongType>]>,

          FunctionSpec<"atof", RetValSpec<DoubleType>, [ArgSpec<ConstCharRestrictedPtr>]>,
          FunctionSpec<"atoi", RetValSpec<IntType>, [ArgSpec<ConstCharPtr>]>,
          FunctionSpec<"atol", RetValSpec<LongType>, [ArgSpec<ConstCharPtr>]>,
          FunctionSpec<"atoll", RetValSpec<LongLongType>, [ArgSpec<ConstCharPtr>]>,

          FunctionSpec<"div", RetValSpec<DivTType>, [ArgSpec<IntType>, ArgSpec<IntType>]>,
          FunctionSpec<"ldiv", RetValSpec<LDivTType>, [ArgSpec<LongType>, ArgSpec<LongType>]>,
          FunctionSpec<"lldiv", RetValSpec<LLDivTType>, [ArgSpec<LongLongType>, ArgSpec<LongLongType>]>,

          FunctionSpec<"qsort", RetValSpec<VoidType>, [ArgSpec<VoidPtr>, ArgSpec<SizeTType>, ArgSpec<SizeTType>, ArgSpec<QSortCompareT>]>,

          FunctionSpec<"rand", RetValSpec<IntType>, [ArgSpec<VoidType>]>,
          FunctionSpec<"srand", RetValSpec<VoidType>, [ArgSpec<UnsignedIntType>]>,

          FunctionSpec<"strfromf", RetValSpec<IntType>, [ArgSpec<CharRestrictedPtr>, ArgSpec<SizeTType>, ArgSpec<ConstCharRestrictedPtr>, ArgSpec<FloatType>]>,
          FunctionSpec<"strfromd", RetValSpec<IntType>, [ArgSpec<CharRestrictedPtr>, ArgSpec<SizeTType>, ArgSpec<ConstCharRestrictedPtr>, ArgSpec<DoubleType>]>,
          FunctionSpec<"strfroml", RetValSpec<IntType>, [ArgSpec<CharRestrictedPtr>, ArgSpec<SizeTType>, ArgSpec<ConstCharRestrictedPtr>, ArgSpec<LongDoubleType>]>,

          FunctionSpec<"strtof", RetValSpec<FloatType>, [ArgSpec<ConstCharRestrictedPtr>, ArgSpec<CharRestrictedPtrPtr>]>,
          FunctionSpec<"strtod", RetValSpec<DoubleType>, [ArgSpec<ConstCharRestrictedPtr>, ArgSpec<CharRestrictedPtrPtr>]>,
          FunctionSpec<"strtold", RetValSpec<LongDoubleType>, [ArgSpec<ConstCharRestrictedPtr>, ArgSpec<CharRestrictedPtrPtr>]>,
          FunctionSpec<"strtol", RetValSpec<LongType>, [ArgSpec<ConstCharRestrictedPtr>, ArgSpec<CharRestrictedPtrPtr>, ArgSpec<IntType>]>,
          FunctionSpec<"strtoll", RetValSpec<LongLongType>, [ArgSpec<ConstCharRestrictedPtr>, ArgSpec<CharRestrictedPtrPtr>, ArgSpec<IntType>]>,
          FunctionSpec<"strtoul", RetValSpec<UnsignedLongType>, [ArgSpec<ConstCharRestrictedPtr>, ArgSpec<CharRestrictedPtrPtr>, ArgSpec<IntType>]>,
          FunctionSpec<"strtoull", RetValSpec<UnsignedLongLongType>, [ArgSpec<ConstCharRestrictedPtr>, ArgSpec<CharRestrictedPtrPtr>, ArgSpec<IntType>]>,

          FunctionSpec<"malloc", RetValSpec<VoidPtr>, [ArgSpec<SizeTType>]>,
          FunctionSpec<"calloc", RetValSpec<VoidPtr>, [ArgSpec<SizeTType>, ArgSpec<SizeTType>]>,
          FunctionSpec<"realloc", RetValSpec<VoidPtr>, [ArgSpec<VoidPtr>, ArgSpec<SizeTType>]>,
          FunctionSpec<"aligned_alloc", RetValSpec<VoidPtr>, [ArgSpec<SizeTType>, ArgSpec<SizeTType>]>,
          FunctionSpec<"free", RetValSpec<VoidType>, [ArgSpec<VoidPtr>]>,

          FunctionSpec<"_Exit", RetValSpec<NoReturn>, [ArgSpec<IntType>]>,
          FunctionSpec<"at_quick_exit", RetValSpec<IntType>, [ArgSpec<AtexitHandlerT>]>,
          FunctionSpec<"atexit", RetValSpec<IntType>, [ArgSpec<AtexitHandlerT>]>,
          FunctionSpec<"exit", RetValSpec<NoReturn>, [ArgSpec<IntType>]>,
          FunctionSpec<"quick_exit", RetValSpec<NoReturn>, [ArgSpec<IntType>]>,
      ]
  >;

  NamedType IMaxDivTType = NamedType<"imaxdiv_t">;

  HeaderSpec IntTypes = HeaderSpec<
      "inttypes.h",
      [
        Macro<"__STDC_VERSION_INTTYPES_H__">,
      ], // Macros
      [
        IMaxDivTType,
      ], // Types
      [], // Enumerations
      [
          FunctionSpec<"imaxabs", RetValSpec<IntMaxTType>, [ArgSpec<IntMaxTType>]>,
          FunctionSpec<"imaxdiv", RetValSpec<IMaxDivTType>, [ArgSpec<IntMaxTType>, ArgSpec<IntMaxTType>]>,
          FunctionSpec<"strtoimax", RetValSpec<IntMaxTType>, [ArgSpec<ConstCharRestrictedPtr>, ArgSpec<CharRestrictedPtrPtr>, ArgSpec<IntType>]>,
          FunctionSpec<"strtoumax", RetValSpec<UIntMaxTType>, [ArgSpec<ConstCharRestrictedPtr>, ArgSpec<CharRestrictedPtrPtr>, ArgSpec<IntType>]>,
      ]
  >;

  HeaderSpec Errno = HeaderSpec<
      "errno.h",
      [
        Macro<"errno">,
        Macro<"EDOM">,
        Macro<"EILSEQ">,
        Macro<"ERANGE">,
      ]
  >;

  HeaderSpec Float = HeaderSpec<
      "float.h",
      [
        Macro<"FLT_MANT_DIG">,
        Macro<"DBL_MANT_DIG">,
        Macro<"LDBL_MANT_DIG">,
      ]
  >;

  HeaderSpec StdInt = HeaderSpec<"StdInt.h">;

  HeaderSpec Limits = HeaderSpec<"limits.h">;

  NamedType SigAtomicT = NamedType<"sig_atomic_t">;
  HeaderSpec Signal = HeaderSpec<
      "signal.h",
      [
        Macro<"SIG_BLOCK">,
        Macro<"SIG_UNBLOCK">,
        Macro<"SIG_SETMASK">,

        Macro<"SIGABRT">,
        Macro<"SIGFPE">,
        Macro<"SIGILL">,
        Macro<"SIGINT">,
        Macro<"SIGSEGV">,
        Macro<"SIGTERM">
      ],
      [
        SizeTType,
        SigAtomicT,
        SigHandlerT,
      ],
      [], // Enumerations
      [
        FunctionSpec<"raise", RetValSpec<IntType>, [ArgSpec<IntType>]>,
        FunctionSpec<
          "signal",
          RetValSpec<SigHandlerT>,
          [ArgSpec<IntType>, ArgSpec<SigHandlerT>]
        >,
      ]
  >;

  HeaderSpec Threads = HeaderSpec<
      "threads.h",
      [
          Macro<"ONCE_FLAG_INIT">,
      ],
      [
          OnceFlagType,
          CallOnceFuncType,
          CndTType,
          MtxTType,
          ThrdStartTType,
          ThrdTType,
          TssTType,
          TssDtorTType,
      ],
      [
          EnumeratedNameValue<"mtx_plain">,
          EnumeratedNameValue<"mtx_recursive">,
          EnumeratedNameValue<"mtx_timed">,
          EnumeratedNameValue<"thrd_timedout">,
          EnumeratedNameValue<"thrd_success">,
          EnumeratedNameValue<"thrd_busy">,
          EnumeratedNameValue<"thrd_error">,
          EnumeratedNameValue<"thrd_nomem">,
      ],
      [
          FunctionSpec<
              "call_once",
              RetValSpec<VoidType>,
              [
                  ArgSpec<OnceFlagTypePtr>,
                  ArgSpec<CallOnceFuncType>,
              ]
          >,
          FunctionSpec<
              "cnd_broadcast",
              RetValSpec<IntType>,
              [
                  ArgSpec<CndTTypePtr>,
              ]
          >,
          FunctionSpec<
              "cnd_destroy",
              RetValSpec<VoidType>,
              [
                  ArgSpec<CndTTypePtr>,
              ]
          >,
          FunctionSpec<
              "cnd_init",
              RetValSpec<IntType>,
              [
                  ArgSpec<CndTTypePtr>,
              ]
          >,
          FunctionSpec<
              "cnd_signal",
              RetValSpec<IntType>,
              [
                  ArgSpec<CndTTypePtr>,
              ]
          >,
          FunctionSpec<
              "cnd_wait",
              RetValSpec<IntType>,
              [
                  ArgSpec<CndTTypePtr>,
                  ArgSpec<MtxTTypePtr>,
              ]
          >,
          FunctionSpec<
              "mtx_init",
              RetValSpec<IntType>,
              [
                  ArgSpec<MtxTTypePtr>,
                  ArgSpec<IntType>,
              ]
          >,
          FunctionSpec<
              "mtx_destroy",
              RetValSpec<IntType>,
              [
                  ArgSpec<VoidType>,
              ]
          >,
          FunctionSpec<
              "mtx_lock",
              RetValSpec<IntType>,
              [
                  ArgSpec<MtxTTypePtr>,
              ]
          >,
          FunctionSpec<
              "mtx_unlock",
              RetValSpec<IntType>,
              [
                  ArgSpec<MtxTTypePtr>,
              ]
          >,
          FunctionSpec<
              "thrd_create",
              RetValSpec<IntType>,
              [
                  ArgSpec<ThrdTTypePtr>,
                  ArgSpec<ThrdStartTType>,
                  ArgSpec<VoidPtr>,
              ]
          >,
          FunctionSpec<
              "thrd_join",
              RetValSpec<IntType>,
              [
                  ArgSpec<ThrdTType>,
                  ArgSpec<IntPtr>,
              ]
          >,
          FunctionSpec<
              "thrd_detach",
              RetValSpec<IntType>,
              [ArgSpec<ThrdTType>]
          >,
          FunctionSpec<
              "thrd_current",
              RetValSpec<ThrdTType>,
              [ArgSpec<VoidType>]
          >,
          FunctionSpec<
              "thrd_equal",
              RetValSpec<IntType>,
              [ArgSpec<ThrdTType>, ArgSpec<ThrdTType>]
          >,
          FunctionSpec<
              "thrd_exit",
              RetValSpec<VoidType>,
              [ArgSpec<IntType>]
          >,
          FunctionSpec<
              "tss_create",
              RetValSpec<IntType>,
              [ArgSpec<TssTPtr>, ArgSpec<TssDtorTType>]
          >,
          FunctionSpec<
              "tss_delete",
              RetValSpec<IntType>,
              [ArgSpec<TssTType>]
          >,
          FunctionSpec<
              "tss_get",
              RetValSpec<VoidPtr>,
              [ArgSpec<TssTType>]
          >,
          FunctionSpec<
              "tss_set",
              RetValSpec<IntType>,
              [ArgSpec<TssTType>, ArgSpec<VoidPtr>]
          >,
      ]
  >;

  HeaderSpec Time = HeaderSpec<
      "time.h",
      [], // Macros
      [ // Types
         ClockT,
         StructTmType,
         StructTimeSpec,
         TimeTType,
      ],
      [], // Enumerations
      [
          FunctionSpec<
              "asctime",
              RetValSpec<CharPtr>,
              [ArgSpec<StructTmPtr>]
          >,
          FunctionSpec<
              "asctime_r",
              RetValSpec<CharPtr>,
              [
                  ArgSpec<StructTmPtr>,
                  ArgSpec<CharPtr>,
              ]
          >,
          FunctionSpec<
              "clock",
              RetValSpec<ClockT>,
              [ArgSpec<VoidType>]
          >,
          FunctionSpec<
              "difftime",
              RetValSpec<DoubleType>,
              [
                  ArgSpec<TimeTType>,
                  ArgSpec<TimeTType>,
              ]
          >,
          FunctionSpec<
              "gmtime",
              RetValSpec<StructTmPtr>,
              [ArgSpec<TimeTTypePtr>]
          >,
          FunctionSpec<
              "gmtime_r",
              RetValSpec<StructTmPtr>,
              [
                  ArgSpec<TimeTTypePtr>,
                  ArgSpec<StructTmPtr>,
              ]
          >,
          FunctionSpec<
              "mktime",
              RetValSpec<TimeTType>,
              [ArgSpec<StructTmPtr>]
          >,
          FunctionSpec<
              "time",
              RetValSpec<TimeTType>,
              [ArgSpec<TimeTTypePtr>]
          >,
      ]
  >;

  HeaderSpec SetJmp = HeaderSpec<
      "setjmp.h",
      [], // Macros
      [JmpBuf],
      [], // Enumerations
      [
          FunctionSpec<
              "longjmp",
              RetValSpec<NoReturn>,
              [ArgSpec<JmpBuf>, ArgSpec<IntType>]
          >,
          FunctionSpec<
              "setjmp",
              RetValSpec<IntType>,
              [ArgSpec<JmpBuf>]
          >,
          FunctionSpec<
              "longjmp",
              RetValSpec<VoidType>,
              [ArgSpec<JmpBuf>, ArgSpec<IntType>]
          >,
      ]
  >;

  HeaderSpec UChar = HeaderSpec<
      "uchar.h",
      [], // Macros
      [ //Types
        MBStateTType,
        Char8TType,
        Char16TType,
        Char32TType,
      ],
      [], // Enumerations
      []
  >;

  HeaderSpec WChar = HeaderSpec<
      "wchar.h",
      [ // Macros
        Macro<"WEOF">,
      ],
      [ //Types
        MBStateTType,
        SizeTType,
        WIntType,
        WCharType,
      ],
      [], // Enumerations
      [
          FunctionSpec<
              "wctob",
              RetValSpec<IntType>,
              [ArgSpec<WIntType>]
          >,
      ]
  >;


  let Headers = [
    Assert,
    CType,
    Errno,
    Fenv,
    Float,
    StdInt,
    Limits,
    Math,
    String,
    StdBit,
    StdCkdInt,
    StdIO,
    StdLib,
    IntTypes,
    SetJmp,
    Signal,
    Threads,
    Time,
    UChar,
    WChar,
  ];
}<|MERGE_RESOLUTION|>--- conflicted
+++ resolved
@@ -729,17 +729,12 @@
 
           GuardedFunctionSpec<"setpayloadsigf16", RetValSpec<IntType>, [ArgSpec<Float16Ptr>, ArgSpec<Float16Type>], "LIBC_TYPES_HAS_FLOAT16">,
 
-<<<<<<< HEAD
+          GuardedFunctionSpec<"f16addf128", RetValSpec<Float16Type>, [ArgSpec<Float128Type>, ArgSpec<Float128Type>], "LIBC_TYPES_HAS_FLOAT16_AND_FLOAT128">,
+
+          GuardedFunctionSpec<"f16subf128", RetValSpec<Float16Type>, [ArgSpec<Float128Type>, ArgSpec<Float128Type>], "LIBC_TYPES_HAS_FLOAT16_AND_FLOAT128">,
+
           GuardedFunctionSpec<"f16divf128", RetValSpec<Float16Type>, [ArgSpec<Float128Type>, ArgSpec<Float128Type>], "LIBC_TYPES_HAS_FLOAT16_AND_FLOAT128">,
 
-=======
-          GuardedFunctionSpec<"f16addf128", RetValSpec<Float16Type>, [ArgSpec<Float128Type>, ArgSpec<Float128Type>], "LIBC_TYPES_HAS_FLOAT16_AND_FLOAT128">,
-
-          GuardedFunctionSpec<"f16subf128", RetValSpec<Float16Type>, [ArgSpec<Float128Type>, ArgSpec<Float128Type>], "LIBC_TYPES_HAS_FLOAT16_AND_FLOAT128">,
-
-          GuardedFunctionSpec<"f16divf128", RetValSpec<Float16Type>, [ArgSpec<Float128Type>, ArgSpec<Float128Type>], "LIBC_TYPES_HAS_FLOAT16_AND_FLOAT128">,
-
->>>>>>> 76c84e70
           GuardedFunctionSpec<"f16sqrtf128", RetValSpec<Float16Type>, [ArgSpec<Float128Type>], "LIBC_TYPES_HAS_FLOAT16_AND_FLOAT128">,
       ]
   >;
