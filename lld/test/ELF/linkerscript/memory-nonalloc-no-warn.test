--- conflicted
+++ resolved
@@ -24,21 +24,13 @@
 # CHECK-NEXT: [ 3] .intvec0_out PROGBITS  0000000000000000 002068 000000 00 W   0  0   1
 # CHECK-NEXT: [ 4] .intvec1_out PROGBITS  0000000000000000 002068 000000 00 W   0  0   1
 # CHECK-NEXT: [ 5] .intvec2_out PROGBITS  0000000000000000 002068 000000 00 W   0  0   1
-<<<<<<< HEAD
-# CHECK-NEXT: [ 6] .comment     PROGBITS  0000000000000000 {{.*}} {{.*}} 01 MS  0  0   1
-# CHECK-NEXT: [ 7] .symtab      SYMTAB    0000000000000000 {{.*}} {{.*}} 18     9  1   8
-# CHECK-NEXT: [ 8] .shstrtab    STRTAB    0000000000000000 {{.*}} {{.*}} 00     0  0   1
-# CHECK-NEXT: [ 9] .strtab      STRTAB    0000000000000000 {{.*}} {{.*}} 00     0  0   1
-# CHECK-NEXT: [10] .intvec3_out PROGBITS  00000000803fe060 001060 000004 00 AX  0  0   1
-# CHECK-NEXT: [11] .text        PROGBITS  00000000803fe064 001064 000000 00 AX  0  0   4
-=======
 # CHECK-NEXT: [ 6] .intvec3_out PROGBITS  00000000803fe060 001060 000004 00 AX  0  0   1
 # CHECK-NEXT: [ 7] .text        PROGBITS  00000000803fe064 001064 000000 00 AX  0  0   4
 # CHECK-NEXT: [ 8] .comment     PROGBITS  0000000000000000 {{.*}} {{.*}} 01 MS  0  0   1
 # CHECK-NEXT: [ 9] .symtab      SYMTAB    0000000000000000 {{.*}} {{.*}} 18     11 1   8
 # CHECK-NEXT: [10] .shstrtab    STRTAB    0000000000000000 {{.*}} {{.*}} 00     0  0   1
 # CHECK-NEXT: [11] .strtab      STRTAB    0000000000000000 {{.*}} {{.*}} 00     0  0   1
->>>>>>> cf44857e
+
 
 #--- a.s
 .global _start
