--- conflicted
+++ resolved
@@ -300,13 +300,8 @@
 
 void ARM::addPltHeaderSymbols(InputSection &isec) const {
   if (useThumbPLTs(ctx)) {
-<<<<<<< HEAD
-    addSyntheticLocal("$t", STT_NOTYPE, 0, 0, isec);
-    addSyntheticLocal("$d", STT_NOTYPE, 12, 0, isec);
-=======
     addSyntheticLocal(ctx, "$t", STT_NOTYPE, 0, 0, isec);
     addSyntheticLocal(ctx, "$d", STT_NOTYPE, 12, 0, isec);
->>>>>>> dd326b12
   } else {
     addSyntheticLocal(ctx, "$a", STT_NOTYPE, 0, 0, isec);
     addSyntheticLocal(ctx, "$d", STT_NOTYPE, 16, 0, isec);
@@ -382,11 +377,7 @@
 
 void ARM::addPltSymbols(InputSection &isec, uint64_t off) const {
   if (useThumbPLTs(ctx)) {
-<<<<<<< HEAD
-    addSyntheticLocal("$t", STT_NOTYPE, off, 0, isec);
-=======
     addSyntheticLocal(ctx, "$t", STT_NOTYPE, off, 0, isec);
->>>>>>> dd326b12
   } else {
     addSyntheticLocal(ctx, "$a", STT_NOTYPE, off, 0, isec);
     addSyntheticLocal(ctx, "$d", STT_NOTYPE, off + 12, 0, isec);
@@ -1340,14 +1331,9 @@
 };
 
 ArmCmseSGSection::ArmCmseSGSection(Ctx &ctx)
-<<<<<<< HEAD
-    : SyntheticSection(llvm::ELF::SHF_ALLOC | llvm::ELF::SHF_EXECINSTR,
-=======
     : SyntheticSection(ctx, llvm::ELF::SHF_ALLOC | llvm::ELF::SHF_EXECINSTR,
->>>>>>> dd326b12
                        llvm::ELF::SHT_PROGBITS,
-                       /*alignment=*/32, ".gnu.sgstubs"),
-      ctx(ctx) {
+                       /*alignment=*/32, ".gnu.sgstubs") {
   entsize = ACLESESYM_SIZE;
   // The range of addresses used in the CMSE import library should be fixed.
   for (auto &[_, sym] : ctx.symtab->cmseImportLib) {
@@ -1397,7 +1383,7 @@
   sgVeneers.emplace_back(ss);
 }
 
-void ArmCmseSGSection::writeTo(Ctx &ctx, uint8_t *buf) {
+void ArmCmseSGSection::writeTo(uint8_t *buf) {
   for (ArmCmseSGVeneer *s : sgVeneers) {
     uint8_t *p = buf + s->offset;
     write16(p + 0, 0xe97f); // SG
@@ -1414,14 +1400,14 @@
   addSyntheticLocal(ctx, "$t", STT_NOTYPE, /*off=*/0, /*size=*/0, *this);
 }
 
-size_t ArmCmseSGSection::getSize(Ctx &) const {
+size_t ArmCmseSGSection::getSize() const {
   if (sgVeneers.empty())
     return (impLibMaxAddr ? impLibMaxAddr - getVA() : 0) + newEntries * entsize;
 
   return entries.size() * entsize;
 }
 
-void ArmCmseSGSection::finalizeContents(Ctx &) {
+void ArmCmseSGSection::finalizeContents() {
   if (sgVeneers.empty())
     return;
 
@@ -1489,10 +1475,10 @@
   for (auto &[osec, isec] : osIsPairs) {
     osec->sectionIndex = ++idx;
     osec->recordSection(isec);
-    osec->finalizeInputSections(ctx);
+    osec->finalizeInputSections();
     osec->shName = shstrtab->addString(osec->name);
-    osec->size = isec->getSize(ctx);
-    isec->finalizeContents(ctx);
+    osec->size = isec->getSize();
+    isec->finalizeContents();
     osec->offset = alignToPowerOf2(off, osec->addralign);
     off = osec->offset + osec->size;
   }
