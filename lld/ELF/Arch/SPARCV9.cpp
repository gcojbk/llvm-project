//===- SPARCV9.cpp --------------------------------------------------------===//
//
// Part of the LLVM Project, under the Apache License v2.0 with LLVM Exceptions.
// See https://llvm.org/LICENSE.txt for license information.
// SPDX-License-Identifier: Apache-2.0 WITH LLVM-exception
//
//===----------------------------------------------------------------------===//

#include "Symbols.h"
#include "SyntheticSections.h"
#include "Target.h"
#include "lld/Common/ErrorHandler.h"
#include "llvm/Support/Endian.h"

using namespace llvm;
using namespace llvm::support::endian;
using namespace llvm::ELF;
using namespace lld;
using namespace lld::elf;

namespace {
class SPARCV9 final : public TargetInfo {
public:
  SPARCV9(Ctx &);
  RelExpr getRelExpr(RelType type, const Symbol &s,
                     const uint8_t *loc) const override;
  void writePlt(uint8_t *buf, const Symbol &sym,
                uint64_t pltEntryAddr) const override;
  void relocate(uint8_t *loc, const Relocation &rel,
                uint64_t val) const override;
};
} // namespace

SPARCV9::SPARCV9(Ctx &ctx) : TargetInfo(ctx) {
  copyRel = R_SPARC_COPY;
  gotRel = R_SPARC_GLOB_DAT;
  pltRel = R_SPARC_JMP_SLOT;
  relativeRel = R_SPARC_RELATIVE;
  symbolicRel = R_SPARC_64;
  pltEntrySize = 32;
  pltHeaderSize = 4 * pltEntrySize;

  defaultCommonPageSize = 8192;
  defaultMaxPageSize = 0x100000;
  defaultImageBase = 0x100000;
}

RelExpr SPARCV9::getRelExpr(RelType type, const Symbol &s,
                            const uint8_t *loc) const {
  switch (type) {
  case R_SPARC_32:
  case R_SPARC_UA32:
  case R_SPARC_64:
  case R_SPARC_UA64:
  case R_SPARC_H44:
  case R_SPARC_M44:
  case R_SPARC_L44:
  case R_SPARC_HH22:
  case R_SPARC_HM10:
  case R_SPARC_LM22:
  case R_SPARC_HI22:
  case R_SPARC_LO10:
    return R_ABS;
  case R_SPARC_PC10:
  case R_SPARC_PC22:
  case R_SPARC_DISP32:
  case R_SPARC_WDISP30:
    return R_PC;
  case R_SPARC_GOT10:
    return R_GOT_OFF;
  case R_SPARC_GOT22:
    return R_GOT_OFF;
  case R_SPARC_WPLT30:
    return R_PLT_PC;
  case R_SPARC_NONE:
    return R_NONE;
  case R_SPARC_TLS_LE_HIX22:
  case R_SPARC_TLS_LE_LOX10:
    return R_TPREL;
  default:
<<<<<<< HEAD
    error(getErrorLoc(ctx, loc) + "unknown relocation (" + Twine(type) +
          ") against symbol " + toString(s));
=======
    Err(ctx) << getErrorLoc(ctx, loc) << "unknown relocation (" << type.v
             << ") against symbol " << &s;
>>>>>>> ce7c17d5
    return R_NONE;
  }
}

void SPARCV9::relocate(uint8_t *loc, const Relocation &rel,
                       uint64_t val) const {
  switch (rel.type) {
  case R_SPARC_32:
  case R_SPARC_UA32:
    // V-word32
    checkUInt(ctx, loc, val, 32, rel);
    write32be(loc, val);
    break;
  case R_SPARC_DISP32:
    // V-disp32
    checkInt(ctx, loc, val, 32, rel);
    write32be(loc, val);
    break;
  case R_SPARC_WDISP30:
  case R_SPARC_WPLT30:
    // V-disp30
    checkInt(ctx, loc, val, 32, rel);
    write32be(loc, (read32be(loc) & ~0x3fffffff) | ((val >> 2) & 0x3fffffff));
    break;
  case R_SPARC_22:
    // V-imm22
    checkUInt(ctx, loc, val, 22, rel);
    write32be(loc, (read32be(loc) & ~0x003fffff) | (val & 0x003fffff));
    break;
  case R_SPARC_GOT22:
  case R_SPARC_PC22:
  case R_SPARC_LM22:
    // T-imm22
    write32be(loc, (read32be(loc) & ~0x003fffff) | ((val >> 10) & 0x003fffff));
    break;
  case R_SPARC_HI22:
    // V-imm22
    checkUInt(ctx, loc, val >> 10, 22, rel);
    write32be(loc, (read32be(loc) & ~0x003fffff) | ((val >> 10) & 0x003fffff));
    break;
  case R_SPARC_WDISP19:
    // V-disp19
    checkInt(ctx, loc, val, 21, rel);
    write32be(loc, (read32be(loc) & ~0x0007ffff) | ((val >> 2) & 0x0007ffff));
    break;
  case R_SPARC_GOT10:
  case R_SPARC_PC10:
    // T-simm10
    write32be(loc, (read32be(loc) & ~0x000003ff) | (val & 0x000003ff));
    break;
  case R_SPARC_LO10:
    // T-simm13
    write32be(loc, (read32be(loc) & ~0x00001fff) | (val & 0x000003ff));
    break;
  case R_SPARC_64:
  case R_SPARC_UA64:
    // V-xword64
    write64be(loc, val);
    break;
  case R_SPARC_HH22:
    // V-imm22
    checkUInt(ctx, loc, val >> 42, 22, rel);
    write32be(loc, (read32be(loc) & ~0x003fffff) | ((val >> 42) & 0x003fffff));
    break;
  case R_SPARC_HM10:
    // T-simm13
    write32be(loc, (read32be(loc) & ~0x00001fff) | ((val >> 32) & 0x000003ff));
    break;
  case R_SPARC_H44:
    // V-imm22
    checkUInt(ctx, loc, val >> 22, 22, rel);
    write32be(loc, (read32be(loc) & ~0x003fffff) | ((val >> 22) & 0x003fffff));
    break;
  case R_SPARC_M44:
    // T-imm10
    write32be(loc, (read32be(loc) & ~0x000003ff) | ((val >> 12) & 0x000003ff));
    break;
  case R_SPARC_L44:
    // T-imm13
    write32be(loc, (read32be(loc) & ~0x00001fff) | (val & 0x00000fff));
    break;
  case R_SPARC_TLS_LE_HIX22:
    // T-imm22
    write32be(loc, (read32be(loc) & ~0x003fffff) | ((~val >> 10) & 0x003fffff));
    break;
  case R_SPARC_TLS_LE_LOX10:
    // T-simm13
    write32be(loc, (read32be(loc) & ~0x00001fff) | (val & 0x000003ff) | 0x1C00);
    break;
  default:
    llvm_unreachable("unknown relocation");
  }
}

void SPARCV9::writePlt(uint8_t *buf, const Symbol & /*sym*/,
                       uint64_t pltEntryAddr) const {
  const uint8_t pltData[] = {
      0x03, 0x00, 0x00, 0x00, // sethi   (. - .PLT0), %g1
      0x30, 0x68, 0x00, 0x00, // ba,a    %xcc, .PLT1
      0x01, 0x00, 0x00, 0x00, // nop
      0x01, 0x00, 0x00, 0x00, // nop
      0x01, 0x00, 0x00, 0x00, // nop
      0x01, 0x00, 0x00, 0x00, // nop
      0x01, 0x00, 0x00, 0x00, // nop
      0x01, 0x00, 0x00, 0x00  // nop
  };
  memcpy(buf, pltData, sizeof(pltData));

  uint64_t off = pltEntryAddr - ctx.in.plt->getVA();
  relocateNoSym(buf, R_SPARC_22, off);
  relocateNoSym(buf + 4, R_SPARC_WDISP19, -(off + 4 - pltEntrySize));
}

void elf::setSPARCV9TargetInfo(Ctx &ctx) { ctx.target.reset(new SPARCV9(ctx)); }<|MERGE_RESOLUTION|>--- conflicted
+++ resolved
@@ -78,13 +78,8 @@
   case R_SPARC_TLS_LE_LOX10:
     return R_TPREL;
   default:
-<<<<<<< HEAD
-    error(getErrorLoc(ctx, loc) + "unknown relocation (" + Twine(type) +
-          ") against symbol " + toString(s));
-=======
     Err(ctx) << getErrorLoc(ctx, loc) << "unknown relocation (" << type.v
              << ") against symbol " << &s;
->>>>>>> ce7c17d5
     return R_NONE;
   }
 }
