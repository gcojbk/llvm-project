--- conflicted
+++ resolved
@@ -112,11 +112,7 @@
 // Take the edge list in ctx.arg.callGraphProfile, resolve symbol names to
 // Symbols, and generate a graph between InputSections with the provided
 // weights.
-<<<<<<< HEAD
-CallGraphSort::CallGraphSort() {
-=======
 CallGraphSort::CallGraphSort(Ctx &ctx) : ctx(ctx) {
->>>>>>> dd326b12
   MapVector<SectionPair, uint64_t> &profile = ctx.arg.callGraphProfile;
   DenseMap<const InputSectionBase *, int> secToCluster;
 
@@ -342,16 +338,9 @@
 //
 // This first builds a call graph based on the profile data then merges sections
 // according either to the C³ or Cache-Directed-Sort ordering algorithm.
-<<<<<<< HEAD
-DenseMap<const InputSectionBase *, int> elf::computeCallGraphProfileOrder() {
-  if (ctx.arg.callGraphProfileSort == CGProfileSortKind::Cdsort)
-    return computeCacheDirectedSortOrder();
-  return CallGraphSort().run();
-=======
 DenseMap<const InputSectionBase *, int>
 elf::computeCallGraphProfileOrder(Ctx &ctx) {
   if (ctx.arg.callGraphProfileSort == CGProfileSortKind::Cdsort)
     return computeCacheDirectedSortOrder(ctx);
   return CallGraphSort(ctx).run();
->>>>>>> dd326b12
 }